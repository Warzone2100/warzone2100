/*
	This file is part of Warzone 2100.
	Copyright (C) 1999-2004  Eidos Interactive
	Copyright (C) 2005-2007  Warzone Resurrection Project

	Warzone 2100 is free software; you can redistribute it and/or modify
	it under the terms of the GNU General Public License as published by
	the Free Software Foundation; either version 2 of the License, or
	(at your option) any later version.

	Warzone 2100 is distributed in the hope that it will be useful,
	but WITHOUT ANY WARRANTY; without even the implied warranty of
	MERCHANTABILITY or FITNESS FOR A PARTICULAR PURPOSE. See the
	GNU General Public License for more details.

	You should have received a copy of the GNU General Public License
	along with Warzone 2100; if not, write to the Free Software
	Foundation, Inc., 51 Franklin St, Fifth Floor, Boston, MA 02110-1301 USA
*/
/*
 * IntDisplay.c
 *
 * Callback and display functions for interface.
 *
 */
#include "lib/framework/frame.h"
#include "lib/framework/strres.h"
#include "lib/framework/math-help.h"

/* Includes direct access to render library */
#include "lib/ivis_common/ivisdef.h"
#include "lib/ivis_common/piestate.h"
#include "lib/ivis_common/piepalette.h"

#include "lib/ivis_common/piemode.h"			// ffs
#include "lib/ivis_common/pieclip.h"			// ffs
#include "lib/ivis_common/pieblitfunc.h"

// FIXME Direct iVis implementation include!
#include "lib/ivis_common/rendmode.h"
#include "lib/ivis_opengl/piematrix.h"

#include "lib/framework/input.h"
#include "lib/widget/slider.h"
#include "lib/widget/editbox.h"
#include "lib/widget/button.h"
#include "lib/widget/label.h"
#include "lib/widget/bar.h"

#include "lib/gamelib/gtime.h"
#include "lib/sound/audio.h"

#include "intdisplay.h"

#include "objects.h"
#include "loop.h"
#include "map.h"
#include "radar.h"

#include "display3d.h"
#include "edit3d.h"
#include "structure.h"
#include "research.h"
#include "function.h"
#include "hci.h"
#include "stats.h"
#include "game.h"
#include "power.h"
#include "order.h"
#include "frontend.h"
#include "intimage.h"
#include "component.h"
#include "console.h"
#include "cmddroid.h"
#include "group.h"
#include "transporter.h"
#include "mission.h"

#include "multiplay.h"

// Is a clickable form widget hilited, either because the cursor is over it or it is flashing.
//
//#define formIsHilite(p) ( (((W_CLICKFORM*)p)->state & WCLICK_HILITE) || (((W_CLICKFORM*)p)->state & WCLICK_FLASHON) )
#define formIsHilite(p) 	(((W_CLICKFORM*)p)->state & WCLICK_HILITE)
#define formIsFlashing(p)	(((W_CLICKFORM*)p)->state & WCLICK_FLASHON)

// Is a button widget hilited, either because the cursor is over it or it is flashing.
//
//#define buttonIsHilite(p) ( (((W_BUTTON*)p)->state & WBUTS_HILITE) ||	(((W_BUTTON*)p)->state & WBUTS_FLASHON) )
#define buttonIsHilite(p) 	(((W_BUTTON*)p)->state & WBUTS_HILITE)
#define buttonIsFlashing(p)  (((W_BUTTON*)p)->state & WBUTS_FLASHON)

#define FORM_OPEN_ANIM_DURATION		(GAME_TICKS_PER_SEC/6) // Time duration for form open/close anims.

//number of pulses in the blip for the radar
#define NUM_PULSES			3

//the loop default value
#define DEFAULT_LOOP		1

static int FormOpenAudioID;	// ID of sfx to play when form opens.
static int FormCloseAudioID; // ID of sfx to play when form closes.
static int FormOpenCount;	// Count used to ensure only one sfx played when two forms opening.
static int FormCloseCount;	// Count used to ensure only one sfx played when two forms closeing.

BASE_STATS *CurrentStatsTemplate = NULL;

#define	DEFAULT_BUTTON_ROTATION (45)
#define BUT_TRANSPORTER_DIST (5000)
#define BUT_TRANSPORTER_SCALE (20)
#define BUT_TRANSPORTER_ALT (-50)

UDWORD ManuPower = 0;	// Power required to manufacture the current item.


// Display surfaces for rendered buttons.
// FIXME: These variables are never, ever referenced directly;
//        they're always used through the below .*Buffers,
//        so rather than declaring them here we should remove
//        these and make them part of the below
static BUTTON_SURFACE TopicSurfaces[NUM_TOPICSURFACES];
static BUTTON_SURFACE ObjectSurfaces[NUM_OBJECTSURFACES];
static BUTTON_SURFACE StatSurfaces[NUM_STATSURFACES];
static BUTTON_SURFACE System0Surfaces[NUM_SYSTEM0SURFACES];

// Working buffers for rendered buttons.
RENDERED_BUTTON System0Buffers[NUM_SYSTEM0BUFFERS];	// References ObjectSurfaces.
RENDERED_BUTTON ObjectBuffers[NUM_OBJECTBUFFERS];	// References ObjectSurfaces.
RENDERED_BUTTON TopicBuffers[NUM_TOPICBUFFERS];		// References TopicSurfaces.
RENDERED_BUTTON StatBuffers[NUM_STATBUFFERS];		// References StatSurfaces.

// Get the first factory assigned to a command droid
STRUCTURE *droidGetCommandFactory(DROID *psDroid);

static SDWORD ButtonDrawXOffset;
static SDWORD ButtonDrawYOffset;


// Set audio IDs for form opening/closing anims.
// Use -1 to dissable audio.
//
void SetFormAudioIDs(int OpenID,int CloseID)
{
	FormOpenAudioID = OpenID;
	FormCloseAudioID = CloseID;
	FormOpenCount = 0;
	FormCloseCount = 0;
}


// Widget callback to update the progress bar in the object stats screen.
//
void intUpdateProgressBar(WIDGET *psWidget, W_CONTEXT *psContext)
{
	BASE_OBJECT			*psObj;
	DROID				*Droid;
	STRUCTURE			*Structure;
	FACTORY				*Manufacture;
	RESEARCH_FACILITY	*Research;
	PLAYER_RESEARCH		*pPlayerRes;
	UDWORD				BuildPoints,Range, BuildPower;
	W_BARGRAPH			*BarGraph = (W_BARGRAPH*)psWidget;

	psObj = (BASE_OBJECT*)BarGraph->pUserData;	// Get the object associated with this widget.

	if (psObj == NULL)
	{
		BarGraph->style |= WIDG_HIDDEN;
		return;
	}

	if (isDead((BASE_OBJECT *)psObj))
	{
		return;
	}

	switch (psObj->type) {
		case OBJ_DROID:						// If it's a droid and...
			Droid = (DROID*)psObj;


			if(DroidIsBuilding(Droid))  // Is it a building.
			{
				ASSERT(Droid->asBits[COMP_CONSTRUCT].nStat, "intUpdateProgressBar: invalid droid type" );

				Structure = DroidGetBuildStructure(Droid);  // Get the structure's building.

				if (Structure)
				{
					//check if have all the power to build yet
					BuildPower = structPowerToBuild(Structure);
					if (Structure->currentPowerAccrued < (SWORD)BuildPower)
					{
						//if not started building show how much power accrued
						//Range = Structure->pStructureType->powerToBuild;
						Range = BuildPower;
						BuildPoints = Structure->currentPowerAccrued;
						//set the colour of the bar to green
						BarGraph->majorCol = WZCOL_GREEN;
						//and change the tool tip
						widgSetTipText((WIDGET*)BarGraph, _("Power Accrued"));
					}
					else
					{
						//show progress of build
						Range =  Structure->pStructureType->buildPoints;	// And how long it takes to build.
						BuildPoints = Structure->currentBuildPts;			// How near to completion.
						//set the colour of the bar to yellow
						BarGraph->majorCol = WZCOL_YELLOW;
						//and change the tool tip
						widgSetTipText((WIDGET*)BarGraph, _("Progress Bar"));
					}
					if (BuildPoints > Range)
					{
						BuildPoints = Range;
					}
					BarGraph->majorSize = (UWORD)PERNUM(WBAR_SCALE,BuildPoints,Range);
					BarGraph->style &= ~WIDG_HIDDEN;
				}
				else
				{
					BarGraph->majorSize = 0;
					BarGraph->style |= WIDG_HIDDEN;
				}
			} else {
				BarGraph->majorSize = 0;
				BarGraph->style |= WIDG_HIDDEN;
			}
			break;

		case OBJ_STRUCTURE:					// If it's a structure and...
			Structure = (STRUCTURE*)psObj;

			if(StructureIsManufacturing(Structure)) {			// Is it manufacturing.
				Manufacture = StructureGetFactory(Structure);
				//check started to build
				if (Manufacture->timeStarted == ACTION_START_TIME)
				{
					//BuildPoints = 0;
					//if not started building show how much power accrued
					Range = ((DROID_TEMPLATE *)Manufacture->psSubject)->powerPoints;
					BuildPoints = Manufacture->powerAccrued;
					//set the colour of the bar to green
					BarGraph->majorCol = WZCOL_GREEN;
					//and change the tool tip
					widgSetTipText((WIDGET*)BarGraph, _("Power Accrued"));
				}
				else
				{
					Range = Manufacture->timeToBuild;
					//set the colour of the bar to yellow
					BarGraph->majorCol = WZCOL_YELLOW;
					//and change the tool tip
					widgSetTipText((WIDGET*)BarGraph, _("Progress Bar"));
					//if on hold need to take it into account
					if (Manufacture->timeStartHold)
					{
						BuildPoints = (gameTime - (Manufacture->timeStarted + (
							gameTime - Manufacture->timeStartHold))) /
							GAME_TICKS_PER_SEC;
					}
					else
					{
						BuildPoints = (gameTime - Manufacture->timeStarted) /
							GAME_TICKS_PER_SEC;
					}
				}
				if (BuildPoints > Range)
				{
					BuildPoints = Range;
				}
				BarGraph->majorSize = (UWORD)PERNUM(WBAR_SCALE,BuildPoints,Range);
				BarGraph->style &= ~WIDG_HIDDEN;
			}
			else if(StructureIsResearching(Structure))  // Is it researching.
			{
				Research = StructureGetResearch(Structure);
				pPlayerRes = asPlayerResList[selectedPlayer] +
				             ((RESEARCH *)Research->psSubject - asResearch);
				//this is no good if you change which lab is researching the topic and one lab is faster
				//Range = Research->timeToResearch;
				Range = ((RESEARCH *)((RESEARCH_FACILITY*)Structure->pFunctionality)->psSubject)->researchPoints;
				//check started to research
				if (Research->timeStarted == ACTION_START_TIME)
				{
					//BuildPoints = 0;
					//if not started building show how much power accrued
					Range = ((RESEARCH *)Research->psSubject)->researchPower;
					BuildPoints = Research->powerAccrued;
					//set the colour of the bar to green
					BarGraph->majorCol = WZCOL_GREEN;
					//and change the tool tip
					widgSetTipText((WIDGET*)BarGraph, _("Power Accrued"));
				}
				else
				{
					//set the colour of the bar to yellow
					BarGraph->majorCol = WZCOL_YELLOW;
					//and change the tool tip
					widgSetTipText((WIDGET*)BarGraph, _("Progress Bar"));
					//if on hold need to take it into account
					if (Research->timeStartHold)
					{

						BuildPoints = ((RESEARCH_FACILITY*)Structure->pFunctionality)->
						researchPoints * (gameTime - (Research->timeStarted + (
						gameTime - Research->timeStartHold))) / GAME_TICKS_PER_SEC;

						BuildPoints+= pPlayerRes->currentPoints;
					}
					else
					{

						BuildPoints = ((RESEARCH_FACILITY*)Structure->pFunctionality)->
						researchPoints * (gameTime - Research->timeStarted) / GAME_TICKS_PER_SEC;

						BuildPoints+= pPlayerRes->currentPoints;
					}
				}
				if (BuildPoints > Range)
				{
					BuildPoints = Range;
				}
				BarGraph->majorSize = (UWORD)PERNUM(WBAR_SCALE,BuildPoints,Range);
				BarGraph->style &= ~WIDG_HIDDEN;
			} else {
				BarGraph->majorSize = 0;
				BarGraph->style |= WIDG_HIDDEN;
			}

			break;

		default:
			ASSERT( false, "intUpdateProgressBar: invalid object type" );
	}
}


void intUpdateQuantity(WIDGET *psWidget, W_CONTEXT *psContext)
{
	BASE_OBJECT		*psObj;
	STRUCTURE		*Structure;
	DROID_TEMPLATE	*psTemplate;
	W_LABEL			*Label = (W_LABEL*)psWidget;
	UDWORD			Quantity, Remaining;

	psObj = (BASE_OBJECT*)Label->pUserData;	// Get the object associated with this widget.
	Structure = (STRUCTURE*)psObj;

	if( (psObj != NULL) &&
		(psObj->type == OBJ_STRUCTURE) && (StructureIsManufacturing(Structure)) )
	{
		ASSERT(!isDead(psObj),"intUpdateQuantity: object is dead");

		/*Quantity = StructureGetFactory(Structure)->quantity;
		if (Quantity == NON_STOP_PRODUCTION)
		{
			strlcpy(Label->aText, "*", sizeof(Label->aText));
		}
		else
		{
			snprintf(Label->aText, sizeof(Label->aText), "%02u", Quantity);
		}*/

		psTemplate = (DROID_TEMPLATE *)StructureGetFactory(Structure)->psSubject;
   		//Quantity = getProductionQuantity(Structure, psTemplate) -
		//					getProductionBuilt(Structure, psTemplate);
        Quantity = getProductionQuantity(Structure, psTemplate);
        Remaining = getProductionBuilt(Structure, psTemplate);
        if (Quantity > Remaining)
        {
            Quantity -= Remaining;
        }
        else
        {
            Quantity = 0;
        }
		if (Quantity)
		{
			snprintf(Label->aText, sizeof(Label->aText), "%02u", Quantity);
		}
		Label->style &= ~WIDG_HIDDEN;
	}
	else
	{
		Label->style |= WIDG_HIDDEN;
	}
}

//callback to display the factory number
void intAddFactoryInc(WIDGET *psWidget, W_CONTEXT *psContext)
{
	W_LABEL         *Label = (W_LABEL*)psWidget;
	BASE_OBJECT     *psObj = (BASE_OBJECT*)Label->pUserData;

	// Get the object associated with this widget.
	if (psObj != NULL && !isDead(psObj))
	{
		STRUCTURE	*Structure = (STRUCTURE*)psObj;
		FACTORY		*Factory = (FACTORY *)Structure->pFunctionality;

		ASSERT( (Structure->pStructureType->type == REF_FACTORY ||
			Structure->pStructureType->type == REF_CYBORG_FACTORY ||
			Structure->pStructureType->type == REF_VTOL_FACTORY),
			"intAddFactoryInc: structure is not a factory" );

		snprintf(Label->aText, sizeof(Label->aText), "%u", Factory->psAssemblyPoint->factoryInc + 1);
		Label->style &= ~WIDG_HIDDEN;
	}
	else
	{
		Label->aText[0] = '\0';
		Label->style |= WIDG_HIDDEN;
	}
}

//callback to display the production quantity number for a template
void intAddProdQuantity(WIDGET *psWidget, W_CONTEXT *psContext)
{
	W_LABEL				*Label = (W_LABEL*)psWidget;
	BASE_STATS			*psStat = (BASE_STATS *)Label->pUserData;

	// Get the object associated with this widget.
	if (psStat != NULL)
	{
		DROID_TEMPLATE	*psTemplate = (DROID_TEMPLATE *)psStat;
		STRUCTURE	*psStructure = NULL;
		BASE_OBJECT	*psObj = getCurrentSelected();
		UDWORD		quantity = 0, remaining = 0;

		if (psObj != NULL && psObj->type == OBJ_STRUCTURE && !isDead(psObj))
		{
			psStructure = (STRUCTURE *)psObj;
		}

		if (psStructure != NULL && StructIsFactory(psStructure))
		{
<<<<<<< HEAD
		    quantity = getProductionQuantity(psStructure, psTemplate);
=======
			quantity = getProductionQuantity(psStructure, psTemplate);
>>>>>>> ab2bafd7
			remaining = getProductionBuilt(psStructure, psTemplate);
		}

		// now find out how many we have built
		if (quantity > remaining)
		{
			quantity -= remaining;
		}
		else
		{
			quantity = 0;
		}
		if (quantity != 0)
		{
			snprintf(Label->aText, sizeof(Label->aText), "%u", quantity);
			Label->style &= ~WIDG_HIDDEN;
		}
		else
		{
			Label->aText[0] = '\0';
			Label->style |= WIDG_HIDDEN;
		}
	}
}

//callback to display the production loop quantity number for a factory
void intAddLoopQuantity(WIDGET *psWidget, W_CONTEXT *psContext)
{
	W_LABEL		*Label = (W_LABEL*)psWidget;
	STRUCTURE	*psStruct = (STRUCTURE *)Label->pUserData;

	//loop depends on the factory
	if (psStruct && psStruct->pFunctionality && !psStruct->died)
	{
		FACTORY		*psFactory = (FACTORY *)psStruct->pFunctionality;

		if (psFactory->quantity == INFINITE_PRODUCTION)
		{
			strlcpy(Label->aText, "∞", sizeof(Label->aText));
		}
		else
		{
			snprintf(Label->aText, sizeof(Label->aText), "%02u", psFactory->quantity + DEFAULT_LOOP);
		}
		Label->style &= ~WIDG_HIDDEN;
	}
	else
	{
		//hide the label if no factory
		Label->aText[0] = '\0';
		Label->style |= WIDG_HIDDEN;
	}
}

// callback to update the command droid size label
void intUpdateCommandSize(WIDGET *psWidget, W_CONTEXT *psContext)
{
	W_LABEL				*Label = (W_LABEL*)psWidget;
	BASE_OBJECT			*psObj = (BASE_OBJECT*)Label->pUserData;

	// Get the object associated with this widget.
	if (psObj != NULL && !isDead(psObj))
	{
		DROID	*psDroid = (DROID *)psObj;

		ASSERT( psDroid->droidType == DROID_COMMAND,
			"intUpdateCommandSize: droid is not a command droid" );

		snprintf(Label->aText, sizeof(Label->aText), "%d/%d", psDroid->psGroup ? grpNumMembers(psDroid->psGroup) : 0, cmdDroidMaxGroup(psDroid));
		Label->style &= ~WIDG_HIDDEN;
	}
	else
	{
		Label->aText[0] = '\0';
		Label->style |= WIDG_HIDDEN;
	}
}

// callback to update the command droid experience
void intUpdateCommandExp(WIDGET *psWidget, W_CONTEXT *psContext)
{
	W_LABEL				*Label = (W_LABEL*)psWidget;
	BASE_OBJECT			*psObj = (BASE_OBJECT*)Label->pUserData;
	SDWORD				i, numStars;

	// Get the object associated with this widget.
	if (psObj != NULL && !isDead(psObj))
	{
		DROID	*psDroid = (DROID *)psObj;

		ASSERT(psObj->type == OBJ_DROID, "intUpdateCommandExp: invalid droid pointer");
		ASSERT(psDroid->droidType == DROID_COMMAND, "intUpdateCommandExp: droid is not a command droid");

		numStars = getDroidLevel(psDroid);
		numStars = (numStars >= 1) ? (numStars - 1) : 0;
		for(i=0; i<numStars; i++)
		{
			Label->aText[i] = '*';
		}
		Label->aText[i] = '\0';
		Label->style &= ~WIDG_HIDDEN;
	}
	else
	{
		Label->aText[0] = '\0';
		Label->style |= WIDG_HIDDEN;
	}
}

// callback to update the command droid factories
void intUpdateCommandFact(WIDGET *psWidget, W_CONTEXT *psContext)
{
	W_LABEL				*Label = (W_LABEL*)psWidget;
	BASE_OBJECT			*psObj = (BASE_OBJECT*)Label->pUserData;
	SDWORD				i,cIndex, start;

	// Get the object associated with this widget.
	if (psObj != NULL && !isDead(psObj))
	{
		DROID		*psDroid = (DROID *)psObj;

		ASSERT(psObj->type == OBJ_DROID, "intUpdateCommandFact: invalid droid pointer");
		ASSERT(psDroid->droidType == DROID_COMMAND, "intUpdateCommandFact: droid is not a command droid");

		// see which type of factory this is for
		if (Label->id >= IDOBJ_COUNTSTART && Label->id < IDOBJ_COUNTEND)
		{
			start = DSS_ASSPROD_SHIFT;
		}
		else if (Label->id >= IDOBJ_CMDFACSTART && Label->id < IDOBJ_CMDFACEND)
		{
			start = DSS_ASSPROD_CYBORG_SHIFT;
		}
		else
		{
			start = DSS_ASSPROD_VTOL_SHIFT;
		}

		cIndex = 0;
		for(i=0; i<MAX_FACTORY; i++)
		{
			if ( psDroid->secondaryOrder & (1 << (i + start)) )
			{
				Label->aText[cIndex] = (char) ('0' + i + 1);
				cIndex += 1;
			}
		}
		Label->aText[cIndex] = '\0';
		Label->style &= ~WIDG_HIDDEN;
	}
	else
	{
		Label->aText[0] = '\0';
		Label->style |= WIDG_HIDDEN;
	}
}


#define BARXOFFSET	46

// Widget callback to update and display the power bar.
// !!!!!!!!!!!!!!!!!!!!!!ONLY WORKS ON A SIDEWAYS POWERBAR!!!!!!!!!!!!!!!!!
void intDisplayPowerBar(WIDGET *psWidget, UDWORD xOffset, UDWORD yOffset, WZ_DECL_UNUSED PIELIGHT *pColours)
{
	W_BARGRAPH *BarGraph = (W_BARGRAPH*)psWidget;
	SDWORD		x0,y0;
	SDWORD		Avail,ManPow,realPower;
	SDWORD		Empty;
	SDWORD		BarWidth, textWidth = 0;
	SDWORD		iX,iY;
	static char		szVal[8];

	ManPow = ManuPower / POWERBAR_SCALE;
	Avail = asPower[selectedPlayer].currentPower / POWERBAR_SCALE;
	realPower = asPower[selectedPlayer].currentPower - ManuPower;

	BarWidth = BarGraph->width;
	iV_SetFont(font_regular);
	sprintf( szVal, "%d", realPower );
	textWidth = iV_GetTextWidth( szVal );
	BarWidth -= textWidth;

	if (ManPow > Avail)
	{
		Empty = BarWidth - ManPow;
	}
	else
	{
		Empty = BarWidth - Avail;
	}

	if (Avail > BarWidth)
	{
		ManPow = PERNUM(BarWidth,ManPow,Avail);
		Avail = BarWidth;
		Empty = 0;
	}

	if (ManPow > BarWidth)
	{
		ManPow = BarWidth;
		Avail = 0;
		Empty = 0;
	}

	x0 = xOffset + BarGraph->x;
	y0 = yOffset + BarGraph->y;

	pie_SetDepthBufferStatus(DEPTH_CMP_ALWAYS_WRT_ON);
	pie_SetFogStatus(false);


	iV_DrawImage(IntImages,IMAGE_PBAR_TOP,x0,y0);

	iX = x0 + 3;
	iY = y0 + 9;

	x0 += iV_GetImageWidth(IntImages,IMAGE_PBAR_TOP);

	//fill in the empty section behind text
	if(textWidth > 0)
	{
		iV_DrawImageRect(IntImages,IMAGE_PBAR_EMPTY,
							x0,y0,
							textWidth, iV_GetImageHeight(IntImages,IMAGE_PBAR_EMPTY));
		x0 += textWidth;
	}

	//draw required section
	if (ManPow > Avail)
	{
		//draw the required in red
		iV_DrawImageRect(IntImages,IMAGE_PBAR_USED,
							x0,y0,
							ManPow, iV_GetImageHeight(IntImages,IMAGE_PBAR_USED));
	}
	else
	{
		iV_DrawImageRect(IntImages,IMAGE_PBAR_REQUIRED,
							x0,y0,
							ManPow, iV_GetImageHeight(IntImages,IMAGE_PBAR_REQUIRED));
	}

	x0 += ManPow;

	//draw the available section if any!
	if(Avail-ManPow > 0)
	{
		iV_DrawImageRect(IntImages,IMAGE_PBAR_AVAIL,
							x0,y0,
							Avail-ManPow, iV_GetImageHeight(IntImages,IMAGE_PBAR_AVAIL));

		x0 += Avail-ManPow;
	}

	//fill in the rest with empty section
	if(Empty > 0)
	{
		iV_DrawImageRect(IntImages,IMAGE_PBAR_EMPTY,
							x0,y0,
							Empty, iV_GetImageHeight(IntImages,IMAGE_PBAR_EMPTY));
		x0 += Empty;
	}

	iV_DrawImage(IntImages,IMAGE_PBAR_BOTTOM,x0,y0);

	/* draw text value */
	iV_SetTextColour(WZCOL_TEXT_BRIGHT);
	iV_DrawText( szVal, iX, iY );
}


// Widget callback to display a rendered status button, ie the progress of a manufacturing or
// building task.
//
void intDisplayStatusButton(WIDGET *psWidget, UDWORD xOffset, UDWORD yOffset, WZ_DECL_UNUSED PIELIGHT *pColours)
{
	W_CLICKFORM         *Form = (W_CLICKFORM*)psWidget;
	BASE_OBJECT         *psObj;
	STRUCTURE           *Structure;
	DROID               *Droid;
	BOOL                Down;
	SDWORD              Image;
	BOOL                Hilight = false;
	BASE_STATS          *Stats, *psResGraphic;
	RENDERED_BUTTON     *Buffer = (RENDERED_BUTTON*)Form->pUserData;
	UDWORD              IMDType = 0, compID;
	UDWORD              Player = selectedPlayer;			// changed by AJL for multiplayer.
	void                *Object;
	BOOL	            bOnHold = false;

	OpenButtonRender((UWORD)(xOffset+Form->x), (UWORD)(yOffset+Form->y),(UWORD)Form->width,(UWORD)Form->height);

	Down = Form->state & (WCLICK_DOWN | WCLICK_LOCKED | WCLICK_CLICKLOCK);

	{
		Hilight = Form->state & WCLICK_HILITE;

		if(Hilight) {
			Buffer->ImdRotation += timeAdjustedIncrement(BUTTONOBJ_ROTSPEED, false);
		}

		Hilight = formIsHilite(Form);	// Hilited or flashing.

		Buffer->State = Form->state;

		Object = NULL;
		Image = -1;
		psObj = (BASE_OBJECT*)Buffer->Data;	// Get the object associated with this widget.

		if (psObj && isDead(psObj))
		{
			// this may catch this horrible crash bug we've been having,
			// who knows?.... Shipping tomorrow, la de da :-)
			psObj = NULL;
			Buffer->Data = NULL;
			intRefreshScreen();
		}

		if(psObj) {
			switch (psObj->type) {
				case OBJ_DROID:						// If it's a droid...
					Droid = (DROID*)psObj;

					if(DroidIsBuilding(Droid)) {
						Structure = DroidGetBuildStructure(Droid);
						if(Structure) {
							Object = Structure;	//(void*)StructureGetIMD(Structure);
							IMDType = IMDTYPE_STRUCTURE;
							RENDERBUTTON_INITIALISED(Buffer);
						}
					} else if (DroidGoingToBuild(Droid)) {
						Stats = DroidGetBuildStats(Droid);
						ASSERT( Stats!=NULL,"intDisplayStatusButton : NULL Stats pointer." );
						Object = (void*)Stats;	//StatGetStructureIMD(Stats,selectedPlayer);
						Player = selectedPlayer;
						IMDType = IMDTYPE_STRUCTURESTAT;
						RENDERBUTTON_INITIALISED(Buffer);
					} else if (orderState(Droid, DORDER_DEMOLISH)) {
						Stats = (BASE_STATS *)structGetDemolishStat();
						ASSERT( Stats!=NULL,"intDisplayStatusButton : NULL Stats pointer." );
						Object = (void*)Stats;
						Player = selectedPlayer;
						IMDType = IMDTYPE_STRUCTURESTAT;
						RENDERBUTTON_INITIALISED(Buffer);
					} else if (Droid->droidType == DROID_COMMAND) {
						Structure = droidGetCommandFactory(Droid);
						if (Structure) {
							Object = Structure;
							IMDType = IMDTYPE_STRUCTURE;
							RENDERBUTTON_INITIALISED(Buffer);
						}
					}
					break;

				case OBJ_STRUCTURE:					// If it's a structure...
					Structure = (STRUCTURE*)psObj;
					switch(Structure->pStructureType->type)
					{
						case REF_FACTORY:
						case REF_CYBORG_FACTORY:
						case REF_VTOL_FACTORY:
							if (StructureIsManufacturing(Structure))
							{
								IMDType = IMDTYPE_DROIDTEMPLATE;
								Object = (void*)FactoryGetTemplate(StructureGetFactory(Structure));
								RENDERBUTTON_INITIALISED(Buffer);
								if (StructureGetFactory(Structure)->timeStartHold)
								{
									bOnHold = true;
								}
							}

							break;

						case REF_RESEARCH:
							if (StructureIsResearching(Structure))
							{
								iIMDShape * shape = Object;
								Stats = (BASE_STATS*)Buffer->Data2;
								if (!Stats)
								{
									break;
								}
	    							if (((RESEARCH_FACILITY *)Structure->pFunctionality)->timeStartHold)
		    						{
			    						bOnHold = true;
				    				}
								StatGetResearchImage(Stats,&Image,&shape, &psResGraphic, false);
								Object = shape;
								if (psResGraphic)
								{
									// we have a Stat associated with this research topic
									if (StatIsStructure(psResGraphic))
									{
										// overwrite the Object pointer
										Object = (void*)psResGraphic;
										Player = selectedPlayer;
										// this defines how the button is drawn
										IMDType = IMDTYPE_STRUCTURESTAT;
									}
									else
									{
										compID = StatIsComponent(psResGraphic);
										if (compID != COMP_UNKNOWN)
										{
											// this defines how the button is drawn
											IMDType = IMDTYPE_COMPONENT;
											// overwrite the Object pointer
											Object = (void*)psResGraphic;
										}
										else
										{
											ASSERT(false, "intDisplayStatsButton:Invalid Stat for research button");
											Object = NULL;
											IMDType = IMDTYPE_RESEARCH;
										}
									}
								}
								else
								{
									// no Stat for this research topic so just use the graphic provided
									// if Object != NULL the there must be a IMD so set the object to
									// equal the Research stat
									if (Object != NULL)
									{
										Object = (void*)Stats;
										IMDType = IMDTYPE_RESEARCH;
									}
								}
								RENDERBUTTON_INITIALISED(Buffer);
							}
							break;
						default:
							break;
					}
					break;

				default:
					ASSERT( false, "intDisplayObjectButton: invalid structure type" );
			}
		} else
		{
			RENDERBUTTON_INITIALISED(Buffer);
		}

		ButtonDrawXOffset = ButtonDrawYOffset = 0;


		// Render the object into the button.
		if(Object) {
			if(Image >= 0) {
				RenderToButton(IntImages,(UWORD)Image,Object,Player,Buffer,Down,IMDType,TOPBUTTON);
			} else {
				RenderToButton(NULL,0,Object,Player,Buffer,Down,IMDType,TOPBUTTON);
			}
		} else if(Image >= 0) {
			RenderImageToButton(IntImages,(UWORD)Image,Buffer,Down,TOPBUTTON);
		} else {
			RenderBlankToButton(Buffer,Down,TOPBUTTON);
		}
	}

	CloseButtonRender();

	//need to flash the button if a factory is on hold production
	if (bOnHold)
	{
		if (((gameTime2/250) % 2) == 0)
		{
			iV_DrawImage(IntImages,IMAGE_BUT0_DOWN,xOffset+Form->x,yOffset+Form->y);
		}
		else
		{
			iV_DrawImage(IntImages,IMAGE_BUT_HILITE,xOffset+Form->x,yOffset+Form->y);
		}
	}
	else
	{
		if (Hilight)
		{

			iV_DrawImage(IntImages,IMAGE_BUT_HILITE,xOffset+Form->x,yOffset+Form->y);
		}
	}
}


// Widget callback to display a rendered object button.
//
void intDisplayObjectButton(WIDGET *psWidget, UDWORD xOffset, UDWORD yOffset, WZ_DECL_UNUSED PIELIGHT *pColours)
{
	W_CLICKFORM *Form = (W_CLICKFORM*)psWidget;
	BASE_OBJECT *psObj;
	BOOL Down;
	BOOL Hilight = false;
	RENDERED_BUTTON *Buffer = (RENDERED_BUTTON*)Form->pUserData;
	UDWORD IMDType = 0;
	void *Object;

	OpenButtonRender((UWORD)(xOffset+Form->x), (UWORD)(yOffset+Form->y),(UWORD)Form->width,(UWORD)(Form->height+9));

	Down = Form->state & (WCLICK_DOWN | WCLICK_LOCKED | WCLICK_CLICKLOCK);

	{
		Hilight = Form->state & WCLICK_HILITE;

		if(Hilight) {
			Buffer->ImdRotation += timeAdjustedIncrement(BUTTONOBJ_ROTSPEED, false);
		}

		Hilight = formIsHilite(Form);	// Hilited or flashing.

		Buffer->State = Form->state;

		Object = NULL;
		psObj = (BASE_OBJECT*)Buffer->Data;	// Get the object associated with this widget.

		if (psObj && isDead(psObj))
		{
			// this may catch this horrible crash bug we've been having,
			// who knows?.... Shipping tomorrow, la de da :-)
			psObj = NULL;
			Buffer->Data = NULL;
			intRefreshScreen();
		}

		if(psObj) {
			switch (psObj->type) {
				case OBJ_DROID:						// If it's a droid...
					IMDType = IMDTYPE_DROID;
					Object = (void*)psObj;
					break;

				case OBJ_STRUCTURE:					// If it's a structure...
					IMDType = IMDTYPE_STRUCTURE;
					Object = (void*)psObj;
					break;

				default:
					ASSERT( false, "intDisplayStatusButton: invalid structure type" );
			}
		}

		ButtonDrawXOffset = ButtonDrawYOffset = 0;


		if(Object) {
			RenderToButton(NULL,0,Object,selectedPlayer,Buffer,Down,IMDType,BTMBUTTON);	// ajl, changed from 0 to selectedPlayer
		} else {
			RenderBlankToButton(Buffer,Down,BTMBUTTON);
		}


		RENDERBUTTON_INITIALISED(Buffer);
	}

	CloseButtonRender();

	if (Hilight)
	{

		iV_DrawImage(IntImages,IMAGE_BUTB_HILITE,xOffset+Form->x,yOffset+Form->y);
	}
}


// Widget callback to display a rendered stats button, ie the job selection window buttons.
//
void intDisplayStatsButton(WIDGET *psWidget, UDWORD xOffset, UDWORD yOffset, WZ_DECL_UNUSED PIELIGHT *pColours)
{
	W_CLICKFORM     *Form = (W_CLICKFORM*)psWidget;
	BASE_STATS      *Stat, *psResGraphic;
	BOOL            Down;
	SDWORD          Image, compID;
	BOOL            Hilight = false;
	RENDERED_BUTTON *Buffer = (RENDERED_BUTTON*)Form->pUserData;
	UDWORD          IMDType = 0;
	UDWORD          Player = selectedPlayer;		// ajl, changed for multiplayer (from 0)
	void            *Object;

	OpenButtonRender((UWORD)(xOffset+Form->x), (UWORD)(yOffset+Form->y),(UWORD)Form->width,(UWORD)Form->height);

	Down = Form->state & (WCLICK_DOWN | WCLICK_LOCKED | WCLICK_CLICKLOCK);

	{

		Hilight = Form->state & WCLICK_HILITE;

		if(Hilight) {
			Buffer->ImdRotation += timeAdjustedIncrement(BUTTONOBJ_ROTSPEED, false);
		}

		Hilight = formIsHilite(Form);

		Buffer->State = Form->state;

		Object = NULL;
		Image = -1;

		Stat = (BASE_STATS*)Buffer->Data;

		ButtonDrawXOffset = ButtonDrawYOffset = 0;

		if(Stat)
		{
			if(StatIsStructure(Stat))
			{
				Object = (void*)Stat;
				Player = selectedPlayer;
				IMDType = IMDTYPE_STRUCTURESTAT;
			}
			else if(StatIsTemplate(Stat))
			{
				IMDType = IMDTYPE_DROIDTEMPLATE;
				Object = (void*)Stat;
			}
			else
			{
				//if(StatIsComponent(Stat))
				//{
				//	IMDType = IMDTYPE_COMPONENT;
				//	Shape = StatGetComponentIMD(Stat);
				//}
				compID = StatIsComponent(Stat); // This failes for viper body.
				if (compID != COMP_UNKNOWN)
				{
					IMDType = IMDTYPE_COMPONENT;
					Object = (void*)Stat;	//StatGetComponentIMD(Stat, compID);
				}
				else if(StatIsResearch(Stat))
				{
					iIMDShape * shape = Object;
					/*IMDType = IMDTYPE_RESEARCH;
					StatGetResearchImage(Stat,&Image,(iIMDShape**)&Object,true);
					//if Object != NULL the there must be a IMD so set the object to
					//equal the Research stat
					if (Object != NULL)
					{
						Object = (void*)Stat;
					}*/
                    StatGetResearchImage(Stat,&Image,&shape, &psResGraphic, true);
					Object = shape;
                    if (psResGraphic)
                    {
                        //we have a Stat associated with this research topic
                        if  (StatIsStructure(psResGraphic))
                        {
                            //overwrite the Object pointer
                            Object = (void*)psResGraphic;
				            Player = selectedPlayer;
                            //this defines how the button is drawn
				            IMDType = IMDTYPE_STRUCTURESTAT;
                        }
                        else
                        {
            				compID = StatIsComponent(psResGraphic);
				            if (compID != COMP_UNKNOWN)
				            {
                                //this defines how the button is drawn
					            IMDType = IMDTYPE_COMPONENT;
                                //overwrite the Object pointer
					            Object = (void*)psResGraphic;
				            }
                            else
                            {
                                ASSERT( false,
                                    "intDisplayStatsButton:Invalid Stat for research button" );
                                Object = NULL;
                                IMDType = IMDTYPE_RESEARCH;
                            }
                        }
                    }
                    else
                    {
                        //no Stat for this research topic so just use the graphic provided
                        //if Object != NULL the there must be a IMD so set the object to
                        //equal the Research stat
                        if (Object != NULL)
                        {
                            Object = (void*)Stat;
                            IMDType = IMDTYPE_RESEARCH;
                        }
                    }
				}
			}

			if(Down)
			{
				CurrentStatsTemplate = Stat;
//				CurrentStatsShape = Object;
//				CurrentStatsIndex = (SWORD)IMDIndex;
			}

		}
		else
		{
			IMDType = IMDTYPE_COMPONENT;
			//BLANK button for now - AB 9/1/98
			Object = NULL;
			CurrentStatsTemplate = NULL;
//			CurrentStatsShape = NULL;
//			CurrentStatsIndex = -1;
		}


		if(Object) {
			if(Image >= 0) {
				RenderToButton(IntImages,(UWORD)Image,Object,Player,Buffer,Down,IMDType,TOPBUTTON);
  			} else {
				RenderToButton(NULL,0,Object,Player,Buffer,Down,IMDType,TOPBUTTON);
			}
		} else if(Image >= 0) {
			RenderImageToButton(IntImages,(UWORD)Image,Buffer,Down,TOPBUTTON);
		} else {
			RenderBlankToButton(Buffer,Down,TOPBUTTON);
		}

		RENDERBUTTON_INITIALISED(Buffer);
	}

	CloseButtonRender();

	if (Hilight)
	{

		iV_DrawImage(IntImages,IMAGE_BUT_HILITE,xOffset+Form->x,yOffset+Form->y);
	}
}




void RenderToButton(IMAGEFILE *ImageFile,UWORD ImageID,void *Object,UDWORD Player,
					RENDERED_BUTTON *Buffer,BOOL Down, UDWORD IMDType, UDWORD buttonType)
{
	CreateIMDButton(ImageFile,ImageID,Object,Player,Buffer,Down,IMDType,buttonType);
}

void RenderImageToButton(IMAGEFILE *ImageFile,UWORD ImageID,RENDERED_BUTTON *Buffer,BOOL Down, UDWORD buttonType)
{
	CreateImageButton(ImageFile,ImageID,Buffer,Down,buttonType);
}

void RenderBlankToButton(RENDERED_BUTTON *Buffer,BOOL Down, UDWORD buttonType)
{
	CreateBlankButton(Buffer,Down,buttonType);
}




void AdjustTabFormSize(W_TABFORM *Form,UDWORD *x0,UDWORD *y0,UDWORD *x1,UDWORD *y1)
{
	/* Adjust for where the tabs are */
	if(Form->majorPos == WFORM_TABLEFT) {
		*x0 += Form->tabMajorThickness - Form->tabHorzOffset;
	} else if(Form->minorPos == WFORM_TABLEFT) {
		*x0 += Form->tabMinorThickness - Form->tabHorzOffset;
	}
	if(Form->majorPos == WFORM_TABRIGHT) {
		*x1 -= Form->tabMajorThickness - Form->tabHorzOffset;
	} else if(Form->minorPos == WFORM_TABRIGHT) {
		*x1 -= Form->tabMinorThickness - Form->tabHorzOffset;
	}
	if(Form->majorPos == WFORM_TABTOP) {
		*y0 += Form->tabMajorThickness - Form->tabVertOffset;
	} else if(Form->minorPos == WFORM_TABTOP) {
		*y0 += Form->tabMinorThickness - Form->tabVertOffset;
	}
	if(Form->majorPos == WFORM_TABBOTTOM) {
		*y1 -= Form->tabMajorThickness - Form->tabVertOffset;
	} else if(Form->minorPos == WFORM_TABBOTTOM) {
		*y1 -= Form->tabMinorThickness - Form->tabVertOffset;
	}
}


// Widget callback function to do the open form animation. Doesn't just open Plain Forms!!
//
void intOpenPlainForm(WIDGET *psWidget, UDWORD xOffset, UDWORD yOffset, WZ_DECL_UNUSED PIELIGHT *pColours)
{
	W_TABFORM	*Form = (W_TABFORM*)psWidget;
	UDWORD		Tx0,Ty0,Tx1,Ty1;
	UDWORD		Range;
	UDWORD		Duration;
	UDWORD		APos;
	SDWORD		Ay0,Ay1;

	Tx0 = xOffset+Form->x;
	Ty0 = yOffset+Form->y;
	Tx1 = Tx0 + Form->width;
	Ty1 = Ty0 + Form->height;

	if(Form->animCount == 0) {
		if( (FormOpenAudioID >= 0) && (FormOpenCount == 0) ) {
			audio_PlayTrack(FormOpenAudioID);
			FormOpenCount++;
		}
		Form->Ax0 = (UWORD)Tx0;
		Form->Ax1 = (UWORD)Tx1;
		Form->Ay0 = (UWORD)(Ty0 + (Form->height/2) - 4);
		Form->Ay1 = (UWORD)(Ty0 + (Form->height/2) + 4);
		Form->startTime = gameTime2;
	} else {
		FormOpenCount = 0;
	}

	RenderWindowFrame(FRAME_NORMAL, Form->Ax0, Form->Ay0, Form->Ax1 - Form->Ax0, Form->Ay1 - Form->Ay0);

	Form->animCount++;

	Range = (Form->height/2)-4;
	Duration = (gameTime2 - Form->startTime) << 16 ;
	APos = (Range * (Duration / FORM_OPEN_ANIM_DURATION) ) >> 16;

	Ay0 = Ty0 + (Form->height/2) - 4 - APos;
	Ay1 = Ty0 + (Form->height/2) + 4 + APos;

	if(Ay0 <= (SDWORD)Ty0)
	{
		Ay0 = Ty0;
	}

	if(Ay1 >= (SDWORD)Ty1)
	{
		Ay1 = Ty1;
	}
	Form->Ay0 = (UWORD)Ay0;
	Form->Ay1 = (UWORD)Ay1;

	if((Form->Ay0 == Ty0) && (Form->Ay1 == Ty1))
	{
		if (Form->pUserData != NULL)
		{
			Form->display = (WIDGET_DISPLAY)Form->pUserData;
		}
		else
		{
			//default to display
			Form->display = intDisplayPlainForm;
		}
		Form->disableChildren = false;
		Form->animCount = 0;
	}
}


// Widget callback function to do the close form animation.
//
void intClosePlainForm(WIDGET *psWidget, UDWORD xOffset, UDWORD yOffset, WZ_DECL_UNUSED PIELIGHT *pColours)
{
	W_TABFORM *Form = (W_TABFORM*)psWidget;
	UDWORD Tx0,Ty0,Tx1,Ty1;
	UDWORD Range;
	UDWORD Duration;
	UDWORD APos;

	Tx0 = xOffset+Form->x;
	Tx1 = Tx0 + Form->width;
	Ty0 = yOffset+Form->y + (Form->height/2) - 4;
	Ty1 = yOffset+Form->y + (Form->height/2) + 4;

	if(Form->animCount == 0) {
		if( (FormCloseAudioID >= 0) && (FormCloseCount == 0) ){
			audio_PlayTrack(FormCloseAudioID);
			FormCloseCount++;
		}
		Form->Ax0 = (UWORD)(xOffset+Form->x);
		Form->Ay0 = (UWORD)(yOffset+Form->y);
		Form->Ax1 = (UWORD)(Form->Ax0 + Form->width);
		Form->Ay1 = (UWORD)(Form->Ay0 + Form->height);
		Form->startTime = gameTime2;
	} else {
		FormCloseCount = 0;
	}

	RenderWindowFrame(FRAME_NORMAL, Form->Ax0, Form->Ay0, Form->Ax1 - Form->Ax0, Form->Ay1 - Form->Ay0);

	Form->animCount++;

	Range = (Form->height/2)-4;
	Duration = (gameTime2 - Form->startTime) << 16 ;
	APos = (Range * (Duration / FORM_OPEN_ANIM_DURATION) ) >> 16;

	Form->Ay0 = (UWORD)(yOffset + Form->y + APos);
	Form->Ay1 = (UWORD)(yOffset + Form->y + Form->height - APos);

	if(Form->Ay0 >= Ty0) {
		Form->Ay0 = (UWORD)Ty0;
	}
	if(Form->Ay1 <= Ty1) {
		Form->Ay1 = (UWORD)Ty1;
	}

	if((Form->Ay0 == Ty0) && (Form->Ay1 == Ty1)) {
		Form->pUserData = (void*)1;
		Form->animCount = 0;
	}
}



void intDisplayPlainForm(WIDGET *psWidget, UDWORD xOffset, UDWORD yOffset, WZ_DECL_UNUSED PIELIGHT *pColours)
{
	W_TABFORM *Form = (W_TABFORM*)psWidget;
	UDWORD x0,y0,x1,y1;

	x0 = xOffset+Form->x;
	y0 = yOffset+Form->y;
	x1 = x0 + Form->width;
	y1 = y0 + Form->height;

	RenderWindowFrame(FRAME_NORMAL, x0, y0, x1 - x0, y1 - y0);
}


void intDisplayStatsForm(WIDGET *psWidget, UDWORD xOffset, UDWORD yOffset, WZ_DECL_UNUSED PIELIGHT *pColours)
{
	W_TABFORM *Form = (W_TABFORM*)psWidget;
	UDWORD x0,y0,x1,y1;

	x0 = xOffset+Form->x;
	y0 = yOffset+Form->y;
	x1 = x0 + Form->width;
	y1 = y0 + Form->height;

	AdjustTabFormSize(Form,&x0,&y0,&x1,&y1);

	RenderWindowFrame(FRAME_NORMAL, x0, y0, x1 - x0, y1 - y0);
}


// Display an image for a widget.
//
void intDisplayImage(WIDGET *psWidget, UDWORD xOffset, UDWORD yOffset, WZ_DECL_UNUSED PIELIGHT *pColours)
{
	UDWORD x = xOffset+psWidget->x;
	UDWORD y = yOffset+psWidget->y;

	iV_DrawImage(IntImages,psWidget->UserData,x,y);
}


//draws the mission clock - flashes when below a predefined time
void intDisplayMissionClock(WIDGET *psWidget, UDWORD xOffset, UDWORD yOffset, WZ_DECL_UNUSED PIELIGHT *pColours)
{
	UDWORD  x = xOffset+psWidget->x;
	UDWORD  y = yOffset+psWidget->y;
    UDWORD  flash;

    //draw the background image
    iV_DrawImage(IntImages,UNPACKDWORD_TRI_B(psWidget->UserData),x,y);
	//need to flash the timer when < 5 minutes remaining, but > 4 minutes
    flash = UNPACKDWORD_TRI_A(psWidget->UserData);
	if (flash && ((gameTime2/250) % 2) == 0)
    {
    	iV_DrawImage(IntImages,UNPACKDWORD_TRI_C(psWidget->UserData),x,y);
	}
}



// Display one of two images depending on if the widget is hilighted by the mouse.
//
void intDisplayImageHilight(WIDGET *psWidget, UDWORD xOffset, UDWORD yOffset, WZ_DECL_UNUSED PIELIGHT *pColours)
{
	UDWORD x = xOffset+psWidget->x;
	UDWORD y = yOffset+psWidget->y, flash;
	UWORD ImageID;
	BOOL Hilight = false;

	switch(psWidget->type) {
		case WIDG_FORM:
			Hilight = formIsHilite(psWidget);
//			if( ((W_CLICKFORM*)psWidget)->state & WCLICK_HILITE) ||  {
//				Hilight = true;
//			}
			break;

		case WIDG_BUTTON:
			Hilight = buttonIsHilite(psWidget);
//			if( ((W_BUTTON*)psWidget)->state & WBUTS_HILITE) {
//				Hilight = true;
//			}
			break;

		case WIDG_EDITBOX:
			if( ((W_EDITBOX*)psWidget)->state & WEDBS_HILITE) {
				Hilight = true;
			}
			break;

		case WIDG_SLIDER:
			if( ((W_SLIDER*)psWidget)->state & SLD_HILITE) {
				Hilight = true;
			}
			break;

		default:
			Hilight = false;
	}

	ImageID = UNPACKDWORD_TRI_C(psWidget->UserData);


	//need to flash the button if Full Transporter
    flash = UNPACKDWORD_TRI_A(psWidget->UserData);
	if (flash && psWidget->id == IDTRANS_LAUNCH)
	{
		if (((gameTime2/250) % 2) == 0)
		{
    		iV_DrawImage(IntImages,UNPACKDWORD_TRI_B(psWidget->UserData),x,y);
		}
		else
		{
        	iV_DrawImage(IntImages,ImageID,x,y);
		}
	}
    else
    {
       	iV_DrawImage(IntImages,ImageID,x,y);
        if(Hilight)
        {
	    	iV_DrawImage(IntImages,UNPACKDWORD_TRI_B(psWidget->UserData),x,y);
	    }
    }

}


static void GetButtonState(WIDGET *psWidget,BOOL *Hilight,UDWORD *Down,BOOL *Grey)
{
	switch(psWidget->type) {
		case WIDG_FORM:
			*Hilight = formIsHilite(psWidget);
//			if( ((W_CLICKFORM*)psWidget)->state & WCLICK_HILITE) {
//				Hilight = true;
//			}
			if( ((W_CLICKFORM*)psWidget)->state & (WCLICK_DOWN | WCLICK_LOCKED | WCLICK_CLICKLOCK)) {
				*Down = 1;
			}
			if( ((W_CLICKFORM*)psWidget)->state & WCLICK_GREY) {
				*Grey = true;
			}
			break;

		case WIDG_BUTTON:
			*Hilight = buttonIsHilite(psWidget);
//			if( ((W_BUTTON*)psWidget)->state & WBUTS_HILITE) {
//				*Hilight = true;
//			}
			if( ((W_BUTTON*)psWidget)->state & (WBUTS_DOWN | WBUTS_LOCKED | WBUTS_CLICKLOCK)) {
				*Down = 1;
			}
			if( ((W_BUTTON*)psWidget)->state & WBUTS_GREY) {
				*Grey = true;
			}
			break;

		case WIDG_EDITBOX:
			if( ((W_EDITBOX*)psWidget)->state & WEDBS_HILITE) {
				*Hilight = true;
			}
			break;

		case WIDG_SLIDER:
			if( ((W_SLIDER*)psWidget)->state & SLD_HILITE) {
				*Hilight = true;
			}
			if( ((W_SLIDER*)psWidget)->state & (WCLICK_DOWN | WCLICK_LOCKED | WCLICK_CLICKLOCK)) {
				*Down = 1;
			}
			break;

		default:
			*Hilight = false;
	}
}


// Display one of two images depending on if the widget is hilighted by the mouse.
//
void intDisplayButtonHilight(WIDGET *psWidget, UDWORD xOffset, UDWORD yOffset, WZ_DECL_UNUSED PIELIGHT *pColours)
{
	UDWORD x = xOffset+psWidget->x;
	UDWORD y = yOffset+psWidget->y;
	BOOL Hilight = false;
	BOOL Grey = false;
	UDWORD Down = 0;
	UWORD ImageID;

	GetButtonState(psWidget,&Hilight,&Down,&Grey);
	if(Grey) {
		ImageID = UNPACKDWORD_TRI_A(psWidget->UserData);
		Hilight = false;
	} else {
		ImageID = UNPACKDWORD_TRI_C(psWidget->UserData) + Down;
	}

	iV_DrawImage(IntImages,ImageID,x,y);
	if(Hilight) {
		iV_DrawImage(IntImages,UNPACKDWORD_TRI_B(psWidget->UserData),x,y);
	}

}

// Flash one of two images depending on if the widget is hilighted by the mouse.
//
void intDisplayButtonFlash(WIDGET *psWidget, UDWORD xOffset, UDWORD yOffset, WZ_DECL_UNUSED PIELIGHT *pColours)
{
	UDWORD x = xOffset+psWidget->x;
	UDWORD y = yOffset+psWidget->y;
	BOOL Hilight = false;
	UDWORD Down = 0;
	UWORD ImageID;

	ASSERT( psWidget->type == WIDG_BUTTON,"intDisplayButtonFlash : Not a button" );

	if( ((W_BUTTON*)psWidget)->state & WBUTS_HILITE)
	{
		Hilight = true;
	}

	if( ((W_BUTTON*)psWidget)->state & (WBUTS_DOWN | WBUTS_LOCKED | WBUTS_CLICKLOCK))
	{
		Down = 1;
	}


	if ( Down && ((gameTime2/250) % 2 == 0) )
	{
		ImageID = UNPACKDWORD_TRI_B(psWidget->UserData);
		Hilight = false;
	} else
	{
		ImageID = UNPACKDWORD_TRI_C(psWidget->UserData);
	}

	iV_DrawImage(IntImages,ImageID,x,y);



}

void intDisplayReticuleButton(WIDGET *psWidget, UDWORD xOffset, UDWORD yOffset, WZ_DECL_UNUSED PIELIGHT *pColours)
{
	UDWORD	x = xOffset+psWidget->x;
	UDWORD	y = yOffset+psWidget->y;
	BOOL	Hilight = false;
	BOOL	Down = false;
	UBYTE	DownTime = UNPACKDWORD_QUAD_C(psWidget->UserData);
	UBYTE	Index = UNPACKDWORD_QUAD_D(psWidget->UserData);
	UBYTE	flashing = UNPACKDWORD_QUAD_A(psWidget->UserData);
	UBYTE	flashTime = UNPACKDWORD_QUAD_B(psWidget->UserData);
	UWORD	ImageID;

	ASSERT( psWidget->type == WIDG_BUTTON,"intDisplayReticuleButton : Not a button" );


//	iV_DrawImage(IntImages,ImageID,x,y);
	if(((W_BUTTON*)psWidget)->state & WBUTS_GREY) {
		iV_DrawImage(IntImages,IMAGE_RETICULE_GREY,x,y);
		return;
	}


	Down = ((W_BUTTON*)psWidget)->state & (WBUTS_DOWN | WBUTS_CLICKLOCK);
	Hilight = buttonIsHilite(psWidget);

	if(Down)
	{
		if((DownTime < 1) && (Index != IMAGE_CANCEL_UP))
		{
			ImageID = IMAGE_RETICULE_BUTDOWN;	// Do the button flash.
		}
		else
		{
			ImageID = (UWORD)(Index+1);					// It's down.
		}
		DownTime++;
		//stop the reticule from flashing if it was
		flashing = (UBYTE)false;
	}
	else
	{
		//flashing button?
		if (flashing)
		{
			if (((gameTime/250) % 2) == 0)
			{
				ImageID = (UWORD)(Index);//IMAGE_RETICULE_BUTDOWN;//a step in the right direction JPS 27-4-98
			}
			else
			{
				ImageID = (UWORD)(Index+1);
				flashTime = 0;
			}
			flashTime++;
		}
		else
		{
			DownTime = 0;
			ImageID = Index;						// It's up.
		}
	}



	iV_DrawImage(IntImages,ImageID,x,y);

	if(Hilight)
	{
		if (Index == IMAGE_CANCEL_UP)
		{
			iV_DrawImage(IntImages,IMAGE_CANCEL_HILIGHT,x,y);
		}
		else
		{
			iV_DrawImage(IntImages,IMAGE_RETICULE_HILIGHT,x,y);
		}
	}


	psWidget->UserData = PACKDWORD_QUAD(flashTime,flashing,DownTime,Index);
}


void intDisplayTab(WIDGET *psWidget,UDWORD TabType, UDWORD Position,
				   UDWORD Number,BOOL Selected,BOOL Hilight,UDWORD x,UDWORD y,UDWORD Width,UDWORD Height)
{
	TABDEF *Tab = (TABDEF*)psWidget->pUserData;

//	ASSERT( Number < 4,"intDisplayTab : Too many tabs." );
    //Number represents which tab we are on but not interested since they all look the same now - AB 25/01/99
	/*if(Number > 3) {
		Number = 3;
	}*/


	if(TabType == TAB_MAJOR) {
		//iV_DrawImage(IntImages,(UWORD)(Tab->MajorUp+Number),x,y);
        iV_DrawImage(IntImages,(UWORD)Tab->MajorUp,x,y);

		if(Hilight) {
			iV_DrawImage(IntImages,(UWORD)Tab->MajorHilight,x,y);
		} else if(Selected) {
			iV_DrawImage(IntImages,(UWORD)Tab->MajorSelected,x,y);
		}
	} else {
		//iV_DrawImage(IntImages,(UWORD)(Tab->MinorUp+Number),x,y);
        iV_DrawImage(IntImages,(UWORD)(Tab->MinorUp),x,y);

		if(Hilight) {
			iV_DrawImage(IntImages,Tab->MinorHilight,x,y);
		} else if(Selected) {
			iV_DrawImage(IntImages,Tab->MinorSelected,x,y);
		}
	}

}

// Display one of three images depending on if the widget is currently depressed (ah!).
//
void intDisplayButtonPressed(WIDGET *psWidget, UDWORD xOffset,
							 UDWORD yOffset, WZ_DECL_UNUSED PIELIGHT *pColours)
{
	W_BUTTON	*psButton = (W_BUTTON*)psWidget;
	UDWORD		x = xOffset+psButton->x;
	UDWORD		y = yOffset+psButton->y;
	UBYTE		Hilight = 0;
	UWORD		ImageID;

	if (psButton->state & (WBUTS_DOWN | WBUTS_LOCKED | WBUTS_CLICKLOCK))
	{
		ImageID = UNPACKDWORD_TRI_A(psWidget->UserData);
	}
	else
	{
		ImageID = UNPACKDWORD_TRI_C(psWidget->UserData);
	}

	Hilight = (UBYTE)buttonIsHilite(psButton);
//	if (psButton->state & WBUTS_HILITE)
//	{
//		Hilight = 1;
//	}



	iV_DrawImage(IntImages,ImageID,x,y);
	if (Hilight)
	{
		iV_DrawImage(IntImages,UNPACKDWORD_TRI_B(psWidget->UserData),x,y);
	}


}

// Display DP images depending on factory and if the widget is currently depressed
void intDisplayDPButton(WIDGET *psWidget, UDWORD xOffset,
						UDWORD yOffset, WZ_DECL_UNUSED PIELIGHT *pColours)
{
	W_BUTTON	*psButton = (W_BUTTON*)psWidget;
	STRUCTURE	*psStruct = (STRUCTURE*)psButton->pUserData;
	UDWORD		x = xOffset+psButton->x;
	UDWORD		y = yOffset+psButton->y;
	UBYTE		hilight = 0, down = 0;
	UWORD		imageID;

	if (psStruct)
	{
		ASSERT( StructIsFactory(psStruct),
			"intDisplayDPButton: structure is not a factory" );

		if (psButton->state & (WBUTS_DOWN | WBUTS_LOCKED | WBUTS_CLICKLOCK))
		{
			down = true;
		}

		hilight = (UBYTE)buttonIsHilite(psButton);
//		if (psButton->state & WBUTS_HILITE)
//		{
//			hilight = true;
//		}

		switch(psStruct->pStructureType->type)
		{
		case REF_FACTORY:
			imageID = IMAGE_FDP_UP;
			break;
		case REF_CYBORG_FACTORY:
			imageID = IMAGE_CDP_UP;
			break;
		case REF_VTOL_FACTORY:
			imageID = IMAGE_VDP_UP;
			break;
		default:
			return;
		}


		iV_DrawImage(IntImages,imageID,x,y);
		if (hilight)
		{
            imageID++;
			iV_DrawImage(IntImages,(UWORD)imageID,x,y);
		}
		else if (down)
		{
            imageID--;
			iV_DrawImage(IntImages,(UWORD)imageID,x,y);
		}

	}
}


void intDisplaySlider(WIDGET *psWidget, UDWORD xOffset, UDWORD yOffset, WZ_DECL_UNUSED PIELIGHT *pColours)
{
	W_SLIDER *Slider = (W_SLIDER*)psWidget;
	UDWORD x = xOffset+psWidget->x;
	UDWORD y = yOffset+psWidget->y;
	SWORD sx;

	iV_DrawImage(IntImages,IMAGE_SLIDER_BACK,x+STAT_SLD_OX,y+STAT_SLD_OY);

	sx = (SWORD)((Slider->width - Slider->barSize)
	 			 * Slider->pos / Slider->numStops);

	iV_DrawImage(IntImages,IMAGE_SLIDER_BUT,x+sx,y-2);
}


/* display highlighted edit box from left, middle and end edit box graphics */
void intDisplayEditBox(WIDGET *psWidget, UDWORD xOffset, UDWORD yOffset, WZ_DECL_UNUSED PIELIGHT *pColours)
{

	W_EDITBOX	*psEditBox = (W_EDITBOX *) psWidget;
	UWORD		iImageIDLeft, iImageIDMid, iImageIDRight;
	UDWORD		iX, iY, iDX, iXRight;
	UDWORD		iXLeft = xOffset + psWidget->x,
				iYLeft = yOffset + psWidget->y;

	if ( psEditBox->state & WEDBS_HILITE )
	{
		iImageIDLeft  = IMAGE_DES_EDITBOXLEFTH;
		iImageIDMid   = IMAGE_DES_EDITBOXMIDH;
		iImageIDRight = IMAGE_DES_EDITBOXRIGHTH;
	}
	else
	{
		iImageIDLeft  = IMAGE_DES_EDITBOXLEFT;
		iImageIDMid   = IMAGE_DES_EDITBOXMID;
		iImageIDRight = IMAGE_DES_EDITBOXRIGHT;
	}

	/* draw left side of bar */
	iX = iXLeft;
	iY = iYLeft;
	iV_DrawImage( IntImages, iImageIDLeft, iX, iY );

	/* draw middle of bar */
	iX += iV_GetImageWidth( IntImages, iImageIDLeft );
	iDX = iV_GetImageWidth( IntImages, iImageIDMid );
	iXRight = xOffset + psWidget->width - iV_GetImageWidth( IntImages, iImageIDRight );
	while ( iX < iXRight )
	{
		iV_DrawImage( IntImages, iImageIDMid, iX, iY );
		iX += iDX;
	}

	/* draw right side of bar */
	iV_DrawImage( IntImages, iImageIDRight, iXRight, iY );
}



void intDisplayNumber(WIDGET *psWidget, UDWORD xOffset, UDWORD yOffset, WZ_DECL_UNUSED PIELIGHT *pColours)
{
	W_LABEL		*Label = (W_LABEL*)psWidget;
	UDWORD		x = Label->x + xOffset;
	UDWORD		y = Label->y + yOffset;
	UDWORD		Quantity = 1;

	unsigned int i;

	//Quantity depends on the factory
	if (Label->pUserData != NULL)
	{
		STRUCTURE	*psStruct = (STRUCTURE *)Label->pUserData;
		FACTORY		*psFactory = (FACTORY *)psStruct->pFunctionality;

		if (psFactory && !psStruct->died)
		{
			Quantity = psFactory->quantity;
		}
	}

	if(Quantity >= STAT_SLDSTOPS)
	{
		iV_DrawImage(IntImages,IMAGE_SLIDER_INFINITY,x+4,y);
	}
	else
	{
		snprintf(Label->aText, sizeof(Label->aText), "%02u", Quantity);

		for (i = 0; Label->aText[i]; ++i)
		{
			iV_DrawImage(IntImages, (UWORD)(IMAGE_0 + (Label->aText[i] - '0')), x, y);
			x += iV_GetImageWidth(IntImages, (UWORD)(IMAGE_0 + (Label->aText[i]-'0'))) + 1;
		}
	}
}


// Initialise all the surfaces,graphics etc. used by the interface.
//
void intInitialiseGraphics(void)
{
	// Initialise any bitmaps used by the interface.
	imageInitBitmaps();

	// Initialise button surfaces.
	InitialiseButtonData();
}


// Free up all surfaces,graphics etc. used by the interface.
//
void intDeleteGraphics(void)
{
	DeleteButtonData();
}


// Initialise data for interface buttons.
//
void InitialiseButtonData(void)
{
	// Allocate surfaces for rendered buttons.
	UDWORD Width = (iV_GetImageWidth(IntImages,IMAGE_BUT0_UP)+3) & 0xfffffffc;	// Ensure width is whole number of dwords.
	UDWORD Height = iV_GetImageHeight(IntImages,IMAGE_BUT0_UP);
	UDWORD WidthTopic = (iV_GetImageWidth(IntImages,IMAGE_BUTB0_UP)+3) & 0xfffffffc;	// Ensure width is whole number of dwords.
	UDWORD HeightTopic = iV_GetImageHeight(IntImages,IMAGE_BUTB0_UP);

	UDWORD i;

	for(i=0; i<NUM_OBJECTSURFACES; i++) {
		ObjectSurfaces[i].Buffer = (UBYTE*)malloc(Width*Height);
		ASSERT( ObjectSurfaces[i].Buffer!=NULL,"intInitialise : Failed to allocate Object surface" );
		ObjectSurfaces[i].Surface = iV_SurfaceCreate(REND_SURFACE_USR,Width,Height,10,10,ObjectSurfaces[i].Buffer);
		ASSERT( ObjectSurfaces[i].Surface!=NULL,"intInitialise : Failed to create Object surface" );
	}

	for(i=0; i<NUM_OBJECTBUFFERS; i++) {
		RENDERBUTTON_NOTINUSE(&ObjectBuffers[i]);
		ObjectBuffers[i].ButSurf = &ObjectSurfaces[i%NUM_OBJECTSURFACES];
	}

	for(i=0; i<NUM_SYSTEM0SURFACES; i++) {
		System0Surfaces[i].Buffer = (UBYTE*)malloc(Width*Height);
		ASSERT( System0Surfaces[i].Buffer!=NULL,"intInitialise : Failed to allocate System0 surface" );
		System0Surfaces[i].Surface = iV_SurfaceCreate(REND_SURFACE_USR,Width,Height,10,10,System0Surfaces[i].Buffer);
		ASSERT( System0Surfaces[i].Surface!=NULL,"intInitialise : Failed to create System0 surface" );
	}

    for(i=0; i<NUM_SYSTEM0BUFFERS; i++) {
		RENDERBUTTON_NOTINUSE(&System0Buffers[i]);
		System0Buffers[i].ButSurf = &System0Surfaces[i%NUM_SYSTEM0SURFACES];
	}

	for(i=0; i<NUM_TOPICSURFACES; i++) {
		TopicSurfaces[i].Buffer = (UBYTE*)malloc(WidthTopic*HeightTopic);
		ASSERT( TopicSurfaces[i].Buffer!=NULL,"intInitialise : Failed to allocate Topic surface" );
		TopicSurfaces[i].Surface = iV_SurfaceCreate(REND_SURFACE_USR,WidthTopic,HeightTopic,10,10,TopicSurfaces[i].Buffer);
		ASSERT( TopicSurfaces[i].Surface!=NULL,"intInitialise : Failed to create Topic surface" );
	}

	for(i=0; i<NUM_TOPICBUFFERS; i++) {
		RENDERBUTTON_NOTINUSE(&TopicBuffers[i]);
		TopicBuffers[i].ButSurf = &TopicSurfaces[i%NUM_TOPICSURFACES];
	}

	for(i=0; i<NUM_STATSURFACES; i++) {
		StatSurfaces[i].Buffer = (UBYTE*)malloc(Width*Height);
		ASSERT( StatSurfaces[i].Buffer!=NULL,"intInitialise : Failed to allocate Stats surface" );
		StatSurfaces[i].Surface = iV_SurfaceCreate(REND_SURFACE_USR,Width,Height,10,10,StatSurfaces[i].Buffer);
		ASSERT( StatSurfaces[i].Surface!=NULL,"intInitialise : Failed to create Stat surface" );
	}

	for(i=0; i<NUM_STATBUFFERS; i++) {
		RENDERBUTTON_NOTINUSE(&StatBuffers[i]);
		StatBuffers[i].ButSurf = &StatSurfaces[i%NUM_STATSURFACES];
	}
}


void RefreshObjectButtons(void)
{
	UDWORD i;

	for(i=0; i<NUM_OBJECTBUFFERS; i++) {
		RENDERBUTTON_NOTINITIALISED(&ObjectBuffers[i]);
	}
}

void RefreshSystem0Buttons(void)
{
	UDWORD i;

	for(i=0; i<NUM_SYSTEM0BUFFERS; i++) {
		RENDERBUTTON_NOTINITIALISED(&System0Buffers[i]);
	}
}
void RefreshTopicButtons(void)
{
	UDWORD i;

	for(i=0; i<NUM_TOPICBUFFERS; i++) {
		RENDERBUTTON_NOTINITIALISED(&TopicBuffers[i]);
	}
}


void RefreshStatsButtons(void)
{
	UDWORD i;

	for(i=0; i<NUM_STATBUFFERS; i++) {
		RENDERBUTTON_NOTINITIALISED(&StatBuffers[i]);
	}
}


void ClearObjectBuffers(void)
{
	UDWORD i;

	for(i=0; i<NUM_OBJECTBUFFERS; i++) {
		ClearObjectButtonBuffer(i);
	}
}

void ClearTopicBuffers(void)
{
	UDWORD i;

	for(i=0; i<NUM_TOPICBUFFERS; i++) {
		ClearTopicButtonBuffer(i);
	}
}

void ClearObjectButtonBuffer(SDWORD BufferID)
{
	RENDERBUTTON_NOTINITIALISED(&ObjectBuffers[BufferID]);	//  what have I done
	RENDERBUTTON_NOTINUSE(&ObjectBuffers[BufferID]);
	ObjectBuffers[BufferID].Data = NULL;
	ObjectBuffers[BufferID].Data2 = NULL;
	ObjectBuffers[BufferID].ImdRotation = DEFAULT_BUTTON_ROTATION;
}

void ClearTopicButtonBuffer(SDWORD BufferID)
{
	RENDERBUTTON_NOTINITIALISED(&TopicBuffers[BufferID]);	//  what have I done
	RENDERBUTTON_NOTINUSE(&TopicBuffers[BufferID]);
	TopicBuffers[BufferID].Data = NULL;
	TopicBuffers[BufferID].Data2 = NULL;
	TopicBuffers[BufferID].ImdRotation = DEFAULT_BUTTON_ROTATION;
}

SDWORD GetObjectBuffer(void)
{
	SDWORD i;

	for(i=0; i<NUM_OBJECTBUFFERS; i++) {
		if( IsBufferInUse(&ObjectBuffers[i])==false )
		{
			return i;
		}
	}

	return -1;
}

void ClearStatBuffers(void)
{
	UDWORD i;

	for(i=0; i<NUM_STATBUFFERS; i++) {
		RENDERBUTTON_NOTINITIALISED(&StatBuffers[i]);	//  what have I done
		RENDERBUTTON_NOTINUSE(&StatBuffers[i]);
		StatBuffers[i].Data = NULL;
		StatBuffers[i].ImdRotation = DEFAULT_BUTTON_ROTATION;
	}
}

SDWORD GetStatBuffer(void)
{
	SDWORD i;

	for(i=0; i<NUM_STATBUFFERS; i++) {
		if( IsBufferInUse(&StatBuffers[i])==false )
 		{
	 		return i;
		}
	}

	return -1;
}

/*these have been set up for the Transporter - the design screen DOESN'T use them
NB On the PC there are 80!!!!!*/
void ClearSystem0Buffers(void)
{
	UDWORD i;

	for(i=0; i<NUM_SYSTEM0BUFFERS; i++) {
		ClearSystem0ButtonBuffer(i);
	}
}

void ClearSystem0ButtonBuffer(SDWORD BufferID)
{
	RENDERBUTTON_NOTINITIALISED(&System0Buffers[BufferID]);	//  what have I done
	RENDERBUTTON_NOTINUSE(&System0Buffers[BufferID]);
	System0Buffers[BufferID].Data = NULL;
	System0Buffers[BufferID].Data2 = NULL;
	System0Buffers[BufferID].ImdRotation = DEFAULT_BUTTON_ROTATION;
}

SDWORD GetSystem0Buffer(void)
{
	SDWORD i;

	for(i=0; i<NUM_SYSTEM0BUFFERS; i++)
	{
		if( IsBufferInUse(&System0Buffers[i])==false )
		{
			return i;
		}
	}

	return -1;
}


// Free up data for interface buttons.
//
void DeleteButtonData(void)
{
	unsigned int i;

	// Setting all these pointers may, or may not be necessary, but it surely is safe
	// Look above (near the declaration of .*Surfaces) for a detailed description of why this .*Surfaces stuff is bad
	for(i = 0; i < NUM_OBJECTSURFACES; ++i)
	{
		free(ObjectSurfaces[i].Buffer);
		ObjectSurfaces[i].Buffer = NULL;
		iV_SurfaceDestroy(ObjectSurfaces[i].Surface);
	}

	for(i = 0; i < NUM_TOPICSURFACES; ++i)
	{
		free(TopicSurfaces[i].Buffer);
		TopicSurfaces[i].Buffer = NULL;
		iV_SurfaceDestroy(TopicSurfaces[i].Surface);
	}

	for(i = 0; i < NUM_STATSURFACES; ++i)
	{
		free(StatSurfaces[i].Buffer);
		StatSurfaces[i].Buffer = NULL;
		iV_SurfaceDestroy(StatSurfaces[i].Surface);
	}

	for(i = 0; i < NUM_SYSTEM0SURFACES; ++i)
	{
		free(System0Surfaces[i].Buffer);
		System0Surfaces[i].Buffer = NULL;
		iV_SurfaceDestroy(System0Surfaces[i].Surface);
	}
}


static UWORD ButXPos = 0;
static UWORD ButYPos = 0;
static UWORD ButWidth, ButHeight;

void OpenButtonRender(UWORD XPos,UWORD YPos,UWORD Width,UWORD Height)
{
	ButXPos = XPos;
	ButYPos = YPos;
	ButWidth = Width;
	ButHeight = Height;
}

void CloseButtonRender(void)
{
}


// Clear a button bitmap. ( copy the button background ).
//
void ClearButton(BOOL Down,UDWORD Size, UDWORD buttonType)
{
	if(Down)
	{
		pie_ImageFileID(IntImages,(UWORD)(IMAGE_BUT0_DOWN+(buttonType*2)),ButXPos,ButYPos);
	}
	else
	{
		pie_ImageFileID(IntImages,(UWORD)(IMAGE_BUT0_UP+(buttonType*2)),ButXPos,ButYPos);
	}
}

// Create a button by rendering an IMD object into it.
//
void CreateIMDButton(IMAGEFILE *ImageFile, UWORD ImageID, void *Object, UDWORD Player, RENDERED_BUTTON *Buffer, BOOL Down, UDWORD IMDType, UDWORD buttonType)
{
	UDWORD Size;
	Vector3i Rotation, Position, NullVector;
	UDWORD ox,oy;
	BUTTON_SURFACE *ButSurf;
	UDWORD Radius;
	UDWORD basePlateSize;
	SDWORD scale;

	ButSurf = Buffer->ButSurf;

	if(Down) {
		ox = oy = 2;
	} else {
		ox = oy = 0;
	}

	if((IMDType == IMDTYPE_DROID) || (IMDType == IMDTYPE_DROIDTEMPLATE)) {	// The case where we have to render a composite droid.

		if(Down)
		{
			//the top button is smaller than the bottom button
			if (buttonType == TOPBUTTON)
			{
				pie_SetGeometricOffset(
					(ButXPos + iV_GetImageWidth(IntImages,IMAGE_BUT0_DOWN)/2) + ButtonDrawXOffset + 2,
					(ButYPos + iV_GetImageHeight(IntImages,IMAGE_BUT0_DOWN)/2) + 2 + 8 + ButtonDrawYOffset);
			}
			else
			{
				pie_SetGeometricOffset(
					(ButXPos + iV_GetImageWidth(IntImages,IMAGE_BUTB0_DOWN)/2) + ButtonDrawXOffset + 2,
					(ButYPos + iV_GetImageHeight(IntImages,IMAGE_BUTB0_DOWN)/2) + 2 + 12 + ButtonDrawYOffset);
			}
		}
		else
		{
			//the top button is smaller than the bottom button
			if (buttonType == TOPBUTTON)
			{
				pie_SetGeometricOffset(
					(ButXPos + iV_GetImageWidth(IntImages,IMAGE_BUT0_UP)/2) + ButtonDrawXOffset,
					(ButYPos + iV_GetImageHeight(IntImages,IMAGE_BUT0_UP)/2) + 8  + ButtonDrawYOffset);
			}
			else
			{
				pie_SetGeometricOffset(
					(ButXPos + iV_GetImageWidth(IntImages,IMAGE_BUT0_UP)/2) + ButtonDrawXOffset,
					(ButYPos + iV_GetImageHeight(IntImages,IMAGE_BUTB0_UP)/2) + 12  + ButtonDrawYOffset);
			}
		}

		if(IMDType == IMDTYPE_DROID)
		{
			Radius = getComponentDroidRadius((DROID*)Object);
		}
		else
		{
			Radius = getComponentDroidTemplateRadius((DROID_TEMPLATE*)Object);
		}

		Size = 2;
		scale = DROID_BUT_SCALE;
		ASSERT( Radius <= 128,"create PIE button big component found" );

		ClearButton(Down, Size, buttonType);

		Rotation.x = -30;
		Rotation.y = (UDWORD) Buffer->ImdRotation;
		Rotation.z = 0;

		NullVector.x = 0;
		NullVector.y = 0;
		NullVector.z = 0;

		if(IMDType == IMDTYPE_DROID)
		{
			if(((DROID*)Object)->droidType == DROID_TRANSPORTER) {
				Position.x = 0;
				Position.y = 0;//BUT_TRANSPORTER_ALT;
				Position.z = BUTTON_DEPTH;
				scale = DROID_BUT_SCALE/2;
			}
			else
			{
				Position.x = Position.y = 0;
				Position.z = BUTTON_DEPTH;
			}
		}
		else//(IMDType == IMDTYPE_DROIDTEMPLATE)
		{
			if(((DROID_TEMPLATE*)Object)->droidType == DROID_TRANSPORTER) {
				Position.x = 0;
				Position.y = 0;//BUT_TRANSPORTER_ALT;
				Position.z = BUTTON_DEPTH;
				scale = DROID_BUT_SCALE/2;
			}
			else
			{
				Position.x = Position.y = 0;
				Position.z = BUTTON_DEPTH;
			}
		}

		//lefthand display droid buttons
		if(IMDType == IMDTYPE_DROID)
		{
			displayComponentButtonObject((DROID*)Object,&Rotation,&Position,true, scale);
		}
		else
		{


			displayComponentButtonTemplate((DROID_TEMPLATE*)Object,&Rotation,&Position,true, scale);
		}
	}
	else
	{	// Just drawing a single IMD.

		if(Down)
		{
			if (buttonType == TOPBUTTON)
			{
				pie_SetGeometricOffset(
					(ButXPos + iV_GetImageWidth(IntImages,IMAGE_BUT0_DOWN)/2) + ButtonDrawXOffset + 2,
					(ButYPos + iV_GetImageHeight(IntImages,IMAGE_BUT0_DOWN)/2) + 2 + 8 + ButtonDrawYOffset);
			}
			else
			{
				pie_SetGeometricOffset(
					(ButXPos + iV_GetImageWidth(IntImages,IMAGE_BUTB0_DOWN)/2) + ButtonDrawXOffset + 2,
					(ButYPos + iV_GetImageHeight(IntImages,IMAGE_BUTB0_DOWN)/2) + 2 + 12 + ButtonDrawYOffset);
			}
		}
		else
		{
			if (buttonType == TOPBUTTON)
			{
				pie_SetGeometricOffset(
					(ButXPos + iV_GetImageWidth(IntImages,IMAGE_BUT0_UP)/2) + ButtonDrawXOffset,
					(ButYPos + iV_GetImageHeight(IntImages,IMAGE_BUT0_UP)/2) + 8  + ButtonDrawYOffset);
			}
			else
			{
				pie_SetGeometricOffset(
					(ButXPos + iV_GetImageWidth(IntImages,IMAGE_BUTB0_UP)/2) + ButtonDrawXOffset,
					(ButYPos + iV_GetImageHeight(IntImages,IMAGE_BUTB0_UP)/2) + 12  + ButtonDrawYOffset);
			}
		}

	// Decide which button grid size to use.
		if(IMDType == IMDTYPE_COMPONENT)
		{
			Radius = getComponentRadius((BASE_STATS*)Object);
			Size = 2;//small structure
			scale = rescaleButtonObject(Radius, COMP_BUT_SCALE, COMPONENT_RADIUS);
			//scale = COMP_BUT_SCALE;
			//ASSERT( Radius <= OBJECT_RADIUS,"Object too big for button - %s",
			//		((BASE_STATS*)Object)->pName );
		}
		else if(IMDType == IMDTYPE_RESEARCH)
		{
			Radius = getResearchRadius((BASE_STATS*)Object);
			if(Radius <= 100)
			{
				Size = 2;//small structure
				scale = rescaleButtonObject(Radius, COMP_BUT_SCALE, COMPONENT_RADIUS);
				//scale = COMP_BUT_SCALE;
			}
			else if(Radius <= 128)
			{
				Size = 2;//small structure
				scale = SMALL_STRUCT_SCALE;
			}
			else if(Radius <= 256)
			{
				Size = 1;//med structure
				scale = MED_STRUCT_SCALE;
			}
			else
			{
				Size = 0;
				scale = LARGE_STRUCT_SCALE;
			}
		}
		else if(IMDType == IMDTYPE_STRUCTURE)
		{
			basePlateSize = getStructureSize((STRUCTURE*)Object);
			if(basePlateSize == 1)
			{
				Size = 2;//small structure
				scale = SMALL_STRUCT_SCALE;
			}
			else if(basePlateSize == 2)
			{
				Size = 1;//med structure
				scale = MED_STRUCT_SCALE;
			}
			else
			{
				Size = 0;
				scale = LARGE_STRUCT_SCALE;
			}
		}
		else if(IMDType == IMDTYPE_STRUCTURESTAT)
		{
			basePlateSize= getStructureStatSize((STRUCTURE_STATS*)Object);
			if(basePlateSize == 1)
			{
				Size = 2;//small structure
				scale = SMALL_STRUCT_SCALE;
			}
			else if(basePlateSize == 2)
			{
				Size = 1;//med structure
				scale = MED_STRUCT_SCALE;
			}
			else
			{
				Size = 0;
				scale = LARGE_STRUCT_SCALE;
			}
		}
		else
		{

			Radius = ((iIMDShape*)Object)->sradius;

			if(Radius <= 128) {
				Size = 2;//small structure
				scale = SMALL_STRUCT_SCALE;
			} else if(Radius <= 256) {
				Size = 1;//med structure
				scale = MED_STRUCT_SCALE;
			} else {
				Size = 0;
				scale = LARGE_STRUCT_SCALE;
			}
		}



		ClearButton(Down,Size, buttonType);

		Rotation.x = -30;
		Rotation.y = (UWORD ) Buffer->ImdRotation;
		Rotation.z = 0;

		NullVector.x = 0;
		NullVector.y = 0;
		NullVector.z = 0;

		Position.x = 0;
		Position.y = 0;
		Position.z = BUTTON_DEPTH; //was 		Position.z = Radius*30;

		if (ImageFile)
		{
			iV_DrawImage(ImageFile,ImageID,ButXPos+ox,ButYPos+oy);
		}

		pie_SetDepthBufferStatus(DEPTH_CMP_LEQ_WRT_ON);

		/* all non droid buttons */
		if(IMDType == IMDTYPE_COMPONENT) {
			displayComponentButton((BASE_STATS*)Object,&Rotation,&Position,true, scale);
		} else if(IMDType == IMDTYPE_RESEARCH) {
			displayResearchButton((BASE_STATS*)Object,&Rotation,&Position,true, scale);
		} else if(IMDType == IMDTYPE_STRUCTURE) {
			displayStructureButton((STRUCTURE*)Object,&Rotation,&Position,true, scale);
		} else if(IMDType == IMDTYPE_STRUCTURESTAT) {
			displayStructureStatButton((STRUCTURE_STATS*)Object,Player,&Rotation,&Position,true, scale);
		} else {
			displayIMDButton((iIMDShape*)Object,&Rotation,&Position,true, scale);
		}

		pie_SetDepthBufferStatus(DEPTH_CMP_ALWAYS_WRT_ON);
	}
}


// Create a button by rendering an image into it.
//
void CreateImageButton(IMAGEFILE *ImageFile,UWORD ImageID,RENDERED_BUTTON *Buffer,BOOL Down, UDWORD buttonType)
{
	UDWORD ox,oy;

	ox = oy = 0;
	/*if(Down)
	{
		ox = oy = 2;
	} */

	ClearButton(Down,0, buttonType);

	iV_DrawImage(ImageFile,ImageID,ButXPos+ox,ButYPos+oy);
//	DrawTransImageSR(Image,ox,oy);
}


// Create a blank button.
//
void CreateBlankButton(RENDERED_BUTTON *Buffer,BOOL Down, UDWORD buttonType)
{
	UDWORD ox,oy;

	if(Down) {
		ox = oy = 1;
	} else {
		ox = oy = 0;
	}

	ClearButton(Down,0, buttonType);

	// Draw a question mark, bit of quick hack this.
	iV_DrawImage(IntImages,IMAGE_QUESTION_MARK,ButXPos+ox+10,ButYPos+oy+3);
}

// Returns true if the droid is currently demolishing something or moving to demolish something.
//
BOOL DroidIsDemolishing(DROID *Droid)
{
	BASE_STATS	*Stats;
	UDWORD x,y;

	//if(droidType(Droid) != DROID_CONSTRUCT) return false;
	if (!(droidType(Droid) == DROID_CONSTRUCT ||
		droidType(Droid) == DROID_CYBORG_CONSTRUCT))
	{
		return false;
	}

	if(orderStateStatsLoc(Droid, DORDER_DEMOLISH,&Stats,&x,&y)) // Moving to demolish location?
	{
		return true;
	}
	else if (orderStateObj(Droid, DORDER_DEMOLISH)) // Is demolishing?
	{
		return true;
	}

	return false;
}

// Returns true if the droid is currently repairing another droid.
BOOL DroidIsRepairing(DROID *Droid)
{
	//if(droidType(Droid) != DROID_REPAIR)
	if (!(droidType(Droid) == DROID_REPAIR
	   || droidType(Droid) == DROID_CYBORG_REPAIR))
	{
		return false;
	}

	if (orderStateObj(Droid, DORDER_DROIDREPAIR))
	{
		return true;
	}

	return false;
}

// Returns true if the droid is currently building something.
//
BOOL DroidIsBuilding(DROID *Droid)
{
	BASE_STATS	*Stats;
	UDWORD x,y;

	//if(droidType(Droid) != DROID_CONSTRUCT) return false;
    if (!(droidType(Droid) == DROID_CONSTRUCT ||
        droidType(Droid) == DROID_CYBORG_CONSTRUCT))
    {
        return false;
    }

	if (orderStateStatsLoc(Droid, DORDER_BUILD, &Stats, &x, &y))
	{
		// Moving to build location?
		return false;
	}
	else if (orderStateObj(Droid, DORDER_BUILD)
	      || orderStateObj(Droid, DORDER_HELPBUILD)) // Is building or helping?
	{
		return true;
	}

	return false;
}


// Returns true if the droid has been ordered build something ( but has'nt started yet )
//
BOOL DroidGoingToBuild(DROID *Droid)
{
	BASE_STATS	*Stats;
	UDWORD x,y;

	//if(droidType(Droid) != DROID_CONSTRUCT) return false;
    if (!(droidType(Droid) == DROID_CONSTRUCT ||
        droidType(Droid) == DROID_CYBORG_CONSTRUCT))
    {
        return false;
    }

	if(orderStateStatsLoc(Droid, DORDER_BUILD,&Stats,&x,&y)) {	// Moving to build location?
		return true;
	}

	return false;
}


// Get the structure for a structure which a droid is currently building.
//
STRUCTURE *DroidGetBuildStructure(DROID *Droid)
{
	BASE_OBJECT *Structure = NULL;

	if (orderStateObj(Droid, DORDER_BUILD))
	{
		Structure = orderStateObj(Droid, DORDER_HELPBUILD);
	}

	return (STRUCTURE*)Structure;
}

// Get the first factory assigned to a command droid
STRUCTURE *droidGetCommandFactory(DROID *psDroid)
{
	SDWORD		inc;
	STRUCTURE	*psCurr;

	for(inc = 0; inc < MAX_FACTORY; inc++)
	{
		if ( psDroid->secondaryOrder & (1 << (inc + DSS_ASSPROD_SHIFT)) )
		{
			// found an assigned factory - look for it in the lists
			for (psCurr = apsStructLists[psDroid->player]; psCurr; psCurr = psCurr->psNext)
			{
				if ( (psCurr->pStructureType->type == REF_FACTORY) &&
					 ( ((FACTORY *)psCurr->pFunctionality)->
								psAssemblyPoint->factoryInc == inc ) )
				{
					return psCurr;
				}
			}
		}
		if ( psDroid->secondaryOrder & (1 << (inc + DSS_ASSPROD_CYBORG_SHIFT)) )
		{
			// found an assigned factory - look for it in the lists
			for (psCurr = apsStructLists[psDroid->player]; psCurr; psCurr = psCurr->psNext)
			{
				if ( (psCurr->pStructureType->type == REF_CYBORG_FACTORY) &&
					 ( ((FACTORY *)psCurr->pFunctionality)->
								psAssemblyPoint->factoryInc == inc ) )
				{
					return psCurr;
				}
			}
		}
		if ( psDroid->secondaryOrder & (1 << (inc + DSS_ASSPROD_VTOL_SHIFT)) )
		{
			// found an assigned factory - look for it in the lists
			for (psCurr = apsStructLists[psDroid->player]; psCurr; psCurr = psCurr->psNext)
			{
				if ( (psCurr->pStructureType->type == REF_VTOL_FACTORY) &&
					 ( ((FACTORY *)psCurr->pFunctionality)->
								psAssemblyPoint->factoryInc == inc ) )
				{
					return psCurr;
				}
			}
		}
	}

	return NULL;
}

// Get the stats for a structure which a droid is going to ( but not yet ) building.
//
BASE_STATS *DroidGetBuildStats(DROID *Droid)
{
	BASE_STATS *Stats;
	UDWORD x,y;

	if(orderStateStatsLoc(Droid, DORDER_BUILD,&Stats,&x,&y)) {	// Moving to build location?
		return Stats;
	}

	return NULL;
}

iIMDShape *DroidGetIMD(DROID *Droid)
{
	return Droid->sDisplay.imd;
}

/*UDWORD DroidGetIMDIndex(DROID *Droid)
{
	return Droid->imdNum;
}*/

BOOL StructureIsManufacturing(STRUCTURE *Structure)
{
	return ((Structure->pStructureType->type == REF_FACTORY ||
			Structure->pStructureType->type == REF_CYBORG_FACTORY ||
			Structure->pStructureType->type == REF_VTOL_FACTORY) &&
			((FACTORY*)Structure->pFunctionality)->psSubject);
}

FACTORY *StructureGetFactory(STRUCTURE *Structure)
{
	return (FACTORY*)Structure->pFunctionality;
}

BOOL StructureIsResearching(STRUCTURE *Structure)
{
	return (Structure->pStructureType->type == REF_RESEARCH) &&
			((RESEARCH_FACILITY*)Structure->pFunctionality)->psSubject;
}

RESEARCH_FACILITY *StructureGetResearch(STRUCTURE *Structure)
{
	return (RESEARCH_FACILITY*)Structure->pFunctionality;
}


iIMDShape *StructureGetIMD(STRUCTURE *Structure)
{
	return Structure->pStructureType->pIMD;
}


DROID_TEMPLATE *FactoryGetTemplate(FACTORY *Factory)
{
	return (DROID_TEMPLATE*)Factory->psSubject;
}

BOOL StatIsStructure(BASE_STATS *Stat)
{
	return (Stat->ref >= REF_STRUCTURE_START && Stat->ref <
				REF_STRUCTURE_START + REF_RANGE);
}

BOOL StatIsFeature(BASE_STATS *Stat)
{
	return (Stat->ref >= REF_FEATURE_START && Stat->ref <
				REF_FEATURE_START + REF_RANGE);
}

iIMDShape *StatGetStructureIMD(BASE_STATS *Stat,UDWORD Player)
{
	(void)Player;
	//return buildingIMDs[aBuildingIMDs[Player][((STRUCTURE_STATS*)Stat)->type]];
	return ((STRUCTURE_STATS*)Stat)->pIMD;
}

BOOL StatIsTemplate(BASE_STATS *Stat)
{
	return (Stat->ref >= REF_TEMPLATE_START &&
				 Stat->ref < REF_TEMPLATE_START + REF_RANGE);
}

SDWORD StatIsComponent(BASE_STATS *Stat)
{
	if(Stat->ref >= REF_BODY_START &&
				 Stat->ref < REF_BODY_START + REF_RANGE) {
		//return true;
		return COMP_BODY;
	}

	if(Stat->ref >= REF_BRAIN_START &&
				 Stat->ref < REF_BRAIN_START + REF_RANGE) {
		//return true;
		return COMP_BRAIN;
	}

	if(Stat->ref >= REF_PROPULSION_START &&
				 Stat->ref < REF_PROPULSION_START + REF_RANGE) {
		//return true;
		return COMP_PROPULSION;
	}

	if(Stat->ref >= REF_WEAPON_START &&
				 Stat->ref < REF_WEAPON_START + REF_RANGE) {
		//return true;
		return COMP_WEAPON;
	}

	if(Stat->ref >= REF_SENSOR_START &&
				 Stat->ref < REF_SENSOR_START + REF_RANGE) {
		//return true;
		return COMP_SENSOR;
	}

	if(Stat->ref >= REF_ECM_START &&
				 Stat->ref < REF_ECM_START + REF_RANGE) {
		//return true;
		return COMP_ECM;
	}

	if(Stat->ref >= REF_CONSTRUCT_START &&
				 Stat->ref < REF_CONSTRUCT_START + REF_RANGE) {
		//return true;
		return COMP_CONSTRUCT;
	}

	if(Stat->ref >= REF_REPAIR_START &&
				 Stat->ref < REF_REPAIR_START + REF_RANGE) {
		//return true;
		return COMP_REPAIRUNIT;
	}

	//return false;
	return COMP_UNKNOWN;
}

BOOL StatGetComponentIMD(BASE_STATS *Stat, SDWORD compID,iIMDShape **CompIMD,iIMDShape **MountIMD)
{
	WEAPON_STATS		*psWStat;

	*CompIMD = NULL;
	*MountIMD = NULL;

	switch (compID)
	{
	case COMP_BODY:
		*CompIMD = ((COMP_BASE_STATS *)Stat)->pIMD;
		return true;
//		return ((COMP_BASE_STATS *)Stat)->pIMD;

	case COMP_BRAIN:
//		ASSERT( ((UBYTE*)Stat >= (UBYTE*)asCommandDroids) &&
//				 ((UBYTE*)Stat < (UBYTE*)asCommandDroids + sizeof(asCommandDroids)),
//				 "StatGetComponentIMD: This 'BRAIN_STATS' is actually meant to be a 'COMMAND_DROID'" );

//		psWStat = asWeaponStats + ((COMMAND_DROID *)Stat)->nWeapStat;
		psWStat = ((BRAIN_STATS *)Stat)->psWeaponStat;
		*MountIMD = psWStat->pMountGraphic;
		*CompIMD = psWStat->pIMD;
		return true;

	case COMP_WEAPON:
		*MountIMD = ((WEAPON_STATS*)Stat)->pMountGraphic;
		*CompIMD = ((COMP_BASE_STATS *)Stat)->pIMD;
		return true;

	case COMP_SENSOR:
		*MountIMD = ((SENSOR_STATS*)Stat)->pMountGraphic;
		*CompIMD = ((COMP_BASE_STATS *)Stat)->pIMD;
		return true;

	case COMP_ECM:
		*MountIMD = ((ECM_STATS*)Stat)->pMountGraphic;
		*CompIMD = ((COMP_BASE_STATS *)Stat)->pIMD;
		return true;

	case COMP_CONSTRUCT:
		*MountIMD = ((CONSTRUCT_STATS*)Stat)->pMountGraphic;
		*CompIMD = ((COMP_BASE_STATS *)Stat)->pIMD;
		return true;

	case COMP_PROPULSION:
		*CompIMD = ((COMP_BASE_STATS *)Stat)->pIMD;
		return true;

	case COMP_REPAIRUNIT:
		*MountIMD = ((REPAIR_STATS*)Stat)->pMountGraphic;
		*CompIMD = ((COMP_BASE_STATS *)Stat)->pIMD;
		return true;

	default:
		//COMP_UNKNOWN should be an error
		ASSERT( false, "StatGetComponent : Unknown component" );
	}

	return false;
}


BOOL StatIsResearch(BASE_STATS *Stat)
{
	return (Stat->ref >= REF_RESEARCH_START && Stat->ref <
				REF_RESEARCH_START + REF_RANGE);
}

//void StatGetResearchImage(BASE_STATS *psStat, SDWORD *Image,iIMDShape **Shape, BOOL drawTechIcon)
void StatGetResearchImage(BASE_STATS *psStat, SDWORD *Image, iIMDShape **Shape,
                          BASE_STATS **ppGraphicData, BOOL drawTechIcon)
{
	*Image = -1;
	if (drawTechIcon)
	{
		if (((RESEARCH *)psStat)->iconID != NO_RESEARCH_ICON)
		{
			*Image = ((RESEARCH *)psStat)->iconID;
		}
	}
    //if the research has a Stat associated with it - use this as display in the button
    if (((RESEARCH *)psStat)->psStat)
    {
        *ppGraphicData = ((RESEARCH *)psStat)->psStat;
        //make sure the IMDShape is initialised
        *Shape = NULL;
    }
    else
    {
        //no stat so just just the IMD associated with the research
	    *Shape = ((RESEARCH *)psStat)->pIMD;
        //make sure the stat is initialised
        *ppGraphicData = NULL;
    }
}

/* Draws a stats bar for the design screen */
void intDisplayStatsBar(WIDGET *psWidget, UDWORD xOffset, UDWORD yOffset, WZ_DECL_UNUSED PIELIGHT *pColours)
{
	W_BARGRAPH		*BarGraph = (W_BARGRAPH*)psWidget;
	SDWORD			x0, y0, iX, iY;
	static char		szVal[6], szCheckWidth[6] = "00000";

	x0 = xOffset + BarGraph->x;
	y0 = yOffset + BarGraph->y;

//	//draw the background image
//	iV_DrawImage(IntImages,IMAGE_DES_STATSBACK,x0,y0);

	//increment for the position of the level indicator
	x0 += 3;
	y0 += 3;

	/* indent to allow text value */
	iX = x0 + iV_GetTextWidth( szCheckWidth );
	iY = y0 + (iV_GetImageHeight(IntImages,IMAGE_DES_STATSCURR) - iV_GetTextLineSize())/2 -
					iV_GetTextAboveBase();

	//draw current value section
	iV_DrawImageRect( IntImages, IMAGE_DES_STATSCURR, iX, y0,
			BarGraph->majorSize, iV_GetImageHeight(IntImages,IMAGE_DES_STATSCURR));

	/* draw text value */
	sprintf( szVal, "%d", BarGraph->iValue );
	iV_SetTextColour(WZCOL_TEXT_BRIGHT);
	iV_DrawText( szVal, x0, iY );

	//draw the comparison value - only if not zero
	if (BarGraph->minorSize != 0)
	{
		y0 -= 1;
		iV_DrawImage(IntImages,IMAGE_DES_STATSCOMP,iX+BarGraph->minorSize ,y0);
	}
}



/* Draws a Template Power Bar for the Design Screen */
void intDisplayDesignPowerBar(WIDGET *psWidget, UDWORD xOffset,
							  UDWORD yOffset, WZ_DECL_UNUSED PIELIGHT *pColours)
{
	W_BARGRAPH      *BarGraph = (W_BARGRAPH*)psWidget;
	SDWORD		    x0, y0, iX, iY;
    UDWORD          width, barWidth;
	static char		szVal[6], szCheckWidth[6] = "00000";
    UBYTE           arbitaryOffset;

	x0 = xOffset + BarGraph->x;
	y0 = yOffset + BarGraph->y;

	//draw the background image
	iV_DrawImage(IntImages,IMAGE_DES_POWERBAR_LEFT,x0,y0);
	iV_DrawImage(IntImages,IMAGE_DES_POWERBAR_RIGHT,
		//xOffset+psWidget->width-iV_GetImageWidth(IntImages, IMAGE_DES_POWERBAR_RIGHT),y0);
        x0 + psWidget->width-iV_GetImageWidth(IntImages, IMAGE_DES_POWERBAR_RIGHT),y0);

	//increment for the position of the bars within the background image
    arbitaryOffset = 3;
	x0 += arbitaryOffset;
	y0 += arbitaryOffset;

	/* indent to allow text value */
	iX = x0 + iV_GetTextWidth( szCheckWidth );
	iY = y0 + (iV_GetImageHeight(IntImages,IMAGE_DES_STATSCURR) - iV_GetTextLineSize())/2 -
					iV_GetTextAboveBase();

    //adjust the width based on the text drawn
    barWidth = BarGraph->width - (iX - x0 + arbitaryOffset);
    width = BarGraph->majorSize * barWidth / 100;
    //quick check that don't go over the end - ensure % is not > 100
	if (width > barWidth)
	{
		width = barWidth;
	}

	//draw current value section
	iV_DrawImageRect(IntImages,IMAGE_DES_STATSCURR, iX, y0,
                        width, iV_GetImageHeight(IntImages,IMAGE_DES_STATSCURR));

	/* draw text value */
	sprintf( szVal, "%d", BarGraph->iValue );
	iV_SetTextColour(WZCOL_TEXT_BRIGHT);
	iV_DrawText( szVal, x0, iY );

	//draw the comparison value - only if not zero
	if (BarGraph->minorSize != 0)
	{
		y0 -= 1;
        width = BarGraph->minorSize * barWidth / 100;
        if (width > barWidth)
        {
            width = barWidth;
        }
		//iV_DrawImage(IntImages,IMAGE_DES_STATSCOMP,x0+BarGraph->minorSize ,y0);
        iV_DrawImage(IntImages, IMAGE_DES_STATSCOMP, iX + width ,y0);
	}

}



// Widget callback function to play an audio track.
//
#define WIDGETBEEPGAP (200)	// 200 milliseconds between each beep please
void WidgetAudioCallback(int AudioID)
{
	static	SDWORD LastTimeAudio;
	if(AudioID >= 0) {

		SDWORD TimeSinceLastWidgetBeep;

		// Don't allow a widget beep if one was made in the last WIDGETBEEPGAP milliseconds
		// This stops double beeps happening (which seems to happen all the time)
		TimeSinceLastWidgetBeep=gameTime2-LastTimeAudio;
		if (TimeSinceLastWidgetBeep<0 || TimeSinceLastWidgetBeep>WIDGETBEEPGAP)
		{
			LastTimeAudio=gameTime2;
			audio_PlayTrack(AudioID);
		}
	}
}


// Widget callback to display a contents button for the Transporter
void intDisplayTransportButton(WIDGET *psWidget, UDWORD xOffset,
						  UDWORD yOffset, WZ_DECL_UNUSED PIELIGHT *pColours)
{
	W_CLICKFORM			*Form = (W_CLICKFORM*)psWidget;
	BOOL				Down;
	BOOL				Hilight = false;
	RENDERED_BUTTON		*Buffer = (RENDERED_BUTTON*)Form->pUserData;
	DROID				*psDroid = NULL;
    UDWORD              gfxId;

	OpenButtonRender((UWORD)(xOffset+Form->x), (UWORD)(yOffset+Form->y),(UWORD)Form->width,
		(UWORD)Form->height);

	Down = Form->state & (WCLICK_DOWN | WCLICK_LOCKED | WCLICK_CLICKLOCK);

    //allocate this outside of the if so the rank icons are always draw
    psDroid = (DROID*)Buffer->Data;
    //there should always be a droid associated with the button
	ASSERT( psDroid != NULL,
		"intDisplayTransportButton: invalid droid pointer" );

	{
		Hilight = Form->state & WCLICK_HILITE;

		if(Hilight)
		{
			Buffer->ImdRotation += timeAdjustedIncrement(BUTTONOBJ_ROTSPEED, false);
		}

		Hilight = formIsHilite(Form);

		Buffer->State = Form->state;

		//psDroid = (DROID*)Buffer->Data;

		//there should always be a droid associated with the button
		//ASSERT( psDroid != NULL,
		//	"intDisplayTransportButton: invalid droid pointer" );

		if (psDroid)
		{
			RenderToButton(NULL,0,psDroid,psDroid->player,Buffer,Down,IMDTYPE_DROID,TOPBUTTON);
		}
		else
		{
			RenderBlankToButton(Buffer,Down,TOPBUTTON);
		}
		RENDERBUTTON_INITIALISED(Buffer);
	}

	CloseButtonRender();

	if (Hilight)
	{
		iV_DrawImage(IntImages,IMAGE_BUT_HILITE,xOffset+Form->x,yOffset+Form->y);
	}

    //if (psDroid && missionIsOffworld()) Want this on all reInforcement missions
    if (psDroid && missionForReInforcements())
    {
        //add the experience level for each droid
        gfxId = getDroidRankGraphic(psDroid);
	    if(gfxId != UDWORD_MAX)
	    {
		    /* Render the rank graphic at the correct location */
		    /* Render the rank graphic at the correct location */
		    iV_DrawImage(IntImages,(UWORD)gfxId,xOffset+Form->x+50,yOffset+Form->y+30);

	    }
    }
}


/* Draws blips on radar to represent Proximity Display and damaged structures */
void drawRadarBlips(float pixSizeH, float pixSizeV, int RadarOffsetX, int RadarOffsetY)
{
	PROXIMITY_DISPLAY	*psProxDisp;
	UWORD			imageID;
	UDWORD			delay = 150;
	UDWORD			i;

	// Check if it's time to remove beacons
	for (i = 0; i < MAX_PLAYERS; i++)
	{
		/* Go through all the proximity Displays*/
		for (psProxDisp = apsProxDisp[i]; psProxDisp != NULL; psProxDisp = psProxDisp->psNext)
		{
			if(psProxDisp->psMessage->dataType == MSG_DATA_BEACON)
			{
				MESSAGE		*psCurrMsg = psProxDisp->psMessage;
				VIEWDATA	*pViewData = (VIEWDATA *)psCurrMsg->pViewData;

				ASSERT(pViewData != NULL, "Message without data!");

				if (pViewData->type == VIEW_BEACON)
				{
					if (pViewData == NULL)
					{
						debug(LOG_ERROR, "Found a help message without data!");
					}
					else if ((((VIEW_PROXIMITY *)pViewData->pData)->timeAdded + 60000) <= gameTime)
					{
						debug(LOG_MSG, "blip timeout for %d, from %d", i, (((VIEW_PROXIMITY *)pViewData->pData)->sender));
						removeMessage(psCurrMsg, i);	//remove beacon
						break;	//there can only be 1 beacon per player
					}
				}
			}
		}
	}

	/* Go through all the proximity Displays */
	for (psProxDisp = apsProxDisp[selectedPlayer]; psProxDisp != NULL; psProxDisp = psProxDisp->psNext)
	{
		PROX_TYPE	proxType;

		if (psProxDisp->type == POS_PROXDATA)
		{
			proxType = ((VIEW_PROXIMITY*)((VIEWDATA *)psProxDisp->psMessage->pViewData)->pData)->proxType;
		}
		else
		{
			FEATURE *psFeature = (FEATURE *)psProxDisp->psMessage->pViewData;

			ASSERT(psFeature && psFeature->psStats, "Bad feature message")
			if (psFeature && psFeature->psStats && psFeature->psStats->subType == FEAT_OIL_RESOURCE)
			{
				proxType = PROX_RESOURCE;
			}
			else
			{
				proxType = PROX_ARTEFACT;
			}
		}

		// Draw the 'blips' on the radar - use same timings as radar blips if the message is read - don't animate
		if (psProxDisp->psMessage->read)
		{
			imageID = IMAGE_RAD_ENM3 + (proxType * (NUM_PULSES + 1));
		}
		else
		{
			// Draw animated
			if ((gameTime2 - psProxDisp->timeLastDrawn) > delay)
			{
				psProxDisp->strobe++;
				if (psProxDisp->strobe > (NUM_PULSES-1))
				{
					psProxDisp->strobe = 0;
				}
				psProxDisp->timeLastDrawn = gameTime2;
			}
			imageID = (UWORD)(IMAGE_RAD_ENM1 + psProxDisp->strobe + (proxType * (NUM_PULSES + 1)));
		}
		// Draw the 'blip'
		iV_DrawImage(IntImages, imageID, psProxDisp->radarX + RADTLX, psProxDisp->radarY + RADTLY);
	}
}


/*Displays the proximity messages blips over the world*/
void intDisplayProximityBlips(WIDGET *psWidget, WZ_DECL_UNUSED UDWORD xOffset,
					WZ_DECL_UNUSED UDWORD yOffset, WZ_DECL_UNUSED PIELIGHT *pColours)
{
	W_CLICKFORM			*psButton = (W_CLICKFORM*)psWidget;
	PROXIMITY_DISPLAY	*psProxDisp = (PROXIMITY_DISPLAY *)psButton->pUserData;
	MESSAGE				*psMsg = psProxDisp->psMessage;
	SDWORD				x = 0, y = 0;

	ASSERT( psMsg->type == MSG_PROXIMITY, "Invalid message type" );

	//if no data - ignore message
	if (psMsg->pViewData == NULL)
	{
		return;
	}
	if (psProxDisp->type == POS_PROXDATA)
	{
		x = ((VIEW_PROXIMITY*)((VIEWDATA *)psProxDisp->psMessage->pViewData)->pData)->x;
		y = ((VIEW_PROXIMITY*)((VIEWDATA *)psProxDisp->psMessage->pViewData)->pData)->y;
	}
	else if (psProxDisp->type == POS_PROXOBJ)
	{
		x = ((BASE_OBJECT *)psProxDisp->psMessage->pViewData)->pos.x;
		y = ((BASE_OBJECT *)psProxDisp->psMessage->pViewData)->pos.y;
	}

	//if not within view ignore message
	if (!clipXY(x, y))
	{
		return;
	}

	//if the message is read - don't draw
	if (!psMsg->read)
	{
		//set the button's x/y so that can be clicked on
		psButton->x = (SWORD)(psProxDisp->screenX - psButton->width/2);
		psButton->y = (SWORD)(psProxDisp->screenY - psButton->height/2);
	}
}


static UDWORD sliderMousePos(	W_SLIDER *Slider )
{
	return (widgGetFromID(psWScreen,Slider->formID)->x + Slider->x)
			+ ((Slider->pos * Slider->width) / Slider->numStops );
}


static UWORD sliderMouseUnit(W_SLIDER *Slider)
{
	UWORD posStops = (UWORD)(Slider->numStops / 20);

	if(posStops==0 || Slider->pos == 0 || Slider->pos == Slider->numStops)
	{
		return 1;
	}

	if(Slider->pos < posStops)
	{
		return (Slider->pos);
	}

	if(Slider->pos > (Slider->numStops-posStops))
	{
		return (UWORD)(Slider->numStops-Slider->pos);
	}
	return posStops;
}

void intUpdateQuantitySlider(WIDGET *psWidget, W_CONTEXT *psContext)
{
	W_SLIDER *Slider = (W_SLIDER*)psWidget;

	if(Slider->state & SLD_HILITE)
	{
		if(keyDown(KEY_LEFTARROW))
		{
			if(Slider->pos > 0)
			{
				Slider->pos = (UWORD)(Slider->pos - sliderMouseUnit(Slider));
				bUsingSlider = true;
				SetMousePos(sliderMousePos(Slider), mouseY());	// move mouse
			}
		}
		else if(keyDown(KEY_RIGHTARROW))
		{
			if(Slider->pos < Slider->numStops)
			{
				Slider->pos = (UWORD)(Slider->pos + sliderMouseUnit(Slider));
				bUsingSlider = true;
				SetMousePos(sliderMousePos(Slider), mouseY());	// move mouse
			}
		}
	}
}

void intUpdateOptionText(WIDGET *psWidget, W_CONTEXT *psContext)
{
}



void intDisplayResSubGroup(WIDGET *psWidget, UDWORD xOffset, UDWORD yOffset, WZ_DECL_UNUSED PIELIGHT *pColours)
{
	W_LABEL		*Label = (W_LABEL*)psWidget;
	UDWORD		x = Label->x + xOffset;
	UDWORD		y = Label->y + yOffset;
	RESEARCH    *psResearch = (RESEARCH *)Label->pUserData;

    if (psResearch->subGroup != NO_RESEARCH_ICON)
    {
	    iV_DrawImage(IntImages,psResearch->subGroup,x,y);
    }
}

void intDisplayAllyIcon(WIDGET *psWidget, UDWORD xOffset, UDWORD yOffset, WZ_DECL_UNUSED PIELIGHT *pColours)
{
	W_LABEL		*Label =  (W_LABEL*)psWidget;
	UDWORD		x = Label->x + xOffset;
	UDWORD		y = Label->y + yOffset;

	iV_DrawImage(IntImages, IMAGE_DES_BODYPOINTS, x, y);
}<|MERGE_RESOLUTION|>--- conflicted
+++ resolved
@@ -435,11 +435,7 @@
 
 		if (psStructure != NULL && StructIsFactory(psStructure))
 		{
-<<<<<<< HEAD
-		    quantity = getProductionQuantity(psStructure, psTemplate);
-=======
 			quantity = getProductionQuantity(psStructure, psTemplate);
->>>>>>> ab2bafd7
 			remaining = getProductionBuilt(psStructure, psTemplate);
 		}
 
@@ -3138,11 +3134,8 @@
 
 				if (pViewData->type == VIEW_BEACON)
 				{
-					if (pViewData == NULL)
-					{
-						debug(LOG_ERROR, "Found a help message without data!");
-					}
-					else if ((((VIEW_PROXIMITY *)pViewData->pData)->timeAdded + 60000) <= gameTime)
+					ASSERT(pViewData->pData != NULL, "Help message without data!");
+					if (pViewData->pData != NULL && (((VIEW_PROXIMITY *)pViewData->pData)->timeAdded + 60000) <= gameTime)
 					{
 						debug(LOG_MSG, "blip timeout for %d, from %d", i, (((VIEW_PROXIMITY *)pViewData->pData)->sender));
 						removeMessage(psCurrMsg, i);	//remove beacon
