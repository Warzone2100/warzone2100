--- conflicted
+++ resolved
@@ -290,13 +290,8 @@
 extern BOOL checkDroidsDemolishing(STRUCTURE *psStructure);
 
 /* checks the structure for type and capacity and orders the droid to build
-<<<<<<< HEAD
-a module if it can - returns TRUE if order is set */
-extern BOOL buildModule(DROID *psDroid, STRUCTURE *psStruct);
-=======
 a module if it can - returns true if order is set */
 extern BOOL buildModule(STRUCTURE *psStruct);
->>>>>>> ab2bafd7
 
 /*Deals with building a module - checking if any droid is currently doing this
  - if so, helping to build the current one*/
@@ -412,8 +407,6 @@
 
 /** Check if droid is in a legal world position and is not on its way to drive off the map. */
 BOOL droidOnMap(const DROID *psDroid);
-<<<<<<< HEAD
-=======
 
 void droidSetPosition(DROID *psDroid, int x, int y);
 
@@ -441,7 +434,6 @@
 {
 	return objConcealment((const BASE_OBJECT*)psDroid);
 }
->>>>>>> ab2bafd7
 
 /*
  * Component stat helper functions
