/*
	This file is part of Warzone 2100.
	Copyright (C) 1999-2004  Eidos Interactive
	Copyright (C) 2005-2009  Warzone Resurrection Project

	Warzone 2100 is free software; you can redistribute it and/or modify
	it under the terms of the GNU General Public License as published by
	the Free Software Foundation; either version 2 of the License, or
	(at your option) any later version.

	Warzone 2100 is distributed in the hope that it will be useful,
	but WITHOUT ANY WARRANTY; without even the implied warranty of
	MERCHANTABILITY or FITNESS FOR A PARTICULAR PURPOSE. See the
	GNU General Public License for more details.

	You should have received a copy of the GNU General Public License
	along with Warzone 2100; if not, write to the Free Software
	Foundation, Inc., 51 Franklin St, Fifth Floor, Boston, MA 02110-1301 USA
*/
/** @file
 *  Script functions to support the AI system
 */

#ifndef __INCLUDED_SRC_SCRIPTAI_H__
#define __INCLUDED_SRC_SCRIPTAI_H__

<<<<<<< HEAD
=======
// Add a droid to a group
extern BOOL scrGroupAddDroid(void);

// Add droids in an area to a group
extern BOOL scrGroupAddArea(void);

// Add groupless droids in an area to a group
extern BOOL scrGroupAddAreaNoGroup(void);

// Move the droids from one group to another
extern BOOL scrGroupAddGroup(void);

// check if a droid is a member of a group
extern BOOL scrGroupMember(void);

// return number of idle droids in group.
extern BOOL scrIdleGroup(void);

// initialise iterating a groups members
extern BOOL scrInitIterateGroup(void);

// iterate through a groups members
extern BOOL scrIterateGroup(void);

// remove a droid from a group
extern BOOL scrDroidLeaveGroup(void);

// Give a group an order
extern BOOL scrOrderGroup(void);

// Give a group an order to a location
extern BOOL scrOrderGroupLoc(void);

// Give a group an order to an object
extern BOOL scrOrderGroupObj(void);

// Give a Droid an order
extern BOOL scrOrderDroid(void);

// Give a Droid an order to a location
extern BOOL scrOrderDroidLoc(void);

// Give a Droid an order to an object
extern BOOL scrOrderDroidObj(void);

// Give a Droid an order with a stat
extern BOOL scrOrderDroidStatsLoc(void);

// set the secondary state for a droid
extern BOOL scrSetDroidSecondary(void);

// set the secondary state for a droid
extern BOOL scrSetGroupSecondary(void);

// initialise iterating a cluster
extern BOOL scrInitIterateCluster(void);

// iterate a cluster
extern BOOL scrIterateCluster(void);

// add a droid to a commander
extern BOOL scrCmdDroidAddDroid(void);

// returns max number of droids in a commander group
extern BOOL scrCmdDroidMaxGroup(void);

// return whether a droid can reach given destination
extern BOOL scrDroidCanReach(void);

>>>>>>> 026124a4
// types for structure targets
typedef enum _scr_struct_tar
{
	// normal structure types
	SCR_ST_HQ					= 0x00000001,
	SCR_ST_FACTORY				= 0x00000002,
	SCR_ST_POWER_GEN			= 0x00000004,
	SCR_ST_RESOURCE_EXTRACTOR	= 0x00000008,
	SCR_ST_WALL					= 0x00000010,
	SCR_ST_RESEARCH				= 0x00000020,
	SCR_ST_REPAIR_FACILITY		= 0x00000040,
	SCR_ST_COMMAND_CONTROL		= 0x00000080,
	SCR_ST_CYBORG_FACTORY		= 0x00000100,
	SCR_ST_VTOL_FACTORY			= 0x00000200,
	SCR_ST_REARM_PAD			= 0x00000400,
	SCR_ST_SENSOR				= 0x00000800,

	// defensive structure types
	SCR_ST_DEF_GROUND			= 0x00001000,
	SCR_ST_DEF_AIR				= 0x00002000,
	SCR_ST_DEF_IDF				= 0x00004000,
	SCR_ST_DEF_ALL				= 0x00007000,
} SCR_STRUCT_TAR;


typedef enum _scr_droid_tar
{
	// turret types
	SCR_DT_COMMAND				= 0x00000001,
	SCR_DT_SENSOR				= 0x00000002,
	SCR_DT_CONSTRUCT			= 0x00000004,
	SCR_DT_REPAIR				= 0x00000008,
	SCR_DT_WEAP_GROUND			= 0x00000010,
	SCR_DT_WEAP_AIR				= 0x00000020,
	SCR_DT_WEAP_IDF				= 0x00000040,
	SCR_DT_WEAP_ALL				= 0x00000070,

	// body types
	SCR_DT_LIGHT				= 0x00000080,
	SCR_DT_MEDIUM				= 0x00000100,
	SCR_DT_HEAVY				= 0x00000200,
	SCR_DT_SUPER_HEAVY			= 0x00000400,

	// propulsion
	SCR_DT_TRACK				= 0x00000800,
	SCR_DT_HTRACK				= 0x00001000,
	SCR_DT_WHEEL				= 0x00002000,
	SCR_DT_LEGS				= 0x00004000,
	SCR_DT_GROUND				= 0x00007800,
	SCR_DT_VTOL				= 0x00008000,
	SCR_DT_HOVER				= 0x00010000,
	SCR_DT_PROPELLOR			= 0x00020000,
} SCR_DROID_TAR;

extern void registerScriptAIfuncs(lua_State *L);

#endif // __INCLUDED_SRC_SCRIPTAI_H__<|MERGE_RESOLUTION|>--- conflicted
+++ resolved
@@ -24,78 +24,8 @@
 #ifndef __INCLUDED_SRC_SCRIPTAI_H__
 #define __INCLUDED_SRC_SCRIPTAI_H__
 
-<<<<<<< HEAD
-=======
-// Add a droid to a group
-extern BOOL scrGroupAddDroid(void);
-
-// Add droids in an area to a group
-extern BOOL scrGroupAddArea(void);
-
-// Add groupless droids in an area to a group
-extern BOOL scrGroupAddAreaNoGroup(void);
-
-// Move the droids from one group to another
-extern BOOL scrGroupAddGroup(void);
-
-// check if a droid is a member of a group
-extern BOOL scrGroupMember(void);
-
-// return number of idle droids in group.
-extern BOOL scrIdleGroup(void);
-
-// initialise iterating a groups members
-extern BOOL scrInitIterateGroup(void);
-
-// iterate through a groups members
-extern BOOL scrIterateGroup(void);
-
-// remove a droid from a group
-extern BOOL scrDroidLeaveGroup(void);
-
-// Give a group an order
-extern BOOL scrOrderGroup(void);
-
-// Give a group an order to a location
-extern BOOL scrOrderGroupLoc(void);
-
-// Give a group an order to an object
-extern BOOL scrOrderGroupObj(void);
-
-// Give a Droid an order
-extern BOOL scrOrderDroid(void);
-
-// Give a Droid an order to a location
-extern BOOL scrOrderDroidLoc(void);
-
-// Give a Droid an order to an object
-extern BOOL scrOrderDroidObj(void);
-
-// Give a Droid an order with a stat
-extern BOOL scrOrderDroidStatsLoc(void);
-
-// set the secondary state for a droid
-extern BOOL scrSetDroidSecondary(void);
-
-// set the secondary state for a droid
-extern BOOL scrSetGroupSecondary(void);
-
-// initialise iterating a cluster
-extern BOOL scrInitIterateCluster(void);
-
-// iterate a cluster
-extern BOOL scrIterateCluster(void);
-
-// add a droid to a commander
-extern BOOL scrCmdDroidAddDroid(void);
-
-// returns max number of droids in a commander group
-extern BOOL scrCmdDroidMaxGroup(void);
-
 // return whether a droid can reach given destination
 extern BOOL scrDroidCanReach(void);
-
->>>>>>> 026124a4
 // types for structure targets
 typedef enum _scr_struct_tar
 {
