/*
	This file is part of Warzone 2100.
	Copyright (C) 1999-2004  Eidos Interactive
	Copyright (C) 2005-2013  Warzone 2100 Project

	Warzone 2100 is free software; you can redistribute it and/or modify
	it under the terms of the GNU General Public License as published by
	the Free Software Foundation; either version 2 of the License, or
	(at your option) any later version.

	Warzone 2100 is distributed in the hope that it will be useful,
	but WITHOUT ANY WARRANTY; without even the implied warranty of
	MERCHANTABILITY or FITNESS FOR A PARTICULAR PURPOSE. See the
	GNU General Public License for more details.

	You should have received a copy of the GNU General Public License
	along with Warzone 2100; if not, write to the Free Software
	Foundation, Inc., 51 Franklin St, Fifth Floor, Boston, MA 02110-1301 USA
*/
/*
 * ScriptFuncs.c
 *
 * All the C functions callable from the script code
 *
 */

#include "lib/framework/wzapp.h"
#include "lib/framework/strres.h"
#include "lib/framework/stdio_ext.h"
#include "lib/widget/widget.h"

#include <time.h>
#include <string.h>

#include "effects.h"
#include "lib/script/script.h"
#include "scripttabs.h"
#include "lib/gamelib/gtime.h"
#include "objects.h"
#include "hci.h"
#include "loadsave.h"
#include "message.h"
#include "challenge.h"
#include "intelmap.h"
#include "map.h"
#include "structure.h"
#include "display3d.h"
#include "research.h"
#include "lib/sound/audio.h"
#include "lib/sound/audio_id.h"
#include "power.h"
#include "console.h"
#include "scriptfuncs.h"
#include "geometry.h"
#include "visibility.h"
#include "gateway.h"
#include "drive.h"
#include "display.h"
#include "component.h"
#include "scriptextern.h"
#include "seqdisp.h"

#include "configuration.h"
#include "fpath.h"

#include "warzoneconfig.h"
#include "lighting.h"
#include "atmos.h"
#include "lib/sound/cdaudio.h"
#include "lib/netplay/netplay.h"
#include "multiplay.h"
#include "multigifts.h"
#include "multilimit.h"
#include "multiint.h"
#include "advvis.h"
#include "mapgrid.h"
#include "lib/ivis_opengl/piestate.h"
#include "wrappers.h"
#include "order.h"
#include "orderdef.h"
#include "mission.h"
#include "loop.h"
#include "frontend.h"
#include "group.h"
#include "transporter.h"
#include "radar.h"
#include "levels.h"
#include "mission.h"
#include "projectile.h"
#include "cluster.h"
#include "multigifts.h"			//because of giftRadar()
#include "display3d.h"			//for showRangeAtPos()
#include "multimenu.h"
#include "lib/script/chat_processing.h"
#include "keymap.h"
#include "visibility.h"
#include "design.h"
#include "random.h"
#include "template.h"
#include "qtscript.h" // this is fun...

static INTERP_VAL	scrFunctionResult;	//function return value to be pushed to stack

// If this is defined then check max number of units not reached before adding more.
#define SCRIPT_CHECK_MAX_UNITS

static SDWORD	bitMask[] = {0x01, 0x02, 0x04, 0x08, 0x10, 0x20, 0x40, 0x80};
static char		strParam1[MAXSTRLEN], strParam2[MAXSTRLEN];		//these should be used as string parameters for stackPopParams()

static bool	structHasModule(STRUCTURE *psStruct);

static DROID_TEMPLATE *scrCheckTemplateExists(SDWORD player, DROID_TEMPLATE *psTempl);

/// Hold the previously assigned player
Vector2i positions[MAX_PLAYERS];
std::vector<Vector2i> derricks;

bool scriptOperatorEquals(INTERP_VAL const &v1, INTERP_VAL const &v2)
{
	ASSERT_OR_RETURN(false, scriptTypeIsPointer(v1.type) && scriptTypeIsPointer(v2.type), "Bad types.");
	if (v1.type == (INTERP_TYPE)ST_RESEARCH && v1.type == (INTERP_TYPE)ST_RESEARCH)
	{
		return ((RESEARCH *)v1.v.oval)->ref == ((RESEARCH *)v2.v.oval)->ref;
	}
	return v1.v.oval == v2.v.oval;
}

void scriptSetStartPos(int position, int x, int y)
{
	positions[position].x = x;
	positions[position].y = y;
	debug(LOG_SCRIPT, "Setting start position %d to (%d, %d)", position, x, y);
}

void scriptSetDerrickPos(int x, int y)
{
	Vector2i pos(x, y);
	derricks.push_back(pos);
}

bool scriptInit()
{
	int i;

	for (i = 0; i < MAX_PLAYERS; i++)
	{
		scriptSetStartPos(i, 0, 0);
	}
	derricks.clear();
	derricks.reserve(8 * MAX_PLAYERS);
	return true;
}

bool scrScavengersActive()
{
	scrFunctionResult.v.ival = scavengerPlayer();
	if (!stackPushResult(VAL_INT, &scrFunctionResult))
	{
		return false;
	}
	return true;
}

bool scrGetDifficulty()
{
	int player;
	if (!stackPopParams(1, VAL_INT, &player))
	{
		return false;
	}
	ASSERT_OR_RETURN(false, player < MAX_PLAYERS, "Bad player index");
	scrFunctionResult.v.ival = NetPlay.players[player].difficulty;
	if (!stackPushResult(VAL_INT, &scrFunctionResult))
	{
		ASSERT(false, "Failed to initialize player");
		return false;
	}
	return true;
}

bool scrGetPlayer()
{
	if (!stackPopParams(1, VAL_STRING, &strParam1))
	{
		debug(LOG_ERROR, "stack failed");
		return false;
	}
	int i = scrFunctionResult.v.ival = getNextAIAssignment(strParam1);
	debug(LOG_SCRIPT, "Initialized player %d, starts at position (%d, %d), max %d players", i, positions[i].x, positions[i].y, game.maxPlayers);
	if (!stackPushResult(VAL_INT, &scrFunctionResult))
	{
		ASSERT(false, "Failed to initialize player");
		return false;
	}
	return true;
}

bool scrGetDerrick()
{
	int x, y, i;

	if (!stackPopParams(1, VAL_INT, &i))
	{
		debug(LOG_ERROR, "stack failed");
		return false;
	}
	scrFunctionResult.v.oval = NULL;
	if (i < (int)derricks.size())
	{
		x = derricks[i].x;
		y = derricks[i].y;
		MAPTILE *psTile = worldTile(x, y);
		ASSERT(psTile, "No derrick or oil at position!");
		if (psTile)
		{
			scrFunctionResult.v.oval = psTile->psObject;
		}
	}
	if (!stackPushResult((INTERP_TYPE)ST_BASEOBJECT, &scrFunctionResult))
	{
		ASSERT(false, "Failed to push result");
		return false;
	}
	return true;
}

Vector2i getPlayerStartPosition(int player)
{
	return positions[player];
}

bool scrSetSunPosition(void)
{
	float x, y, z;

	if (!stackPopParams(3, VAL_FLOAT, &x, VAL_FLOAT, &y, VAL_FLOAT, &z))
	{
		return false;
	}
	setTheSun(Vector3f(x, y, z));
	return true;
}

bool scrSetSunIntensity(void)
{
	float ambient[4], diffuse[4], specular[4];

	// Scary list of parameters... ambient, diffuse and specular RGB components
	// One day we should add support for vectors to our scripting language to cut
	// down on such noise.
	if (!stackPopParams(9, VAL_FLOAT, &ambient[0], VAL_FLOAT, &ambient[1], VAL_FLOAT, &ambient[2],
	        VAL_FLOAT, &diffuse[0], VAL_FLOAT, &diffuse[1], VAL_FLOAT, &diffuse[2],
	        VAL_FLOAT, &specular[0], VAL_FLOAT, &specular[1], VAL_FLOAT, &specular[2]))
	{
		return false;
	}
	ambient[3] = 1.0;
	diffuse[3] = 1.0;
	specular[3] = 1.0;
	pie_Lighting0(LIGHT_AMBIENT, ambient);
	pie_Lighting0(LIGHT_DIFFUSE, diffuse);
	pie_Lighting0(LIGHT_SPECULAR, specular);
	return true;
}

bool scrSafeDest(void)
{
	SDWORD	x, y, player;

	if (!stackPopParams(3, VAL_INT, &player, VAL_INT, &x, VAL_INT, &y))
	{
		return false;
	}
	ASSERT_OR_RETURN(false, player < game.maxPlayers, "Out of bounds player index");
	ASSERT_OR_RETURN(false, worldOnMap(x, y), "Out of bounds coordinates(%d, %d)", x, y);
	scrFunctionResult.v.bval = !(auxTile(map_coord(x), map_coord(y), player) & AUXBITS_DANGER);
	if (!stackPushResult(VAL_BOOL, &scrFunctionResult))
	{
		return false;
	}
	return true;
}

bool scrThreatAt(void)
{
	SDWORD	x, y, player;

	if (!stackPopParams(3, VAL_INT, &player, VAL_INT, &x, VAL_INT, &y))
	{
		return false;
	}
	ASSERT_OR_RETURN(false, player < game.maxPlayers, "Out of bounds player index");
	ASSERT_OR_RETURN(false, worldOnMap(x, y), "Out of bounds coordinates(%d, %d)", x, y);
	scrFunctionResult.v.bval = auxTile(map_coord(x), map_coord(y), player) & AUXBITS_THREAT;
	if (!stackPushResult(VAL_BOOL, &scrFunctionResult))
	{
		return false;
	}
	return true;
}

bool scrGetPlayerStartPosition(void)
{
	SDWORD	*x, *y, player;

	if (!stackPopParams(3, VAL_INT, &player, VAL_REF | VAL_INT, &x, VAL_REF | VAL_INT, &y))
	{
		return false;
	}
	if (player < game.maxPlayers)
	{
		*x = positions[player].x;
		*y = positions[player].y;
		scrFunctionResult.v.bval = true;
	}
	else
	{
		*x = 0;
		*y = 0;
		scrFunctionResult.v.bval = false;
	}

	if (!stackPushResult(VAL_BOOL, &scrFunctionResult))
	{
		return false;
	}
	return true;
}

/******************************************************************************************/
/*                 Check for objects in areas                                             */


// check for a base object being in range of a point
bool objectInRange(BASE_OBJECT *psList, SDWORD x, SDWORD y, SDWORD range)
{
	BASE_OBJECT		*psCurr;
	SDWORD			xdiff, ydiff, rangeSq;

	// See if there is a droid in range
	rangeSq = range * range;
	for (psCurr = psList; psCurr; psCurr = psCurr->psNext)
	{
		// skip partially build structures
		if ((psCurr->type == OBJ_STRUCTURE) &&
		    (((STRUCTURE *)psCurr)->status != SS_BUILT))
		{
			continue;
		}

		// skip flying vtols
		if ((psCurr->type == OBJ_DROID) &&
		    isVtolDroid((DROID *)psCurr) &&
		    ((DROID *)psCurr)->sMove.Status != MOVEINACTIVE)
		{
			continue;
		}

		xdiff = (SDWORD)psCurr->pos.x - x;
		ydiff = (SDWORD)psCurr->pos.y - y;
		if (xdiff * xdiff + ydiff * ydiff < rangeSq)
		{
			return true;
		}
	}

	return false;
}

// -----------------------------------------------------------------------------------------
// Check for any player object being within a certain range of a position
bool scrObjectInRange(void)
{
	SDWORD		range, player, x, y;
	bool		found;

	if (!stackPopParams(4, VAL_INT, &player, VAL_INT, &x, VAL_INT, &y, VAL_INT, &range))
	{
		return false;
	}

	ASSERT_OR_RETURN(false, player >= 0 && player < MAX_PLAYERS, "Invalid player number");

	found = objectInRange((BASE_OBJECT *)apsDroidLists[player], x, y, range) ||
	        objectInRange((BASE_OBJECT *)apsStructLists[player], x, y, range);

	scrFunctionResult.v.bval = found;
	if (!stackPushResult(VAL_BOOL, &scrFunctionResult))
	{
		return false;
	}

	return true;
}

// -----------------------------------------------------------------------------------------
// Check for a droid being within a certain range of a position
bool scrDroidInRange(void)
{
	SDWORD		range, player, x, y;
	bool		found;

	if (!stackPopParams(4, VAL_INT, &player, VAL_INT, &x, VAL_INT, &y, VAL_INT, &range))
	{
		return false;
	}

	ASSERT_OR_RETURN(false, player >= 0 && player < MAX_PLAYERS, "Invalid player number");

	found = objectInRange((BASE_OBJECT *)apsDroidLists[player], x, y, range);

	scrFunctionResult.v.bval = found;
	if (!stackPushResult(VAL_BOOL, &scrFunctionResult))
	{
		return false;
	}

	return true;
}

// -----------------------------------------------------------------------------------------
// Check for a struct being within a certain range of a position
bool scrStructInRange(void)
{
	SDWORD		range, player, x, y;
	bool		found;

	if (!stackPopParams(4, VAL_INT, &player, VAL_INT, &x, VAL_INT, &y, VAL_INT, &range))
	{
		return false;
	}

	ASSERT_OR_RETURN(false, player >= 0 && player < MAX_PLAYERS, "Invalid player number");

	found = objectInRange((BASE_OBJECT *)apsStructLists[player], x, y, range);

	scrFunctionResult.v.bval = found;
	if (!stackPushResult(VAL_BOOL, &scrFunctionResult))
	{
		return false;
	}

	return true;
}

// -----------------------------------------------------------------------------------------
bool scrPlayerPower(void)
{
	SDWORD player;

	if (!stackPopParams(1, VAL_INT, &player))
	{
		return false;
	}
	ASSERT_OR_RETURN(false, player >= 0 && player < MAX_PLAYERS, "Invalid player number");
	scrFunctionResult.v.ival = getPower(player);
	if (!stackPushResult(VAL_INT, &scrFunctionResult))
	{
		return false;
	}
	return true;
}


// -----------------------------------------------------------------------------------------
// check for a base object being in an area
static bool objectInArea(BASE_OBJECT *psList, SDWORD x1, SDWORD y1, SDWORD x2, SDWORD y2)
{
	BASE_OBJECT		*psCurr;
	SDWORD			ox, oy;

	// See if there is a droid in Area
	for (psCurr = psList; psCurr; psCurr = psCurr->psNext)
	{
		// skip partially build structures
		if ((psCurr->type == OBJ_STRUCTURE) &&
		    (((STRUCTURE *)psCurr)->status != SS_BUILT))
		{
			continue;
		}

		ox = (SDWORD)psCurr->pos.x;
		oy = (SDWORD)psCurr->pos.y;
		if (ox >= x1 && ox <= x2 &&
		    oy >= y1 && oy <= y2)
		{
			return true;
		}
	}

	return false;
}

// -----------------------------------------------------------------------------------------
// Check for any player object being within a certain area
bool scrObjectInArea(void)
{
	SDWORD		player, x1, y1, x2, y2;
	bool		found;

	if (!stackPopParams(5, VAL_INT, &player, VAL_INT, &x1, VAL_INT, &y1, VAL_INT, &x2, VAL_INT, &y2))
	{
		return false;
	}

	ASSERT_OR_RETURN(false, player >= 0 && player < MAX_PLAYERS, "Invalid player number");

	found = objectInArea((BASE_OBJECT *)apsDroidLists[player], x1, y1, x2, y2) ||
	        objectInArea((BASE_OBJECT *)apsStructLists[player], x1, y1, x2, y2);

	scrFunctionResult.v.bval = found;
	if (!stackPushResult(VAL_BOOL, &scrFunctionResult))
	{
		return false;
	}

	return true;
}

// -----------------------------------------------------------------------------------------
// Check for a droid being within a certain area
bool scrDroidInArea(void)
{
	SDWORD		player, x1, y1, x2, y2;
	bool		found;

	if (!stackPopParams(5, VAL_INT, &player, VAL_INT, &x1, VAL_INT, &y1, VAL_INT, &x2, VAL_INT, &y2))
	{
		return false;
	}

	ASSERT_OR_RETURN(false, player >= 0 && player < MAX_PLAYERS, "Invalid player number");

	found = objectInArea((BASE_OBJECT *)apsDroidLists[player], x1, y1, x2, y2);

	scrFunctionResult.v.bval = found;
	if (!stackPushResult(VAL_BOOL, &scrFunctionResult))
	{
		return false;
	}

	return true;
}

// -----------------------------------------------------------------------------------------
// Check for a struct being within a certain Area of a position
bool scrStructInArea(void)
{
	SDWORD		player, x1, y1, x2, y2;
	bool		found;

	if (!stackPopParams(5, VAL_INT, &player, VAL_INT, &x1, VAL_INT, &y1, VAL_INT, &x2, VAL_INT, &y2))
	{
		return false;
	}

	ASSERT_OR_RETURN(false, player >= 0 && player < MAX_PLAYERS, "Invalid player number");

	found = objectInArea((BASE_OBJECT *)apsStructLists[player], x1, y1, x2, y2);

	scrFunctionResult.v.bval = found;
	if (!stackPushResult(VAL_BOOL, &scrFunctionResult))
	{
		return false;
	}

	return true;
}


// -----------------------------------------------------------------------------------------
bool scrSeenStructInArea(void)
{
	int32_t	walls = false;	// was BOOL (int) ** see warning about conversion
	bool	found = false;
	SDWORD		player, enemy, x1, y1, x2, y2;
	STRUCTURE	*psCurr;
	SDWORD		ox, oy;

	// player, enemyplayer, walls, x1,r1,x2,y2
	if (!stackPopParams(7, VAL_INT, &player, VAL_INT, &enemy, VAL_BOOL, &walls, VAL_INT, &x1, VAL_INT, &y1, VAL_INT, &x2, VAL_INT, &y2))
	{
		return false;
	}

	ASSERT_OR_RETURN(false, player >= 0 && player < MAX_PLAYERS, "Invalid player number");

	for (psCurr = apsStructLists[enemy]; psCurr; psCurr = psCurr->psNext)
	{
		// skip partially build structures
		if ((psCurr->type == OBJ_STRUCTURE) && (((STRUCTURE *)psCurr)->status != SS_BUILT))
		{
			continue;
		}

		// possible skip walls
		if (walls && (psCurr->pStructureType->type != REF_WALL  || psCurr->pStructureType->type != REF_WALLCORNER))
		{
			continue;
		}

		ox = (SDWORD)psCurr->pos.x;
		oy = (SDWORD)psCurr->pos.y;
		if (ox >= x1 && ox <= x2 &&	oy >= y1 && oy <= y2)
		{
			// structure is in area.
			if (psCurr->visible[player])
			{
				found = true;
			}
		}
	}

	scrFunctionResult.v.bval = found;
	if (!stackPushResult(VAL_BOOL, &scrFunctionResult))
	{
		return false;
	}

	return true;
}

// -----------------------------------------------------------------------------------------
// Check for a players structures but no walls being within a certain area
bool scrStructButNoWallsInArea(void)
{
	SDWORD		player, x1, y1, x2, y2;
	SDWORD		ox, oy;
	STRUCTURE	*psStruct;
	SDWORD		found = false;

	if (!stackPopParams(5, VAL_INT, &player, VAL_INT, &x1, VAL_INT, &y1, VAL_INT, &x2, VAL_INT, &y2))
	{
		return false;
	}

	ASSERT_OR_RETURN(false, player >= 0 && player < MAX_PLAYERS, "Invalid player number");

	for (psStruct = apsStructLists[player]; psStruct; psStruct = psStruct->psNext)
	{
		if ((psStruct->pStructureType->type != REF_WALL) &&
		    (psStruct->pStructureType->type != REF_WALLCORNER) &&
		    (psStruct->status == SS_BUILT))
		{
			ox = (SDWORD)psStruct->pos.x;
			oy = (SDWORD)psStruct->pos.y;
			if ((ox >= x1) && (ox <= x2) &&
			    (oy >= y1) && (oy <= y2))
			{
				found = true;
				break;
			}
		}
	}

	scrFunctionResult.v.bval = found;
	if (!stackPushResult(VAL_BOOL, &scrFunctionResult))
	{
		return false;
	}

	return true;
}


// -----------------------------------------------------------------------------------------
// check for the number of base objects in an area
static SDWORD numObjectsInArea(BASE_OBJECT *psList, SDWORD x1, SDWORD y1, SDWORD x2, SDWORD y2)
{
	BASE_OBJECT		*psCurr;
	SDWORD			ox, oy;
	SDWORD			count;

	// See if there is a droid in Area
	count = 0;
	for (psCurr = psList; psCurr; psCurr = psCurr->psNext)
	{
		// skip partially build structures
		if ((psCurr->type == OBJ_STRUCTURE) &&
		    (((STRUCTURE *)psCurr)->status != SS_BUILT))
		{
			continue;
		}

		ox = (SDWORD)psCurr->pos.x;
		oy = (SDWORD)psCurr->pos.y;
		if (ox >= x1 && ox <= x2 &&
		    oy >= y1 && oy <= y2)
		{
			count += 1;
		}
	}

	return count;
}

// -----------------------------------------------------------------------------------------
// Count the number of player objects within a certain area
bool scrNumObjectsInArea(void)
{
	SDWORD		player, x1, y1, x2, y2;
	SDWORD		count;

	if (!stackPopParams(5, VAL_INT, &player, VAL_INT, &x1, VAL_INT, &y1, VAL_INT, &x2, VAL_INT, &y2))
	{
		return false;
	}

	ASSERT_OR_RETURN(false, player >= 0 && player < MAX_PLAYERS, "Invalid player number");

	count = numObjectsInArea((BASE_OBJECT *)apsDroidLists[player], x1, y1, x2, y2) +
	        numObjectsInArea((BASE_OBJECT *)apsStructLists[player], x1, y1, x2, y2);

	scrFunctionResult.v.ival = count;
	if (!stackPushResult(VAL_INT, &scrFunctionResult))
	{
		return false;
	}

	return true;
}


// -----------------------------------------------------------------------------------------
// Count the number of player droids within a certain area
bool scrNumDroidsInArea(void)
{
	SDWORD		player, x1, y1, x2, y2;
	SDWORD		count;

	if (!stackPopParams(5, VAL_INT, &player, VAL_INT, &x1, VAL_INT, &y1, VAL_INT, &x2, VAL_INT, &y2))
	{
		return false;
	}

	ASSERT_OR_RETURN(false, player >= 0 && player < MAX_PLAYERS, "Invalid player number");

	count = numObjectsInArea((BASE_OBJECT *)apsDroidLists[player], x1, y1, x2, y2);

	scrFunctionResult.v.ival = count;
	if (!stackPushResult(VAL_INT, &scrFunctionResult))
	{
		return false;
	}

	return true;
}


// -----------------------------------------------------------------------------------------
// Count the number of player structures within a certain area
bool scrNumStructsInArea(void)
{
	SDWORD		player, x1, y1, x2, y2;
	SDWORD		count;

	if (!stackPopParams(5, VAL_INT, &player, VAL_INT, &x1, VAL_INT, &y1, VAL_INT, &x2, VAL_INT, &y2))
	{
		return false;
	}

	ASSERT_OR_RETURN(false, player >= 0 && player < MAX_PLAYERS, "Invalid player number");

	count = numObjectsInArea((BASE_OBJECT *)apsStructLists[player], x1, y1, x2, y2);

	scrFunctionResult.v.ival = count;
	if (!stackPushResult(VAL_INT, &scrFunctionResult))
	{
		return false;
	}

	return true;
}


// -----------------------------------------------------------------------------------------
// Count the number of player structures but not walls within a certain area
bool scrNumStructsButNotWallsInArea(void)
{
	SDWORD		player, x1, y1, x2, y2;
	SDWORD		count, ox, oy;
	STRUCTURE	*psStruct;

	if (!stackPopParams(5, VAL_INT, &player, VAL_INT, &x1, VAL_INT, &y1, VAL_INT, &x2, VAL_INT, &y2))
	{
		return false;
	}

	ASSERT_OR_RETURN(false, player >= 0 && player < MAX_PLAYERS, "Invalid player number");

	count = 0;
	for (psStruct = apsStructLists[player]; psStruct; psStruct = psStruct->psNext)
	{
		if ((psStruct->pStructureType->type != REF_WALL) &&
		    (psStruct->pStructureType->type != REF_WALLCORNER) &&
		    (psStruct->status == SS_BUILT))
		{
			ox = (SDWORD)psStruct->pos.x;
			oy = (SDWORD)psStruct->pos.y;
			if ((ox >= x1) && (ox <= x2) &&
			    (oy >= y1) && (oy <= y2))
			{
				count += 1;
			}
		}
	}

	scrFunctionResult.v.ival = count;
	if (!stackPushResult(VAL_INT, &scrFunctionResult))
	{
		return false;
	}

	return true;
}


// -----------------------------------------------------------------------------------------
// Count the number of structures in an area of a certain type
bool scrNumStructsByTypeInArea(void)
{
	SDWORD		player, type, x1, y1, x2, y2;
	SDWORD		count, ox, oy;
	STRUCTURE	*psStruct;

	if (!stackPopParams(6, VAL_INT, &player, VAL_INT, &type,
	        VAL_INT, &x1, VAL_INT, &y1, VAL_INT, &x2, VAL_INT, &y2))
	{
		return false;
	}

	ASSERT_OR_RETURN(false, player >= 0 && player < MAX_PLAYERS, "Invalid player number");

	count = 0;
	for (psStruct = apsStructLists[player]; psStruct; psStruct = psStruct->psNext)
	{
		if ((psStruct->pStructureType->type == (UDWORD)type) &&
		    (psStruct->status == SS_BUILT))
		{
			ox = (SDWORD)psStruct->pos.x;
			oy = (SDWORD)psStruct->pos.y;
			if ((ox >= x1) && (ox <= x2) &&
			    (oy >= y1) && (oy <= y2))
			{
				count += 1;
			}
		}
	}

	scrFunctionResult.v.ival = count;
	if (!stackPushResult(VAL_INT, &scrFunctionResult))
	{
		return false;
	}

	return true;
}


// -----------------------------------------------------------------------------------------
// Check for a droid having seen a certain object
bool scrDroidHasSeen(void)
{
	SDWORD		player;
	BASE_OBJECT	*psObj;
	bool		seen;

	if (!stackPopParams(2, ST_BASEOBJECT, &psObj, VAL_INT, &player))
	{
		return false;
	}

	ASSERT_OR_RETURN(false, psObj != NULL, "NULL object");
	ASSERT_OR_RETURN(false, player >= 0 && player < MAX_PLAYERS, "Invalid player number");

	// See if any droid has seen this object
	seen = false;
	if (psObj->visible[player])
	{
		seen = true;
	}

	scrFunctionResult.v.bval = seen;
	if (!stackPushResult(VAL_BOOL, &scrFunctionResult))
	{
		return false;
	}

	return true;
}

// -----------------------------------------------------------------------------------------
// Enable a component to be researched
bool scrEnableComponent(void)
{
	SDWORD		player;
	INTERP_VAL	sVal;

	if (!stackPopParams(1, VAL_INT, &player))
	{
		return false;
	}
	if (!stackPop(&sVal))
	{
		return false;
	}

	ASSERT_OR_RETURN(false, player >= 0 && player < MAX_PLAYERS, "Invalid player number");

	// enable the appropriate component
	switch ((unsigned)sVal.type)  // Unsigned cast to suppress compiler warnings due to enum abuse.
	{
	case ST_BODY:
		apCompLists[player][COMP_BODY][sVal.v.ival] = FOUND;
		break;
	case ST_PROPULSION:
		apCompLists[player][COMP_PROPULSION][sVal.v.ival] = FOUND;
		break;
	case ST_ECM:
		apCompLists[player][COMP_ECM][sVal.v.ival] = FOUND;
		break;
	case ST_SENSOR:
		apCompLists[player][COMP_SENSOR][sVal.v.ival] = FOUND;
		break;
	case ST_CONSTRUCT:
		apCompLists[player][COMP_CONSTRUCT][sVal.v.ival] = FOUND;
		break;
	case ST_WEAPON:
		apCompLists[player][COMP_WEAPON][sVal.v.ival] = FOUND;
		break;
	case ST_REPAIR:
		apCompLists[player][COMP_REPAIRUNIT][sVal.v.ival] = FOUND;
		break;
	case ST_BRAIN:
		apCompLists[player][COMP_BRAIN][sVal.v.ival] = FOUND;
		break;
	default:
		ASSERT(false, "Unknown type");
		return false;
	}

	return true;
}

// -----------------------------------------------------------------------------------------
// Make a component available
bool scrMakeComponentAvailable(void)
{
	SDWORD		player;
	INTERP_VAL	sVal;

	if (!stackPopParams(1, VAL_INT, &player))
	{
		return false;
	}
	if (!stackPop(&sVal))
	{
		return false;
	}

	ASSERT_OR_RETURN(false, player >= 0 && player < MAX_PLAYERS, "Invalid player number");

	// make the appropriate component available
	switch ((unsigned)sVal.type)  // Unsigned cast to suppress compiler warnings due to enum abuse.
	{
	case ST_BODY:
		apCompLists[player][COMP_BODY][sVal.v.ival] = AVAILABLE;
		break;
	case ST_PROPULSION:
		apCompLists[player][COMP_PROPULSION][sVal.v.ival] = AVAILABLE;
		break;
	case ST_ECM:
		apCompLists[player][COMP_ECM][sVal.v.ival] = AVAILABLE;
		break;
	case ST_SENSOR:
		apCompLists[player][COMP_SENSOR][sVal.v.ival] = AVAILABLE;
		break;
	case ST_CONSTRUCT:
		apCompLists[player][COMP_CONSTRUCT][sVal.v.ival] = AVAILABLE;
		break;
	case ST_WEAPON:
		apCompLists[player][COMP_WEAPON][sVal.v.ival] = AVAILABLE;
		break;
	case ST_REPAIR:
		apCompLists[player][COMP_REPAIRUNIT][sVal.v.ival] = AVAILABLE;
		break;
	case ST_BRAIN:
		apCompLists[player][COMP_BRAIN][sVal.v.ival] = AVAILABLE;
		break;
	default:
		ASSERT(false, "Unknown type");
		return false;
	}

	return true;
}

// -----------------------------------------------------------------------------------------
// Add a droid
bool scrAddDroidToMissionList(void)
{
	SDWORD			player;
	DROID_TEMPLATE	*psTemplate;
	DROID			*psDroid;

	if (!stackPopParams(2, ST_TEMPLATE, &psTemplate, VAL_INT, &player))
	{
		return false;
	}

	ASSERT_OR_RETURN(false, player >= 0 && player < MAX_PLAYERS, "Invalid player number");
	ASSERT(psTemplate != NULL, "Invalid template pointer");

#ifdef SCRIPT_CHECK_MAX_UNITS
	// Don't build a new droid if player limit reached, unless it's a transporter.
	if (IsPlayerDroidLimitReached(player) && (psTemplate->droidType != DROID_TRANSPORTER && psTemplate->droidType != DROID_SUPERTRANSPORTER))
	{
		debug(LOG_SCRIPT, "Max units reached for player %d adding %s to mission list (type %d)", 
		      player, psTemplate->aName, psTemplate->droidType);
		psDroid = NULL;
	}
	else
#endif
	{
		psDroid = buildMissionDroid(psTemplate, 128, 128, player);
	}

	scrFunctionResult.v.oval = psDroid;
	if (!stackPushResult((INTERP_TYPE)ST_DROID, &scrFunctionResult))
	{
		return false;
	}

	return true;
}

// -----------------------------------------------------------------------------------------
// Add a droid
bool scrAddDroid(void)
{
	SDWORD			x, y, player;
	DROID_TEMPLATE	*psTemplate;
	DROID			*psDroid;

	if (!stackPopParams(4, ST_TEMPLATE, &psTemplate, VAL_INT, &x, VAL_INT, &y, VAL_INT, &player))
	{
		return false;
	}
	ASSERT_OR_RETURN(false, player >= 0 && player < MAX_PLAYERS, "Invalid player number");
	ASSERT(psTemplate != NULL, "Invalid template pointer");

#ifdef SCRIPT_CHECK_MAX_UNITS
	// Don't build a new droid if player limit reached, unless it's a transporter.
	if (IsPlayerDroidLimitReached(player) && (psTemplate->droidType != DROID_TRANSPORTER && psTemplate->droidType != DROID_SUPERTRANSPORTER))
	{
		debug(LOG_NEVER, "scrAddUnit : Max units reached ,player %d\n", player);
		psDroid = NULL;
	}
	else
#endif
	{
		psDroid = buildDroid(psTemplate, x, y, player, false, NULL);
		if (psDroid)
		{
			addDroid(psDroid, apsDroidLists);
			debug(LOG_LIFE, "created droid for AI player %d %u", player, psDroid->id);
			if (isVtolDroid(psDroid))
			{
				// vtols start in the air
				moveMakeVtolHover(psDroid);
			}
		}
		else
		{
			debug(LOG_LIFE, "send droid create message to game queue for AI player %d", player);
		}
	}

	scrFunctionResult.v.oval = psDroid;
	if (!stackPushResult((INTERP_TYPE)ST_DROID, &scrFunctionResult))
	{
		return false;
	}

	return true;
}

// -----------------------------------------------------------------------------------------
// Add droid to transporter

bool scrAddDroidToTransporter(void)
{
	DROID	*psTransporter, *psDroid;

	if (!stackPopParams(2, ST_DROID, &psTransporter, ST_DROID, &psDroid))
	{
		return false;
	}

	if (psTransporter == NULL || psDroid == NULL)
	{
		ASSERT(false, "Null unit passed");
		return true; // allow to continue
	}

	ASSERT(psTransporter != NULL, "scrAddUnitToTransporter: invalid transporter pointer");
	ASSERT(psDroid != NULL, "scrAddUnitToTransporter: invalid unit pointer");
	ASSERT((psTransporter->droidType == DROID_TRANSPORTER || psTransporter->droidType == DROID_SUPERTRANSPORTER), "scrAddUnitToTransporter: invalid transporter type");

	/* check for space */
	if (checkTransporterSpace(psTransporter, psDroid))
	{
		if (droidRemove(psDroid, mission.apsDroidLists))
		{
			psTransporter->psGroup->add(psDroid);
		}
	}

	return true;
}

// -----------------------------------------------------------------------------------------
//check for a building to have been destroyed
bool scrBuildingDestroyed(void)
{
	SDWORD		player;
	UDWORD		structureID;
	bool		destroyed;
	STRUCTURE	*psCurr;

	if (!stackPopParams(2, ST_STRUCTUREID, &structureID, VAL_INT, &player))
	{
		return false;
	}
	ASSERT_OR_RETURN(false, player >= 0 && player < MAX_PLAYERS, "Invalid player number");

	destroyed = true;
	//look thru the players list to see if the structure still exists
	for (psCurr = apsStructLists[player]; psCurr != NULL; psCurr = psCurr->psNext)
	{
		if (psCurr->id == structureID)
		{
			destroyed = false;
		}
	}

	scrFunctionResult.v.bval = destroyed;
	if (!stackPushResult(VAL_BOOL, &scrFunctionResult))
	{
		return false;
	}

	return true;
}

// -----------------------------------------------------------------------------------------
// Enable a structure to be built
bool scrEnableStructure(void)
{
	SDWORD		player, index;

	if (!stackPopParams(2, ST_STRUCTURESTAT, &index, VAL_INT, &player))
	{
		return false;
	}
	ASSERT_OR_RETURN(false, player >= 0 && player < MAX_PLAYERS, "Invalid player number");
	if (index < (SDWORD)0 || index > (SDWORD)numStructureStats)
	{
		ASSERT(false, "Invalid structure stat");
		return false;
	}

	// enable the appropriate structure
	apStructTypeLists[player][index] = AVAILABLE;

	return true;
}



// -----------------------------------------------------------------------------------------
// Check if a structure can be built.
// currently PC skirmish only.
bool scrIsStructureAvailable(void)
{
	SDWORD		player, index;
	bool		bResult;

	if (!stackPopParams(2, ST_STRUCTURESTAT, &index, VAL_INT, &player))
	{
		return false;
	}
	if (apStructTypeLists[player][index] == AVAILABLE
	    && asStructLimits[player][index].currentQuantity < asStructLimits[player][index].limit)
	{
		bResult = true;
	}
	else
	{
		bResult = false;
	}

	scrFunctionResult.v.bval = bResult;
	if (!stackPushResult(VAL_BOOL, &scrFunctionResult))
	{
		return false;
	}
	return true;
}


// -----------------------------------------------------------------------------------------
//make the droid with the matching id the currently selected droid
bool scrSelectDroidByID(void)
{
	SDWORD			player, droidID;
	bool			selected;

	if (!stackPopParams(2, ST_DROIDID, &droidID, VAL_INT, &player))
	{
		return false;
	}
	ASSERT_OR_RETURN(false, player >= 0 && player < MAX_PLAYERS, "Invalid player number");

	selected = false;
	if (selectDroidByID(droidID, player))
	{
		selected = true;
	}

	//store the result cos might need to check the droid exists before doing anything else
	scrFunctionResult.v.bval = selected;
	if (!stackPushResult(VAL_BOOL, &scrFunctionResult))
	{
		return false;
	}
	return true;
}


// -----------------------------------------------------------------------------------------
// Pop up a message box with a number value in it
bool scrNumMB(void)
{
	SDWORD	val;

	if (!stackPopParams(1, VAL_INT, &val))
	{
		return false;
	}

	debug(LOG_NEVER, "called by script with value: %d", val);

	return true;
}


// -----------------------------------------------------------------------------------------
// Do an approximation to a square root
bool scrApproxRoot(void)
{
	SDWORD	val1, val2;

	if (!stackPopParams(2, VAL_INT, &val1, VAL_INT, &val2))
	{
		return false;
	}

	if (val1 < val2)
	{
		scrFunctionResult.v.ival = val2 + (val1 >> 1);
	}
	else
	{
		scrFunctionResult.v.ival = val1 + (val2 >> 1);
	}

	if (!stackPushResult(VAL_INT, &scrFunctionResult))
	{
		return false;
	}
	return true;
}

// -----------------------------------------------------------------------------------------
// Add a reticule button to the interface
bool scrAddReticuleButton(void)
{
	SDWORD	val;

	if (!stackPopParams(1, VAL_INT, &val))
	{
		return false;
	}

	//set the appropriate flag to 'draw' the button
	switch (val)
	{
	case IDRET_OPTIONS:
		// bit of a hack here to keep compatibility with old scripts
		widgReveal(psWScreen, IDRET_COMMAND);
		break;
	case IDRET_COMMAND:
		widgReveal(psWScreen, IDRET_COMMAND);
		break;
	case IDRET_BUILD:
		widgReveal(psWScreen, IDRET_BUILD);
		break;
	case IDRET_MANUFACTURE:
		widgReveal(psWScreen, IDRET_MANUFACTURE);
		break;
	case IDRET_RESEARCH:
		widgReveal(psWScreen, IDRET_RESEARCH);
		break;
	case IDRET_INTEL_MAP:
		widgReveal(psWScreen, IDRET_INTEL_MAP);
		break;
	case IDRET_DESIGN:
		widgReveal(psWScreen, IDRET_DESIGN);
		break;
	case IDRET_CANCEL:
		widgReveal(psWScreen, IDRET_CANCEL);
		break;
	default:
		ASSERT(false, "Invalid reticule Button ID");
		return false;
	}

	return true;
}

// -----------------------------------------------------------------------------------------
//Remove a reticule button from the interface
bool scrRemoveReticuleButton(void)
{
	SDWORD	val;
	int32_t	bReset;		// was BOOL (int) ** see warning about conversion

	if (!stackPopParams(2, VAL_INT, &val, VAL_BOOL, &bReset))
	{
		return false;
	}

	if (bInTutorial)
	{
		if (bReset)	// not always desirable
		{
			intResetScreen(true);
		}
	}
	switch (val)
	{
	case IDRET_OPTIONS:
		// bit of a hack here to keep compatibility with old scripts
		widgHide(psWScreen, IDRET_COMMAND);
		break;
	case IDRET_COMMAND:
		widgHide(psWScreen, IDRET_COMMAND);
		break;
	case IDRET_BUILD:
		widgHide(psWScreen, IDRET_BUILD);
		break;
	case IDRET_MANUFACTURE:
		widgHide(psWScreen, IDRET_MANUFACTURE);
		break;
	case IDRET_RESEARCH:
		widgHide(psWScreen, IDRET_RESEARCH);
		break;
	case IDRET_INTEL_MAP:
		widgHide(psWScreen, IDRET_INTEL_MAP);
		break;
	case IDRET_DESIGN:
		widgHide(psWScreen, IDRET_DESIGN);
		break;
	case IDRET_CANCEL:
		widgHide(psWScreen, IDRET_CANCEL);
		break;
	default:
		ASSERT(false, "Invalid reticule Button ID");
		return false;
	}

	return true;
}

// -----------------------------------------------------------------------------------------
// add a message to the Intelligence Display
bool scrAddMessage(void)
{
	MESSAGE			*psMessage;
	MESSAGE_TYPE		msgType;
	SDWORD			player;
	int32_t			playImmediate; // was BOOL (int) ** see warning about conversion
	VIEWDATA		*psViewData;
	UDWORD			height;


	if (!stackPopParams(4, ST_INTMESSAGE, &psViewData , VAL_INT, &msgType,
	        VAL_INT, &player, VAL_BOOL, &playImmediate))
	{
		return false;
	}

	ASSERT_OR_RETURN(false, player >= 0 && player < MAX_PLAYERS, "Invalid player number");

	//create the message
	psMessage = addMessage(msgType, false, player);
	if (psMessage)
	{
		//set the data
		psMessage->pViewData = (MSG_VIEWDATA *)psViewData;
		debug(LOG_MSG, "Adding %s pViewData=%p", psViewData->pName, psMessage->pViewData);
		if (msgType == MSG_PROXIMITY)
		{
			//check the z value is at least the height of the terrain
			height = map_Height(((VIEW_PROXIMITY *)psViewData->pData)->x,
			        ((VIEW_PROXIMITY *)psViewData->pData)->y);
			if (((VIEW_PROXIMITY *)psViewData->pData)->z < height)
			{
				((VIEW_PROXIMITY *)psViewData->pData)->z = height;
			}
		}

		if (playImmediate)
		{
			displayImmediateMessage(psMessage);
			// FIXME: We should add some kind of check to see if the FMVs are available or not, and enable this based on that.
			// If we want to inform user of a message, we shouldn't stop the flash right?
			//stopReticuleButtonFlash(IDRET_INTEL_MAP);
		}
	}

	return true;
}

// -----------------------------------------------------------------------------------------
// remove a message from the Intelligence Display
bool scrRemoveMessage(void)
{
	MESSAGE			*psMessage;
	MESSAGE_TYPE		msgType;
	SDWORD			player;
	VIEWDATA		*psViewData;

	if (!stackPopParams(3, ST_INTMESSAGE, &psViewData , VAL_INT, &msgType, VAL_INT, &player))
	{
		return false;
	}

	ASSERT_OR_RETURN(false, player >= 0 && player < MAX_PLAYERS, "Invalid player number");

	//find the message
	psMessage = findMessage((MSG_VIEWDATA *)psViewData, msgType, player);
	if (psMessage)
	{
		//delete it
		debug(LOG_MSG, "Removing %s", psViewData->pName);
		removeMessage(psMessage, player);
	}
	else
	{
		debug(LOG_ERROR, "cannot find message - %s", psViewData->pName);
	}

	return true;
}

// -----------------------------------------------------------------------------------------
/*builds a droid in the specified factory*/
bool scrBuildDroid(void)
{
	SDWORD			player, productionRun;
	STRUCTURE		*psFactory;
	DROID_TEMPLATE	*psTemplate;

	if (!stackPopParams(4, ST_TEMPLATE, &psTemplate, ST_STRUCTURE, &psFactory, VAL_INT, &player, VAL_INT, &productionRun))
	{
		return false;
	}

	ASSERT_OR_RETURN(false, psFactory != NULL, "NULL factory object");
	ASSERT_OR_RETURN(false, psTemplate != NULL, "NULL template object sent to %s", objInfo((BASE_OBJECT *)psFactory));
	ASSERT_OR_RETURN(false, player < MAX_PLAYERS, "Invalid player number");
	ASSERT_OR_RETURN(false, productionRun <= UBYTE_MAX, "Production run too high");
	ASSERT_OR_RETURN(false, (psFactory->pStructureType->type == REF_FACTORY ||
	        psFactory->pStructureType->type == REF_CYBORG_FACTORY ||
	        psFactory->pStructureType->type == REF_VTOL_FACTORY),
	        "Structure is not a factory");
	ASSERT_OR_RETURN(false, validTemplateForFactory(psTemplate, psFactory, true), "Invalid template - %s for factory - %s",
	        psTemplate->aName, psFactory->pStructureType->pName);
	if (productionRun != 1)
	{
		debug(LOG_WARNING, "A wzscript is trying to build a different number (%d) than 1 droid.", productionRun);
	}
	if (researchedTemplate(psTemplate, psFactory->player, true, true))
	{
		structSetManufacture(psFactory, psTemplate, ModeQueue);
	}
	else
	{
		debug(LOG_WARNING, "A wzscript tried to build a template (%s) that has not been researched yet", psTemplate->aName);
	}
	return true;
}

// -----------------------------------------------------------------------------------------
// for a specified structure, set the assembly point droids go to when built
bool	scrSetAssemblyPoint(void)
{
	SDWORD		x, y;
	STRUCTURE	*psBuilding;

	if (!stackPopParams(3, ST_STRUCTURE, &psBuilding, VAL_INT, &x, VAL_INT, &y))
	{
		return false;
	}

	if (psBuilding == NULL)
	{
		ASSERT(false, "NULL structure");
		return false;
	}

	if (psBuilding->pStructureType->type != REF_FACTORY &&
	    psBuilding->pStructureType->type != REF_CYBORG_FACTORY &&
	    psBuilding->pStructureType->type != REF_VTOL_FACTORY)
	{
		ASSERT(false, "Structure is not a factory");
		return false;
	}

	setAssemblyPoint(((FACTORY *)psBuilding->pFunctionality)->psAssemblyPoint, x, y,
	        psBuilding->player, true);

	return true;
}

// -----------------------------------------------------------------------------------------
// test for structure is idle or not
bool	scrStructureIdle(void)
{
	STRUCTURE	*psBuilding;
	bool		idle;

	if (!stackPopParams(1, ST_STRUCTURE, &psBuilding))
	{
		return false;
	}
	if (psBuilding == NULL)
	{
		ASSERT(false, "NULL structure");
		return false;
	}

	idle = structureIdle(psBuilding);
	scrFunctionResult.v.bval = idle;
	if (!stackPushResult(VAL_BOOL, &scrFunctionResult))
	{
		return false;
	}

	return true;
}

// -----------------------------------------------------------------------------------------
// sends a players droids to a location to attack
bool	scrAttackLocation(void)
{
	SDWORD		player, x, y;

	if (!stackPopParams(3, VAL_INT, &x, VAL_INT, &y, VAL_INT, &player))
	{
		return false;
	}

	ASSERT_OR_RETURN(false, player >= 0 && player < MAX_PLAYERS, "Invalid player number");

	debug(LOG_ERROR, "UNUSED FUNCTION attackLocation called - do not use!");

	return true;
}

// -----------------------------------------------------------------------------------------
//Destroy a feature
bool scrDestroyFeature(void)
{
	FEATURE		*psFeature;

	if (!stackPopParams(1, ST_FEATURE, &psFeature))
	{
		return false;
	}
	if (psFeature == NULL)
	{
		ASSERT(psFeature != NULL, "Invalid feature pointer");
	}

	removeFeature(psFeature);

	return true;
}

// -----------------------------------------------------------------------------------------
// static vars to enum features.
static	FEATURE_STATS	*psFeatureStatToFind[MAX_PLAYERS];
static	SDWORD			playerToEnum[MAX_PLAYERS];
static  SDWORD			getFeatureCount[MAX_PLAYERS] = {0};
static	FEATURE			*psCurrEnumFeature[MAX_PLAYERS];

// -----------------------------------------------------------------------------------------
// Init enum visible features. May use player==-1 to ignore visibility check.
bool scrInitGetFeature(void)
{
	SDWORD			player, iFeat, bucket;

	if (!stackPopParams(3, ST_FEATURESTAT, &iFeat, VAL_INT, &player, VAL_INT, &bucket))
	{
		return false;
	}

	ASSERT_OR_RETURN(false, bucket >= 0 && bucket < MAX_PLAYERS, "Bucket out of bounds: %d", bucket);
	ASSERT_OR_RETURN(false, (player >= 0 || player == -1) && player < MAX_PLAYERS, "Player out of bounds: %d", player);

	psFeatureStatToFind[bucket]		= (FEATURE_STATS *)(asFeatureStats + iFeat);				// find this stat
	playerToEnum[bucket]			= player;				// that this player can see
	psCurrEnumFeature[bucket]		= apsFeatureLists[0];
	getFeatureCount[bucket]			= 0;					// start at the beginning of list.
	return true;
}

// -----------------------------------------------------------------------------------------
// get next visible feature of required type
// notes:	can't rely on just using the feature list, since it may change
//			between calls, Use an index into list instead.
//			Doesn't return Features sharing a tile with a structure.
//			Skirmish Only, dunno if kev uses this?
bool scrGetFeature(void)
{
	SDWORD	bucket, count;
	FEATURE	*psFeat;

	if (!stackPopParams(1, VAL_INT, &bucket))
	{
		ASSERT(false, "Failed to pop player number from stack");
		return false;
	}

	ASSERT(bucket >= 0 && bucket < MAX_PLAYERS, "Bucket out of bounds: %d", bucket);

	count = 0;
	// go to the correct start point in the feature list.
	for (psFeat = apsFeatureLists[0]; psFeat && count < getFeatureCount[bucket] ; count++)
	{
		psFeat = psFeat->psNext;
	}

	if (psFeat == NULL)		// no more to find.
	{
		scrFunctionResult.v.oval = NULL;
		if (!stackPushResult((INTERP_TYPE)ST_FEATURE, &scrFunctionResult))
		{
			ASSERT(false, "Failed to push result");
			return false;
		}
		return true;
	}

	// check to see if badly called
	if (psFeatureStatToFind[bucket] == NULL)
	{
		debug(LOG_NEVER, "invalid feature to find. possibly due to save game\n");
		scrFunctionResult.v.oval = NULL;
		if (!stackPushResult((INTERP_TYPE)ST_FEATURE, &scrFunctionResult))
		{
			ASSERT(false, "Failed to push result");
			return false;
		}
		return true;
	}

	// begin searching the feature list for the required stat.
	while (psFeat)
	{
		if (psFeat->psStats->subType == psFeatureStatToFind[bucket]->subType
		    && (playerToEnum[bucket] < 0 || psFeat->visible[playerToEnum[bucket]] != 0)
		    && !TileHasStructure(mapTile(map_coord(psFeat->pos.x), map_coord(psFeat->pos.y)))
		    && !fireOnLocation(psFeat->pos.x, psFeat->pos.y)		// not burning.
		   )
		{
			scrFunctionResult.v.oval = psFeat;
			if (!stackPushResult((INTERP_TYPE)ST_FEATURE, &scrFunctionResult))	//	push scrFunctionResult
			{
				ASSERT(false, "Failed to push result");
				return false;
			}

			getFeatureCount[bucket]++;
			return true;
		}
		getFeatureCount[bucket]++;
		psFeat = psFeat->psNext;
	}

	// none found
	scrFunctionResult.v.oval = NULL;
	if (!stackPushResult((INTERP_TYPE)ST_FEATURE,  &scrFunctionResult))
	{
		ASSERT(false, "Failed to push result");
		return false;
	}
	return true;
}

/* Faster implementation of scrGetFeature -  assumes no features are deleted between calls */
bool scrGetFeatureB(void)
{
	SDWORD	bucket;

	if (!stackPopParams(1, VAL_INT, &bucket))
	{
		ASSERT(false, "Failed to pop player number from stack");
		return false;
	}

	ASSERT(bucket >= 0 && bucket < MAX_PLAYERS, "Bucket out of bounds: %d", bucket);

	// check to see if badly called
	if (psFeatureStatToFind[bucket] == NULL)
	{
		debug(LOG_NEVER, "invalid feature to find. possibly due to save game\n");
		scrFunctionResult.v.oval = NULL;
		if (!stackPushResult((INTERP_TYPE)ST_FEATURE, &scrFunctionResult))
		{
			ASSERT(false, "Failed to push result");
			return false;
		}
		return true;
	}

	// begin searching the feature list for the required stat.
	while (psCurrEnumFeature[bucket])
	{
		if (psCurrEnumFeature[bucket]->psStats->subType == psFeatureStatToFind[bucket]->subType
		    && (playerToEnum[bucket] < 0 || psCurrEnumFeature[bucket]->visible[playerToEnum[bucket]] != 0)
		    && !TileHasStructure(mapTile(map_coord(psCurrEnumFeature[bucket]->pos.x), map_coord(psCurrEnumFeature[bucket]->pos.y)))
		    && !fireOnLocation(psCurrEnumFeature[bucket]->pos.x, psCurrEnumFeature[bucket]->pos.y)		// not burning.
		   )
		{
			scrFunctionResult.v.oval = psCurrEnumFeature[bucket];
			if (!stackPushResult((INTERP_TYPE)ST_FEATURE, &scrFunctionResult))	//	push scrFunctionResult
			{
				ASSERT(false, "Failed to push result");
				return false;
			}
			psCurrEnumFeature[bucket] = psCurrEnumFeature[bucket]->psNext;
			return true;
		}

		psCurrEnumFeature[bucket] = psCurrEnumFeature[bucket]->psNext;
	}

	// none found
	scrFunctionResult.v.oval = NULL;
	if (!stackPushResult((INTERP_TYPE)ST_FEATURE,  &scrFunctionResult))
	{
		ASSERT(false, "Failed to push result");
		return false;
	}
	return true;
}

// -----------------------------------------------------------------------------------------
//Add a feature
bool scrAddFeature(void)
{
	FEATURE_STATS	*psStat;
	FEATURE			*psFeat = NULL;
	SDWORD			iX, iY, iMapX, iMapY, iTestX, iTestY, iFeat;

	if (!stackPopParams(3, ST_FEATURESTAT, &iFeat,
	        VAL_INT, &iX, VAL_INT, &iY))
	{
		return false;
	}

	psStat = (FEATURE_STATS *)(asFeatureStats + iFeat);

	ASSERT(psStat != NULL, "Invalid feature pointer");

	if (psStat != NULL)
	{
		iMapX = map_coord(iX);
		iMapY = map_coord(iY);

		/* check for wrecked feature already on-tile and remove */
		for (psFeat = apsFeatureLists[0]; psFeat; psFeat = psFeat->psNext)
		{
			iTestX = map_coord(psFeat->pos.x);
			iTestY = map_coord(psFeat->pos.y);

			ASSERT(iTestX != iMapX || iTestY != iMapY, "Building feature on tile already occupied");
		}

		psFeat = buildFeature(psStat, iX, iY, false);
	}

	scrFunctionResult.v.oval = psFeat;
	if (!stackPushResult((INTERP_TYPE)ST_FEATURE, &scrFunctionResult))
	{
		return false;
	}

	return true;
}

// -----------------------------------------------------------------------------------------
//Add a structure
bool scrAddStructure(void)
{
	STRUCTURE_STATS		*psStat;
	STRUCTURE			*psStruct = NULL;
	SDWORD				iX, iY, iMapX, iMapY;//, iWidth, iBreadth;
	SDWORD				iStruct, iPlayer;//, iW, iB;

	if (!stackPopParams(4, ST_STRUCTURESTAT, &iStruct, VAL_INT, &iPlayer,
	        VAL_INT, &iX, VAL_INT, &iY))
	{
		return false;
	}

	psStat = (STRUCTURE_STATS *)(asStructureStats + iStruct);

	ASSERT(psStat != NULL, "Invalid feature pointer");

	if (psStat != NULL)
	{
		/* offset coords so building centre at (iX, iY) */
		/*		no longer necessary - buildStruct no longer uses top left
				iX -= psStat->baseWidth*TILE_UNITS/2;
				iY -= psStat->baseBreadth*TILE_UNITS/2;*/

		iMapX = map_coord(iX);
		iMapY = map_coord(iY);

		/* check for structure already on-tile */
		if (TileHasStructure(mapTile(iMapX, iMapY)))
		{
			ASSERT(false, "Tile already occupied by structure");
		}

		psStruct = buildStructure(psStat, iX, iY, iPlayer, false);
		if (psStruct != NULL)
		{
			psStruct->status = SS_BUILT;
			buildingComplete(psStruct);

			/*
			Apart from this being wrong (iWidth = 0 when psStat->baseWidth = 1
			and you end up in an infinite loop) we don't need to do this here
			since the map is flattened as part of buildStructure

			iWidth   = psStat->baseWidth/2;
			iBreadth = psStat->baseBreadth/2;

			// flatten tiles across building base
			for ( iW=iMapX; iW<=iMapX+(SDWORD)psStat->baseWidth; iW+=iWidth )
			{
				for ( iB=iMapY; iB<=iMapY+(SDWORD)psStat->baseBreadth; iB+=iBreadth )
				{
					setTileHeight(iW, iB, psStruct->pos.z);
				}
			}*/
		}
	}

	scrFunctionResult.v.oval = psStruct;
	if (!stackPushResult((INTERP_TYPE)ST_STRUCTURE, &scrFunctionResult))
	{
		return false;
	}

	return true;
}

// -----------------------------------------------------------------------------------------
//Destroy a structure
bool scrDestroyStructure(void)
{
	STRUCTURE	*psStruct;

	if (!stackPopParams(1, ST_STRUCTURE, &psStruct))
	{
		return false;
	}

	if (psStruct == NULL)
	{
		ASSERT(psStruct != NULL, "Invalid structure pointer");
	}

	removeStruct(psStruct, true);

	return true;
}



// -----------------------------------------------------------------------------------------
//NEXT 2 FUNCS ONLY USED IN MULTIPLAYER AS FAR AS I KNOW (25 AUG98) alexl.
// static vars to enum structs;
static	STRUCTURE_STATS	*psStructStatToFind;
static	UDWORD			playerToEnumStruct;
static	UDWORD			enumStructCount;
static	bool			structfindany;
static	SDWORD			playerVisibleStruct;		//player whose structures must be visible

//for the bucket version
static	STRUCTURE_STATS	*psStructStatToFindB[MAX_PLAYERS];
static	UDWORD			playerToEnumStructB[MAX_PLAYERS];
static	UDWORD			enumStructCountB[MAX_PLAYERS];
static	int32_t			structfindanyB[MAX_PLAYERS];			// was BOOL (int) ** see warning about conversion
static	SDWORD			playerVisibleStructB[MAX_PLAYERS];		//player whose structures must be visible
// init enum visible structures.
bool scrInitEnumStruct(void)
{
	SDWORD		lookingPlayer, iStat, targetPlayer;
	int32_t		any; // was BOOL (int) ** see warning about conversion

	if (!stackPopParams(4, VAL_BOOL, &any, ST_STRUCTURESTAT, &iStat,  VAL_INT, &targetPlayer, VAL_INT, &lookingPlayer))
	{
		return false;
	}

	ASSERT(targetPlayer >= 0 && targetPlayer < MAX_PLAYERS,
	       "targetPlayer out of bounds: %d", targetPlayer);

	ASSERT(lookingPlayer >= 0 && lookingPlayer < MAX_PLAYERS,
	       "lookingPlayer out of bounds: %d", lookingPlayer);

	structfindany = any;

	psStructStatToFind	= (STRUCTURE_STATS *)(asStructureStats + iStat);
	playerToEnumStruct	= (UDWORD)targetPlayer;
	playerVisibleStruct = lookingPlayer;		//remember who must be able to see the structure
	enumStructCount		= 0;
	return true;
}

// -----------------------------------------------------------------------------------------
bool scrEnumStruct(void)
{
	UDWORD		count;
	STRUCTURE	*psStruct;

	// go to the correct start point in the structure list.
	count = 0;
	for (psStruct = apsStructLists[playerToEnumStruct]; psStruct && count < enumStructCount; count++)
	{
		psStruct = psStruct->psNext;
	}

	if (psStruct == NULL)		// no more to find.
	{
		scrFunctionResult.v.oval = NULL;
		if (!stackPushResult((INTERP_TYPE)ST_STRUCTURE, &scrFunctionResult))
		{
			return false;
		}
		return true;
	}

	while (psStruct)	// find a visible structure of required type.
	{
		if ((structfindany || (psStruct->pStructureType->ref == psStructStatToFind->ref))
		    &&
		    ((playerVisibleStruct < 0) || (psStruct->visible[playerVisibleStruct]))	//fix: added playerVisibleStruct for visibility test
		   )
		{
			scrFunctionResult.v.oval = psStruct;
			if (!stackPushResult((INTERP_TYPE)ST_STRUCTURE, &scrFunctionResult))			//	push scrFunctionResult
			{
				return false;
			}
			enumStructCount++;

			return true;
		}
		enumStructCount++;
		psStruct = psStruct->psNext;
	}
	// push NULL, none found;
	scrFunctionResult.v.oval = NULL;
	if (!stackPushResult((INTERP_TYPE)ST_STRUCTURE, &scrFunctionResult))
	{
		return false;
	}
	return true;
}

// init enum visible structures - takes bucket as additional parameter
bool scrInitEnumStructB(void)
{
	SDWORD		lookingPlayer, iStat, targetPlayer, bucket;
	int32_t		any; // was BOOL (int) ** see warning about conversion

	if (!stackPopParams(5, VAL_BOOL, &any, ST_STRUCTURESTAT, &iStat,
	        VAL_INT, &targetPlayer, VAL_INT, &lookingPlayer, VAL_INT, &bucket))
	{
		return false;
	}

	ASSERT(targetPlayer >= 0 && targetPlayer < MAX_PLAYERS,
	       "targetPlayer out of bounds: %d", targetPlayer);

	ASSERT(lookingPlayer >= 0 && lookingPlayer < MAX_PLAYERS,
	       "lookingPlayer out of bounds: %d", lookingPlayer);

	ASSERT(bucket >= 0 && bucket < MAX_PLAYERS,
	       "bucket out of bounds: %d", bucket);

	/* Any structure type regardless of the passed type? */
	structfindanyB[bucket] = any;

	psStructStatToFindB[bucket]	= (STRUCTURE_STATS *)(asStructureStats + iStat);
	playerToEnumStructB[bucket]	= (UDWORD)targetPlayer;
	playerVisibleStructB[bucket] = lookingPlayer;		//remember who must be able to see the structure
	enumStructCountB[bucket] = 0;

	return true;
}

// Similar to scrEnumStruct, but uses bucket
bool scrEnumStructB(void)
{
	SDWORD		bucket;
	UDWORD		count;
	STRUCTURE	*psStruct;

	if (!stackPopParams(1, VAL_INT, &bucket))
	{
		return false;
	}

	ASSERT(bucket >= 0 && bucket < MAX_PLAYERS, "Bucket out of bounds: %d", bucket);

	// go to the correct start point in the structure list.
	count = 0;
	for (psStruct = apsStructLists[playerToEnumStructB[bucket]]; psStruct && count < enumStructCountB[bucket]; count++)
	{
		psStruct = psStruct->psNext;
	}

	if (psStruct == NULL)		// no more to find.
	{
		scrFunctionResult.v.oval = NULL;
		if (!stackPushResult((INTERP_TYPE)ST_STRUCTURE, &scrFunctionResult))
		{
			return false;
		}
		return true;
	}

	while (psStruct)	// find a visible structure of required type.
	{
		if ((structfindanyB[bucket] || (psStruct->pStructureType->ref == psStructStatToFindB[bucket]->ref))
		    &&
		    ((playerVisibleStructB[bucket] < 0) || (psStruct->visible[playerVisibleStructB[bucket]]))	//perform visibility test
		   )
		{
			scrFunctionResult.v.oval = psStruct;
			if (!stackPushResult((INTERP_TYPE)ST_STRUCTURE, &scrFunctionResult))			//	push scrFunctionResult
			{
				return false;
			}
			enumStructCountB[bucket]++;

			return true;
		}
		enumStructCountB[bucket]++;
		psStruct = psStruct->psNext;
	}
	// push NULL, none found;
	scrFunctionResult.v.oval = NULL;
	if (!stackPushResult((INTERP_TYPE)ST_STRUCTURE, &scrFunctionResult))
	{
		return false;
	}
	return true;
}

// -----------------------------------------------------------------------------------------
/*looks to see if a structure (specified by type) exists and is being built*/
bool scrStructureBeingBuilt(void)
{
	UDWORD				structInc;
	STRUCTURE_STATS		*psStats;
	SDWORD				player;
	bool				beingBuilt;

	if (!stackPopParams(2, ST_STRUCTURESTAT, &structInc, VAL_INT, &player))
	{
		return false;
	}

	ASSERT_OR_RETURN(false, player >= 0 && player < MAX_PLAYERS, "Invalid player number");
	ASSERT_OR_RETURN(false, structInc < numStructureStats, "Invalid range referenced for numStructureStats, %d > %d", structInc, numStructureStats);
	psStats = (STRUCTURE_STATS *)(asStructureStats + structInc);
	beingBuilt = false;
	if (checkStructureStatus(psStats, player, SS_BEING_BUILT))
	{
		beingBuilt = true;
	}

	scrFunctionResult.v.bval = beingBuilt;
	if (!stackPushResult(VAL_BOOL, &scrFunctionResult))
	{
		return false;
	}

	return true;
}


// -----------------------------------------------------------------------------------------
// multiplayer skirmish only for now.
// returns true if a specific struct is complete. I know it's like the previous func,
bool scrStructureComplete(void)
{
	STRUCTURE	*psStruct;
	bool		bResult;

	if (!stackPopParams(1, ST_STRUCTURE, &psStruct))
	{
		return false;
	}
	if (psStruct->status == SS_BUILT)
	{
		bResult = true;
	}
	else
	{
		bResult = false;
	}

	scrFunctionResult.v.bval = bResult;
	if (!stackPushResult(VAL_BOOL, &scrFunctionResult))
	{
		return false;
	}

	return true;
}



// -----------------------------------------------------------------------------------------
/*looks to see if a structure (specified by type) exists and built*/
bool scrStructureBuilt(void)
{
	UDWORD				structInc;
	STRUCTURE_STATS		*psStats;
	SDWORD				player;
	bool				built;

	if (!stackPopParams(2, ST_STRUCTURESTAT, &structInc, VAL_INT, &player))
	{
		return false;
	}

	ASSERT_OR_RETURN(false, player >= 0 && player < MAX_PLAYERS, "Invalid player number");
	ASSERT_OR_RETURN(false, structInc < numStructureStats, "Invalid range referenced for numStructureStats, %d > %d", structInc, numStructureStats);
	psStats = (STRUCTURE_STATS *)(asStructureStats + structInc);

	built = false;
	if (checkStructureStatus(psStats, player, SS_BUILT))
	{
		built = true;
	}

	scrFunctionResult.v.bval = built;
	if (!stackPushResult(VAL_BOOL, &scrFunctionResult))
	{
		return false;
	}
	return true;
}

// -----------------------------------------------------------------------------------------
/*centre the view on an object - can be droid/structure or feature */
bool scrCentreView(void)
{
	BASE_OBJECT	*psObj;

	if (!stackPopParams(1, ST_BASEOBJECT, &psObj))
	{
		return false;
	}

	if (psObj == NULL)
	{
		ASSERT(false, "NULL object");
		return false;
	}

	//centre the view on the objects x/y
	setViewPos(map_coord(psObj->pos.x), map_coord(psObj->pos.y), false);

	return true;
}

// -----------------------------------------------------------------------------------------
/*centre the view on a position */
bool scrCentreViewPos(void)
{
	SDWORD		x, y;

	if (!stackPopParams(2, VAL_INT, &x, VAL_INT, &y))
	{
		return false;
	}

	if ((x < 0) || (x >= (SDWORD)mapWidth * TILE_UNITS) ||
	    (y < 0) || (y >= (SDWORD)mapHeight * TILE_UNITS))
	{
		ASSERT(false, "coords off map");
		return false;
	}

	//centre the view on the objects x/y
	setViewPos(map_coord(x), map_coord(y), false);

	return true;
}

static STRUCTURE *unbuiltIter = NULL;
static int unbuiltPlayer = -1;

bool scrEnumUnbuilt(void)
{
	if (!stackPopParams(1, VAL_INT, &unbuiltPlayer))
	{
		return false;
	}
	ASSERT_OR_RETURN(false, unbuiltPlayer < MAX_PLAYERS && unbuiltPlayer >= 0, "Player number %d out of bounds", unbuiltPlayer);
	unbuiltIter = apsStructLists[unbuiltPlayer];
	return true;
}

bool scrIterateUnbuilt(void)
{
	for (; unbuiltIter && unbuiltIter->status != SS_BEING_BUILT; unbuiltIter = unbuiltIter->psNext)
	{
		;
	}
	scrFunctionResult.v.oval = unbuiltIter;
	if (unbuiltIter)
	{
		unbuiltIter = unbuiltIter->psNext;	// proceed to next, so we do not report same twice (or infinitely loop)
	}
	if (!stackPushResult((INTERP_TYPE)ST_STRUCTURE, &scrFunctionResult))
	{
		return false;
	}
	return true;
}

// -----------------------------------------------------------------------------------------
// Get a pointer to a structure based on a stat - returns NULL if cannot find one
bool scrGetStructure(void)
{
	SDWORD				player, index;
	STRUCTURE			*psStruct;
	UDWORD				structType;
	bool				found;

	if (!stackPopParams(2, ST_STRUCTURESTAT, &index, VAL_INT, &player))
	{
		return false;
	}

	ASSERT_OR_RETURN(false, player >= 0 && player < MAX_PLAYERS, "Invalid player number");	

	structType = asStructureStats[index].ref;

	//search the players' list of built structures to see if one exists
	found = false;
	for (psStruct = apsStructLists[player]; psStruct != NULL; psStruct =
	        psStruct->psNext)
	{
		if (psStruct->pStructureType->ref == structType)
		{
			found = true;
			break;
		}
	}

	//make sure pass NULL back if not got one
	if (!found)
	{
		psStruct = NULL;
	}

	scrFunctionResult.v.oval = psStruct;
	if (!stackPushResult((INTERP_TYPE)ST_STRUCTURE, &scrFunctionResult))
	{
		return false;
	}

	return true;
}

// -----------------------------------------------------------------------------------------
// Get a pointer to a template based on a component stat - returns NULL if cannot find one
bool scrGetTemplate(void)
{
	SDWORD				player;
	DROID_TEMPLATE		*psTemplate;
	bool				found;
	INTERP_VAL			sVal;
	UDWORD				i;

	if (!stackPopParams(1, VAL_INT, &player))
	{
		return false;
	}

	ASSERT_OR_RETURN(false, player >= 0 && player < MAX_PLAYERS, "Invalid player number");

	if (!stackPop(&sVal))
	{
		return false;
	}

	//search the players' list of templates to see if one exists
	found = false;
	for (psTemplate = apsDroidTemplates[player]; psTemplate != NULL; psTemplate =
	        psTemplate->psNext)
	{
		switch ((unsigned)sVal.type)  // Unsigned cast to suppress compiler warnings due to enum abuse.
		{
		case ST_BODY:
			if (psTemplate->asParts[COMP_BODY] == sVal.v.ival)
			{
				found = true;
			}
			break;
		case ST_PROPULSION:
			if (psTemplate->asParts[COMP_PROPULSION] == sVal.v.ival)
			{
				found = true;
			}
			break;
		case ST_ECM:
			if (psTemplate->asParts[COMP_ECM] == sVal.v.ival)
			{
				found = true;
			}
			break;
		case ST_SENSOR:
			if (psTemplate->asParts[COMP_SENSOR] == sVal.v.ival)
			{
				found = true;
			}
			break;
		case ST_CONSTRUCT:
			if (psTemplate->asParts[COMP_CONSTRUCT] == sVal.v.ival)
			{
				found = true;
			}
			break;
		case ST_REPAIR:
			if (psTemplate->asParts[COMP_REPAIRUNIT] == sVal.v.ival)
			{
				found = true;
			}
			break;
		case ST_WEAPON:
			for (i = 0; i < DROID_MAXWEAPS; i++)
			{
				if (psTemplate->asWeaps[i] == (UDWORD)sVal.v.ival)
				{
					found = true;
					break;
				}
			}
			break;
		default:
			ASSERT(false, "Unknown type");
			return false;
		}

		if (found)
		{
			break;
		}
	}

	//make sure pass NULL back if not got one
	if (!found)
	{
		psTemplate = NULL;
	}

	scrFunctionResult.v.oval = psTemplate;
	if (!stackPushResult((INTERP_TYPE)ST_TEMPLATE, &scrFunctionResult))
	{
		return false;
	}

	return true;
}

// -----------------------------------------------------------------------------------------
// Get a pointer to a droid based on a component stat - returns NULL if cannot find one
bool scrGetDroid(void)
{
	SDWORD				player;
	DROID				*psDroid;
	bool				found;
	INTERP_VAL			sVal;
	UDWORD				i;

	if (!stackPopParams(1, VAL_INT, &player))
	{
		return false;
	}

	ASSERT_OR_RETURN(false, player >= 0 && player < MAX_PLAYERS, "Invalid player number");

	if (!stackPop(&sVal))
	{
		return false;
	}

	//search the players' list of droid to see if one exists
	found = false;
	for (psDroid = apsDroidLists[player]; psDroid != NULL; psDroid =
	        psDroid->psNext)
	{
		switch ((unsigned)sVal.type)  // Unsigned cast to suppress compiler warnings due to enum abuse.
		{
		case ST_BODY:
			if (psDroid->asBits[COMP_BODY].nStat == (UDWORD)sVal.v.ival)
			{
				found = true;
			}
			break;
		case ST_PROPULSION:
			if (psDroid->asBits[COMP_PROPULSION].nStat == (UDWORD)sVal.v.ival)
			{
				found = true;
			}
			break;
		case ST_ECM:
			if (psDroid->asBits[COMP_ECM].nStat == (UDWORD)sVal.v.ival)
			{
				found = true;
			}
			break;
		case ST_SENSOR:
			if (psDroid->asBits[COMP_SENSOR].nStat == (UDWORD)sVal.v.ival)
			{
				found = true;
			}
			break;
		case ST_CONSTRUCT:
			if (psDroid->asBits[COMP_CONSTRUCT].nStat == (UDWORD)sVal.v.ival)
			{
				found = true;
			}
			break;
		case ST_REPAIR:
			if (psDroid->asBits[COMP_REPAIRUNIT].nStat == (UDWORD)sVal.v.ival)
			{
				found = true;
			}
			break;
		case ST_WEAPON:
			for (i = 0; i < DROID_MAXWEAPS; i++)
			{
				if (psDroid->asWeaps[i].nStat == (UDWORD)sVal.v.ival)
				{
					found = true;
					break;
				}
			}
			break;
		default:
			ASSERT(false, "Unknown type");
			return false;
		}

		if (found)
		{
			break;
		}
	}

	//make sure pass NULL back if not got one
	if (!found)
	{
		psDroid = NULL;
	}

	scrFunctionResult.v.oval = psDroid;
	if (!stackPushResult((INTERP_TYPE)ST_DROID, &scrFunctionResult))
	{
		return false;
	}

	return true;
}

// -----------------------------------------------------------------------------------------
// Sets all the scroll params for the map
bool scrSetScrollParams(void)
{
	SDWORD		minX, minY, maxX, maxY, prevMinX, prevMinY, prevMaxX, prevMaxY;

	if (!stackPopParams(4, VAL_INT, &minX, VAL_INT, &minY, VAL_INT, &maxX, VAL_INT, &maxY))
	{
		return false;
	}

	// check that the values entered are valid
	ASSERT(minX >= 0, "Minimum scroll x value %d is less than zero - ", minX);
	ASSERT(minY >= 0, "Minimum scroll y value %d is less than zero - ", minY);
	ASSERT(maxX <= mapWidth, "Maximum scroll x value %d is greater than mapWidth %d", maxX, (int)mapWidth);
	ASSERT(maxY <= mapHeight, "Maximum scroll y value %d is greater than mapHeight %d", maxY, (int)mapHeight);

	prevMinX = scrollMinX;
	prevMinY = scrollMinY;
	prevMaxX = scrollMaxX;
	prevMaxY = scrollMaxY;

	scrollMinX = minX;
	scrollMaxX = maxX;
	scrollMinY = minY;
	scrollMaxY = maxY;

	// When the scroll limits change midgame - need to redo the lighting
	initLighting(prevMinX < scrollMinX ? prevMinX : scrollMinX,
	        prevMinY < scrollMinY ? prevMinY : scrollMinY,
	        prevMaxX < scrollMaxX ? prevMaxX : scrollMaxX,
	        prevMaxY < scrollMaxY ? prevMaxY : scrollMaxY);

	// need to reset radar to take into account of new size
	resizeRadar();

	return true;
}

// -----------------------------------------------------------------------------------------
// Sets the scroll minX separately for the map
bool scrSetScrollMinX(void)
{
	SDWORD				minX, prevMinX;

	if (!stackPopParams(1, VAL_INT, &minX))
	{
		return false;
	}

	//check the value entered are valid
	if (minX < 0)
	{
		ASSERT(false, "Minimum scroll x value %d is less than zero - ", minX);
		return false;
	}

	prevMinX = scrollMinX;

	scrollMinX = minX;

	//when the scroll limits change midgame - need to redo the lighting
	initLighting(prevMinX < scrollMinX ? prevMinX : scrollMinX,
	        scrollMinY, scrollMaxX, scrollMaxY);

	// need to reset radar to take into account of new size
	resizeRadar();

	return true;
}

// -----------------------------------------------------------------------------------------
// Sets the scroll minY separately for the map
bool scrSetScrollMinY(void)
{
	SDWORD				minY, prevMinY;

	if (!stackPopParams(1, VAL_INT, &minY))
	{
		return false;
	}

	//check the value entered are valid
	if (minY < 0)
	{
		ASSERT(false, "Minimum scroll y value %d is less than zero - ", minY);
		return false;
	}

	prevMinY = scrollMinY;

	scrollMinY = minY;

	//when the scroll limits change midgame - need to redo the lighting
	initLighting(scrollMinX,
	        prevMinY < scrollMinY ? prevMinY : scrollMinY,
	        scrollMaxX, scrollMaxY);

	// need to reset radar to take into account of new size
	resizeRadar();

	return true;
}

// -----------------------------------------------------------------------------------------
// Sets the scroll maxX separately for the map
bool scrSetScrollMaxX(void)
{
	SDWORD				maxX, prevMaxX;

	if (!stackPopParams(1, VAL_INT, &maxX))
	{
		return false;
	}

	//check the value entered are valid
	if (maxX > (SDWORD)mapWidth)
	{
		ASSERT(false, "Maximum scroll x value %d is greater than mapWidth - ", maxX);
		return false;
	}

	prevMaxX = scrollMaxX;

	scrollMaxX = maxX;

	//when the scroll limits change midgame - need to redo the lighting
	initLighting(scrollMinX,  scrollMinY,
	        prevMaxX < scrollMaxX ? prevMaxX : scrollMaxX,
	        scrollMaxY);

	// need to reset radar to take into account of new size
	resizeRadar();

	return true;
}

// -----------------------------------------------------------------------------------------
// Sets the scroll maxY separately for the map
bool scrSetScrollMaxY(void)
{
	SDWORD				maxY, prevMaxY;

	if (!stackPopParams(1, VAL_INT, &maxY))
	{
		return false;
	}

	//check the value entered are valid
	if (maxY > (SDWORD)mapHeight)
	{
		ASSERT(false, "Maximum scroll y value %d is greater than mapWidth - ", maxY);
		return false;
	}

	prevMaxY = scrollMaxY;

	scrollMaxY = maxY;

	//when the scroll limits change midgame - need to redo the lighting
	initLighting(scrollMinX, scrollMinY, scrollMaxX,
	        prevMaxY < scrollMaxY ? prevMaxY : scrollMaxY);

	// need to reset radar to take into account of new size
	resizeRadar();

	return true;
}

// -----------------------------------------------------------------------------------------
// Sets which sensor will be used as the default for a player
bool scrSetDefaultSensor(void)
{
	SDWORD				player;
	UDWORD				sensorInc;

	if (!stackPopParams(2, ST_SENSOR, &sensorInc, VAL_INT, &player))
	{
		return false;
	}

	ASSERT_OR_RETURN(false, player >= 0 && player < MAX_PLAYERS, "Invalid player number");

	//check is a valid sensor Inc
	if (sensorInc > numSensorStats)
	{
		ASSERT(false, "Sensor Inc is too high - %d", sensorInc);
		return false;
	}

	//check that this sensor is a default sensor
	if (asSensorStats[sensorInc].location != LOC_DEFAULT)
	{

		ASSERT(false, "This sensor is not a default one - %s", getStatName(&asSensorStats[sensorInc]));
		return false;
	}

	//assign since OK!
	aDefaultSensor[player] = sensorInc;

	return true;
}

// -----------------------------------------------------------------------------------------
// Sets which ECM will be used as the default for a player
bool scrSetDefaultECM(void)
{
	SDWORD				player;
	UDWORD				ecmInc;

	if (!stackPopParams(2, ST_ECM, &ecmInc, VAL_INT, &player))
	{
		return false;
	}

	ASSERT_OR_RETURN(false, player >= 0 && player < MAX_PLAYERS, "Invalid player number");

	//check is a valid ecmInc
	if (ecmInc > numECMStats)
	{
		ASSERT(false, "ECM Inc is too high - %d", ecmInc);
		return false;
	}

	//check that this ecm is a default ecm
	if (asECMStats[ecmInc].location != LOC_DEFAULT)
	{
		ASSERT(false, "This ecm is not a default one - %s", getStatName(&asECMStats[ecmInc]));
		return false;
	}

	//assign since OK!
	aDefaultECM[player] = ecmInc;

	return true;
}

// -----------------------------------------------------------------------------------------
// Sets which RepairUnit will be used as the default for a player
bool scrSetDefaultRepair(void)
{
	SDWORD				player;
	UDWORD				repairInc;

	if (!stackPopParams(2, ST_REPAIR, &repairInc, VAL_INT, &player))
	{
		return false;
	}

	ASSERT_OR_RETURN(false, player >= 0 && player < MAX_PLAYERS, "Invalid player number");

	//check is a valid repairInc
	if (repairInc > numRepairStats)
	{
		ASSERT(false, "Repair Inc is too high - %d", repairInc);
		return false;
	}

	//check that this repair is a default repair
	if (asRepairStats[repairInc].location != LOC_DEFAULT)
	{
		ASSERT(false, "This repair is not a default one - %s", getStatName(&asRepairStats[repairInc]));
		return false;
	}

	//assign since OK!
	aDefaultRepair[player] = repairInc;

	return true;
}

// -----------------------------------------------------------------------------------------
// Sets the structure limits for a player
bool scrSetStructureLimits(void)
{
	SDWORD				player, limit;
	UDWORD				structInc;
	STRUCTURE_LIMITS	*psStructLimits;

	if (!stackPopParams(3, ST_STRUCTURESTAT, &structInc, VAL_INT, &limit, VAL_INT, &player))
	{
		return false;
	}

	ASSERT_OR_RETURN(false, player >= 0 && player < MAX_PLAYERS, "Invalid player number");

	if (structInc > numStructureStats)
	{
		ASSERT(false, "Structure stat is too high - %d", structInc);
		return false;
	}

	if (limit < 0)
	{
		ASSERT(false, "limit is less than zero - %d", limit);
		return false;
	}

	if (limit > LOTS_OF)
	{
		ASSERT(false, "limit is too high - %d - must be less than %d",
		       limit, LOTS_OF);
		return false;
	}

	psStructLimits = asStructLimits[player];
	psStructLimits[structInc].limit = limit;

	psStructLimits[structInc].globalLimit = limit;

	return true;
}



// -----------------------------------------------------------------------------------------
// multiplayer limit handler.
bool scrApplyLimitSet(void)
{
	applyLimitSet();
	return true;
}



// -----------------------------------------------------------------------------------------
// plays a sound for the specified player - only plays the sound if the
// specified player = selectedPlayer
bool scrPlaySound(void)
{
	SDWORD	player, soundID;

	if (!stackPopParams(2, ST_SOUND, &soundID, VAL_INT, &player))
	{
		return false;
	}

	ASSERT_OR_RETURN(false, player >= 0 && player < MAX_PLAYERS, "Invalid player number");

	if (player == (SDWORD)selectedPlayer)
	{
		audio_QueueTrack(soundID);
		if (bInTutorial)
		{
			audio_QueueTrack(ID_SOUND_OF_SILENCE);
		}
	}
	return true;
}

// -----------------------------------------------------------------------------------------
// plays a sound for the specified player - only plays the sound if the
// specified player = selectedPlayer - saves position
bool scrPlaySoundPos(void)
{
	SDWORD	player, soundID, iX, iY, iZ;

	if (!stackPopParams(5, ST_SOUND, &soundID, VAL_INT, &player,
	        VAL_INT, &iX, VAL_INT, &iY, VAL_INT, &iZ))
	{
		return false;
	}

	ASSERT_OR_RETURN(false, player >= 0 && player < MAX_PLAYERS, "Invalid player number");

	if (player == (SDWORD)selectedPlayer)
	{
		audio_QueueTrackPos(soundID, iX, iY, iZ);
	}
	return true;
}

// -----------------------------------------------------------------------------------------

/* add a text message to the top of the screen for the selected player*/
bool scrShowConsoleText(void)
{
	char				*pText;
	SDWORD				player;

	if (!stackPopParams(2, ST_TEXTSTRING, &pText, VAL_INT, &player))
	{
		return false;
	}

	ASSERT_OR_RETURN(false, player >= 0 && player < MAX_PLAYERS, "Invalid player number");

	if (player == (SDWORD)selectedPlayer)
	{
		permitNewConsoleMessages(true);
		addConsoleMessage(pText, CENTRE_JUSTIFY, SYSTEM_MESSAGE);
	}

	return true;
}

// -----------------------------------------------------------------------------------------
/* add a text message to the top of the screen for the selected player*/
bool scrAddConsoleText(void)
{
	char				*pText;
	SDWORD				player;

	if (!stackPopParams(2, ST_TEXTSTRING, &pText, VAL_INT, &player))
	{
		return false;
	}

	ASSERT_OR_RETURN(false, player >= 0 && player < MAX_PLAYERS, "Invalid player number");

	if (player == (SDWORD)selectedPlayer)
	{
		permitNewConsoleMessages(true);
		setConsolePermanence(true, true);
		addConsoleMessage(pText, CENTRE_JUSTIFY, SYSTEM_MESSAGE);
		permitNewConsoleMessages(false);
	}

	return true;
}



// -----------------------------------------------------------------------------------------
/* add a text message to the top of the screen for the selected player - without clearing whats there*/
bool scrTagConsoleText(void)
{
	char				*pText;
	SDWORD				player;

	if (!stackPopParams(2, ST_TEXTSTRING, &pText, VAL_INT, &player))
	{
		return false;
	}

	ASSERT_OR_RETURN(false, player >= 0 && player < MAX_PLAYERS, "Invalid player number");

	if (player == (SDWORD)selectedPlayer)
	{
		permitNewConsoleMessages(true);
		setConsolePermanence(true, false);
		addConsoleMessage(pText, CENTRE_JUSTIFY, SYSTEM_MESSAGE);
		permitNewConsoleMessages(false);
	}

	return true;
}


// -----------------------------------------------------------------------------------------

bool	scrClearConsole(void)
{
	flushConsoleMessages();
	return(true);
}

// -----------------------------------------------------------------------------------------
//demo functions for turning the power on
bool scrTurnPowerOff(void)
{
	//powerCalculated = false;
	powerCalc(false);

	return true;
}

// -----------------------------------------------------------------------------------------
//demo functions for turning the power off
bool scrTurnPowerOn(void)
{

	//powerCalculated = true;
	powerCalc(true);

	return true;
}

// -----------------------------------------------------------------------------------------
//flags when the tutorial is over so that console messages can be turned on again
bool scrTutorialEnd(void)
{
	initConsoleMessages();
	return true;
}

// -----------------------------------------------------------------------------------------
//function to play a full-screen video in the middle of the game for the selected player
bool scrPlayVideo(void)
{
	char				*pVideo, *pText;

	if (!stackPopParams(2, ST_TEXTSTRING, &pVideo, ST_TEXTSTRING, &pText))
	{
		return false;
	}

	seq_ClearSeqList();
	seq_AddSeqToList(pVideo, NULL, pText, false);		// Arpzzzzzzzzzzzzzzzlksht!
	seq_StartNextFullScreenVideo();

	return true;
}

// -----------------------------------------------------------------------------------------
//checks to see if there are any droids for the specified player
bool scrAnyDroidsLeft(void)
{
	SDWORD		player;
	bool		droidsLeft;

	if (!stackPopParams(1, VAL_INT, &player))
	{
		return false;
	}

	ASSERT_OR_RETURN(false, player >= 0 && player < MAX_PLAYERS, "Invalid player number");

	//check the players list for any droid
	droidsLeft = true;
	if (apsDroidLists[player] == NULL)
	{
		droidsLeft = false;
	}

	scrFunctionResult.v.bval = droidsLeft;
	if (!stackPushResult(VAL_BOOL, &scrFunctionResult))
	{
		return false;
	}

	return true;
}

// -----------------------------------------------------------------------------------------
//function to call when the game is over, plays a message then does game over stuff.
//
bool scrGameOverMessage(void)
{
	int32_t			gameWon;	// was BOOL (int) ** see warning about conversion
	MESSAGE			*psMessage;
	MESSAGE_TYPE		msgType;
	SDWORD			player;
	VIEWDATA		*psViewData;

	if (!stackPopParams(4, ST_INTMESSAGE, &psViewData , VAL_INT, &msgType,
	        VAL_INT, &player, VAL_BOOL, &gameWon))
	{
		return false;
	}

	ASSERT_OR_RETURN(false, player >= 0 && player < MAX_PLAYERS, "Invalid player number");

	if (gameWon)
	{
		addConsoleMessage(_("YOU ARE VICTORIOUS!"), DEFAULT_JUSTIFY, SYSTEM_MESSAGE);
	}
	else
	{
		addConsoleMessage(_("YOU WERE DEFEATED!"), DEFAULT_JUSTIFY, SYSTEM_MESSAGE);
	}

	//create the message
	psMessage = addMessage(msgType, false, player);

	ASSERT(msgType != MSG_PROXIMITY, "Bad message type (MSG_PROXIMITY)");

	if (psMessage)
	{
		//set the data
		psMessage->pViewData = (MSG_VIEWDATA *)psViewData;
		displayImmediateMessage(psMessage);
		stopReticuleButtonFlash(IDRET_INTEL_MAP);

		//we need to set this here so the VIDEO_QUIT callback is not called
		setScriptWinLoseVideo((UBYTE)(gameWon ? PLAY_WIN : PLAY_LOSE));
	}
	debug(LOG_MSG, "Game over message");

	// this should be called when the video Quit is processed
	// not always is tough, so better be sure
	displayGameOver(gameWon);

	if (challengeActive)
	{
		updateChallenge(gameWon);
	}

	return true;
}


// -----------------------------------------------------------------------------------------
//function to call when the game is over
bool scrGameOver(void)
{
	int32_t	gameOver;	// was BOOL (int) ** see warning about conversion

	if (!stackPopParams(1, VAL_BOOL, &gameOver))
	{
		return false;
	}

	/*this function will only be called with gameOver = true when at the end of
	the game so we'll just hard-code what happens!*/

	//don't want this in multiplayer...
	if (!bMultiPlayer)

	{
		if (gameOver == true && !bInTutorial)
		{
			//we need to set this here so the VIDEO_QUIT callback is not called
			setScriptWinLoseVideo(PLAY_WIN);

			seq_ClearSeqList();

			seq_AddSeqToList("outro.ogg", NULL, "outro.txa", false);
			seq_StartNextFullScreenVideo();

		}
	}

	return true;
}

// -----------------------------------------------------------------------------------------
bool scrAnyFactoriesLeft(void)
{
	SDWORD		player;
	bool		bResult;
	STRUCTURE	*psCurr;

	if (!stackPopParams(1, VAL_INT, &player))
	{
		return false;
	}

	ASSERT_OR_RETURN(false, player >= 0 && player < MAX_PLAYERS, "Invalid player number");

	//check the players list for any structures
	bResult = false;
	if (apsStructLists[player])
	{
		for (psCurr = apsStructLists[player]; psCurr != NULL; psCurr = psCurr->psNext)
		{
			if (StructIsFactory(psCurr))
			{
				bResult = true;
				break;
			}
		}
	}

	scrFunctionResult.v.bval = bResult;
	if (!stackPushResult(VAL_BOOL, &scrFunctionResult))
	{
		return false;
	}

	return true;
}


// -----------------------------------------------------------------------------------------
//checks to see if there are any structures (except walls) for the specified player
bool scrAnyStructButWallsLeft(void)
{
	SDWORD		player;
	bool		structuresLeft;
	STRUCTURE	*psCurr;

	if (!stackPopParams(1, VAL_INT, &player))
	{
		return false;
	}

	ASSERT_OR_RETURN(false, player >= 0 && player < MAX_PLAYERS, "Invalid player number");

	//check the players list for any structures
	structuresLeft = false;
	for (psCurr = apsStructLists[player]; psCurr != NULL; psCurr = psCurr->psNext)
	{
		if (psCurr->pStructureType->type != REF_WALL && psCurr->pStructureType->
		    type != REF_WALLCORNER)
		{
			structuresLeft = true;
			break;
		}
	}

	scrFunctionResult.v.bval = structuresLeft;
	if (!stackPushResult(VAL_BOOL, &scrFunctionResult))
	{
		return false;
	}

	return true;
}

// -----------------------------------------------------------------------------------------
//defines the background audio to play
bool scrPlayBackgroundAudio(void)
{
	char	*pText;
	SDWORD	iVol;

	if (!stackPopParams(2, ST_TEXTSTRING, &pText, VAL_INT, &iVol))
	{
		return false;
	}


	audio_PlayStream(pText, (float)iVol / 100.f, NULL, NULL);


	return true;

}

bool scrPlayIngameCDAudio(void)
{
	debug(LOG_SOUND, "Script wanted music to start");
	cdAudio_PlayTrack(SONG_INGAME);

	return true;
}

// -----------------------------------------------------------------------------------------
bool scrStopCDAudio(void)
{
	debug(LOG_SOUND, "Script wanted music to stop");
	cdAudio_Stop();
	return true;
}

// -----------------------------------------------------------------------------------------
bool scrPauseCDAudio(void)
{
	cdAudio_Pause();
	return true;
}

// -----------------------------------------------------------------------------------------
bool scrResumeCDAudio(void)
{
	cdAudio_Resume();
	return true;
}

// -----------------------------------------------------------------------------------------
// set the retreat point for a player
bool scrSetRetreatPoint(void)
{
	SDWORD	player, x, y;

	if (!stackPopParams(3, VAL_INT, &player, VAL_INT, &x, VAL_INT, &y))
	{
		return false;
	}

	ASSERT_OR_RETURN(false, player >= 0 && player < MAX_PLAYERS, "Invalid player number");
	if (x < 0 || x >= (SDWORD)mapWidth * TILE_UNITS ||
	    y < 0 || y >= (SDWORD)mapHeight * TILE_UNITS)
	{
		ASSERT(false, "coords off map");
		return false;
	}

	asRunData[player].sPos.x = x;
	asRunData[player].sPos.y = y;

	return true;
}

// -----------------------------------------------------------------------------------------
// set the retreat force level
bool scrSetRetreatForce(void)
{
	SDWORD	player, level, numDroids;
	DROID	*psCurr;

	if (!stackPopParams(2, VAL_INT, &player, VAL_INT, &level))
	{
		return false;
	}

	ASSERT_OR_RETURN(false, player >= 0 && player < MAX_PLAYERS, "Invalid player number");

	if (level > 100 || level < 0)
	{
		ASSERT(false, "level out of range");
		return false;
	}

	// count up the current number of droids
	numDroids = 0;
	for (psCurr = apsDroidLists[player]; psCurr; psCurr = psCurr->psNext)
	{
		numDroids += 1;
	}

	asRunData[player].forceLevel = (UBYTE)(level * numDroids / 100);

	return true;
}

// -----------------------------------------------------------------------------------------
// set the retreat leadership
bool scrSetRetreatLeadership(void)
{
	SDWORD	player, level;

	if (!stackPopParams(2, VAL_INT, &player, VAL_INT, &level))
	{
		return false;
	}

	ASSERT_OR_RETURN(false, player >= 0 && player < MAX_PLAYERS, "Invalid player number");

	if (level > 100 || level < 0)
	{
		ASSERT(false, "level out of range");
		return false;
	}

	asRunData[player].leadership = (UBYTE)level;

	return true;
}

// -----------------------------------------------------------------------------------------
// set the retreat point for a group
bool scrSetGroupRetreatPoint(void)
{
	SDWORD		x, y;
	DROID_GROUP	*psGroup;

	if (!stackPopParams(3, ST_GROUP, &psGroup, VAL_INT, &x, VAL_INT, &y))
	{
		return false;
	}

	if (x < 0 || x >= (SDWORD)mapWidth * TILE_UNITS ||
	    y < 0 || y >= (SDWORD)mapHeight * TILE_UNITS)
	{
		ASSERT(false, "coords off map");
		return false;
	}

	psGroup->sRunData.sPos.x = x;
	psGroup->sRunData.sPos.y = y;

	return true;
}

// -----------------------------------------------------------------------------------------
bool scrSetGroupRetreatForce(void)
{
	SDWORD		level, numDroids;
	DROID_GROUP	*psGroup;
	DROID		*psCurr;

	if (!stackPopParams(2, ST_GROUP, &psGroup, VAL_INT, &level))
	{
		return false;
	}

	if (level > 100 || level < 0)
	{
		ASSERT(false, "level out of range");
		return false;
	}

	// count up the current number of droids
	numDroids = 0;
	for (psCurr = psGroup->psList; psCurr; psCurr = psCurr->psGrpNext)
	{
		numDroids += 1;
	}

	psGroup->sRunData.forceLevel = (UBYTE)(level * numDroids / 100);

	return true;
}

// -----------------------------------------------------------------------------------------
// set the retreat health level
bool scrSetRetreatHealth(void)
{
	SDWORD	player, health;

	if (!stackPopParams(2, VAL_INT, &player, VAL_INT, &health))
	{
		return false;
	}

	ASSERT_OR_RETURN(false, player >= 0 && player < MAX_PLAYERS, "Invalid player number");
	if (health > 100 || health < 0)
	{
		ASSERT(false, "health out of range");
		return false;
	}

	asRunData[player].healthLevel = (UBYTE)health;

	return true;
}

// -----------------------------------------------------------------------------------------
bool scrSetGroupRetreatHealth(void)
{
	SDWORD		health;
	DROID_GROUP	*psGroup;

	if (!stackPopParams(2, ST_GROUP, &psGroup, VAL_INT, &health))
	{
		return false;
	}

	if (health > 100 || health < 0)
	{
		ASSERT(false, "health out of range");
		return false;
	}

	psGroup->sRunData.healthLevel = (UBYTE)health;

	return true;
}

// -----------------------------------------------------------------------------------------
// set the retreat leadership
bool scrSetGroupRetreatLeadership(void)
{
	SDWORD		level;
	DROID_GROUP	*psGroup;

	if (!stackPopParams(2, ST_GROUP, &psGroup, VAL_INT, &level))
	{
		return false;
	}

	if (level > 100 || level < 0)
	{
		ASSERT(false, "level out of range");
		return false;
	}

	psGroup->sRunData.leadership = (UBYTE)level;

	return true;
}

// -----------------------------------------------------------------------------------------
//start a Mission - the missionType is ignored now - gets it from the level data ***********
bool scrStartMission(void)
{
	char				*pGame;
	SDWORD				missionType;
	LEVEL_DATASET		*psNewLevel;

	if (!stackPopParams(2, VAL_INT, &missionType, ST_LEVEL, &pGame))
	{
		return false;
	}

	//if (missionType > MISSION_NONE)
	if (missionType > LDS_NONE)
	{
		ASSERT(false, "Invalid Mission Type");
		return false;
	}

	sstrcpy(aLevelName, pGame);

	// find the level dataset
	psNewLevel = levFindDataSet(pGame);
	if (psNewLevel == NULL)
	{
		debug(LOG_FATAL, "scrStartMission: couldn't find level data");
		abort();
		return false;
	}

	//set the mission rolling...
	//nextMissionType = missionType;
	nextMissionType = psNewLevel->type;
	loopMissionState = LMS_CLEAROBJECTS;

	return true;
}

// -----------------------------------------------------------------------------------------
//set Snow (enable disable snow)
bool scrSetSnow(void)
{
	int32_t bState;		// was BOOL (int) ** see warning about conversion

	if (!stackPopParams(1, VAL_BOOL, &bState))
	{
		return false;
	}


	if (bState)
	{
		atmosSetWeatherType(WT_SNOWING);
	}
	else
	{
		atmosSetWeatherType(WT_NONE);
	}

	return true;
}

// -----------------------------------------------------------------------------------------
//set Rain (enable disable Rain)
bool scrSetRain(void)
{
	int32_t bState;		// was BOOL (int) ** see warning about conversion

	if (!stackPopParams(1, VAL_BOOL, &bState))
	{
		return false;
	}


	if (bState)
	{
		atmosSetWeatherType(WT_RAINING);
	}
	else
	{
		atmosSetWeatherType(WT_NONE);
	}

	return true;
}

// -----------------------------------------------------------------------------------------
//set Background Fog (replace fade out with fog)
bool scrSetBackgroundFog(void)
{
	int32_t bState;		// was BOOL (int) ** see warning about conversion

	if (!stackPopParams(1, VAL_BOOL, &bState))
	{
		return false;
	}

	// no-op

	return true;
}

// -----------------------------------------------------------------------------------------
//set Depth Fog (gradual fog from mid range to edge of world)
bool scrSetDepthFog(void)
{
	int32_t bState;		// was BOOL (int) ** see warning about conversion

	if (!stackPopParams(1, VAL_BOOL, &bState))
	{
		return false;
	}

	// no-op

	return true;
}

// -----------------------------------------------------------------------------------------
//set Mission Fog colour, may be modified by weather effects
bool scrSetFogColour(void)
{
	SDWORD	red, green, blue;
	PIELIGHT scrFogColour;

	if (!stackPopParams(3, VAL_INT, &red, VAL_INT, &green, VAL_INT, &blue))
	{
		return false;
	}

	scrFogColour.byte.r = red;
	scrFogColour.byte.g = green;
	scrFogColour.byte.b = blue;
	scrFogColour.byte.a = 255;
	pie_SetFogColour(scrFogColour);

	return true;
}

// -----------------------------------------------------------------------------------------
// test function to test variable references
bool scrRefTest(void)
{
	SDWORD		Num = 0;

	if (!stackPopParams(1, VAL_INT, Num))
	{
		return false;
	}

	debug(LOG_NEVER, "scrRefTest: num: %d \n", Num);

	return true;
}

// -----------------------------------------------------------------------------------------
// is player a human or computer player? (multiplayer only)
bool scrIsHumanPlayer(void)
{
	SDWORD	player;

	if (!stackPopParams(1, VAL_INT, &player))
	{
		return false;
	}

	scrFunctionResult.v.bval = isHumanPlayer(player);
	if (!stackPushResult(VAL_BOOL, &scrFunctionResult))
	{
		return false;
	}

	return true;
}

// -----------------------------------------------------------------------------------------
// Set an alliance between two players
bool scrCreateAlliance(void)
{
	SDWORD	player1, player2;

	if (!stackPopParams(2, VAL_INT, &player1, VAL_INT, &player2))
	{
		return false;
	}

	if (player1 < 0 || player1 >= MAX_PLAYERS ||
	    player2 < 0 || player2 >= MAX_PLAYERS)
	{
		ASSERT(false, "player out of range p1=%d p2=%d", player1, player2);
		return false;
	}

	if (bMultiPlayer)
	{
		if (game.alliance == NO_ALLIANCES || game.alliance == ALLIANCES_TEAMS
		    || player1 >= game.maxPlayers || player2 >= game.maxPlayers)
		{
			return true;
		}
	}

	formAlliance((UBYTE)player1, (UBYTE)player2, true, false, true);

	return true;
}

// -----------------------------------------------------------------------------------------
// offer an alliance
bool scrOfferAlliance(void)
{
	SDWORD	player1, player2;
	if (!stackPopParams(2, VAL_INT, &player1, VAL_INT, &player2))
	{
		return false;
	}
	if (game.alliance == NO_ALLIANCES || game.alliance == ALLIANCES_TEAMS ||
	    player1 < 0 || player1 >= MAX_PLAYERS ||
	    player2 < 0 || player2 >= MAX_PLAYERS)
	{
		ASSERT(false, "player out of range p1=%d p2=%d", player1, player2);
		return false;
	}


	requestAlliance((UBYTE)player1, (UBYTE)player2, true, true);
	return true;
}

// -----------------------------------------------------------------------------------------
// Break an alliance between two players
bool scrBreakAlliance(void)
{
	SDWORD	player1, player2;

	if (!stackPopParams(2, VAL_INT, &player1, VAL_INT, &player2))
	{
		return false;
	}

	if (player1 < 0 || player1 >= MAX_PLAYERS || player2 < 0 || player2 >= MAX_PLAYERS)
	{
		ASSERT(false, "player out of range p1=%d p2=%d", player1, player2);
		return false;
	}

	if (bMultiPlayer)
	{
		if (game.alliance == NO_ALLIANCES || game.alliance == ALLIANCES_TEAMS
		    || player1 >= game.maxPlayers || player2 >= game.maxPlayers)
		{
			return true;
		}
		breakAlliance(player1, player2, true, true);
	}
	else
	{
		breakAlliance(player1, player2, false, true);
	}

	return true;
}

// -----------------------------------------------------------------------------------------
// Multiplayer relevant scriptfuncs
// returns true if 2 or more players are in alliance.
bool scrAllianceExists(void)
{

	UDWORD i, j;
	for (i = 0; i < MAX_PLAYERS; i++)
	{
		for (j = 0; j < MAX_PLAYERS; j++)
		{
			if (alliances[i][j] == ALLIANCE_FORMED)
			{
				scrFunctionResult.v.bval = true;
				if (!stackPushResult(VAL_BOOL, &scrFunctionResult))
				{
					return false;
				}
				return true;
			}
		}
	}

	scrFunctionResult.v.bval = false;
	if (!stackPushResult(VAL_BOOL, &scrFunctionResult))
	{
		return false;
	}

	return true;
}

bool scrAllianceExistsBetween(void)
{
	UDWORD i, j;

	if (!stackPopParams(2, VAL_INT, &i, VAL_INT, &j))
	{
		return false;
	}
	if (i < MAX_PLAYERS && j < MAX_PLAYERS && alliances[i][j] == ALLIANCE_FORMED)
	{
		scrFunctionResult.v.bval = true;
		if (!stackPushResult(VAL_BOOL, &scrFunctionResult))
		{
			return false;
		}
		return true;
	}
	scrFunctionResult.v.bval = false;
	if (!stackPushResult(VAL_BOOL, &scrFunctionResult))
	{
		return false;
	}

	return true;
}

// -----------------------------------------------------------------------------------------
bool scrPlayerInAlliance(void)
{
	SDWORD player, j;

	if (!stackPopParams(1, VAL_INT, &player))
	{
		return false;
	}
	ASSERT_OR_RETURN(false, player >= 0 && player < MAX_PLAYERS, "Invalid player number");

	for (j = 0; j < MAX_PLAYERS; j++)
	{
		if (alliances[player][j] == ALLIANCE_FORMED)
		{
			scrFunctionResult.v.bval = true;
			if (!stackPushResult(VAL_BOOL, &scrFunctionResult))
			{
				return false;
			}
			return true;
		}
	}
	scrFunctionResult.v.bval = false;
	if (!stackPushResult(VAL_BOOL, &scrFunctionResult))
	{
		return false;
	}

	return true;
}

// -----------------------------------------------------------------------------------------
// returns true if a single alliance is dominant.
bool scrDominatingAlliance(void)
{
	UDWORD i, j;

	for (i = 0; i < MAX_PLAYERS; i++)
	{
		for (j = 0; j < MAX_PLAYERS; j++)
		{
			if (isHumanPlayer(j)
			    && isHumanPlayer(i)
			    && i != j
			    && alliances[i][j] != ALLIANCE_FORMED)
			{
				scrFunctionResult.v.bval = false;
				if (!stackPushResult(VAL_BOOL, &scrFunctionResult))
				{
					return false;
				}
				return true;
			}
		}
	}


	scrFunctionResult.v.bval = true;
	if (!stackPushResult(VAL_BOOL, &scrFunctionResult))
	{
		return false;
	}

	return true;
}


bool scrMyResponsibility(void)
{
	SDWORD player;

	if (!stackPopParams(1, VAL_INT, &player))
	{
		return false;
	}

	if (myResponsibility(player))
	{
		scrFunctionResult.v.bval = true;
		if (!stackPushResult(VAL_BOOL, &scrFunctionResult))
		{
			return false;
		}
	}
	else
	{
		scrFunctionResult.v.bval = false;
		if (!stackPushResult(VAL_BOOL, &scrFunctionResult))
		{
			return false;
		}
	}


	return true;
}

// -----------------------------------------------------------------------------------------
/**
 * Checks to see if a structure of the type specified exists within the specified range of an XY location.
 * Use player -1 to find structures owned by any player. In this case, ignore if they are completed.
 */
bool scrStructureBuiltInRange(void)
{
	SDWORD		player, index, x, y, range;
	BASE_OBJECT	*psCurr;
	STRUCTURE	*psStruct = NULL;
	STRUCTURE_STATS *psTarget;

	if (!stackPopParams(5, ST_STRUCTURESTAT, &index, VAL_INT, &x, VAL_INT, &y, VAL_INT, &range, VAL_INT, &player))
	{
		return false;
	}

	ASSERT_OR_RETURN(false, player < MAX_PLAYERS, "Player index out of bounds");
	ASSERT_OR_RETURN(false, x >= 0 && map_coord(x) < mapWidth, "Invalid X coord");
	ASSERT_OR_RETURN(false, y >= 0 && map_coord(y) < mapHeight, "Invalid Y coord");
	ASSERT_OR_RETURN(false, index >= 0 && index < numStructureStats, "Invalid structure stat");
	ASSERT_OR_RETURN(false, range >= 0, "Negative range");

	// Now look through the players list of structures to see if this type exists within range
	psTarget = &asStructureStats[index];

	gridStartIterate(x, y, range);
	for (psCurr = gridIterate(); psCurr; psCurr = gridIterate())
	{
		if (psCurr->type == OBJ_STRUCTURE)
		{
			psStruct = (STRUCTURE *)psCurr;
			if ((psStruct->status == SS_BUILT || player == -1)
			    && (player == -1 || psStruct->player == player)
			    && strcmp(psStruct->pStructureType->pName, psTarget->pName) == 0)
			{
				break;
			}
		}
		psStruct = NULL;
	}

	scrFunctionResult.v.oval = psStruct;
	if (!stackPushResult((INTERP_TYPE)ST_STRUCTURE, &scrFunctionResult))
	{
		return false;
	}

	return true;
}


// -----------------------------------------------------------------------------------------
// generate a random number
bool scrRandom(void)
{
	SDWORD		range, iResult;

	if (!stackPopParams(1, VAL_INT, &range))
	{
		return false;
	}

	if (range == 0)
	{
		iResult = 0;
	}
	else
	{
		iResult = rand() % abs(range);
	}

	scrFunctionResult.v.ival = iResult;
	if (!stackPushResult(VAL_INT, &scrFunctionResult))
	{
		return false;
	}

	return true;
}

// -----------------------------------------------------------------------------------------
// randomise the random number seed
bool scrRandomiseSeed(void)
{
	// Why? What's the point? What on earth were they thinking, exactly? If the numbers don't have enough randominess, just set the random seed again and again until the numbers are double-plus super-duper full of randonomium?
	debug(LOG_ERROR, "A script is trying to set the random seed with srand(). That just doesn't make sense.");
	//srand((UDWORD)clock());

	// Resisting the urge to return a random number here. Afraid of triggering some sort of fallback mechanism in the scripts for when setting the random seed somehow fails.
	return true;
}

// -----------------------------------------------------------------------------------------
//explicitly enables a research topic
bool scrEnableResearch(void)
{
	SDWORD		player;
	RESEARCH	*psResearch;

	if (!stackPopParams(2, ST_RESEARCH, &psResearch, VAL_INT, &player))
	{
		return false;
	}

	ASSERT_OR_RETURN(false, player >= 0 && player < MAX_PLAYERS, "Invalid player number");

	if (!enableResearch(psResearch, player))
	{
		return false;
	}
	return true;
}

// -----------------------------------------------------------------------------------------
//acts as if the research topic was completed - used to jump into the tree
bool scrCompleteResearch(void)
{
	SDWORD		player;
	RESEARCH	*psResearch;
	UDWORD		researchIndex;

	if (!stackPopParams(2, ST_RESEARCH, &psResearch, VAL_INT, &player))
	{
		return false;
	}

	ASSERT_OR_RETURN(false, player >= 0 && player < MAX_PLAYERS, "Invalid player number");

	if (psResearch == NULL)
	{
		// hack to make T2 and T3 work even though the research lists
		// are polluted with tons of non-existent techs :(
		return true;
	}

	researchIndex = psResearch->index;
	if (researchIndex > asResearch.size())
	{
		ASSERT(false, "Invalid research index");
		return false;
	}

	if (bMultiMessages && (gameTime > 2))
	{
		SendResearch(player, researchIndex, false);
		// Wait for our message before doing anything.
	}
	else
	{
		researchResult(researchIndex, player, false, NULL, false);
	}


	return true;
}

// -----------------------------------------------------------------------------------------
// This routine used to start just a reticule button flashing
//   .. now it starts any button flashing (awaiting implmentation from widget library)
bool scrFlashOn(void)
{
	SDWORD		button;

	if (!stackPopParams(1, VAL_INT, &button))
	{
		return false;
	}

	// For the time being ... we will perform the old code for the reticule ...
	if (button >= IDRET_OPTIONS && button <= IDRET_CANCEL)
	{
		flashReticuleButton((UDWORD)button);
		return true;
	}


	if (widgGetFromID(psWScreen, button) != NULL)
	{
		widgSetButtonFlash(psWScreen, button);
	}
	return true;
}


// -----------------------------------------------------------------------------------------
// stop a generic button flashing
bool scrFlashOff(void)
{
	SDWORD		button;

	if (!stackPopParams(1, VAL_INT, &button))
	{
		return false;
	}

	if (button >= IDRET_OPTIONS && button <= IDRET_CANCEL)
	{
		stopReticuleButtonFlash((UDWORD)button);
		return true;
	}


	if (widgGetFromID(psWScreen, button) != NULL)
	{
		widgClearButtonFlash(psWScreen, button);
	}
	return true;
}

// -----------------------------------------------------------------------------------------
//set the initial power level settings for a player
bool scrSetPowerLevel(void)
{
	SDWORD		player, power;

	if (!stackPopParams(2, VAL_INT, &power, VAL_INT, &player))
	{
		return false;
	}

	ASSERT_OR_RETURN(false, player >= 0 && player < MAX_PLAYERS, "Invalid player number");

	setPower(player, power);

	return true;
}

// -----------------------------------------------------------------------------------------
//add some power for a player
bool scrAddPower(void)
{
	SDWORD		player, power;

	if (!stackPopParams(2, VAL_INT, &power, VAL_INT, &player))
	{
		return false;
	}

	ASSERT_OR_RETURN(false, player >= 0 && player < MAX_PLAYERS, "Invalid player number");

	giftPower(ANYPLAYER, player, power, true);

	return true;
}

// -----------------------------------------------------------------------------------------
/*set the landing Zone position for the map - this is for player 0. Can be
scrapped and replaced by setNoGoAreas, left in for compatibility*/
bool scrSetLandingZone(void)
{
	SDWORD		x1, x2, y1, y2;

	if (!stackPopParams(4, VAL_INT, &x1, VAL_INT, &y1, VAL_INT, &x2, VAL_INT, &y2))
	{
		return false;
	}

	//check the values - check against max possible since can set in one mission for the next
	if (x1 > (SDWORD)MAP_MAXWIDTH)
	{
		ASSERT(false, "x1 is greater than max mapWidth");
		return false;
	}
	if (x2 > (SDWORD)MAP_MAXWIDTH)
	{
		ASSERT(false, "x2 is greater than max mapWidth");
		return false;
	}
	if (y1 > (SDWORD)MAP_MAXHEIGHT)
	{
		ASSERT(false, "y1 is greater than max mapHeight");
		return false;
	}
	if (y2 > (SDWORD)MAP_MAXHEIGHT)
	{
		ASSERT(false, "y2 is greater than max mapHeight");
		return false;
	}
	//check won't overflow!
	if (x1 > UBYTE_MAX || y1 > UBYTE_MAX || x2 > UBYTE_MAX || y2 > UBYTE_MAX)
	{
		ASSERT(false, "one coord is greater than %d", UBYTE_MAX);
		return false;
	}

	setNoGoArea((UBYTE)x1, (UBYTE)y1, (UBYTE)x2, (UBYTE)y2, 0);

	return true;
}

/*set the landing Zone position for the Limbo droids and adds the Limbo droids
to the world at the location*/
bool scrSetLimboLanding(void)
{
	SDWORD		x1, x2, y1, y2;

	if (!stackPopParams(4, VAL_INT, &x1, VAL_INT, &y1, VAL_INT, &x2, VAL_INT, &y2))
	{
		return false;
	}

	//check the values - check against max possible since can set in one mission for the next
	if (x1 > (SDWORD)MAP_MAXWIDTH)
	{
		ASSERT(false, "x1 is greater than max mapWidth");
		return false;
	}
	if (x2 > (SDWORD)MAP_MAXWIDTH)
	{
		ASSERT(false, "x2 is greater than max mapWidth");
		return false;
	}
	if (y1 > (SDWORD)MAP_MAXHEIGHT)
	{
		ASSERT(false, "y1 is greater than max mapHeight");
		return false;
	}
	if (y2 > (SDWORD)MAP_MAXHEIGHT)
	{
		ASSERT(false, "y2 is greater than max mapHeight");
		return false;
	}
	//check won't overflow!
	if (x1 > UBYTE_MAX || y1 > UBYTE_MAX || x2 > UBYTE_MAX || y2 > UBYTE_MAX)
	{
		ASSERT(false, "one coord is greater than %d", UBYTE_MAX);
		return false;
	}

	setNoGoArea((UBYTE)x1, (UBYTE)y1, (UBYTE)x2, (UBYTE)y2, LIMBO_LANDING);

	// this calls the Droids from the Limbo list onto the map
	placeLimboDroids();

	return true;
}

// -----------------------------------------------------------------------------------------
//initialises all the no go areas
bool scrInitAllNoGoAreas(void)
{
	initNoGoAreas();

	return true;
}

// -----------------------------------------------------------------------------------------
//set a no go area for the map - landing zones for the enemy, or player 0
bool scrSetNoGoArea(void)
{
	SDWORD		x1, x2, y1, y2, area;

	if (!stackPopParams(5, VAL_INT, &x1, VAL_INT, &y1, VAL_INT, &x2, VAL_INT, &y2,
	        VAL_INT, &area))
	{
		return false;
	}

	if (area == LIMBO_LANDING)
	{
		ASSERT(false, "Cannot set the Limbo Landing area with this function");
		return false;
	}

	//check the values - check against max possible since can set in one mission for the next
	if (x1 > (SDWORD)MAP_MAXWIDTH)
	{
		ASSERT(false, "x1 is greater than max mapWidth");
		return false;
	}
	if (x2 > (SDWORD)MAP_MAXWIDTH)
	{
		ASSERT(false, "x2 is greater than max mapWidth");
		return false;
	}
	if (y1 > (SDWORD)MAP_MAXHEIGHT)
	{
		ASSERT(false, "y1 is greater than max mapHeight");
		return false;
	}
	if (y2 > (SDWORD)MAP_MAXHEIGHT)
	{
		ASSERT(false, "y2 is greater than max mapHeight");
		return false;
	}
	//check won't overflow!
	if (x1 > UBYTE_MAX || y1 > UBYTE_MAX || x2 > UBYTE_MAX || y2 > UBYTE_MAX)
	{
		ASSERT(false, "one coord is greater than %d", UBYTE_MAX);
		return false;
	}

	if (area >= MAX_NOGO_AREAS)
	{
		ASSERT(false, "max num of areas is %d", MAX_NOGO_AREAS);
		return false;
	}

	setNoGoArea((UBYTE)x1, (UBYTE)y1, (UBYTE)x2, (UBYTE)y2, (UBYTE)area);

	return true;
}


// -----------------------------------------------------------------------------------------
// set the zoom level for the radar
bool scrSetRadarZoom(void)
{
	SDWORD	level;

	if (!stackPopParams(1, VAL_INT, &level))
	{
		return true;
	}

	if (level < 0 || level > 2)
	{
		ASSERT(false, "zoom level out of range");
		return false;
	}

	SetRadarZoom((UWORD)level);

	return true;
}

// -----------------------------------------------------------------------------------------
//set how long an offworld mission can last -1 = no limit
bool scrSetMissionTime(void)
{
	SDWORD		time;

	if (!stackPopParams(1, VAL_INT, &time))
	{
		return false;
	}

	time *= 100;

	//check not more than one hour - the mission timers cannot cope at present! - (visually)
	//if (time > 60*60*GAME_TICKS_PER_SEC)
	//check not more than 99 mins - the mission timers cannot cope at present! - (visually)
	//we're allowing up to 5 hours now!
	if (time > 5 * 60 * 60 * GAME_TICKS_PER_SEC)
	{
		ASSERT(false, "The mission timer cannot be set to more than 99!");
		time = -1;
	}
	//store the value
	mission.time = time;
	// ffs ab    ... but shouldn't this be on the psx ?
	setMissionCountDown();


	//add the timer to the interface
	if (mission.time >= 0)
	{
		mission.startTime = gameTime;
		addMissionTimerInterface();
	}
	else
	{
		//make sure its not up if setting to -1
		intRemoveMissionTimer();
		//make sure the cheat time is not set
		mission.cheatTime = 0;
	}

	return true;
}

// this returns how long is left for the current mission time is 1/100th sec - same units as passed in
bool scrMissionTimeRemaining(void)
{
	SDWORD      timeRemaining;

	timeRemaining = mission.time - (gameTime - mission.startTime);

	if (timeRemaining < 0)
	{
		timeRemaining = 0;
	}
	else
	{
		timeRemaining /= 100;
	}

	scrFunctionResult.v.ival = timeRemaining;
	if (!stackPushResult(VAL_INT, &scrFunctionResult))
	{
		return(false);
	}
	return(true);
}

// -----------------------------------------------------------------------------------------
//set the time delay for reinforcements for an offworld mission
bool scrSetReinforcementTime(void)
{
	SDWORD		time;
	DROID       *psDroid;

	if (!stackPopParams(1, VAL_INT, &time))
	{
		return false;
	}

	time *= 100;

	//check not more than one hour - the mission timers cannot cope at present!
	if (time != LZ_COMPROMISED_TIME && time > 60 * 60 * GAME_TICKS_PER_SEC)
	{
		ASSERT(false, "The transport timer cannot be set to more than 1 hour!");
		time = -1;
	}

	//store the value
	mission.ETA = time;

	//if offworld or campaign change mission, then add the timer
	if (missionCanReEnforce())
	{
		addTransporterTimerInterface();
	}

	//make sure the timer is not there if the reinforcement time has been set to < 0
	if (time < 0)
	{

		intRemoveTransporterTimer();

		/*only remove the launch if haven't got a transporter droid since the
		scripts set the time to -1 at the between stage if there are not going
		to be reinforcements on the submap  */
		for (psDroid = apsDroidLists[selectedPlayer]; psDroid != NULL; psDroid =
		        psDroid->psNext)
		{
			if (psDroid->droidType == DROID_TRANSPORTER || psDroid->droidType == DROID_SUPERTRANSPORTER)
			{
				break;
			}
		}
		//if not found a transporter, can remove the launch button
		if (psDroid ==  NULL)
		{
			intRemoveTransporterLaunch();
		}
	}

	return true;
}

// -----------------------------------------------------------------------------------------
// Sets all structure limits for a player to a specified value
bool scrSetAllStructureLimits(void)
{
	SDWORD				player, limit;
	STRUCTURE_LIMITS	*psStructLimits;
	UDWORD				i;

	if (!stackPopParams(2, VAL_INT, &limit, VAL_INT, &player))
	{
		return false;
	}

	ASSERT_OR_RETURN(false, player >= 0 && player < MAX_PLAYERS, "Invalid player number");
	if (limit < 0)
	{
		ASSERT(false, "limit is less than zero - %d", limit);
		return false;
	}
	if (limit > LOTS_OF)
	{
		ASSERT(false, "limit is too high - %d - must be less than %d",
		       limit, LOTS_OF);
		return false;
	}

	//set all the limits to the value specified
	psStructLimits = asStructLimits[player];
	for (i = 0; i < numStructureStats; i++)
	{
		psStructLimits[i].limit = limit;

		psStructLimits[i].globalLimit = limit;

	}

	return true;
}


// -----------------------------------------------------------------------------------------
// clear all the console messages
bool scrFlushConsoleMessages(void)
{
	flushConsoleMessages();

	return true;
}

// -----------------------------------------------------------------------------------------
// Establishes the distance between two points - uses an approximation
bool scrDistanceTwoPts(void)
{
	SDWORD	x1, y1, x2, y2;

	if (!stackPopParams(4, VAL_INT, &x1, VAL_INT, &y1, VAL_INT, &x2, VAL_INT, &y2))
	{
		ASSERT(false, "Distance between two points - cannot get parameters");
		return(false);
	}

	/* Approximate the distance */
	scrFunctionResult.v.ival = hypotf(x1 - x2, y1 - y2);
	if (!stackPushResult(VAL_INT, &scrFunctionResult))
	{
		ASSERT(false, "Distance between two points - cannot return scrFunctionResult");
		return(false);
	}
	return(true);
}

// -----------------------------------------------------------------------------------------
// Returns whether two objects can see each other
bool	scrLOSTwoBaseObjects(void)
{
	BASE_OBJECT	*psSource, *psDest;
	int32_t		bWallsBlock;		// was BOOL (int) ** see warning about conversion
	bool		retVal;

	if (!stackPopParams(3, ST_BASEOBJECT, &psSource, ST_BASEOBJECT, &psDest, VAL_BOOL, &bWallsBlock))
	{
		ASSERT(false, "Cannot get parameters");
		return(false);
	}

	retVal = visibleObject(psSource, psDest, bWallsBlock);

	scrFunctionResult.v.bval = retVal;
	if (!stackPushResult(VAL_BOOL, &scrFunctionResult))
	{
		ASSERT(false, "Cannot return scrFunctionResult");
		return(false);
	}
	return(true);
}

// -----------------------------------------------------------------------------------------
// Destroys all structures within a certain bounding area.
bool	scrDestroyStructuresInArea(void)
{
	SDWORD		x1, y1, x2, y2;
	UDWORD		typeRef;
	int		player;
	STRUCTURE	*psStructure, *psNextS;
	FEATURE		*psFeature, *psNextF;
	int32_t		bVisible, bTakeFeatures;		// was BOOL (int) ** see warning about conversion
	SDWORD		sX, sY;

	if (!stackPopParams(8, VAL_INT, &player, VAL_INT, &typeRef, VAL_INT, &x1, VAL_INT, &y1, VAL_INT, &x2,
	        VAL_INT, &y2, VAL_BOOL, &bVisible, VAL_BOOL, &bTakeFeatures))
	{
		ASSERT(false, "Cannot get parameters");
		return(false);
	}

	ASSERT_OR_RETURN(false, player >= 0 && player < MAX_PLAYERS, "Invalid player number");

	for (psStructure = apsStructLists[player]; psStructure; psStructure = psNextS)
	{
		/* Keep a copy */
		psNextS = psStructure->psNext;

		sX = psStructure->pos.x;
		sY = psStructure->pos.y;

		if (psStructure->pStructureType->type == typeRef)
		{
			if (sX >= x1 && sX <= x2 && sY >= y1 && sY <= y2)
			{
				if (bVisible)
				{
					SendDestroyStructure(psStructure);
				}
				else
				{
					removeStruct(psStructure, true);
				}
			}
		}
	}

	if (bTakeFeatures)
	{
		for (psFeature = apsFeatureLists[0]; psFeature; psFeature = psNextF)
		{
			/* Keep a copy */
			psNextF = psFeature->psNext;

			sX = psFeature->pos.x;
			sY = psFeature->pos.y;

			if (psFeature->psStats->subType == FEAT_BUILDING)
				//		(psFeature->psStats->subType != FEAT_OIL_DRUM) &&
				//		(psFeature->psStats->subType != FEAT_OIL_RESOURCE) )

			{
				if (sX >= x1 && sX <= x2 && sY >= y1 && sY <= y2)
				{
					if (bVisible)
					{
						destroyFeature(psFeature, gameTime);
					}
					else
					{
						removeFeature(psFeature);
					}
				}
			}
		}
	}
	return(true);
}
// -----------------------------------------------------------------------------------------
// Returns a value representing the threat from droids in a given area
bool	scrThreatInArea(void)
{
	SDWORD	x1, y1, x2, y2;
	SDWORD	ldThreat, mdThreat, hdThreat;
	UDWORD	playerLooking, playerTarget;
	SDWORD	totalThreat;
	DROID	*psDroid;
	SDWORD	dX, dY;
	int32_t	bVisible;		// was BOOL (int) ** see warning about conversion

	if (!stackPopParams(10, VAL_INT, &playerLooking, VAL_INT, &playerTarget, VAL_INT, &x1, VAL_INT, &y1, VAL_INT, &x2, VAL_INT, &y2,
	        VAL_INT, &ldThreat, VAL_INT, &mdThreat, VAL_INT, &hdThreat, VAL_BOOL, &bVisible))
	{
		ASSERT(false, "Cannot get parameters");
		return(false);
	}

	if (playerLooking >= MAX_PLAYERS || playerTarget >= MAX_PLAYERS)
	{
		ASSERT(false, "Player number too high");
		return(false);
	}

	totalThreat = 0;

	for (psDroid = apsDroidLists[playerTarget]; psDroid; psDroid = psDroid->psNext)
	{
		if (!objHasWeapon((BASE_OBJECT *)psDroid))
		{
			continue;
		}

		dX = psDroid->pos.x;
		dY = psDroid->pos.y;
		/* Do we care if the droid is visible or not */
		if (bVisible ? psDroid->visible[playerLooking] : true)
		{
			/* Have we found a droid in this area */
			if (dX >= x1 && dX <= x2 && dY >= y1 && dY <= y2)
			{
				switch ((asBodyStats + psDroid->asBits[COMP_BODY].nStat)->size)
				{
				case SIZE_LIGHT:
					totalThreat += ldThreat;
					break;
				case SIZE_MEDIUM:
					totalThreat += mdThreat;
					break;
				case SIZE_HEAVY:
				case SIZE_SUPER_HEAVY:
					totalThreat += hdThreat;
					break;
				default:
					ASSERT(false, "Weird droid size in threat assessment");
					break;
				}
			}
		}
	}
	scrFunctionResult.v.ival = totalThreat;
	if (!stackPushResult(VAL_INT, &scrFunctionResult))
	{
		ASSERT(false, "Cannot push scrFunctionResult");
		return(false);
	}
	return(true);
}
// -----------------------------------------------------------------------------------------
// returns the nearest gateway bottleneck to a specified point
bool scrGetNearestGateway(void)
{
	SDWORD	x, y;
	UDWORD	nearestSoFar;
	UDWORD	dist;
	GATEWAY	*psGateway;
	SDWORD	retX, retY;
	SDWORD	*rX, *rY;
	bool	success;

	if (!stackPopParams(4, VAL_INT, &x, VAL_INT, &y, VAL_REF | VAL_INT, &rX, VAL_REF | VAL_INT, &rY))
	{
		ASSERT(false, "Cannot get parameters");
		return(false);
	}

	if (x < 0 || x > (SDWORD)mapWidth || y < 0 || y > (SDWORD)mapHeight)
	{
		ASSERT(false, "Invalid coordinates");
		return(false);
	}

	nearestSoFar = UDWORD_MAX;
	retX = retY = -1;
	success = false;
	for (psGateway = gwGetGateways(); psGateway; psGateway = psGateway->psNext)
	{
		/* Get gateway midpoint */
		const int gX = (psGateway->x1 + psGateway->x2) / 2;
		const int gY = (psGateway->y1 + psGateway->y2) / 2;

		/* Estimate the distance to it */
		dist = hypotf(x - gX, y - gY);

		/* Is it best we've found? */
		if (dist < nearestSoFar)
		{
			success = true;
			/* Yes, then keep a record of it */
			nearestSoFar = dist;
			retX = gX;
			retY = gY;
		}
	}

	*rX = retX;
	*rY = retY;

	scrFunctionResult.v.bval = success;
	if (!stackPushResult(VAL_BOOL, &scrFunctionResult))
	{
		ASSERT(false, "Cannot return scrFunctionResult");
		return(false);
	}


	return(true);
}
// -----------------------------------------------------------------------------------------
bool	scrSetWaterTile(void)
{
	UDWORD	tileNum;

	if (!stackPopParams(1, VAL_INT, &tileNum))
	{
		ASSERT(false, "Cannot get parameter");
		return(false);
	}


	if (tileNum > 96)
	{
		ASSERT(false, "Water tile number too high");
		return(false);
	}

	setUnderwaterTile(tileNum);

	return(true);
}
// -----------------------------------------------------------------------------------------
bool	scrSetRubbleTile(void)
{
	UDWORD	tileNum;

	if (!stackPopParams(1, VAL_INT, &tileNum))
	{
		ASSERT(false, "Cannot get parameter");
		return(false);
	}


	if (tileNum > 96)
	{
		ASSERT(false, "Rubble tile number too high in scrSetWaterTile");
		return(false);
	}

	setRubbleTile(tileNum);

	return(true);
}
// -----------------------------------------------------------------------------------------
bool	scrSetCampaignNumber(void)
{
	UDWORD	campaignNumber;

	if (!stackPopParams(1, VAL_INT, &campaignNumber))
	{
		ASSERT(false, "Cannot get parameter for scrSetCampaignNumber");
		return(false);
	}

	setCampaignNumber(campaignNumber);

	return(true);
}

// -----------------------------------------------------------------------------------------
// Tests whether a structure has a certain module for a player. Tests whether any structure
// has this module if structure is null
bool	scrTestStructureModule(void)
{
	SDWORD	player, refId;
	STRUCTURE	*psStructure, *psStruct;
	bool	bFound;

	if (!stackPopParams(3, VAL_INT, &player, ST_STRUCTURE, &psStructure, VAL_INT, &refId))
	{
		ASSERT(false, "SCRIPT : Cannot get parameters in scrTestStructureModule");
		return(false);
	}

	if (player >= MAX_PLAYERS)
	{
		ASSERT(false, "SCRIPT : Player number too high in scrTestStructureModule");
		return(false);

	}

	/* Nothing yet */
	bFound = false;

	/* Check the specified case first */
	if (psStructure)
	{
		if (structHasModule(psStructure))
		{
			bFound = true;
		}
	}
	/* psStructure was NULL - so test the general case */
	else
	{
		// Search them all, but exit if we get one!!
		for (psStruct = apsStructLists[player], bFound = false;
		     psStruct && !bFound; psStruct = psStruct->psNext)
		{
			if (structHasModule(psStruct))
			{
				bFound = true;
			}
		}
	}

	/* Send back the scrFunctionResult */
	scrFunctionResult.v.bval = bFound;
	if (!stackPushResult(VAL_BOOL, &scrFunctionResult))
	{
		ASSERT(false, "SCRIPT : Cannot push scrFunctionResult for scrTestStructureModule");
		return(false);
	}

	return(true);
}


// -----------------------------------------------------------------------------------------
bool	scrForceDamage(void)
{
	DROID		*psDroid;
	STRUCTURE	*psStructure;
	FEATURE		*psFeature;
	BASE_OBJECT	*psObj;
	UDWORD		damagePercent;
	float		divisor;
	UDWORD		newVal;

	/* OK - let's get the vars */
	if (!stackPopParams(2, ST_BASEOBJECT, &psObj, VAL_INT, &damagePercent))
	{
		ASSERT(false, "Cannot pop params for scrForceDamage");
		return(false);
	}

	/* Got to be a percent, so must be less than or equal to 100 */
	if (damagePercent > 100)
	{
		ASSERT(false, "scrForceDamage : You're supposed to be passing in a PERCENTAGE VALUE, \
			instead I got given %d, which is clearly no good, now is it!?", damagePercent);
		return(false);
	}

	/* Get percentage in range [0.1] */
	divisor = (float)damagePercent / 100.f;

	/* See what we're dealing with */
	switch (psObj->type)
	{
	case OBJ_DROID:
		psDroid = (DROID *) psObj;
		newVal = divisor * psDroid->originalBody;
		psDroid->body = newVal;
		break;
	case OBJ_STRUCTURE:
		psStructure = (STRUCTURE *) psObj;
		newVal = divisor * structureBody(psStructure);
		psStructure->body = (UWORD)newVal;
		break;
	case OBJ_FEATURE:
		psFeature = (FEATURE *) psObj;
		/* Some features cannot be damaged */
		if (psFeature->psStats->damageable)
		{
			newVal = divisor * psFeature->psStats->body;
			psFeature->body = newVal;
		}
		break;
	default:
		ASSERT(false, "Unsupported base object type in scrForceDamage");
		return(false);
		break;
	}

	return(true);

}
// Kills of a droid without spawning any explosion effects.
// -----------------------------------------------------------------------------------------
bool	scrDestroyUnitsInArea(void)
{
	DROID	*psDroid, *psNext;
	SDWORD	x1, y1, x2, y2;
	UDWORD	player;
	UDWORD	count = 0;

	if (!stackPopParams(5, VAL_INT, &x1, VAL_INT, &y1, VAL_INT, &x2, VAL_INT, &y2, VAL_INT, &player))
	{
		ASSERT(false, "Cannot get params for scrDestroyUnitsInArea");
		return(false);
	}

	if (player >= MAX_PLAYERS)
	{
		ASSERT(false, "Invalid player number in scrKillDroidsInArea");
	}

	for (psDroid = apsDroidLists[player]; psDroid; psDroid = psNext)
	{
		psNext = psDroid->psNext;	// get a copy cos pointer will be lost
		if ((psDroid->pos.x > x1) && (psDroid->pos.x < x2) &&
		    (psDroid->pos.y > y1) && (psDroid->pos.y < y2))
		{
			/* then it's inside the area */
			SendDestroyDroid(psDroid);
			count++;
		}
	}

	scrFunctionResult.v.ival = count;
	if (!stackPushResult(VAL_INT, &scrFunctionResult))
	{
		return(false);
	}

	return(true);
}
// -----------------------------------------------------------------------------------------
bool	scrRemoveDroid(void)
{
	DROID	*psDroid;

	if (!stackPopParams(1, ST_DROID, &psDroid))
	{
		ASSERT(false, "Cannot get vars for scrRemoveDroid!");
		return(false);
	}

	if (psDroid)
	{
		vanishDroid(psDroid);
	}

	return(true);
}

// -----------------------------------------------------------------------------------------
static bool	structHasModule(STRUCTURE *psStruct)
{
	STRUCTURE_STATS	*psStats;
	bool bFound = false;

	ASSERT_OR_RETURN(false, psStruct != NULL, "Testing for a module from a NULL struct");

	/* Fail if the structure isn't built yet */
	if (psStruct->status != SS_BUILT)
	{
		return(false);
	}

	/* Grab a stats pointer */
	psStats = psStruct->pStructureType;
	if (StructIsFactory(psStruct)
	    || psStats->type == REF_POWER_GEN || psStats->type == REF_RESEARCH)
	{
		switch (psStats->type)
		{
		case REF_POWER_GEN:
			if (((POWER_GEN *)psStruct->pFunctionality)->capacity)
			{
				bFound = true;
			}
			break;
		case REF_FACTORY:
		case REF_VTOL_FACTORY:
			if (((FACTORY *)psStruct->pFunctionality)->capacity)
			{
				bFound = true;
			}
			break;
		case REF_RESEARCH:
			if (((RESEARCH_FACILITY *)psStruct->pFunctionality)->capacity)

			{
				bFound = true;
			}
			break;
		default:
			//no other structures can have modules attached
			break;
		}
	}
	else
	{
		/* Wrong type of building - cannot have a module */
		bFound = false;
	}

	return(bFound);
}

// -----------------------------------------------------------------------------------------
// give player a template belonging to another.
bool scrAddTemplate(void)
{
	DROID_TEMPLATE *psTemplate;
	UDWORD			player;

	if (!stackPopParams(2, ST_TEMPLATE, &psTemplate, VAL_INT, &player))
	{
		return false;
	}

	if (player >= MAX_PLAYERS)
	{
		ASSERT(false, "scrAddTemplate:player number is too high");
		return false;
	}

	ASSERT(psTemplate != NULL, "scrAddTemplate: Invalid template pointer");

	if (addTemplate(player, psTemplate))
	{
		scrFunctionResult.v.bval = true;
		if (!stackPushResult(VAL_BOOL, &scrFunctionResult))
		{
			return false;
		}
	}
	else
	{
		scrFunctionResult.v.bval = false;
		if (!stackPushResult(VAL_BOOL, &scrFunctionResult))
		{
			return false;
		}
	}

	return true;
}



// -----------------------------------------------------------------------------------------

// additional structure check
bool structDoubleCheck(BASE_STATS *psStat, UDWORD xx, UDWORD yy, SDWORD maxBlockingTiles)
{
	UDWORD		x, y, xTL, yTL, xBR, yBR;
	UBYTE		count = 0;
	STRUCTURE_STATS	*psBuilding = (STRUCTURE_STATS *)psStat;
	GATEWAY		*psGate;

	xTL = xx - 1;
	yTL = yy - 1;
	xBR = (xx + psBuilding->baseWidth);
	yBR = (yy + psBuilding->baseBreadth);

	// check against building in a gateway, as this can seriously block AI passages
	for (psGate = gwGetGateways(); psGate; psGate = psGate->psNext)
	{
		for (x = xx; x <= xBR; x++)
		{
			for (y = yy; y <= yBR; y++)
			{
				if ((x >= psGate->x1 && x <= psGate->x2) && (y >= psGate->y1 && y <= psGate->y2))
				{
					return false;
				}
			}
		}
	}

	// can you get past it?
	y = yTL;	// top
	for (x = xTL; x != xBR + 1; x++)
	{
		if (fpathBlockingTile(x, y, PROPULSION_TYPE_WHEELED))
		{
			count++;
			break;
		}
	}

	y = yBR;	// bottom
	for (x = xTL; x != xBR + 1; x++)
	{
		if (fpathBlockingTile(x, y, PROPULSION_TYPE_WHEELED))
		{
			count++;
			break;
		}
	}

	x = xTL;	// left
	for (y = yTL + 1; y != yBR; y++)
	{
		if (fpathBlockingTile(x, y, PROPULSION_TYPE_WHEELED))
		{
			count++;
			break;
		}
	}

	x = xBR;	// right
	for (y = yTL + 1; y != yBR; y++)
	{
		if (fpathBlockingTile(x, y, PROPULSION_TYPE_WHEELED))
		{
			count++;
			break;
		}
	}

	//make sure this location is not blocked from too many sides
	if ((count <= maxBlockingTiles) || (maxBlockingTiles == -1))
	{
		return true;
	}
	return false;
}

static bool pickStructLocation(DROID *psDroid, int index, int *pX, int *pY, int player, int maxBlockingTiles)
{
	STRUCTURE_STATS	*psStat = &asStructureStats[index];
	UDWORD			numIterations = 30;
	bool			found = false;
	int startX, startY, incX, incY, x, y;

	ASSERT_OR_RETURN(false, player < MAX_PLAYERS && player >= 0, "Invalid player number %d", player);

	Vector2i offset(psStat->baseWidth * (TILE_UNITS / 2), psStat->baseBreadth * (TILE_UNITS / 2));  // This gets added to the chosen coordinates, at the end of the function.

	// check for wacky coords.
	if (*pX < 0 || *pX > world_coord(mapWidth) || *pY < 0 || *pY > world_coord(mapHeight))
	{
		debug(LOG_ERROR, "Bad parameters");
		goto endstructloc;
	}

	startX = map_coord(*pX);				// change to tile coords.
	startY = map_coord(*pY);
	x = startX;
	y = startY;

	// save a lot of typing... checks whether a position is valid
#define LOC_OK(_x, _y) (tileOnMap(_x, _y) && \
        (!psDroid || fpathCheck(psDroid->pos, Vector3i(world_coord(_x), world_coord(_y), 0), PROPULSION_TYPE_WHEELED)) \
        && validLocation(psStat, world_coord(Vector2i(_x, _y)) + offset, 0, player, false) && structDoubleCheck(psStat, _x, _y, maxBlockingTiles))

	// first try the original location
	if (LOC_OK(startX, startY))
	{
		found = true;
	}

	// try some locations nearby
	for (incX = 1, incY = 1; incX < numIterations && !found; incX++, incY++)
	{
		y = startY - incY;	// top
		for (x = startX - incX; x < (SDWORD)(startX + incX); x++)
		{
			if (LOC_OK(x, y))
			{
				found = true;
				goto endstructloc;
			}
		}
		x = startX + incX;	// right
		for (y = startY - incY; y < (SDWORD)(startY + incY); y++)
		{
			if (LOC_OK(x, y))
			{
				found = true;
				goto endstructloc;
			}
		}
		y = startY + incY;	// bottom
		for (x = startX + incX; x > (SDWORD)(startX - incX); x--)
		{
			if (LOC_OK(x, y))
			{
				found = true;
				goto endstructloc;
			}
		}
		x = startX - incX;	// left
		for (y = startY + incY; y > (SDWORD)(startY - incY); y--)
		{
			if (LOC_OK(x, y))
			{
				found = true;
				goto endstructloc;
			}
		}
	}

endstructloc:
	// back to world coords.
	if (found)	// did it!
	{
		*pX = world_coord(x) + offset.x;
		*pY = world_coord(y) + offset.y;
	}
	else
	{
		debug(LOG_SCRIPT, "Did not find valid positioning for %s", psStat->pName);
	}
	scrFunctionResult.v.bval = found;
	if (!stackPushResult(VAL_BOOL, &scrFunctionResult))		// success!
	{
		return false;
	}
	return true;
}

// pick a structure location(only used in skirmish game at 27Aug) ajl.
bool scrPickStructLocation(void)
{
	SDWORD			*pX, *pY;
	SDWORD			index;
	UDWORD			player;

	if (!stackPopParams(4, ST_STRUCTURESTAT, &index, VAL_REF | VAL_INT, &pX, VAL_REF | VAL_INT, &pY, VAL_INT, &player))
	{
		return false;
	}
	return pickStructLocation(NULL, index, pX, pY, player, MAX_BLOCKING_TILES);
}

// pick a structure location and check that we can build there (duh!)
bool scrPickStructLocationC(void)
{
	int			*pX, *pY, index, player, maxBlockingTiles;
	DROID			*psDroid;

	if (!stackPopParams(6, ST_DROID, &psDroid, ST_STRUCTURESTAT, &index, VAL_REF | VAL_INT, &pX , VAL_REF | VAL_INT, &pY, VAL_INT, &player, VAL_INT, &maxBlockingTiles))
	{
		return false;
	}
	return pickStructLocation(psDroid, index, pX, pY, player, maxBlockingTiles);
}

// pick a structure location(only used in skirmish game at 27Aug) ajl.
// Max number of blocking tiles is passed as parameter for this one
bool scrPickStructLocationB(void)
{
	SDWORD			*pX, *pY;
	SDWORD			index;
	UDWORD			player;
	SDWORD			maxBlockingTiles;

	if (!stackPopParams(5, ST_STRUCTURESTAT, &index, VAL_REF | VAL_INT, &pX ,
	        VAL_REF | VAL_INT, &pY, VAL_INT, &player, VAL_INT, &maxBlockingTiles))
	{
		return false;
	}
	return pickStructLocation(NULL, index, pX, pY, player, maxBlockingTiles);
}

// -----------------------------------------------------------------------------------------
// Sets the transporter entry and exit points for the map
bool scrSetTransporterExit(void)
{
	SDWORD	iPlayer, iExitTileX, iExitTileY;

	if (!stackPopParams(3, VAL_INT, &iPlayer, VAL_INT, &iExitTileX, VAL_INT, &iExitTileY))
	{
		return false;
	}

	missionSetTransporterExit(iPlayer, iExitTileX, iExitTileY);

	return true;
}

// -----------------------------------------------------------------------------------------
// Fly transporters in at start of map
bool scrFlyTransporterIn(void)
{
	SDWORD	iPlayer, iEntryTileX, iEntryTileY;
	int32_t	bTrackTransporter;		// was BOOL (int) ** see warning about conversion

	if (!stackPopParams(4, VAL_INT, &iPlayer, VAL_INT, &iEntryTileX, VAL_INT, &iEntryTileY,
	        VAL_BOOL, &bTrackTransporter))
	{
		return false;
	}

	missionSetTransporterEntry(iPlayer, iEntryTileX, iEntryTileY);
	missionFlyTransportersIn(iPlayer, bTrackTransporter);

	return true;
}

// -----------------------------------------------------------------------------------------



/*
 ** scrGetGameStatus
 *
 *  PARAMETERS: The parameter passed must be one of the STATUS_ variable
 *
 *  DESCRIPTION: Returns various bool options in the game	e.g. If the reticule is open
 *      - You should use the externed variable intMode for other game mode options
 *        e.g. in the intelligence screen or desgin screen)
 *
 *  RETURNS:
 *
 */
bool scrGetGameStatus(void)
{
	SDWORD GameChoice;
	bool bResult;

	if (!stackPopParams(1, VAL_INT, &GameChoice))
	{
		return false;
	}

	bResult = false;		// the default scrFunctionResult is false

	switch (GameChoice)
	{

	case STATUS_ReticuleIsOpen:
		if (widgGetFromID(psWScreen, IDRET_FORM) != NULL)
		{
			bResult = true;
		}
		break;

	case STATUS_BattleMapViewEnabled:
		if (bResult == true)
		{
			debug(LOG_NEVER, "battle map active");
		}
		else
		{
			debug(LOG_NEVER, "battle map not active");
		}
		break;

	case STATUS_DeliveryReposInProgress:
		if (deliveryReposValid())
		{
			bResult = true;
		}
		break;

	default:
		ASSERT(false, "ScrGetGameStatus. Invalid STATUS_ variable");
		break;
	}

	scrFunctionResult.v.bval = bResult;
	if (!stackPushResult(VAL_BOOL, &scrFunctionResult))
	{
		return false;
	}
	return true;
}

//get the colour number used by a player
bool scrGetPlayerColour(void)
{
	SDWORD		player;

	if (!stackPopParams(1, VAL_INT, &player))
	{
		return false;
	}

	if (player >= MAX_PLAYERS)
	{
		ASSERT(false, "scrGetPlayerColour: player number is too high");
		return false;
	}

	scrFunctionResult.v.ival = (SDWORD)getPlayerColour(player);
	if (!stackPushResult(VAL_INT, &scrFunctionResult))
	{
		return false;
	}

	return true;
}

//get the colour name of the player ("green", "black" etc)
bool scrGetPlayerColourName(void)
{
	SDWORD		player;

	if (!stackPopParams(1, VAL_INT, &player))
	{
		return false;
	}

	if (player >= MAX_PLAYERS || player < 0)
	{
		ASSERT(false, "scrGetPlayerColourName: wrong player index");
		return false;
	}

	/* Casting away constness because stackPushResult doesn't modify it's
	 * value (i.e. in this case it's not const correct).
	 */
	scrFunctionResult.v.sval = (char *)getPlayerColourName(player);
	if (!stackPushResult(VAL_STRING, &scrFunctionResult))
	{
		debug(LOG_ERROR, "scrGetPlayerColourName(): failed to push result");
		return false;
	}

	return true;
}

//set the colour number to use for a player
bool scrSetPlayerColour(void)
{
	SDWORD		player, colour;

	if (!stackPopParams(2, VAL_INT, &colour, VAL_INT, &player))
	{
		return false;
	}

	if (player >= MAX_PLAYERS)
	{
		ASSERT(false, "scrSetPlayerColour:player number is too high");
		return false;
	}

	if (colour >= MAX_PLAYERS)
	{
		ASSERT(false, "scrSetPlayerColour:colour number is too high");
		return false;
	}

	//not the end of the world if this doesn't work so don't check the return code
	(void)setPlayerColour(player, colour);

	return true;
}

//set all droids in an area to belong to a different player - returns the number of droids changed
bool scrTakeOverDroidsInArea(void)
{
	SDWORD		fromPlayer, toPlayer, x1, x2, y1, y2, numChanged;
	DROID       *psDroid, *psNext;

	if (!stackPopParams(6, VAL_INT, &fromPlayer, VAL_INT, &toPlayer, VAL_INT, &x1, VAL_INT, &y1, VAL_INT, &x2, VAL_INT, &y2))
	{
		return false;
	}
	ASSERT_OR_RETURN(false, fromPlayer < MAX_PLAYERS && toPlayer < MAX_PLAYERS, "player number is too high");
	ASSERT_OR_RETURN(false, x1 < world_coord(MAP_MAXWIDTH) && x2 < world_coord(MAP_MAXWIDTH) && y1 < world_coord(MAP_MAXHEIGHT)
	        && y2 < world_coord(MAP_MAXHEIGHT), "coordinate outside map");
	numChanged = 0;
	for (psDroid = apsDroidLists[fromPlayer]; psDroid != NULL; psDroid = psNext)
	{
		psNext = psDroid->psNext;
		// check if within area specified
		if (psDroid->pos.x >= x1 && psDroid->pos.x <= x2 && psDroid->pos.y >= y1 && psDroid->pos.y <= y2
		    && psDroid->player != toPlayer)
		{
			if (giftSingleDroid(psDroid, toPlayer))	// give the droid away
			{
				numChanged++;
			}
		}
	}
	scrFunctionResult.v.ival = numChanged;
	if (!stackPushResult(VAL_INT, &scrFunctionResult))
	{
		return false;
	}
	return true;
}

/*this takes over a single droid and passes a pointer back to the new one*/
bool scrTakeOverSingleDroid(void)
{
	SDWORD			playerToGain;
	DROID           *psDroidToTake, *psNewDroid;

	if (!stackPopParams(2, ST_DROID, &psDroidToTake, VAL_INT, &playerToGain))
	{
		return false;
	}

	if (playerToGain >= MAX_PLAYERS)
	{
		ASSERT(false, "scrTakeOverSingleUnit:player number is too high");
		return false;
	}

	if (psDroidToTake == NULL)
	{
		ASSERT(false, "scrTakeOverSingleUnit: Null unit");
		return false;
	}

	ASSERT(psDroidToTake != NULL,
	       "scrTakeOverSingleUnit: Invalid unit pointer");

	psNewDroid = giftSingleDroid(psDroidToTake, playerToGain);

	scrFunctionResult.v.oval = psNewDroid;
	if (!stackPushResult((INTERP_TYPE)ST_DROID, &scrFunctionResult))
	{
		return false;
	}
	return true;
}

// set all droids in an area of a certain experience level or less to belong to
// a different player - returns the number of droids changed
bool scrTakeOverDroidsInAreaExp(void)
{
	SDWORD		fromPlayer, toPlayer, x1, x2, y1, y2, numChanged, level, maxUnits;
	DROID       *psDroid, *psNext;

	if (!stackPopParams(8, VAL_INT, &fromPlayer, VAL_INT, &toPlayer,
	        VAL_INT, &x1, VAL_INT, &y1, VAL_INT, &x2, VAL_INT, &y2, VAL_INT, &level, VAL_INT, &maxUnits))
	{
		return false;
	}

	if (fromPlayer >= MAX_PLAYERS || toPlayer >= MAX_PLAYERS)
	{
		ASSERT(false, "scrTakeOverUnitsInArea:player number is too high");
		return false;
	}

	if (x1 > world_coord(MAP_MAXWIDTH))
	{
		ASSERT(false, "scrTakeOverUnitsInArea: x1 is greater than max mapWidth");
		return false;
	}

	if (x2 > world_coord(MAP_MAXWIDTH))
	{
		ASSERT(false, "scrTakeOverUnitsInArea: x2 is greater than max mapWidth");
		return false;
	}

	if (y1 > world_coord(MAP_MAXHEIGHT))
	{
		ASSERT(false, "scrTakeOverUnitsInArea: y1 is greater than max mapHeight");
		return false;
	}

	if (y2 > world_coord(MAP_MAXHEIGHT))
	{
		ASSERT(false, "scrTakeOverUnitsInArea: y2 is greater than max mapHeight");
		return false;
	}

	numChanged = 0;
	for (psDroid = apsDroidLists[fromPlayer]; psDroid != NULL; psDroid = psNext)
	{
		psNext = psDroid->psNext;
		//check if within area specified
		if ((psDroid->droidType != DROID_CONSTRUCT) &&
		    (psDroid->droidType != DROID_REPAIR) &&
		    (psDroid->droidType != DROID_CYBORG_CONSTRUCT) &&
		    (psDroid->droidType != DROID_CYBORG_REPAIR) &&
		    ((SDWORD)psDroid->experience / 65536 <= level) &&
		    psDroid->pos.x >= x1 && psDroid->pos.x <= x2 &&
		    psDroid->pos.y >= y1 && psDroid->pos.y <= y2)
		{
			//give the droid away
			if (giftSingleDroid(psDroid, toPlayer))
			{
				numChanged++;
			}
		}

		if (numChanged >= maxUnits)
		{
			break;
		}
	}

	scrFunctionResult.v.ival = numChanged;
	if (!stackPushResult(VAL_INT, &scrFunctionResult))
	{
		return false;
	}

	return true;
}

/*this takes over a single structure and passes a pointer back to the new one*/
bool scrTakeOverSingleStructure(void)
{
	SDWORD			playerToGain;
	STRUCTURE       *psStructToTake, *psNewStruct;
	UDWORD          structureInc;

	if (!stackPopParams(2, ST_STRUCTURE, &psStructToTake, VAL_INT, &playerToGain))
	{
		return false;
	}

	if (playerToGain >= MAX_PLAYERS)
	{
		ASSERT(false, "scrTakeOverSingleStructure:player number is too high");
		return false;
	}

	if (psStructToTake == NULL)
	{
		ASSERT(false, "scrTakeOverSingleStructure: Null structure");
		return false;
	}

	ASSERT(psStructToTake != NULL,
	       "scrTakeOverSingleStructure: Invalid structure pointer");

	structureInc = psStructToTake->pStructureType->ref - REF_STRUCTURE_START;
	if (playerToGain == (SDWORD)selectedPlayer && StructIsFactory(psStructToTake) &&
	    asStructLimits[playerToGain][structureInc].currentQuantity >= MAX_FACTORY)
	{
		debug(LOG_NEVER, "scrTakeOverSingleStructure - factory ignored for selectedPlayer\n");
		psNewStruct = NULL;
	}
	else
	{
		psNewStruct = giftSingleStructure(psStructToTake, (UBYTE)playerToGain, true);
		if (psNewStruct)
		{
			//check the structure limits aren't compromised
			if (asStructLimits[playerToGain][structureInc].currentQuantity >
			    asStructLimits[playerToGain][structureInc].limit)
			{
				asStructLimits[playerToGain][structureInc].limit = asStructLimits[
				        playerToGain][structureInc].currentQuantity;
			}
			//for each structure taken - add graphical effect if the selectedPlayer
			if (playerToGain == (SDWORD)selectedPlayer)
			{
				assignSensorTarget((BASE_OBJECT *)psNewStruct);
			}
		}
	}

	scrFunctionResult.v.oval = psNewStruct;
	if (!stackPushResult((INTERP_TYPE)ST_STRUCTURE, &scrFunctionResult))
	{
		return false;
	}
	return true;
}

//set all structures in an area to belong to a different player - returns the number of droids changed
//will not work on factories for the selectedPlayer
bool scrTakeOverStructsInArea(void)
{
	SDWORD		fromPlayer, toPlayer, x1, x2, y1, y2, numChanged;
	STRUCTURE   *psStruct, *psNext, *psNewStruct;
	UDWORD      structureInc;

	if (!stackPopParams(6, VAL_INT, &fromPlayer, VAL_INT, &toPlayer,
	        VAL_INT, &x1, VAL_INT, &y1, VAL_INT, &x2, VAL_INT, &y2))
	{
		return false;
	}

	if (fromPlayer >= MAX_PLAYERS || toPlayer >= MAX_PLAYERS)
	{
		ASSERT(false, "scrTakeOverStructsInArea:player number is too high");
		return false;
	}

	if (x1 > world_coord(MAP_MAXWIDTH))
	{
		ASSERT(false, "scrTakeOverStructsInArea: x1 is greater than max mapWidth");
		return false;
	}

	if (x2 > world_coord(MAP_MAXWIDTH))
	{
		ASSERT(false, "scrTakeOverStructsInArea: x2 is greater than max mapWidth");
		return false;
	}

	if (y1 > world_coord(MAP_MAXHEIGHT))
	{
		ASSERT(false, "scrTakeOverStructsInArea: y1 is greater than max mapHeight");
		return false;
	}

	if (y2 > world_coord(MAP_MAXHEIGHT))
	{
		ASSERT(false, "scrTakeOverStructsInArea: y2 is greater than max mapHeight");
		return false;
	}

	numChanged = 0;
	for (psStruct = apsStructLists[fromPlayer]; psStruct != NULL; psStruct = psNext)
	{
		psNext = psStruct->psNext;
		//check if within area specified
		if (psStruct->pos.x >= x1 && psStruct->pos.x <= x2 &&
		    psStruct->pos.y >= y1 && psStruct->pos.y <= y2)
		{
			//changed this so allows takeOver is have less than 5 factories
			//don't work on factories for the selectedPlayer
			structureInc = psStruct->pStructureType->ref - REF_STRUCTURE_START;
			if (toPlayer == (SDWORD)selectedPlayer && StructIsFactory(psStruct) &&
			    asStructLimits[toPlayer][structureInc].currentQuantity >= MAX_FACTORY)
			{
				debug(LOG_NEVER, "scrTakeOverStructsInArea - factory ignored for selectedPlayer\n");
			}
			else
			{
				//give the structure away
				psNewStruct = giftSingleStructure(psStruct, (UBYTE)toPlayer, true);
				if (psNewStruct)
				{
					numChanged++;
					//check the structure limits aren't compromised
					//structureInc = psNewStruct->pStructureType->ref - REF_STRUCTURE_START;
					if (asStructLimits[toPlayer][structureInc].currentQuantity >
					    asStructLimits[toPlayer][structureInc].limit)
					{
						asStructLimits[toPlayer][structureInc].limit = asStructLimits[
						        toPlayer][structureInc].currentQuantity;
					}
					//for each structure taken - add graphical effect if the selectedPlayer
					if (toPlayer == (SDWORD)selectedPlayer)
					{
						assignSensorTarget((BASE_OBJECT *)psNewStruct);
					}
				}
			}
		}
	}

	scrFunctionResult.v.ival = numChanged;
	if (!stackPushResult(VAL_INT, &scrFunctionResult))
	{
		return false;
	}

	return true;
}

//set Flag for defining what happens to the droids in a Transporter
bool scrSetDroidsToSafetyFlag(void)
{
	int32_t bState;		// was BOOL (int) ** see warning about conversion

	if (!stackPopParams(1, VAL_BOOL, &bState))
	{
		return false;
	}

	setDroidsToSafetyFlag(bState);

	return true;
}

//set Flag for defining whether the coded countDown is called
bool scrSetPlayCountDown(void)
{
	int32_t bState;		// was BOOL (int) ** see warning about conversion

	if (!stackPopParams(1, VAL_BOOL, &bState))
	{
		return false;
	}


	setPlayCountDown((UBYTE)bState);


	return true;
}

//get the number of droids currently onthe map for a player
bool scrGetDroidCount(void)
{
	SDWORD		player;

	if (!stackPopParams(1, VAL_INT, &player))
	{
		return false;
	}

	if (player >= MAX_PLAYERS)
	{
		ASSERT(false, "scrGetUnitCount:player number is too high");
		return false;
	}

	scrFunctionResult.v.ival = getNumDroids(player);
	if (!stackPushResult(VAL_INT, &scrFunctionResult))
	{
		return false;
	}

	return true;
}


// fire a weapon stat at an object
bool scrFireWeaponAtObj(void)
{
	Vector3i target;
	BASE_OBJECT *psTarget;
	WEAPON sWeapon;

	memset(&sWeapon, 0, sizeof(sWeapon));
	if (!stackPopParams(2, ST_WEAPON, &sWeapon.nStat, ST_BASEOBJECT, &psTarget))
	{
		return false;
	}

	if (psTarget == NULL)
	{
		ASSERT(false, "scrFireWeaponAtObj: Null target pointer");
		return false;
	}

	target = psTarget->pos;

	// send the projectile using the selectedPlayer so that it can always be seen
	proj_SendProjectile(&sWeapon, NULL, selectedPlayer, target, psTarget, true, 0);

	return true;
}

// fire a weapon stat at a location
bool scrFireWeaponAtLoc(void)
{
	Vector3i target;
	WEAPON sWeapon;

	memset(&sWeapon, 0, sizeof(sWeapon));
	if (!stackPopParams(3, ST_WEAPON, &sWeapon.nStat, VAL_INT, &target.x, VAL_INT, &target.y))
	{
		return false;
	}

	target.z = map_Height(target.x, target.y);

	// send the projectile using the selectedPlayer so that it can always be seen
	proj_SendProjectile(&sWeapon, NULL, selectedPlayer, target, NULL, true, 0);

	return true;
}

// set the number of kills for a droid
bool scrSetDroidKills(void)
{
	DROID	*psDroid;
	SDWORD	kills;

	if (!stackPopParams(2, ST_DROID, &psDroid, VAL_INT, &kills))
	{
		return true;
	}

	if ((psDroid == NULL) ||
	    (psDroid->type != OBJ_DROID))
	{
		ASSERT(false, "scrSetUnitKills: NULL/invalid unit pointer");
		return false;
	}

	psDroid->experience = kills * 100 * 65536;

	return true;
}

// get the number of kills for a droid
bool scrGetDroidKills(void)
{
	DROID	*psDroid;

	if (!stackPopParams(1, ST_DROID, &psDroid))
	{
		return true;
	}

	if ((psDroid == NULL) ||
	    (psDroid->type != OBJ_DROID))
	{
		ASSERT(false, "scrGetDroidKills: NULL/invalid unit pointer");
		return false;
	}

	scrFunctionResult.v.ival = psDroid->experience / 65536;
	if (!stackPushResult(VAL_INT, &scrFunctionResult))
	{
		return false;
	}

	return true;
}

// reset the visibility for a player
bool scrResetPlayerVisibility(void)
{
	SDWORD			player, i;
	BASE_OBJECT		*psObj;

	if (!stackPopParams(1, VAL_INT, &player))
	{
		return false;
	}

	if (player < 0 || player > MAX_PLAYERS)
	{
		ASSERT(false, "scrResetPlayerVisibility: invalid player");
		return false;
	}

	for (i = 0; i < MAX_PLAYERS; i++)
	{
		if (i == player)
		{
			continue;
		}

		for (psObj = (BASE_OBJECT *)apsDroidLists[i]; psObj; psObj = psObj->psNext)
		{
			psObj->visible[player] = 0;
		}

		for (psObj = (BASE_OBJECT *)apsStructLists[i]; psObj; psObj = psObj->psNext)
		{
			psObj->visible[player] = 0;
		}
	}

	for (psObj = (BASE_OBJECT *)apsFeatureLists[0]; psObj; psObj = psObj->psNext)
	{
		psObj->visible[player] = 0;
	}

	clustResetVisibility(player);

	return true;
}


// set the vtol return pos for a player
bool scrSetVTOLReturnPos(void)
{
	SDWORD		player, tx, ty;

	if (!stackPopParams(3, VAL_INT, &player, VAL_INT, &tx, VAL_INT, &ty))
	{
		return false;
	}

	if (player < 0 || player >= MAX_PLAYERS)
	{
		ASSERT(false, "scrSetVTOLReturnPos: invalid player");
		return false;
	}

	asVTOLReturnPos[player].x = (tx * TILE_UNITS) + TILE_UNITS / 2;
	asVTOLReturnPos[player].y = (ty * TILE_UNITS) + TILE_UNITS / 2;

	return true;
}

//called via the script in a Limbo Expand level to set the level to plain ol' expand
bool scrResetLimboMission(void)
{
	//check currently on a Limbo expand mission
	if (!missionLimboExpand())
	{
		ASSERT(false, "scrResetLimboMission: current mission type invalid");
		return false;
	}

	//turn it into an expand mission
	resetLimboMission();

	return true;
}



// skirmish only.
bool scrIsVtol(void)
{
	DROID *psDroid;

	if (!stackPopParams(1, ST_DROID, &psDroid))
	{
		return true;
	}

	if (psDroid == NULL)
	{
		ASSERT(false, "scrIsVtol: null droid passed in.");
	}

	scrFunctionResult.v.bval = isVtolDroid(psDroid) ;
	if (!stackPushResult(VAL_BOOL, &scrFunctionResult))
	{
		return false;
	}
	return true;
}

// Fix the tutorial's template list(s).
// DO NOT MODIFY THIS WITHOUT KNOWING WHAT YOU ARE DOING.  You will break the tutorial!
// In short, we want to design a ViperLtMGWheels, but it is already available to make, so we must delete it.
bool scrTutorialTemplates(void)
{
	DROID_TEMPLATE	*psCurr, *psPrev;

	// find ViperLtMGWheels
	char const *pName = getDroidResourceName("ViperLtMGWheels");

	for (psCurr = apsDroidTemplates[selectedPlayer], psPrev = NULL; psCurr != NULL;	psCurr = psCurr->psNext)
	{
		if (strcmp(pName, psCurr->aName) == 0)
		{
			if (psPrev)
			{
				psPrev->psNext = psCurr->psNext;
			}
			else
			{
				apsDroidTemplates[selectedPlayer] = psCurr->psNext;
			}
			break;
		}
		psPrev = psCurr;
	}

	// Delete the template in *both* lists!
	if (psCurr)
	{
		for (std::list<DROID_TEMPLATE>::iterator i = localTemplates.begin(); i != localTemplates.end(); ++i)
		{
			DROID_TEMPLATE *dropTemplate = &*i;
			if (psCurr->multiPlayerID == dropTemplate->multiPlayerID)
			{
				free(dropTemplate->pName);
				localTemplates.erase(i);
				break;
			}
		}
		delete psCurr;
	}
	else
	{
		debug(LOG_FATAL, "tutorial template setup failed");
		abort();
		return false;
	}
	return true;
}







//-----------------------------------------
//New functions
//-----------------------------------------

//compare two strings (0 means they are different)
bool scrStrcmp(void)
{
	if (!stackPopParams(2, VAL_STRING, &strParam1, VAL_STRING, &strParam2))
	{
		debug(LOG_ERROR, "scrStrcmp(): stack failed");
		return false;
	}

	scrFunctionResult.v.bval = !strcmp(strParam1, strParam2);
	if (!stackPushResult(VAL_BOOL, &scrFunctionResult))
	{
		debug(LOG_ERROR, "scrStrcmp: failed to push result");
		return false;
	}

	return true;
}

/* Output a string to console */
bool scrConsole(void)
{
	if (!stackPopParams(1, VAL_STRING, &strParam1))
	{
		debug(LOG_ERROR, "scrConsole(): stack failed");
		return false;
	}

	addConsoleMessage(strParam1, DEFAULT_JUSTIFY, SYSTEM_MESSAGE);

	return true;
}

int32_t scrDebug[MAX_PLAYERS];		// was BOOL (int) ** see warning about conversion

//turn on debug messages
bool scrDbgMsgOn(void)
{
	int32_t	bOn;		// was BOOL (int) ** see warning about conversion
	SDWORD	player;

	if (!stackPopParams(2, VAL_INT, &player, VAL_BOOL, &bOn))
	{
		debug(LOG_ERROR, "stack failed");
		return false;
	}

	ASSERT_OR_RETURN(false, player >= 0 && player < MAX_PLAYERS, "Invalid player number");

	scrDebug[player] = bOn;

	return true;
}

bool scrMsg(void)
{
	SDWORD	playerTo, playerFrom;
	char tmp[255];

	if (!stackPopParams(3, VAL_STRING, &strParam1, VAL_INT, &playerFrom, VAL_INT, &playerTo))
	{
		debug(LOG_ERROR, "scrMsg(): stack failed");
		return false;
	}

	if (playerFrom < 0 || playerFrom >= MAX_PLAYERS)
	{
		debug(LOG_ERROR, "scrMsg(): playerFrom out of range");
		return false;
	}

	if (playerTo < 0 || playerTo >= MAX_PLAYERS)
	{
		debug(LOG_ERROR, "scrMsg(): playerTo out of range");
		return false;
	}

	ssprintf(tmp, "%d%s", playerTo, strParam1);
	sendTextMessage(tmp, false, playerFrom);

	//show the message we sent on our local console as well (even in skirmish, if player plays as this AI)
	if (playerFrom == selectedPlayer)
	{
		ssprintf(tmp, "[%d-%d] : %s", playerFrom, playerTo, strParam1);	// add message
		addConsoleMessage(tmp, RIGHT_JUSTIFY, playerFrom);
	}

	return true;
}

bool scrDbg(void)
{
	SDWORD	player;

	if (!stackPopParams(2, VAL_STRING, &strParam1, VAL_INT, &player))
	{
		debug(LOG_ERROR, "scrDbg(): stack failed");
		return false;
	}

	if (scrDebug[player])
	{
		char	sTmp[255];
		sprintf(sTmp, "%d) %s", player, strParam1);
		addConsoleMessage(sTmp, DEFAULT_JUSTIFY, player);
	}

	return true;
}

bool scrDebugFile(void)
{
	if (!stackPopParams(1, VAL_STRING, &strParam1))
	{
		debug(LOG_ERROR, "scrDebugFile(): stack failed");
		return false;
	}

	debug(LOG_SCRIPT, "%s", strParam1);

	return true;
}

static	UDWORD			playerToEnumDroid;
static	UDWORD			playerVisibleDroid;
static	UDWORD			enumDroidCount;

/* Prepare the droid iteration */
bool scrInitEnumDroids(void)
{
	SDWORD	targetplayer, playerVisible;

	if (!stackPopParams(2,  VAL_INT, &targetplayer, VAL_INT, &playerVisible))
	{
		return false;
	}

	playerToEnumDroid	= (UDWORD)targetplayer;
	playerVisibleDroid	= (UDWORD)playerVisible;
	enumDroidCount = 0;		//returned 0 droids so far
	return true;
}

/* Get next droid */
bool scrEnumDroid(void)
{
	UDWORD			count;
	DROID		 *psDroid;

	count = 0;
	for (psDroid = apsDroidLists[playerToEnumDroid]; psDroid && count < enumDroidCount; count++)
	{
		psDroid = psDroid->psNext;
	}

	//search the players' list of droid to see if one exists and is visible
	while (psDroid)
	{
		if (psDroid->visible[playerVisibleDroid])
		{
			scrFunctionResult.v.oval = psDroid;
			if (!stackPushResult((INTERP_TYPE)ST_DROID, &scrFunctionResult))			//	push scrFunctionResult
			{
				return false;
			}

			enumDroidCount++;
			return true;
		}

		enumDroidCount++;
		psDroid = psDroid->psNext;
	}

	// push NULLDROID, since didn't find any
	scrFunctionResult.v.oval = NULL;
	if (!stackPushResult((INTERP_TYPE)ST_DROID, &scrFunctionResult))
	{
		debug(LOG_ERROR, "scrEnumDroid() - push failed");
		return false;
	}

	return true;
}

//Return the template factory is currently building
bool scrFactoryGetTemplate(void)
{
	STRUCTURE		*psStructure = NULL;
	DROID_TEMPLATE	*psTemplate = NULL;

	if (!stackPopParams(1, ST_STRUCTURE, &psStructure))
	{
		debug(LOG_ERROR, "scrFactoryGetTemplate() - stackPopParams failed");
		return false;
	}

	if (psStructure == NULL)
	{
		debug(LOG_ERROR, "scrFactoryGetTemplate() - NULL factory object");
		ASSERT(false, "scrFactoryGetTemplate: NULL factory object");
		return false;
	}

	ASSERT(psStructure != NULL,
	       "scrFactoryGetTemplate: Invalid structure pointer");
	ASSERT((psStructure->pStructureType->type == REF_FACTORY ||
	        psStructure->pStructureType->type == REF_CYBORG_FACTORY ||
	        psStructure->pStructureType->type == REF_VTOL_FACTORY),
	       "scrFactoryGetTemplate: structure is not a factory");

	if (!StructIsFactory(psStructure))
	{
		debug(LOG_ERROR, "scrFactoryGetTemplate: structure not a factory.");
		return false;
	}

	psTemplate = (DROID_TEMPLATE *)((FACTORY *)psStructure->pFunctionality)->psSubject;

	ASSERT(psTemplate != NULL,
	       "scrFactoryGetTemplate: Invalid template pointer");

	scrFunctionResult.v.oval = psTemplate;
	if (!stackPushResult((INTERP_TYPE)ST_TEMPLATE, &scrFunctionResult))
	{
		debug(LOG_ERROR, "scrFactoryGetTemplate: stackPushResult failed");
		return false;
	}

	return true;
}

bool scrNumTemplatesInProduction(void)
{
	SDWORD			player, numTemplates = 0;
	DROID_TEMPLATE	*psTemplate;
	STRUCTURE		*psStruct;
	STRUCTURE		*psList;
	BASE_STATS		*psBaseStats;

	if (!stackPopParams(2, ST_TEMPLATE, &psTemplate, VAL_INT, &player))
	{
		debug(LOG_ERROR, "scrNumTemplatesInProduction: stackPopParams failed");
		return false;
	}

	if (player >= MAX_PLAYERS)
	{
		debug(LOG_ERROR, "scrNumTemplatesInProduction: player number is too high");
		ASSERT(false, "scrNumTemplatesInProduction: player number is too high");
		return false;
	}

	ASSERT(psTemplate != NULL,
	       "scrNumTemplatesInProduction: Invalid template pointer");

	psBaseStats = (BASE_STATS *)psTemplate; //Convert

	psList = apsStructLists[player];

	for (psStruct = psList; psStruct != NULL; psStruct = psStruct->psNext)
	{
		if (StructIsFactory(psStruct))
		{
			FACTORY *psFactory = (FACTORY *)psStruct->pFunctionality;

			//if this is the template currently being worked on
			if (psBaseStats == psFactory->psSubject)
			{
				numTemplates++;
			}
		}
	}

	scrFunctionResult.v.ival = numTemplates;
	if (!stackPushResult(VAL_INT, &scrFunctionResult))
	{
		debug(LOG_ERROR, "scrNumTemplatesInProduction: stackPushResult failed");
		return false;
	}

	return true;
}

// Returns number of units based on a component a certain player has
bool scrNumDroidsByComponent(void)
{
	SDWORD				player, lookingPlayer, comp;
	UDWORD				numFound;
	INTERP_VAL			sVal;
	DROID				*psDroid;

	if (!stackPopParams(2, VAL_INT, &player, VAL_INT, &lookingPlayer))
	{
		debug(LOG_ERROR, "scrNumDroidsByComponent(): stack failed");
		return false;
	}

	ASSERT_OR_RETURN(false, player >= 0 && player < MAX_PLAYERS, "Invalid player number");

	if (!stackPop(&sVal))
	{
		debug(LOG_ERROR, "scrNumDroidsByComponent(): failed to pop component");
		return false;
	}

	numFound = 0;

	comp = (SDWORD)sVal.v.ival;	 //cache access

	//check droids
	for (psDroid = apsDroidLists[player]; psDroid; psDroid = psDroid->psNext)
	{
		if (psDroid->visible[lookingPlayer])		//can see this droid?
		{
			switch ((unsigned)sVal.type)  // Unsigned cast to suppress compiler warnings due to enum abuse.
			{
			case ST_BODY:
				if (psDroid->asBits[COMP_BODY].nStat == comp)
				{
					numFound++;
				}
				break;
			case ST_PROPULSION:
				if (psDroid->asBits[COMP_PROPULSION].nStat == comp)
				{
					numFound++;
				}
				break;
			case ST_ECM:
				if (psDroid->asBits[COMP_ECM].nStat == comp)
				{
					numFound++;
				}
				break;
			case ST_SENSOR:
				if (psDroid->asBits[COMP_SENSOR].nStat == comp)
				{
					numFound++;
				}
				break;
			case ST_CONSTRUCT:
				if (psDroid->asBits[COMP_CONSTRUCT].nStat == comp)
				{
					numFound++;
				}
				break;
			case ST_REPAIR:
				if (psDroid->asBits[COMP_REPAIRUNIT].nStat == comp)
				{
					numFound++;
				}
				break;
			case ST_WEAPON:
				if (psDroid->asWeaps[0].nStat == comp)
				{
					numFound++;
					break;
				}
				break;
			case ST_BRAIN:
				if (psDroid->asBits[COMP_BRAIN].nStat == comp)
				{
					numFound++;
				}
				break;
			default:
				debug(LOG_ERROR, "scrNumDroidsByComponent(): unknown component type");
				ASSERT(false, "scrNumDroidsByComponent: unknown component type");
				return false;
			}
		}
	}

	scrFunctionResult.v.ival = numFound;
	if (!stackPushResult(VAL_INT, &scrFunctionResult))
	{
		debug(LOG_ERROR, "scrNumDroidsByComponent(): stackPushResult failed");
		return false;
	}

	return true;
}

bool scrGetStructureLimit(void)
{
	SDWORD				player, limit;
	UDWORD				structInc;
	STRUCTURE_LIMITS	*psStructLimits;

	if (!stackPopParams(2, ST_STRUCTURESTAT, &structInc, VAL_INT, &player))
	{
		debug(LOG_ERROR, "scrGetStructureLimit(): stackPopParams failed");
		return false;
	}

	if (player >= MAX_PLAYERS)
	{
		debug(LOG_ERROR, "scrGetStructureLimit(): player number is too high");
		ASSERT(false, "scrSetStructureLimits: player number is too high");
		return false;
	}

	if (structInc > numStructureStats)
	{
		debug(LOG_ERROR, "scrGetStructureLimit(): tructure stat is too high - %d", structInc);
		ASSERT(false, "scrSetStructureLimits: Structure stat is too high - %d", structInc);
		return false;
	}

	psStructLimits = asStructLimits[player];
	limit = (SDWORD)psStructLimits[structInc].limit;

	scrFunctionResult.v.ival = limit;
	if (!stackPushResult(VAL_INT, &scrFunctionResult))
	{
		debug(LOG_ERROR, "scrGetStructureLimit(): stackPushResult failed");
		return false;
	}

	return true;
}

// Returns true if limit for the passed structurestat is reached, otherwise returns false
bool scrStructureLimitReached(void)
{
	SDWORD				player;
	bool				bLimit = false;
	UDWORD				structInc;
	STRUCTURE_LIMITS	*psStructLimits;

	if (!stackPopParams(2, ST_STRUCTURESTAT, &structInc, VAL_INT, &player))
	{
		debug(LOG_ERROR, "scrStructureLimitReached(): stackPopParams failed");
		return false;
	}

	if (player >= MAX_PLAYERS)
	{
		debug(LOG_ERROR, "scrStructureLimitReached(): player number is too high");
		ASSERT(false, "scrSetStructureLimits: player number is too high");
		return false;
	}

	if (structInc > numStructureStats)
	{
		debug(LOG_ERROR, "scrStructureLimitReached(): Structure stat is too high - %d", structInc);
		ASSERT(false, "scrSetStructureLimits: Structure stat is too high - %d", structInc);
		return false;
	}

	psStructLimits = asStructLimits[player];

	if (psStructLimits[structInc].currentQuantity >= psStructLimits[structInc].limit)
	{
		bLimit = true;
	}

	scrFunctionResult.v.bval = bLimit;
	if (!stackPushResult(VAL_BOOL, &scrFunctionResult))
	{
		debug(LOG_ERROR, "scrStructureLimitReached(): stackPushResult failed");
		return false;
	}

	return true;
}

// How many structures of a given type a player has
bool scrGetNumStructures(void)
{
	SDWORD				player, numStructures;
	UDWORD				structInc;
	STRUCTURE_LIMITS	*psStructLimits;

	if (!stackPopParams(2, ST_STRUCTURESTAT, &structInc, VAL_INT, &player))
	{
		debug(LOG_ERROR, "scrSetStructureLimits: failed to pop");
		return false;
	}

	if (player >= MAX_PLAYERS)
	{
		debug(LOG_ERROR, "scrSetStructureLimits:player number is too high");
		return false;
	}

	if (structInc > numStructureStats)
	{
		debug(LOG_ERROR, "scrSetStructureLimits: Structure stat is too high");
		return false;
	}

	psStructLimits = asStructLimits[player];
	numStructures = (SDWORD)psStructLimits[structInc].currentQuantity;

	scrFunctionResult.v.ival = numStructures;
	if (!stackPushResult(VAL_INT, &scrFunctionResult))
	{
		return false;
	}

	return true;
}

// Return player's unit limit
bool scrGetUnitLimit(void)
{
	SDWORD				player;

	if (!stackPopParams(1, VAL_INT, &player))
	{
		debug(LOG_ERROR, "scrGetUnitLimit: failed to pop");
		return false;
	}

	if (player >= MAX_PLAYERS)
	{
		ASSERT(false, "scrSetStructureLimits:player number is too high");
		return false;
	}

	scrFunctionResult.v.ival = getMaxDroids(player);
	if (!stackPushResult(VAL_INT, &scrFunctionResult))
	{
		return false;
	}

	return true;
}

// Return minimum of 2 vals
bool scrMin(void)
{
	SDWORD				val1, val2;

	if (!stackPopParams(2, VAL_INT, &val1, VAL_INT, &val2))
	{
		return false;
	}

	scrFunctionResult.v.ival = MIN(val2, val1);
	if (!stackPushResult(VAL_INT, &scrFunctionResult))
	{
		return false;
	}

	return true;
}

// Return maximum of 2 vals
bool scrMax(void)
{
	SDWORD				val1, val2;

	if (!stackPopParams(2, VAL_INT, &val1, VAL_INT, &val2))
	{
		return false;
	}

	scrFunctionResult.v.ival = MAX(val1, val2);
	if (!stackPushResult(VAL_INT, &scrFunctionResult))
	{
		return false;
	}

	return true;
}

bool scrFMin(void)
{
	float				fval1, fval2;

	if (!stackPopParams(2, VAL_FLOAT, &fval1, VAL_FLOAT, &fval2))
	{
		return false;
	}

	scrFunctionResult.v.fval = MIN(fval2, fval1);
	if (!stackPushResult(VAL_FLOAT, &scrFunctionResult))
	{
		return false;
	}

	return true;
}

// Return maximum of 2 floats
bool scrFMax(void)
{
	float				fval1, fval2;

	if (!stackPopParams(2, VAL_FLOAT, &fval1, VAL_FLOAT, &fval2))
	{
		return false;
	}

	scrFunctionResult.v.fval = MAX(fval1, fval2);
	if (!stackPushResult(VAL_FLOAT, &scrFunctionResult))
	{
		return false;
	}

	return true;
}

bool ThreatInRange(SDWORD player, SDWORD range, SDWORD rangeX, SDWORD rangeY, bool bVTOLs)
{
	UDWORD				i, structType;
	STRUCTURE			*psStruct;
	DROID				*psDroid;

	const int tx = map_coord(rangeX);
	const int ty = map_coord(rangeY);

	for (i = 0; i < MAX_PLAYERS; i++)
	{
		if ((alliances[player][i] == ALLIANCE_FORMED) || (i == player))
		{
			continue;
		}

		//check structures
		for (psStruct = apsStructLists[i]; psStruct; psStruct = psStruct->psNext)
		{
			if (psStruct->visible[player] || psStruct->born == 2)	// if can see it or started there
			{
				if (psStruct->status == SS_BUILT)
				{
					structType = psStruct->pStructureType->type;

					switch (structType)		//dangerous to get near these structures
					{
					case REF_DEFENSE:
					case REF_CYBORG_FACTORY:
					case REF_FACTORY:
					case REF_VTOL_FACTORY:
					case REF_REARM_PAD:

						if (range < 0
						    || world_coord(hypotf(tx - map_coord(psStruct->pos.x), ty - map_coord(psStruct->pos.y))) < range)	//enemy in range
						{
							return true;
						}

						break;
					}
				}
			}
		}

		//check droids
		for (psDroid = apsDroidLists[i]; psDroid; psDroid = psDroid->psNext)
		{
			if (psDroid->visible[player])		//can see this droid?
			{
				if (!objHasWeapon((BASE_OBJECT *)psDroid))
				{
					continue;
				}

				//if VTOLs are excluded, skip them
				if (!bVTOLs && ((asPropulsionStats[psDroid->asBits[COMP_PROPULSION].nStat].propulsionType == PROPULSION_TYPE_LIFT) || (psDroid->droidType == DROID_TRANSPORTER || psDroid->droidType == DROID_SUPERTRANSPORTER)))
				{
					continue;
				}

				if (range < 0
				    || world_coord(hypotf(tx - map_coord(psDroid->pos.x), ty - map_coord(psDroid->pos.y))) < range)	//enemy in range
				{
					return true;
				}
			}
		}
	}

	return false;
}

//find unrevealed tile closest to pwLooker within the range of wRange
bool scrFogTileInRange(void)
{
	SDWORD		pwLookerX, pwLookerY, tBestX, tBestY, threadRange;
	SDWORD		wRangeX, wRangeY, tRangeX, tRangeY, wRange, player;
	UDWORD		tx, ty, i, j, wDist, wBestDist;
	MAPTILE		*psTile;
	bool		ok = false;
	SDWORD		*wTileX, *wTileY;

	if (!stackPopParams(9, VAL_REF | VAL_INT, &wTileX, VAL_REF | VAL_INT, &wTileY,
	        VAL_INT, &pwLookerX, VAL_INT, &pwLookerY, VAL_INT, &wRangeX, VAL_INT, &wRangeY,
	        VAL_INT, &wRange, VAL_INT, &player, VAL_INT, &threadRange))
	{
		debug(LOG_ERROR, "scrFogTileInRange: failed to pop");
		return false;
	}

	//Check coords
	if (pwLookerX < 0
	    ||	pwLookerX > world_coord(mapWidth)
	    ||	pwLookerY < 0
	    ||	pwLookerY > world_coord(mapHeight))
	{
		debug(LOG_ERROR, "scrFogTileInRange: coords off map");
		return false;
	}

	tRangeX = map_coord(wRangeX);				//cache to tile coords, for faster calculations
	tRangeY = map_coord(wRangeY);

	tx = map_coord(pwLookerX);					// change to tile coords.
	ty = map_coord(pwLookerY);

	wBestDist = 99999;
	tBestX = -1; tBestY = -1;

	for (i = 0; i < mapWidth; i++)
	{
		for (j = 0; j < mapHeight; j++)
		{
			psTile = mapTile(i, j);
			if (!TEST_TILE_VISIBLE(player, psTile))	//not vis
			{
				//within base range
				if (wRange <= 0
				    || world_coord(iHypot(tRangeX - i, tRangeY - j)) < wRange)		//dist in world units between baseX/baseY and the tile
				{
					//calc dist between this tile and looker
					wDist = world_coord(iHypot(tx - i, ty - j));

					//closer than last one?
					if (wDist < wBestDist)
					{
						if (zonedPAT(i, j))	//Can reach this tile
						{
							if ((threadRange <= 0) || (!ThreatInRange(player, threadRange, world_coord(i), world_coord(j), false)))
							{
								wBestDist = wDist;
								tBestX = i;
								tBestY = j;
								ok = true;
							}
						}
					}
				}
			}
		}
	}

	if (ok)	//something found
	{
		*wTileX = world_coord(tBestX);
		*wTileY = world_coord(tBestY);

		scrFunctionResult.v.bval = true;
		if (!stackPushResult(VAL_BOOL, &scrFunctionResult))
		{
			debug(LOG_ERROR, "scrFogTileInRange: stackPushResult failed (found)");
			return false;
		}
	}
	else
	{
		scrFunctionResult.v.bval = false;
		if (!stackPushResult(VAL_BOOL, &scrFunctionResult))
		{
			debug(LOG_ERROR, "scrFogTileInRange: stackPushResult failed (not found)");
			return false;
		}
	}

	return true;
}

bool scrMapRevealedInRange(void)
{
	SDWORD		wRangeX, wRangeY, tRangeX, tRangeY, wRange, tRange, player;
	int             i, j;

	if (!stackPopParams(4, VAL_INT, &wRangeX, VAL_INT, &wRangeY,
	        VAL_INT, &wRange, VAL_INT, &player))
	{
		debug(LOG_ERROR,  "scrMapRevealedInRange: failed to pop");
		return false;
	}

	//Check coords
	if (wRangeX < 0
	    || wRangeX > world_coord(mapWidth)
	    || wRangeY < 0
	    || wRangeY > world_coord(mapHeight))
	{
		debug(LOG_ERROR,  "scrMapRevealedInRange: coords off map");
		return false;
	}

	// convert to tile coords
	tRange = map_coord(wRange);
	tRangeX = map_coord(wRangeX);				//cache to tile coords, for faster calculations
	tRangeY = map_coord(wRangeY);

	for (i = 0; i < mapWidth; i++)
	{
		for (j = 0; j < mapHeight; j++)
		{
			// don't bother checking if out of range
			if (abs(tRangeX - i) < tRange && abs(tRangeY - j) < tRange)
			{
				//within range
				if (world_coord(iHypot(tRangeX - i, tRangeY - j)) < wRange  //dist in world units between x/y and the tile
				    && TEST_TILE_VISIBLE(player, mapTile(i, j)))		//not visible
				{
					scrFunctionResult.v.bval = true;
					if (!stackPushResult(VAL_BOOL, &scrFunctionResult))
					{
						return false;
					}

					return true;
				}
			}
		}
	}

	//nothing found
	scrFunctionResult.v.bval = false;
	if (!stackPushResult(VAL_BOOL, &scrFunctionResult))
	{
		return false;
	}

	return true;
}

/* Returns true if a certain map tile was revealed, ie fog of war was removed */
bool scrMapTileVisible(void)
{
	SDWORD		tileX, tileY, player;

	if (!stackPopParams(3, VAL_INT, &tileX, VAL_INT, &tileY, VAL_INT, &player))
	{
		debug(LOG_ERROR,  "scrMapTileVisible: failed to pop");
		return false;
	}

	//Check coords
	if (tileX < 0
	    || tileX > world_coord(mapWidth)
	    || tileY < 0
	    || tileY > world_coord(mapHeight))
	{
		debug(LOG_ERROR,  "scrMapTileVisible: coords off map");
		return false;
	}

	if (TEST_TILE_VISIBLE(player, mapTile(tileX, tileY)))
	{
		scrFunctionResult.v.bval = true;

		if (!stackPushResult(VAL_BOOL, &scrFunctionResult))
		{
			return false;
		}
	}
	else
	{
		//not visible
		scrFunctionResult.v.bval = false;
		if (!stackPushResult(VAL_BOOL, &scrFunctionResult))
		{
			return false;
		}
	}

	return true;
}

//return number of reserach topics that are left to be researched
//for a certain technology to become available
bool scrNumResearchLeft(void)
{
	RESEARCH			*psResearch;
	SDWORD				player, iResult;
	UWORD				cur, index, tempIndex;
	SWORD				top;

	UWORD				Stack[400];

	if (!stackPopParams(2, VAL_INT, &player, ST_RESEARCH, &psResearch))
	{
		debug(LOG_ERROR,  "scrNumResearchLeft(): stack failed");
		return false;
	}

	if (psResearch == NULL)
	{
		ASSERT(false, "scrNumResearchLeft(): no such research topic");
		return false;
	}

	index = psResearch->index;
	if (index >= asResearch.size())
	{
		ASSERT(false, "scrNumResearchLeft(): invalid research index");
		return false;
	}

	if (beingResearchedByAlly(index, player))
	{
		iResult = 1;
	}
	else if (IsResearchCompleted(&asPlayerResList[player][index]))
	{
		iResult = 0;
	}
	else if (IsResearchStarted(&asPlayerResList[player][index]))
	{
		iResult = 1;
	}
	else if (IsResearchPossible(&asPlayerResList[player][index]) || IsResearchCancelled(&asPlayerResList[player][index]))
	{
		iResult = 1;
	}
	else if (skTopicAvail(index, player))
	{
		iResult = 1;
	}
	else
	{
		iResult = 1;		//init, count the top research topic as 1
		top = -1;

		cur = 0;				//start with first index's PR
		while (true)			//do
		{
			if (cur >= asResearch[index].pPRList.size())		//this one has no PRs or end of PRs reached
			{
				top = top - 2;
				if (top < (-1))
				{
					break;		//end of stack
				}
				index = Stack[top + 2];	//if index = -1, then exit
				cur = Stack[top + 1];		//go to next PR of the last node

			}
			else		//end of PRs not reached
			{
				iResult += asResearch[index].pPRList.size();		//add num of PRs this topic has

				tempIndex = asResearch[index].pPRList[cur];		//get cur node's index

				//decide if has to check its PRs
				if (!IsResearchCompleted(&asPlayerResList[player][tempIndex]) &&	//don't touch if completed already
				    !skTopicAvail(index, player) &&					//has no unresearched PRs left if available
				    !beingResearchedByAlly(index, player))			//will become available soon anyway
				{
					if (asResearch[tempIndex].pPRList.size() > 0)	//node has any nodes itself
					{
						Stack[top + 1] = cur;								//so can go back to it further
						Stack[top + 2] = index;
						top = top + 2;

						index = tempIndex;		//go 1 level further
						cur = -1;									//start with first PR of this PR next time
					}
				}
			}

			cur++;				//try next node of the main node
			if ((cur >= asResearch[index].pPRList.size()) && (top <= (-1)))	//nothing left
			{
				break;
			}

		}
	}

	scrFunctionResult.v.ival = iResult;
	if (!stackPushResult(VAL_INT, &scrFunctionResult))
	{
		return false;
	}

	return true;
}

//check if any of the ally is researching this topic
bool beingResearchedByAlly(SDWORD resIndex, SDWORD player)
{
	SDWORD	i;

	for (i = 0; i < MAX_PLAYERS; i++)
	{
		if (i != player && aiCheckAlliances(player, i))
		{
			//check each research facility to see if they are doing this topic.
			if (IsResearchStartedPending(&asPlayerResList[i][resIndex]))
			{
				return true;
			}
		}
	}

	return false;
}

// true if player has completed this research
bool scrResearchCompleted(void)
{
	RESEARCH			*psResearch;
	SDWORD				player;
	UWORD				index;

	if (!stackPopParams(2, ST_RESEARCH, &psResearch, VAL_INT, &player))
	{
		debug(LOG_ERROR,   "scrResearchCompleted: stack failed");
		return false;
	}

	if (psResearch == NULL)
	{
		debug(LOG_ERROR, "scrResearchCompleted: no such research topic");
		return false;
	}

	index = psResearch->index;
	if (index >= asResearch.size())
	{
		debug(LOG_ERROR, "scrResearchCompleted: invalid research index");
		return false;
	}

	if (IsResearchCompleted(&asPlayerResList[player][index]))
	{
		scrFunctionResult.v.bval = true;
		if (!stackPushResult(VAL_BOOL, &scrFunctionResult))
		{
			return false;
		}
	}
	else
	{
		scrFunctionResult.v.bval = false;
		if (!stackPushResult(VAL_BOOL, &scrFunctionResult))
		{
			return false;
		}
	}

	return true;
}

// true if player has already started researching it
bool scrResearchStarted(void)
{
	RESEARCH			*psResearch;
	SDWORD				player;
	UWORD				index;

	if (!stackPopParams(2, ST_RESEARCH, &psResearch, VAL_INT, &player))
	{
		debug(LOG_ERROR,  "scrResearchStarted(): stack failed");
		return false;
	}

	if (psResearch == NULL)
	{
		ASSERT(false, ": no such research topic");
		return false;
	}

	index = psResearch->index;
	if (index >= asResearch.size())
	{
		ASSERT(false, "scrResearchCompleted: invalid research index");
		return false;
	}

	if (IsResearchStartedPending(&asPlayerResList[player][index]))
	{
		scrFunctionResult.v.bval = true;
		if (!stackPushResult(VAL_BOOL, &scrFunctionResult))
		{
			return false;
		}
	}
	else
	{
		scrFunctionResult.v.bval = false;
		if (!stackPushResult(VAL_BOOL, &scrFunctionResult))
		{
			return false;
		}
	}

	return true;
}

//returns true if location is dangerous
bool scrThreatInRange(void)
{
	SDWORD		player, range, rangeX, rangeY;
	int32_t		bVTOLs;		// was BOOL (int) ** see warning about conversion

	if (!stackPopParams(5, VAL_INT, &player, VAL_INT, &rangeX,
	        VAL_INT, &rangeY, VAL_INT, &range, VAL_BOOL, &bVTOLs))
	{
		debug(LOG_ERROR,  "scrThreatInRange(): stack failed");
		return false;
	}

	scrFunctionResult.v.bval = ThreatInRange(player, range, rangeX, rangeY, bVTOLs);
	if (!stackPushResult(VAL_BOOL, &scrFunctionResult))
	{
		return false;
	}

	return true;
}


bool scrNumEnemyWeapObjInRange(void)
{
	SDWORD		lookingPlayer, range, rangeX, rangeY, i;
	UDWORD		numEnemies = 0;
	int32_t		bVTOLs, bFinished;		// was BOOL (int) ** see warning about conversion

	if (!stackPopParams(6, VAL_INT, &lookingPlayer, VAL_INT, &rangeX,
	        VAL_INT, &rangeY, VAL_INT, &range, VAL_BOOL, &bVTOLs, VAL_BOOL, &bFinished))
	{
		debug(LOG_ERROR,  "scrNumEnemyWeapObjInRange(): stack failed");
		return false;
	}


	for (i = 0; i < MAX_PLAYERS; i++)
	{
		if ((alliances[lookingPlayer][i] == ALLIANCE_FORMED) || (i == lookingPlayer))	//skip allies and myself
		{
			continue;
		}

		numEnemies += numPlayerWeapDroidsInRange(i, lookingPlayer, range, rangeX, rangeY, bVTOLs);
		numEnemies += numPlayerWeapStructsInRange(i, lookingPlayer, range, rangeX, rangeY, bFinished);
	}

	scrFunctionResult.v.ival = numEnemies;
	if (!stackPushResult(VAL_INT, &scrFunctionResult))
	{
		debug(LOG_ERROR, "scrNumEnemyWeapObjInRange(): failed to push result");
		return false;
	}

	return true;
}

/* Calculates the total cost of enemy weapon objects in a certain area */
bool scrEnemyWeapObjCostInRange(void)
{
	SDWORD		lookingPlayer, range, rangeX, rangeY, i;
	UDWORD		enemyCost = 0;
	int32_t		bVTOLs, bFinished; // was BOOL (int) ** see warning about conversion

	if (!stackPopParams(6, VAL_INT, &lookingPlayer, VAL_INT, &rangeX,
	        VAL_INT, &rangeY, VAL_INT, &range, VAL_BOOL, &bVTOLs, VAL_BOOL, &bFinished))
	{
		debug(LOG_ERROR,  "scrEnemyWeapObjCostInRange(): stack failed");
		return false;
	}

	for (i = 0; i < MAX_PLAYERS; i++)
	{
		if ((alliances[lookingPlayer][i] == ALLIANCE_FORMED) || (i == lookingPlayer))	//skip allies and myself
		{
			continue;
		}

		enemyCost += playerWeapDroidsCostInRange(i, lookingPlayer, range, rangeX, rangeY, bVTOLs);
		enemyCost += playerWeapStructsCostInRange(i, lookingPlayer, range, rangeX, rangeY, bFinished);
	}

	scrFunctionResult.v.ival = enemyCost;
	if (!stackPushResult(VAL_INT, &scrFunctionResult))
	{
		debug(LOG_ERROR, "scrEnemyWeapObjCostInRange(): failed to push result");
		return false;
	}

	return true;
}

/* Calculates the total cost of ally (+ looking player)
 * weapon objects in a certain area
 */
bool scrFriendlyWeapObjCostInRange(void)
{
	SDWORD		player, range, rangeX, rangeY, i;
	UDWORD		friendlyCost = 0;
	int32_t		bVTOLs, bFinished;		// was BOOL (int) ** see warning about conversion

	if (!stackPopParams(6, VAL_INT, &player, VAL_INT, &rangeX,
	        VAL_INT, &rangeY, VAL_INT, &range, VAL_BOOL, &bVTOLs, VAL_BOOL, &bFinished))
	{
		debug(LOG_ERROR,  "scrFriendlyWeapObjCostInRange(): stack failed");
		return false;
	}

	for (i = 0; i < MAX_PLAYERS; i++)
	{
		if ((alliances[player][i] == ALLIANCE_FORMED) || (i == player))	//skip enemies
		{
			friendlyCost += numPlayerWeapDroidsInRange(i, player, range, rangeX, rangeY, bVTOLs);
			friendlyCost += numPlayerWeapStructsInRange(i, player, range, rangeX, rangeY, bFinished);
		}
	}

	scrFunctionResult.v.ival = friendlyCost;
	if (!stackPushResult(VAL_INT, &scrFunctionResult))
	{
		return false;
	}

	return true;
}

/**
 * Helper function for numPlayerWeapDroidsInRange and playerWeapDroidsCostInRange.
 * Will either count the number of droids or calculate the total costs.
 */
static UDWORD costOrAmountInRange(SDWORD player, SDWORD lookingPlayer, SDWORD range,
        SDWORD rangeX, SDWORD rangeY, bool bVTOLs, bool justCount)
{
	UDWORD	droidCost = 0;

	//check droids
	for (DROID *psDroid = apsDroidLists[player]; psDroid; psDroid = psDroid->psNext)
	{
		if (psDroid->visible[lookingPlayer])		//can see this droid?
		{
			if (!objHasWeapon((BASE_OBJECT *)psDroid))
			{
				continue;
			}

			//if VTOLs are excluded, skip them
			if (!bVTOLs && ((asPropulsionStats[psDroid->asBits[COMP_PROPULSION].nStat].propulsionType == PROPULSION_TYPE_LIFT) || (psDroid->droidType == DROID_TRANSPORTER || psDroid->droidType == DROID_SUPERTRANSPORTER)))
			{
				continue;
			}

			if (range < 0
			    || iHypot(rangeX - psDroid->pos.x, rangeY - psDroid->pos.y) < range)  //enemy in range
			{
				if (justCount)
				{
					droidCost++;
				}
				else
				{
					droidCost += calcDroidPower(psDroid);
				}
			}
		}
	}

	return droidCost;
}

UDWORD numPlayerWeapDroidsInRange(SDWORD player, SDWORD lookingPlayer, SDWORD range, SDWORD rangeX, SDWORD rangeY, bool bVTOLs)
{
	return costOrAmountInRange(player, lookingPlayer, range, rangeX, rangeY, bVTOLs, true /*only count*/);
}

UDWORD playerWeapDroidsCostInRange(SDWORD player, SDWORD lookingPlayer, SDWORD range,
        SDWORD rangeX, SDWORD rangeY, bool bVTOLs)
{
	return costOrAmountInRange(player, lookingPlayer, range, rangeX, rangeY, bVTOLs, false /*total cost*/);
}



UDWORD numPlayerWeapStructsInRange(SDWORD player, SDWORD lookingPlayer, SDWORD range,
        SDWORD rangeX, SDWORD rangeY, bool bFinished)
{
	const STRUCTURE *psStruct;

	const int tx = map_coord(rangeX);
	const int ty = map_coord(rangeY);

	unsigned int numStructs = 0;

	//check structures
	for (psStruct = apsStructLists[player]; psStruct; psStruct = psStruct->psNext)
	{
		if (psStruct->visible[lookingPlayer]	//if can see it
		    && objHasWeapon((BASE_OBJECT *) psStruct)) // check whether this structure is "dangerous"
		{
			if (!bFinished || psStruct->status == SS_BUILT)
			{
				if (range < 0
				    || world_coord(hypotf(tx - map_coord(psStruct->pos.x), ty - map_coord(psStruct->pos.y))) < range)	//enemy in range
				{
					++numStructs;
				}
			}
		}
	}

	return numStructs;
}

UDWORD playerWeapStructsCostInRange(SDWORD player, SDWORD lookingPlayer, SDWORD range,
        SDWORD rangeX, SDWORD rangeY, bool bFinished)
{
	const STRUCTURE *psStruct;

	unsigned int structsCost = 0;

	//check structures
	for (psStruct = apsStructLists[player]; psStruct; psStruct = psStruct->psNext)
	{
		if (psStruct->visible[lookingPlayer]	//if can see it
		    && objHasWeapon((BASE_OBJECT *) psStruct))
		{
			if (!bFinished
			    || psStruct->status == SS_BUILT)
			{
				if (range < 0
				    || world_coord(hypotf(map_coord(rangeX) - map_coord(psStruct->pos.x), map_coord(rangeY) - map_coord(psStruct->pos.y))) < range)	//enemy in range
				{
					structsCost += structPowerToBuild(psStruct);
				}
			}
		}
	}

	return structsCost;
}

bool scrNumEnemyWeapDroidsInRange(void)
{
	SDWORD				lookingPlayer, range, rangeX, rangeY, i;
	UDWORD				numEnemies = 0;
	int32_t				bVTOLs;		// was BOOL (int) ** see warning about conversion

	if (!stackPopParams(5, VAL_INT, &lookingPlayer, VAL_INT, &rangeX,
	        VAL_INT, &rangeY, VAL_INT, &range, VAL_BOOL, &bVTOLs))
	{
		debug(LOG_ERROR,  "scrNumEnemyWeapDroidsInRange(): stack failed");
		return false;
	}

	for (i = 0; i < MAX_PLAYERS; i++)
	{
		if ((alliances[lookingPlayer][i] == ALLIANCE_FORMED) || (i == lookingPlayer))	//skip allies and myself
		{
			continue;
		}

		numEnemies += numPlayerWeapDroidsInRange(i, lookingPlayer, range, rangeX, rangeY, bVTOLs);
	}

	scrFunctionResult.v.ival = numEnemies;
	if (!stackPushResult(VAL_INT, &scrFunctionResult))
	{
		debug(LOG_ERROR,  "scrNumEnemyWeapDroidsInRange(): failed to push result");
		return false;
	}

	return true;
}



bool scrNumEnemyWeapStructsInRange(void)
{
	SDWORD			lookingPlayer, range, rangeX, rangeY, i;
	UDWORD			numEnemies = 0;
	int32_t			bFinished;	// was BOOL (int) ** see warning about conversion

	if (!stackPopParams(5, VAL_INT, &lookingPlayer, VAL_INT, &rangeX,
	        VAL_INT, &rangeY, VAL_INT, &range, VAL_BOOL, &bFinished))
	{
		debug(LOG_ERROR,  "scrNumEnemyWeapStructsInRange(): stack failed");
		return false;
	}

	for (i = 0; i < MAX_PLAYERS; i++)
	{
		if ((alliances[lookingPlayer][i] == ALLIANCE_FORMED) || (i == lookingPlayer))	//skip allies and myself
		{
			continue;
		}

		numEnemies += numPlayerWeapStructsInRange(i, lookingPlayer, range, rangeX, rangeY, bFinished);
	}

	scrFunctionResult.v.ival = numEnemies;
	if (!stackPushResult(VAL_INT, &scrFunctionResult))
	{
		debug(LOG_ERROR, "scrNumEnemyWeapStructsInRange(): failed to push result");
		return false;
	}

	return true;
}

bool scrNumFriendlyWeapObjInRange(void)
{
	SDWORD				player, range, rangeX, rangeY, i;
	UDWORD				numFriends = 0;
	int32_t				bVTOLs, bFinished;	// was BOOL (int) ** see warning about conversion

	if (!stackPopParams(6, VAL_INT, &player, VAL_INT, &rangeX,
	        VAL_INT, &rangeY, VAL_INT, &range, VAL_BOOL, &bVTOLs, VAL_BOOL, &bFinished))
	{
		debug(LOG_ERROR,  "scrNumFriendlyWeapObjInRange(): stack failed");
		return false;
	}

	for (i = 0; i < MAX_PLAYERS; i++)
	{
		if ((alliances[player][i] == ALLIANCE_FORMED) || (i == player))	//skip enemies
		{
			numFriends += numPlayerWeapDroidsInRange(i, player, range, rangeX, rangeY, bVTOLs);
			numFriends += numPlayerWeapStructsInRange(i, player, range, rangeX, rangeY, bFinished);
		}
	}

	scrFunctionResult.v.ival = numFriends;
	if (!stackPushResult(VAL_INT, &scrFunctionResult))
	{
		return false;
	}

	return true;
}

bool scrNumFriendlyWeapDroidsInRange(void)
{
	SDWORD		lookingPlayer, range, rangeX, rangeY, i;
	UDWORD		numEnemies = 0;
	int32_t		bVTOLs;		// was BOOL (int) ** see warning about conversion

	if (!stackPopParams(5, VAL_INT, &lookingPlayer, VAL_INT, &rangeX,
	        VAL_INT, &rangeY, VAL_INT, &range, VAL_BOOL, &bVTOLs))
	{
		debug(LOG_ERROR,  "scrNumFriendlyWeapDroidsInRange(): stack failed");
		return false;
	}

	for (i = 0; i < MAX_PLAYERS; i++)
	{
		if ((alliances[lookingPlayer][i] == ALLIANCE_FORMED) || (i == lookingPlayer))
		{
			numEnemies += numPlayerWeapDroidsInRange(i, lookingPlayer, range, rangeX, rangeY, bVTOLs);
		}
	}

	//numEnemies = numEnemyWeapObjInRange(player, range, rangeX, rangeY, bVTOLs);
	scrFunctionResult.v.ival = numEnemies;
	if (!stackPushResult(VAL_INT, &scrFunctionResult))
	{
		debug(LOG_ERROR, "scrNumFriendlyWeapDroidsInRange(): failed to push result");
		return false;
	}

	return true;
}



bool scrNumFriendlyWeapStructsInRange(void)
{
	SDWORD				lookingPlayer, range, rangeX, rangeY, i;
	UDWORD				numEnemies = 0;
	int32_t				bFinished;		// was BOOL (int) ** see warning about conversion

	if (!stackPopParams(5, VAL_INT, &lookingPlayer, VAL_INT, &rangeX,
	        VAL_INT, &rangeY, VAL_INT, &range, VAL_BOOL, &bFinished))
	{
		debug(LOG_ERROR, "scrNumFriendlyWeapStructsInRange(): stack failed");
		return false;
	}

	for (i = 0; i < MAX_PLAYERS; i++)
	{
		if ((alliances[lookingPlayer][i] == ALLIANCE_FORMED) || (i == lookingPlayer))	//skip enemies
		{
			numEnemies += numPlayerWeapStructsInRange(i, lookingPlayer, range, rangeX, rangeY, bFinished);
		}
	}

	scrFunctionResult.v.ival = numEnemies;
	if (!stackPushResult(VAL_INT, &scrFunctionResult))
	{
		debug(LOG_ERROR, "scrNumFriendlyWeapStructsInRange(): failed to push result");
		return false;
	}

	return true;
}

bool scrNumPlayerWeapDroidsInRange(void)
{
	SDWORD		targetPlayer, lookingPlayer, range, rangeX, rangeY;
	int32_t		bVTOLs;		// was BOOL (int) ** see warning about conversion

	if (!stackPopParams(6, VAL_INT, &targetPlayer, VAL_INT, &lookingPlayer,
	        VAL_INT, &rangeX, VAL_INT, &rangeY, VAL_INT, &range, VAL_BOOL, &bVTOLs))
	{
		debug(LOG_ERROR, "scrNumPlayerWeapDroidsInRange(): stack failed");
		return false;
	}

	scrFunctionResult.v.ival = numPlayerWeapDroidsInRange(targetPlayer, lookingPlayer, range, rangeX, rangeY, bVTOLs);

	if (!stackPushResult(VAL_INT, &scrFunctionResult))
	{
		debug(LOG_ERROR, "scrNumPlayerWeapDroidsInRange(): failed to push result");
		return false;
	}

	return true;
}

bool scrNumPlayerWeapStructsInRange(void)
{
	SDWORD		targetPlayer, lookingPlayer, range, rangeX, rangeY;
	int32_t		bFinished;		// was BOOL (int) ** see warning about conversion

	if (!stackPopParams(6, VAL_INT, &targetPlayer, VAL_INT, &lookingPlayer,
	        VAL_INT, &rangeX, VAL_INT, &rangeY, VAL_INT, &range, VAL_BOOL, &bFinished))
	{
		debug(LOG_ERROR, "scrNumPlayerWeapStructsInRange(): stack failed");
		return false;
	}

	scrFunctionResult.v.ival = numPlayerWeapStructsInRange(targetPlayer, lookingPlayer, range, rangeX, rangeY, bFinished);

	if (!stackPushResult(VAL_INT, &scrFunctionResult))
	{
		debug(LOG_ERROR, "scrNumPlayerWeapStructsInRange(): failed to push result");
		return false;
	}

	return true;
}

bool scrNumPlayerWeapObjInRange(void)
{
	SDWORD				targetPlayer, lookingPlayer, range, rangeX, rangeY;
	UDWORD				numEnemies = 0;
	int32_t				bVTOLs, bFinished;		// was BOOL (int) ** see warning about conversion

	if (!stackPopParams(7, VAL_INT, &targetPlayer, VAL_INT, &lookingPlayer,
	        VAL_INT, &rangeX, VAL_INT, &rangeY, VAL_INT, &range,
	        VAL_BOOL, &bVTOLs, VAL_BOOL, &bFinished))
	{
		debug(LOG_ERROR, "scrNumPlayerWeapObjInRange(): stack failed");
		return false;
	}

	numEnemies += numPlayerWeapDroidsInRange(targetPlayer, lookingPlayer, range, rangeX, rangeY, bVTOLs);
	numEnemies += numPlayerWeapStructsInRange(targetPlayer, lookingPlayer, range, rangeX, rangeY, bFinished);

	scrFunctionResult.v.ival = numEnemies;
	if (!stackPushResult(VAL_INT, &scrFunctionResult))
	{
		debug(LOG_ERROR, "scrNumPlayerWeapObjInRange(): failed to push result");
		return false;
	}

	return true;
}

bool scrNumEnemyObjInRange(void)
{
	SDWORD				lookingPlayer, range, rangeX, rangeY;
	int32_t				bVTOLs, bFinished;		// was BOOL (int) ** see warning about conversion

	if (!stackPopParams(6, VAL_INT, &lookingPlayer, VAL_INT, &rangeX,
	        VAL_INT, &rangeY, VAL_INT, &range, VAL_BOOL, &bVTOLs, VAL_BOOL, &bFinished))
	{
		debug(LOG_ERROR, "scrNumEnemyObjInRange(): stack failed");
		return false;
	}

	scrFunctionResult.v.ival = numEnemyObjInRange(lookingPlayer, range, rangeX, rangeY, bVTOLs, bFinished);
	if (!stackPushResult(VAL_INT, &scrFunctionResult))
	{
		debug(LOG_ERROR, "scrNumEnemyObjInRange(): failed to push result");
		return false;
	}

	return true;
}

UDWORD numEnemyObjInRange(SDWORD player, SDWORD range, SDWORD rangeX, SDWORD rangeY,
        bool bVTOLs, bool bFinished)
{
	unsigned int i;
	const STRUCTURE *psStruct;
	const DROID *psDroid;

	const int tx = map_coord(rangeX);
	const int ty = map_coord(rangeY);

	unsigned int numEnemies = 0;

	for (i = 0; i < MAX_PLAYERS; i++)
	{
		if (alliances[player][i] == ALLIANCE_FORMED
		    || i == player)
		{
			continue;
		}

		//check structures
		for (psStruct = apsStructLists[i]; psStruct; psStruct = psStruct->psNext)
		{
			if (psStruct->visible[player])	//if can see it
			{
				if (!bFinished
				    || psStruct->status == SS_BUILT)
				{
					if (range < 0
					    || world_coord(hypotf(tx - map_coord(psStruct->pos.x), ty - map_coord(psStruct->pos.y))) < range)	//enemy in range
					{
						numEnemies++;
					}
				}
			}
		}

		//check droids
		for (psDroid = apsDroidLists[i]; psDroid; psDroid = psDroid->psNext)
		{
			if (psDroid->visible[player])		//can see this droid?
			{
				//if VTOLs are excluded, skip them
				if (!bVTOLs
				    && (asPropulsionStats[psDroid->asBits[COMP_PROPULSION].nStat].propulsionType == PROPULSION_TYPE_LIFT
				        || psDroid->droidType == DROID_TRANSPORTER || psDroid->droidType == DROID_SUPERTRANSPORTER))
				{
					continue;
				}

				if (range < 0
				    || world_coord(hypotf(tx - map_coord(psDroid->pos.x), ty - map_coord(psDroid->pos.y))) < range)	//enemy in range
				{
					numEnemies++;
				}
			}
		}
	}

	return numEnemies;
}

/* Similar to structureBuiltInRange(), but also returns true if structure is not finished */
bool scrNumStructsByStatInRange(void)
{
	SDWORD		player, lookingPlayer, index, x, y, range;
	SDWORD		rangeSquared, NumStruct;
	STRUCTURE	*psCurr;
	SDWORD		xdiff, ydiff;
	STRUCTURE_STATS *psTarget;

	if (!stackPopParams(6, ST_STRUCTURESTAT, &index, VAL_INT, &x, VAL_INT, &y,
	        VAL_INT, &range, VAL_INT, &lookingPlayer, VAL_INT, &player))
	{
		debug(LOG_ERROR, "scrNumStructsByStatInRange(): stack failed");
		return false;
	}

	if (player >= MAX_PLAYERS)
	{
		ASSERT(false, "scrNumStructsByStatInRange:player number is too high");
		return false;
	}

	if (x < 0
	    || map_coord(x) > (SDWORD)mapWidth)
	{
		ASSERT(false, "scrNumStructsByStatInRange : invalid X coord");
		return false;
	}
	if (y < 0
	    || map_coord(y) > (SDWORD)mapHeight)
	{
		ASSERT(false, "scrNumStructsByStatInRange : invalid Y coord");
		return false;
	}
	if (index < (SDWORD)0 || index > (SDWORD)numStructureStats)
	{
		ASSERT(false, "scrNumStructsByStatInRange : Invalid structure stat");
		return false;
	}
	if (range < (SDWORD)0)
	{
		ASSERT(false, "scrNumStructsByStatInRange : Rnage is less than zero");
		return false;
	}

	NumStruct = 0;

	//now look through the players list of structures to see if this type
	//exists within range
	psTarget = &asStructureStats[index];
	rangeSquared = range * range;
	for (psCurr = apsStructLists[player]; psCurr; psCurr = psCurr->psNext)
	{
		xdiff = (SDWORD)psCurr->pos.x - x;
		ydiff = (SDWORD)psCurr->pos.y - y;
		if (xdiff *xdiff + ydiff *ydiff <= rangeSquared)
		{
			if (strcmp(psCurr->pStructureType->pName, psTarget->pName) == 0)
			{
				if (psCurr->visible[lookingPlayer])		//can we see it?
				{
					NumStruct++;
				}
			}
		}
	}

	scrFunctionResult.v.ival = NumStruct;
	if (!stackPushResult(VAL_INT, &scrFunctionResult))
	{
		return false;
	}

	return true;
}

bool scrNumStructsByStatInArea(void)
{
	SDWORD		player, lookingPlayer, index, x1, y1, x2, y2;
	SDWORD		NumStruct;
	STRUCTURE	*psCurr;

	STRUCTURE_STATS		*psStats;

	if (!stackPopParams(7, ST_STRUCTURESTAT, &index, VAL_INT, &x1, VAL_INT, &y1,
	        VAL_INT, &x2, VAL_INT, &y2, VAL_INT, &lookingPlayer, VAL_INT, &player))
	{
		debug(LOG_ERROR, "scrNumStructsByStatInArea: failed to pop");
		return false;
	}

	if (player >= MAX_PLAYERS)
	{
		debug(LOG_ERROR, "scrNumStructsByStatInArea: player number too high");
		ASSERT(false, "scrStructureBuiltInRange:player number is too high");
		return false;
	}


	if (index < (SDWORD)0 || index > (SDWORD)numStructureStats)
	{
		debug(LOG_ERROR, "scrNumStructsByStatInArea: invalid structure stat");
		ASSERT(false, "scrStructureBuiltInRange : Invalid structure stat");
		return false;
	}

	ASSERT_OR_RETURN(false, index < numStructureStats, "Invalid range referenced for numStructureStats, %d > %d", index, numStructureStats);
	psStats = (STRUCTURE_STATS *)(asStructureStats + index);

	ASSERT_OR_RETURN(false, psStats != NULL, "Invalid structure pointer");

	NumStruct = 0;

	for (psCurr = apsStructLists[player]; psCurr != NULL;
	     psCurr = psCurr->psNext)
	{
		if (psCurr->pStructureType == psStats)
		{
			if (psCurr->visible[lookingPlayer])		//can we see it?
			{
				if (psCurr->pos.x < x1)
				{
					continue;    //not in bounds
				}
				if (psCurr->pos.y < y1)
				{
					continue;    //not in bounds
				}
				if (psCurr->pos.x > x2)
				{
					continue;    //not in bounds
				}
				if (psCurr->pos.y > y2)
				{
					continue;    //not in bounds
				}
				NumStruct++;
			}
		}
	}

	scrFunctionResult.v.ival = NumStruct;
	if (!stackPushResult(VAL_INT, &scrFunctionResult))
	{
		return false;
	}

	return true;
}

bool scrNumStructsByTypeInRange(void)
{
	SDWORD		targetPlayer, lookingPlayer, type, x, y, range;
	SDWORD		rangeSquared, NumStruct;
	STRUCTURE	*psCurr;
	SDWORD		xdiff, ydiff;

	if (!stackPopParams(6, VAL_INT, &lookingPlayer, VAL_INT, &targetPlayer,
	        VAL_INT, &type, VAL_INT, &x, VAL_INT, &y, VAL_INT, &range))
	{
		debug(LOG_ERROR, "scrNumStructsByTypeInRange: failed to pop");
		return false;
	}

	if (lookingPlayer >= MAX_PLAYERS || targetPlayer >= MAX_PLAYERS)
	{
		ASSERT(false, "scrNumStructsByTypeInRange:player number is too high");
		return false;
	}

	if (x < 0
	    || map_coord(x) > (SDWORD)mapWidth)
	{
		ASSERT(false, "scrNumStructsByTypeInRange : invalid X coord");
		return false;
	}

	if (y < 0
	    || map_coord(y) > (SDWORD)mapHeight)
	{
		ASSERT(false, "scrNumStructsByTypeInRange : invalid Y coord");
		return false;
	}

	if (range < (SDWORD)0)
	{
		ASSERT(false, "scrNumStructsByTypeInRange : Rnage is less than zero");
		return false;
	}

	NumStruct = 0;

	//now look through the players list of structures to see if this type
	//exists within range
	rangeSquared = range * range;
	for (psCurr = apsStructLists[targetPlayer]; psCurr; psCurr = psCurr->psNext)
	{
		xdiff = (SDWORD)psCurr->pos.x - x;
		ydiff = (SDWORD)psCurr->pos.y - y;
		if (xdiff *xdiff + ydiff *ydiff <= rangeSquared)
		{
			if ((type < 0) || (psCurr->pStructureType->type == type))
			{
				if (psCurr->visible[lookingPlayer])		//can we see it?
				{
					NumStruct++;
				}
			}
		}
	}

	scrFunctionResult.v.ival = NumStruct;
	if (!stackPushResult(VAL_INT, &scrFunctionResult))
	{
		return false;
	}

	return true;
}

bool scrNumFeatByTypeInRange(void)
{
	SDWORD		lookingPlayer, type, x, y, range;
	SDWORD		rangeSquared, NumFeat;
	FEATURE		*psCurr;
	SDWORD		xdiff, ydiff;

	if (!stackPopParams(5, VAL_INT, &lookingPlayer,
	        VAL_INT, &type, VAL_INT, &x, VAL_INT, &y, VAL_INT, &range))
	{
		debug(LOG_ERROR, "scrNumFeatByTypeInRange(): failed to pop");
		return false;
	}

	if (lookingPlayer >= MAX_PLAYERS)
	{
		ASSERT(false, "scrNumFeatByTypeInRange:player number is too high");
		return false;
	}

	if (x < 0
	    || map_coord(x) > (SDWORD)mapWidth)
	{
		ASSERT(false, "scrNumFeatByTypeInRange : invalid X coord");
		return false;
	}

	if (y < 0
	    || map_coord(y) > (SDWORD)mapHeight)
	{
		ASSERT(false, "scrNumFeatByTypeInRange : invalid Y coord");
		return false;
	}

	if (range < (SDWORD)0)
	{
		ASSERT(false, "scrNumFeatByTypeInRange : Rnage is less than zero");
		return false;
	}

	NumFeat = 0;

	//now look through the players list of structures to see if this type
	//exists within range
	rangeSquared = range * range;
	for (psCurr = apsFeatureLists[0]; psCurr; psCurr = psCurr->psNext)
	{
		xdiff = (SDWORD)psCurr->pos.x - x;
		ydiff = (SDWORD)psCurr->pos.y - y;
		if (xdiff *xdiff + ydiff *ydiff <= rangeSquared)
		{
			if ((type < 0) || (psCurr->psStats->subType == type))	//like FEAT_OIL_RESOURCE
			{
				if (psCurr->visible[lookingPlayer])		//can we see it?
				{
					NumFeat++;
				}
			}
		}
	}

	scrFunctionResult.v.ival = NumFeat;
	if (!stackPushResult(VAL_INT, &scrFunctionResult))
	{
		return false;
	}

	return true;
}

//returns num of visible structures of a certain player in range (only visible ones)
bool scrNumStructsButNotWallsInRangeVis(void)
{
	SDWORD		player, lookingPlayer, x, y, range;
	SDWORD		rangeSquared, NumStruct;
	STRUCTURE	*psCurr;
	SDWORD		xdiff, ydiff;

	if (!stackPopParams(5, VAL_INT, &x, VAL_INT, &y,
	        VAL_INT, &range, VAL_INT, &lookingPlayer, VAL_INT, &player))
	{
		debug(LOG_ERROR, "scrNumStructsButNotWallsInRangeVis: failed to pop");
		return false;
	}

	if ((player >= MAX_PLAYERS) || (lookingPlayer >= MAX_PLAYERS))
	{
		ASSERT(false, "scrNumStructsButNotWallsInRangeVis:player number is too high");
		return false;
	}

	if (x < 0
	    || map_coord(x) > (SDWORD)mapWidth)
	{
		ASSERT(false, "scrNumStructsButNotWallsInRangeVis : invalid X coord");
		return false;
	}
	if (y < 0
	    || map_coord(y) > (SDWORD)mapHeight)
	{
		ASSERT(false, "scrNumStructsButNotWallsInRangeVis : invalid Y coord");
		return false;
	}
	if (range < (SDWORD)0)
	{
		ASSERT(false, "scrNumStructsButNotWallsInRangeVis : Rnage is less than zero");
		return false;
	}

	NumStruct = 0;

	//now look through the players list of structures
	rangeSquared = range * range;
	for (psCurr = apsStructLists[player]; psCurr; psCurr = psCurr->psNext)
	{
		if ((psCurr->pStructureType->type != REF_WALL) &&
		    (psCurr->pStructureType->type != REF_WALLCORNER))
		{
			if (psCurr->visible[lookingPlayer])		//can we see it?
			{
				xdiff = (SDWORD)psCurr->pos.x - x;
				ydiff = (SDWORD)psCurr->pos.y - y;
				if (xdiff *xdiff + ydiff *ydiff <= rangeSquared)
				{
					NumStruct++;
				}
			}
		}
	}

	scrFunctionResult.v.ival = NumStruct;
	if (!stackPushResult(VAL_INT, &scrFunctionResult))
	{
		return false;
	}

	return true;
}

// Only returns structure if it is visible
bool scrGetStructureVis(void)
{
	SDWORD				player, lookingPlayer, index;
	STRUCTURE			*psStruct;
	UDWORD				structType;
	bool				found;

	if (!stackPopParams(3, ST_STRUCTURESTAT, &index, VAL_INT, &player, VAL_INT, &lookingPlayer))
	{
		debug(LOG_ERROR, "scrGetStructureVis: failed to pop");
		return false;
	}

	if ((player >= MAX_PLAYERS) || (lookingPlayer >= MAX_PLAYERS))
	{
		ASSERT(false, "scrGetStructureVis:player number is too high");
		return false;
	}

	structType = asStructureStats[index].ref;

	//search the players' list of built structures to see if one exists
	found = false;
	for (psStruct = apsStructLists[player]; psStruct != NULL; psStruct =
	        psStruct->psNext)
	{
		if (psStruct->pStructureType->ref == structType)
		{
			if (psStruct->visible[lookingPlayer])
			{
				found = true;
				break;
			}
		}
	}

	//make sure pass NULL back if not got one
	if (!found)
	{
		psStruct = NULL;
	}

	scrFunctionResult.v.oval = psStruct;
	if (!stackPushResult((INTERP_TYPE)ST_STRUCTURE, &scrFunctionResult))
	{
		return false;
	}

	return true;
}

//returns num of visible structures of a certain player in range
bool scrChooseValidLoc(void)
{
	SDWORD sendY, sendX, *x, *y, player, threatRange;
	UDWORD tx, ty;

	if (!stackPopParams(6, VAL_REF | VAL_INT, &x, VAL_REF | VAL_INT, &y,
	        VAL_INT, &sendX, VAL_INT, &sendY, VAL_INT, &player, VAL_INT, &threatRange))
	{
		debug(LOG_ERROR, "scrChooseValidLoc: failed to pop");
		return false;
	}

	//Check coords
	if (sendX < 0
	    || sendX > world_coord(mapWidth)
	    || sendY < 0
	    || sendY > world_coord(mapHeight))
	{
		debug(LOG_ERROR, "scrChooseValidLoc: coords off map");
		return false;
	}

	tx = map_coord(sendX);
	ty = map_coord(sendY);

	if (pickATileGenThreat(&tx, &ty, LOOK_FOR_EMPTY_TILE, threatRange, player, zonedPAT))
	{
		*x = world_coord(tx);
		*y = world_coord(ty);
		scrFunctionResult.v.bval = true;
		if (!stackPushResult(VAL_BOOL, &scrFunctionResult))
		{
			return false;
		}
	}
	else
	{
		scrFunctionResult.v.bval = false;
		if (!stackPushResult(VAL_BOOL, &scrFunctionResult))
		{
			return false;
		}
	}

	return true;
}

//returns closest enemy object
bool scrGetClosestEnemy(void)
{
	SDWORD				x, y, tx, ty, player, range, i;
	UDWORD				dist, bestDist;
	int32_t				weaponOnly, bVTOLs;		// was BOOL (int) ** see warning about conversion
	bool				bFound = false;			//only military objects?
	BASE_OBJECT			*psObj = NULL;
	STRUCTURE			*psStruct = NULL;
	DROID				*psDroid = NULL;

	if (!stackPopParams(6, VAL_INT, &x, VAL_INT, &y,
	        VAL_INT, &range,  VAL_BOOL, &weaponOnly, VAL_BOOL, &bVTOLs, VAL_INT, &player))
	{
		debug(LOG_ERROR, "scrGetClosestEnemy: stack failed");
		return false;
	}

	//Check coords
	if (x < 0
	    || x > world_coord(mapWidth)
	    || y < 0
	    || y > world_coord(mapHeight))
	{
		debug(LOG_ERROR, "scrGetClosestEnemy: coords off map");
		return false;
	}

	tx = map_coord(x);
	ty = map_coord(y);

	bestDist = 99999;

	for (i = 0; i < MAX_PLAYERS; i++)
	{
		if ((alliances[player][i] == ALLIANCE_FORMED) || (i == player))
		{
			continue;
		}


		//check droids
		for (psDroid = apsDroidLists[i]; psDroid; psDroid = psDroid->psNext)
		{
			if (psDroid->visible[player])		//can see this droid?
			{
				//if only weapon droids and don't have it, then skip
				if (weaponOnly && !objHasWeapon((BASE_OBJECT *)psDroid))
				{
					continue;
				}

				//if VTOLs are excluded, skip them
				if (!bVTOLs && ((asPropulsionStats[psDroid->asBits[COMP_PROPULSION].nStat].propulsionType == PROPULSION_TYPE_LIFT) || (psDroid->droidType == DROID_TRANSPORTER || psDroid->droidType == DROID_SUPERTRANSPORTER)))
				{
					continue;
				}

				dist = world_coord(hypotf(tx - map_coord(psDroid->pos.x), ty - map_coord(psDroid->pos.y)));
				if (dist < bestDist)
				{
					if ((range < 0) || (dist < range))	//enemy in range
					{
						bestDist = dist;
						bFound = true;
						psObj = (BASE_OBJECT *)psDroid;
					}
				}
			}
		}


		//check structures
		for (psStruct = apsStructLists[i]; psStruct; psStruct = psStruct->psNext)
		{
			if (psStruct->visible[player])	//if can see it
			{
				//only need defenses?
				if (weaponOnly && (!objHasWeapon((BASE_OBJECT *) psStruct) || (psStruct->status != SS_BUILT)))	//non-weapon-structures	or not finished
				{
					continue;
				}

				dist = world_coord(hypotf(tx - map_coord(psStruct->pos.x), ty - map_coord(psStruct->pos.y)));
				if (dist < bestDist)
				{
					if ((range < 0) || (dist < range))	//in range
					{
						bestDist = dist;
						bFound = true;
						psObj = (BASE_OBJECT *)psStruct;
					}
				}
			}
		}

	}

	if (bFound)
	{
		scrFunctionResult.v.oval = psObj;
		if (!stackPushResult((INTERP_TYPE)ST_BASEOBJECT, &scrFunctionResult))
		{
			return false;
		}
	}
	else
	{
		scrFunctionResult.v.oval = NULL;
		if (!stackPushResult((INTERP_TYPE)ST_BASEOBJECT, &scrFunctionResult))
		{
			return false;
		}
	}

	return true;
}

//How many droids can it still fit?
bool scrTransporterCapacity(void)
{
	DROID			*psDroid;

	if (!stackPopParams(1, ST_DROID, &psDroid))
	{
		debug(LOG_ERROR, "scrTransporterCapacity(): failed to pop params");
		return false;
	}

	if (psDroid == NULL)
	{
		debug(LOG_ERROR, "scrTransporterCapacity(): NULLOBJECT passed");
		return false;
	}

	if (psDroid->droidType != DROID_TRANSPORTER && psDroid->droidType != DROID_SUPERTRANSPORTER)
	{
		debug(LOG_ERROR, "scrTransporterCapacity(): passed droid is not a transporter");
		return false;
	}

	scrFunctionResult.v.ival = calcRemainingCapacity(psDroid);
	if (!stackPushResult(VAL_INT, &scrFunctionResult))
	{
		debug(LOG_ERROR, "scrHasIndirectWeapon(): failed to push result");
		return false;
	}

	return true;
}

//is it?
bool scrTransporterFlying(void)
{
	DROID			*psDroid;

	if (!stackPopParams(1, ST_DROID, &psDroid))
	{
		debug(LOG_ERROR, "scrTransporterFlying(): failed to pop params");
		return false;
	}

	if (psDroid == NULL)
	{
		debug(LOG_ERROR, "scrTransporterFlying(): NULLOBJECT passed");
		return false;
	}

	if (psDroid->droidType != DROID_TRANSPORTER && psDroid->droidType != DROID_SUPERTRANSPORTER)
	{
		debug(LOG_ERROR, "scrTransporterFlying(): passed droid is not a transporter");
		return false;
	}

	scrFunctionResult.v.bval = transporterFlying(psDroid);
	if (!stackPushResult(VAL_BOOL, &scrFunctionResult))
	{
		debug(LOG_ERROR, "scrTransporterFlying(): failed to push result");
		return false;
	}

	return true;
}

bool scrUnloadTransporter(void)
{
	DROID			*psDroid;
	SDWORD			x, y;

	if (!stackPopParams(3, ST_DROID, &psDroid, VAL_INT, &x, VAL_INT, &y))
	{
		debug(LOG_ERROR, "scrUnloadTransporter(): failed to pop params");
		return false;
	}

	if (psDroid == NULL)
	{
		debug(LOG_ERROR, "scrUnloadTransporter(): NULLOBJECT passed");
		return false;
	}

	if (psDroid->droidType != DROID_TRANSPORTER && psDroid->droidType != DROID_SUPERTRANSPORTER)
	{
		debug(LOG_ERROR, "scrUnloadTransporter(): passed droid is not a transporter");
		return false;
	}

	unloadTransporter(psDroid, x, y, false);

	return true;
}

//return true if droid is a member of any group
bool scrHasGroup(void)
{
	DROID			*psDroid;
	bool			retval;

	if (!stackPopParams(1, ST_DROID, &psDroid))
	{
		debug(LOG_ERROR, "scrHasGroup: failed to pop");
		return false;
	}

	if (psDroid == NULL)
	{
		debug(LOG_ERROR, "scrHasGroup: droid is NULLOBJECT");
		return false;
	}

	if (psDroid->psGroup != NULL)
	{
		retval = true;
	}
	else
	{
		retval = false;
	}

	scrFunctionResult.v.bval = retval;
	if (!stackPushResult(VAL_BOOL, &scrFunctionResult))
	{
		return false;
	}

	return true;
}

/* Range is in world units! */
bool scrObjWeaponMaxRange(void)
{
	BASE_OBJECT			*psObj;
	WEAPON_STATS		*psStats;
	DROID				*psDroid;
	STRUCTURE			*psStruct;

	if (!stackPopParams(1, ST_BASEOBJECT, &psObj))
	{
		debug(LOG_ERROR, "scrObjWeaponMaxRange: stack failed");
		return false;
	}

	//check if valid type
	if (psObj->type == OBJ_DROID)
	{
		psDroid = (DROID *)psObj;
		if (psDroid->asWeaps[0].nStat != 0)
		{
			ASSERT_OR_RETURN(false, psDroid->asWeaps[0].nStat < numWeaponStats, "Invalid range referenced.");
			psStats = asWeaponStats + psDroid->asWeaps[0].nStat;
			scrFunctionResult.v.ival = psStats->longRange;
			if (!stackPushResult(VAL_INT, &scrFunctionResult))
			{
				return false;
			}

			return true;
		}
	}
	else if (psObj->type == OBJ_STRUCTURE)
	{
		psStruct = (STRUCTURE *)psObj;
		if (psStruct->asWeaps[0].nStat != 0)
		{
			ASSERT_OR_RETURN(false, psStruct->asWeaps[0].nStat < numWeaponStats, "Invalid range referenced.");
			psStats = asWeaponStats + psStruct->asWeaps[0].nStat;
			scrFunctionResult.v.ival = psStats->longRange;
			if (!stackPushResult(VAL_INT, &scrFunctionResult))
			{
				return false;
			}

			return true;
		}
	}

	scrFunctionResult.v.ival = 0;
	if (!stackPushResult(VAL_INT, &scrFunctionResult))
	{
		debug(LOG_ERROR, "scrObjWeaponMaxRange: wrong object type");
		return false;
	}

	return true;
}

bool scrObjHasWeapon(void)
{
	BASE_OBJECT			*psObj;

	if (!stackPopParams(1, ST_BASEOBJECT, &psObj))
	{
		debug(LOG_ERROR, "scrObjHasWeapon: stack failed");
		return false;
	}

	//check if valid type
	if (objHasWeapon(psObj))
	{
		scrFunctionResult.v.bval = true;
		if (!stackPushResult(VAL_BOOL, &scrFunctionResult))
		{
			return false;
		}

		return true;
	}


	scrFunctionResult.v.bval = false;
	if (!stackPushResult(VAL_BOOL, &scrFunctionResult))
	{
		return false;
	}

	return true;
}

bool scrObjectHasIndirectWeapon(void)
{
	WEAPON_STATS	*psWeapStats;
	bool			bIndirect;
	BASE_OBJECT		*psObj;

	if (!stackPopParams(1, ST_BASEOBJECT, &psObj))
	{
		debug(LOG_ERROR, "scrHasIndirectWeapon(): failed to pop params");
		return false;
	}

	if (psObj == NULL)
	{
		debug(LOG_ERROR, "scrHasIndirectWeapon(): NULLOBJECT passed");
		return false;
	}

	bIndirect = false;
	if (psObj->type == OBJ_DROID)
	{
		if (((DROID *)psObj)->asWeaps[0].nStat > 0)
		{
			psWeapStats = asWeaponStats + ((DROID *)psObj)->asWeaps[0].nStat;
			bIndirect = !proj_Direct(psWeapStats);
		}
	}
	else if (psObj->type == OBJ_STRUCTURE)
	{
		if (((STRUCTURE *)psObj)->asWeaps[0].nStat > 0)
		{
			psWeapStats = asWeaponStats + ((STRUCTURE *)psObj)->asWeaps[0].nStat;
			bIndirect = !proj_Direct(psWeapStats);
		}
	}

	scrFunctionResult.v.bval = bIndirect;
	if (!stackPushResult(VAL_BOOL, &scrFunctionResult))
	{
		debug(LOG_ERROR, "scrHasIndirectWeapon(): failed to push result");
		return false;
	}

	return true;
}

//returns closest droid by type
bool scrGetClosestEnemyDroidByType(void)
{
	SDWORD				x, y, tx, ty, player, range, i, type;
	UDWORD				dist, bestDist;
	bool				bFound = false;	//only military objects?
	int32_t				bVTOLs;			// was BOOL (int) ** see warning about conversion
	DROID				*psDroid = NULL, *foundDroid = NULL;

	if (!stackPopParams(6, VAL_INT, &x, VAL_INT, &y,
	        VAL_INT, &range,  VAL_INT, &type, VAL_BOOL, &bVTOLs, VAL_INT, &player))
	{
		debug(LOG_ERROR, "scrGetClosestEnemyDroidByType: stack failed");
		return false;
	}

	//Check coords
	if (x < 0
	    || x > world_coord(mapWidth)
	    || y < 0
	    || y > world_coord(mapHeight))
	{
		debug(LOG_ERROR, "scrGetClosestEnemyDroidByType: coords off map");
		return false;
	}

	tx = map_coord(x);
	ty = map_coord(y);

	bestDist = 99999;

	for (i = 0; i < MAX_PLAYERS; i++)
	{
		if ((alliances[player][i] == ALLIANCE_FORMED) || (i == player))
		{
			continue;
		}

		//check droids
		for (psDroid = apsDroidLists[i]; psDroid; psDroid = psDroid->psNext)
		{
			//if VTOLs are excluded, skip them (don't check for transporter this time)
			if (!bVTOLs && (asPropulsionStats[psDroid->asBits[COMP_PROPULSION].nStat].propulsionType == PROPULSION_TYPE_LIFT))
			{
				continue;
			}

			if (psDroid->visible[player])		//can see this droid?
			{
				//skip?
				if ((type != (-1)) && (psDroid->droidType != type))
				{
					continue;
				}

				dist = world_coord(hypotf(tx - map_coord(psDroid->pos.x), ty - map_coord(psDroid->pos.y)));
				if (dist < bestDist)
				{
					if (dist < range)	//enemy in range
					{
						bestDist = dist;
						bFound = true;
						foundDroid = psDroid;
					}
				}
			}
		}
	}

	if (bFound)
	{
		scrFunctionResult.v.oval = foundDroid;
		if (!stackPushResult((INTERP_TYPE)ST_DROID, &scrFunctionResult))
		{
			return false;
		}
	}
	else
	{
		scrFunctionResult.v.oval = NULL;
		if (!stackPushResult((INTERP_TYPE)ST_DROID, &scrFunctionResult))
		{
			return false;
		}
	}

	return true;
}

//returns closest structure by type
bool scrGetClosestEnemyStructByType(void)
{
	SDWORD				x, y, tx, ty, player, range, i, type, dist;
	UDWORD				bestDist;
	bool				bFound = false;	//only military objects?
	STRUCTURE			*psStruct = NULL, *foundStruct = NULL;

	if (!stackPopParams(5, VAL_INT, &x, VAL_INT, &y,
	        VAL_INT, &range,  VAL_INT, &type, VAL_INT, &player))
	{
		debug(LOG_ERROR, "scrGetClosestEnemyStructByType: stack failed");
		return false;
	}
	ASSERT_OR_RETURN(false, player >= 0 && player < MAX_PLAYERS, "Invalid player number");

	//Check coords
	if (x < 0
	    || x > world_coord(mapWidth)
	    || y < 0
	    || y > world_coord(mapHeight))
	{
		debug(LOG_ERROR, "scrGetClosestEnemyStructByType: coords off map");
		return false;
	}

	tx = map_coord(x);
	ty = map_coord(y);

	bestDist = 99999;

	for (i = 0; i < MAX_PLAYERS; i++)
	{
		if ((alliances[player][i] == ALLIANCE_FORMED) || (i == player))
		{
			continue;
		}

		//check structures
		for (psStruct = apsStructLists[i]; psStruct; psStruct = psStruct->psNext)
		{
			if (psStruct->visible[player])	//if can see it
			{
				//only need defenses?
				if ((type != (-1)) && (psStruct->pStructureType->type != type))	//non-weapon-structures
				{
					continue;
				}

				dist = world_coord(hypotf(tx - map_coord(psStruct->pos.x), ty - map_coord(psStruct->pos.y)));
				if (dist < bestDist)
				{
					if ((range < 0) || (dist < range))	//in range or no range check
					{
						bestDist = dist;
						bFound = true;
						foundStruct = psStruct;
					}
				}
			}
		}

	}

	if (bFound)
	{
		scrFunctionResult.v.oval = foundStruct;
		if (!stackPushResult((INTERP_TYPE)ST_STRUCTURE, &scrFunctionResult))
		{
			return false;
		}
	}
	else
	{
		scrFunctionResult.v.oval = NULL;
		if (!stackPushResult((INTERP_TYPE)ST_STRUCTURE, &scrFunctionResult))
		{
			return false;
		}
	}

	return true;
}

//Approx point of intersection of a circle and a line with start loc being circle's center point
bool scrCirclePerimPoint(void)
{
	SDWORD				basex, basey, *grx, *gry, radius;
	float factor, deltaX, deltaY;

	if (!stackPopParams(5, VAL_INT, &basex, VAL_INT, &basey, VAL_REF | VAL_INT, &grx,
	        VAL_REF | VAL_INT, &gry, VAL_INT, &radius))
	{
		debug(LOG_ERROR, "scrCirclePerimPoint(): stack failed");
		return false;
	}

	if (radius == 0)
	{
		debug(LOG_ERROR, "scrCirclePerimPoint: radius == 0.");
		return true;
	}

	deltaX = (float)(*grx - basex);	//x len (signed!)
	deltaY = (float)(*gry - basey);

	factor =  hypotf(deltaX, deltaY) / (float)radius;			//by what factor is distance > radius?

	//if point was inside of the circle, don't modify passed parameter
	if (factor == 0)
	{
		debug_console("scrCirclePerimPoint: division by zero.");
		return true;
	}

	//calc new len
	deltaX = deltaX / factor;
	deltaY = deltaY / factor;

	//now add new len to the center coords
	*grx = basex + deltaX;
	*gry = basey + deltaY;

	return true;
}

//send my vision to AI
bool scrGiftRadar(void)
{
	SDWORD	playerFrom, playerTo;
	int32_t	playMsg;		// was BOOL (int) ** see warning about conversion

	if (!stackPopParams(3, VAL_INT, &playerFrom, VAL_INT, &playerTo, VAL_BOOL, &playMsg))
	{
		debug(LOG_ERROR, "scrGiftRadar(): stack failed");
		return false;
	}

	ASSERT_OR_RETURN(false, playerFrom >= 0 && playerFrom < MAX_PLAYERS, "Invalid player number");
	ASSERT_OR_RETURN(false, playerTo >= 0 && playerTo < MAX_PLAYERS, "Invalid player number");

	giftRadar(playerFrom, playerTo, true);

	if (playMsg)
	{
		audio_QueueTrack(ID_SENSOR_DOWNLOAD);
	}

	return true;
}

bool scrNumAllies(void)
{
	SDWORD			player, numAllies, i;

	if (!stackPopParams(1, VAL_INT, &player))
	{
		debug(LOG_ERROR, "scrNumAllies: failed to pop");
		return false;
	}

	ASSERT_OR_RETURN(false, player >= 0 && player < MAX_PLAYERS, "Invalid player number");

	numAllies = 0;
	for (i = 0; i < MAX_PLAYERS; i++)
	{
		if (i != player)
		{
			if (alliances[i][player] == ALLIANCE_FORMED)
			{
				numAllies++;
			}
		}
	}

	scrFunctionResult.v.ival = numAllies;
	if (!stackPushResult(VAL_INT, &scrFunctionResult))
	{
		return false;
	}

	return true;
}


//num aa defenses in range
bool scrNumAAinRange(void)
{
	SDWORD				targetPlayer, lookingPlayer, range, rangeX, rangeY;
	SDWORD				tx, ty;
	UDWORD				numFound = 0;
	STRUCTURE	*psStruct;

	if (!stackPopParams(5, VAL_INT, &targetPlayer, VAL_INT, &lookingPlayer,
	        VAL_INT, &rangeX, VAL_INT, &rangeY, VAL_INT, &range))
	{
		debug(LOG_ERROR, "scrNumAAinRange(): stack failed");
		return false;
	}

	tx = map_coord(rangeX);
	ty = map_coord(rangeY);

	numFound = 0;

	//check structures
	for (psStruct = apsStructLists[targetPlayer]; psStruct; psStruct = psStruct->psNext)
	{
		if (psStruct->visible[lookingPlayer])	//if can see it
		{
			if (objHasWeapon((BASE_OBJECT *) psStruct) && (asWeaponStats[psStruct->asWeaps[0].nStat].surfaceToAir & SHOOT_IN_AIR))
			{
				if (range < 0
				    || world_coord(hypotf(tx - map_coord(psStruct->pos.x), ty - map_coord(psStruct->pos.y))) < range)	//enemy in range
				{
					numFound++;
				}
			}
		}
	}

	scrFunctionResult.v.ival = numFound;
	if (!stackPushResult(VAL_INT, &scrFunctionResult))
	{
		debug(LOG_ERROR, "scrNumAAinRange(): failed to push result");
		return false;
	}

	return true;
}

//select droid
bool scrSelectDroid(void)
{
	int32_t	bSelect;	// was BOOL (int) ** see warning about conversion
	DROID	*psDroid;

	if (!stackPopParams(2, ST_DROID, &psDroid, VAL_BOOL, &bSelect))
	{
		debug(LOG_ERROR, "scrSelectDroid(): stack failed");
		return false;
	}

	if (psDroid == NULL)
	{
		debug(LOG_ERROR, "droid is NULLOBJECT");
		return false;
	}

	psDroid->selected = bSelect;

	return true;
}

//select droid group
bool scrSelectGroup(void)
{
	int32_t		bSelect;	// was BOOL (int) ** see warning about conversion
	DROID_GROUP	*psGroup;
	DROID		*psCurr;

	if (!stackPopParams(2, ST_GROUP, &psGroup, VAL_BOOL, &bSelect))
	{
		debug(LOG_ERROR, "scrSelectGroup(): stack failed");
		return false;
	}

	for (psCurr = psGroup->psList; psCurr; psCurr = psCurr->psGrpNext)
	{
		psCurr->selected = bSelect;
	}

	return true;
}

bool scrModulo(void)
{
	SDWORD				num1, num2;

	if (!stackPopParams(2, VAL_INT, &num1, VAL_INT, &num2))
	{
		debug(LOG_ERROR, "scrModulo(): stack failed");
		return false;
	}

	scrFunctionResult.v.ival = (num1 % num2);
	if (!stackPushResult(VAL_INT, &scrFunctionResult))
	{
		debug(LOG_ERROR, "scrModulo(): failed to push result");
		return false;
	}

	return true;
}

bool scrPlayerLoaded(void)
{
	SDWORD			player;
	bool			bPlayerHasFactories = false;
	STRUCTURE		*psCurr;

	if (!stackPopParams(1, VAL_INT, &player))
	{
		debug(LOG_ERROR, "scrPlayerLoaded(): stack failed");
		return false;
	}
	ASSERT_OR_RETURN(false, player >= 0 && player < MAX_PLAYERS, "Invalid player number");

	/* see if there are any player factories left */
	if (apsStructLists[player])
	{
		for (psCurr = apsStructLists[player]; psCurr != NULL; psCurr = psCurr->psNext)
		{
			if (StructIsFactory(psCurr))
			{
				bPlayerHasFactories = true;
				break;
			}
		}
	}

	/* player is active if he has at least a unit or some factory */
	scrFunctionResult.v.bval = (apsDroidLists[player] != NULL || bPlayerHasFactories);

	if (!stackPushResult(VAL_BOOL, &scrFunctionResult))
	{
		debug(LOG_ERROR, "scrPlayerLoaded(): failed to push result");
		return false;
	}

	return true;
}

/* Add a beacon (blip) */
bool addBeaconBlip(SDWORD locX, SDWORD locY, SDWORD forPlayer, SDWORD sender, const char *textMsg)
{
	MESSAGE			*psMessage;
	VIEWDATA		*pTempData;

	if (forPlayer >= MAX_PLAYERS)
	{
		debug(LOG_ERROR, "addBeaconBlip: player number is too high");
		return false;
	}

	//find the message if was already added previously
	psMessage = findBeaconMsg(forPlayer, sender);
	if (psMessage)
	{
		//remove it
		removeMessage(psMessage, forPlayer);
	}

	//create new message
	psMessage = addBeaconMessage(MSG_PROXIMITY, false, forPlayer);
	if (psMessage)
	{
		pTempData = CreateBeaconViewData(sender, locX, locY);

		ASSERT(pTempData != NULL, "Empty help data for radar beacon");

		psMessage->pViewData = (MSG_VIEWDATA *)pTempData;

		debug(LOG_MSG, "blip added, pViewData=%p", psMessage->pViewData);
	}
	else
	{
		debug(LOG_WARNING, "call failed");
	}

	//Received a blip message from a player callback
	//store and call later
	//-------------------------------------------------
	//call beacon callback only if not adding for ourselves
	if (forPlayer != sender)
	{
		triggerEventBeacon(sender, forPlayer, textMsg, locX, locY);

		if (!msgStackPush(CALL_BEACON, sender, forPlayer, textMsg, locX, locY, NULL))
		{
			debug(LOG_ERROR, "msgStackPush - stack failed");
			return false;
		}

		if (selectedPlayer == forPlayer)
		{
			// show console message
			CONPRINTF(ConsoleString, (ConsoleString, _("Beacon received from %s!"),
			        getPlayerName(sender)));

			// play audio
			audio_QueueTrackPos(ID_SOUND_BEACON, locX, locY, 0);
		}
	}

	return true;
}

bool sendBeaconToPlayer(SDWORD locX, SDWORD locY, SDWORD forPlayer, SDWORD sender, const char *beaconMsg)
{
	if (sender == forPlayer || myResponsibility(forPlayer))	//if destination player is on this machine
	{
		debug(LOG_WZ, "sending beacon to player %d (local player) from %d", forPlayer, sender);
		return addBeaconBlip(locX, locY, forPlayer, sender, beaconMsg);
	}
	else
	{
		debug(LOG_WZ, "sending beacon to player %d (remote player) from %d", forPlayer, sender);
		return sendBeacon(locX, locY, forPlayer, sender, beaconMsg);
	}
}

//prepare viewdata for help blip
VIEWDATA *CreateBeaconViewData(SDWORD sender, UDWORD LocX, UDWORD LocY)
{
	UDWORD				height;
	VIEWDATA			*psViewData;
	SDWORD				audioID;
	char				name[MAXSTRLEN];

	//allocate message space
	psViewData = new VIEWDATA;

	//store name
	sprintf(name, _("Beacon %d"), sender);
	psViewData->pName = name;

	//store text message, hardcoded for now
	psViewData->textMsg.push_back(QString::fromUtf8(getPlayerName(sender)));

	//store message type
	psViewData->type = VIEW_BEACON;

	//allocate memory for blip location etc
	psViewData->pData = (VIEW_PROXIMITY *) malloc(sizeof(VIEW_PROXIMITY));
	if (psViewData->pData == NULL)
	{
		ASSERT(false, "prepairHelpViewData() - Unable to allocate memory");
		return NULL;
	}

	//store audio
	audioID = NO_SOUND;
	((VIEW_PROXIMITY *)psViewData->pData)->audioID = audioID;

	//store blip location
	((VIEW_PROXIMITY *)psViewData->pData)->x = (UDWORD)LocX;
	((VIEW_PROXIMITY *)psViewData->pData)->y = (UDWORD)LocY;

	//check the z value is at least the height of the terrain
	height = map_Height(LocX, LocY);

	((VIEW_PROXIMITY *)psViewData->pData)->z = height;

	//store prox message type
	((VIEW_PROXIMITY *)psViewData->pData)->proxType = PROX_ENEMY; //PROX_ENEMY for now

	//remember who sent this msg, so we could remove this one, when same player sends a new help-blip msg
	((VIEW_PROXIMITY *)psViewData->pData)->sender = sender;

	//remember when the message was created so can remove it after some time
	((VIEW_PROXIMITY *)psViewData->pData)->timeAdded = gameTime;
	debug(LOG_MSG, "Added message");

	return psViewData;
}

/* Looks through the players list of messages to find VIEW_BEACON (one per player!) pointer */
MESSAGE *findBeaconMsg(UDWORD player, SDWORD sender)
{
	MESSAGE					*psCurr;

	for (psCurr = apsMessages[player]; psCurr != NULL; psCurr = psCurr->psNext)
	{
		//look for VIEW_BEACON, should only be 1 per player
		if (psCurr->dataType == MSG_DATA_BEACON)
		{
			if (((VIEWDATA *)psCurr->pViewData)->type == VIEW_BEACON)
			{
				debug(LOG_WZ, "findBeaconMsg: %d ALREADY HAS A MESSAGE STORED", player);
				if (((VIEW_PROXIMITY *)((VIEWDATA *)psCurr->pViewData)->pData)->sender == sender)
				{
					debug(LOG_WZ, "findBeaconMsg: %d ALREADY HAS A MESSAGE STORED from %d", player, sender);
					return psCurr;
				}
			}
		}
	}

	//not found the message so return NULL
	return NULL;
}

/* Add beacon (radar blip) */
bool scrDropBeacon(void)
{
	SDWORD			forPlayer, sender;
	char					ssval2[255];
	UDWORD			locX, locY, locZ;

	if (!stackPopParams(6, VAL_STRING, &strParam1 , VAL_INT, &forPlayer,
	        VAL_INT, &sender, VAL_INT, &locX, VAL_INT, &locY, VAL_INT, &locZ))
	{
		debug(LOG_ERROR, "scrDropBeacon failed to pop parameters");
		return false;
	}

	ssprintf(ssval2, "%s : %s", getPlayerName(sender), strParam1);	//temporary solution

	return sendBeaconToPlayer(locX, locY, forPlayer, sender, ssval2);
}

/* Remove beacon from the map */
bool scrRemoveBeacon(void)
{
	MESSAGE			*psMessage;
	SDWORD			player, sender;

	if (!stackPopParams(2, VAL_INT, &player, VAL_INT, &sender))
	{
		debug(LOG_ERROR, "scrRemoveBeacon: failed to pop parameters");
		return false;
	}

	ASSERT_OR_RETURN(false, player >= 0 && player < MAX_PLAYERS, "Invalid player number");
	ASSERT_OR_RETURN(false, sender >= 0 && sender < MAX_PLAYERS, "Invalid player number");

	//find the message
	psMessage = findBeaconMsg(player, sender);
	if (psMessage)
	{
		//delete it
		removeMessage(psMessage, player);
		triggerEventBeaconRemoved(sender, player);
	}

	return true;
}

bool scrClosestDamagedGroupDroid(void)
{
	DROID_GROUP	*psGroup;
	DROID		*psDroid, *psClosestDroid;
	SDWORD		x, y, healthLeft, wBestDist, wDist, maxRepairedBy, player;

	if (!stackPopParams(6, VAL_INT, &player, ST_GROUP, &psGroup, VAL_INT, &healthLeft,
	        VAL_INT, &x, VAL_INT, &y, VAL_INT, &maxRepairedBy))
	{
		debug(LOG_ERROR, "scrClosestDamagedGroupDroid: failed to pop");
		return false;
	}

	wBestDist = 999999;
	psClosestDroid = NULL;
	for (psDroid = psGroup->psList; psDroid; psDroid = psDroid->psGrpNext)
	{
		if ((psDroid->body * 100 / psDroid->originalBody) <= healthLeft)	//in%
		{
			wDist = map_coord(iHypot(psDroid->pos.x - x, psDroid->pos.y - y));  //in tiles
			if (wDist < wBestDist)
			{
				if ((maxRepairedBy < 0) || (getNumRepairedBy(psDroid, player) <= maxRepairedBy))
				{
					psClosestDroid = psDroid;
					wBestDist = wDist;
				}
			}
		}
	}

	scrFunctionResult.v.oval = psClosestDroid;
	if (!stackPushResult((INTERP_TYPE)ST_DROID, &scrFunctionResult))
	{
		return false;
	}

	return true;
}

SDWORD getNumRepairedBy(DROID *psDroidToCheck, SDWORD player)
{
	DROID		*psDroid;
	SDWORD		numRepaired = 0;

	for (psDroid = apsDroidLists[player]; psDroid; psDroid = psDroid->psNext)
	{
		if ((psDroid->droidType != DROID_REPAIR) && (psDroid->droidType != DROID_CYBORG_REPAIR))
		{
			continue;
		}

		if (psDroid->order.psObj != NULL && psDroid->order.psObj->type == OBJ_DROID)
		{
			if ((DROID *)psDroid->order.psObj == psDroidToCheck)
			{
				numRepaired++;
			}
		}
	}

	return numRepaired;
}

/* Uses debug_console() for console debug output right now */
bool scrMsgBox(void)
{
	if (!stackPopParams(1, VAL_STRING, &strParam1))
	{
		debug(LOG_ERROR, "scrMsgBox(): stack failed");
		return false;
	}

	debug_console("DEBUG: %s", strParam1);

	return true;
}


// Check for a struct being within a certain range of a position (must be visible)
bool scrStructInRangeVis(void)
{
	SDWORD		range, player, lookingPlayer, x, y;
	bool		found;

	if (!stackPopParams(5, VAL_INT, &lookingPlayer, VAL_INT, &player , VAL_INT, &x, VAL_INT, &y, VAL_INT, &range))
	{
		debug(LOG_ERROR, "scrStructInRangeVis: failed to pop");
		return false;
	}

	ASSERT_OR_RETURN(false, player >= 0 && player < MAX_PLAYERS, "Invalid player number");

	found = objectInRangeVis((BASE_OBJECT *)apsStructLists[player], x, y, range, lookingPlayer);

	scrFunctionResult.v.bval = found;
	if (!stackPushResult(VAL_BOOL, &scrFunctionResult))
	{
		return false;
	}

	return true;
}

// Check for a droid being within a certain range of a position (must be visible)
bool scrDroidInRangeVis(void)
{
	SDWORD		range, player, lookingPlayer, x, y;
	bool		found;

	if (!stackPopParams(5, VAL_INT, &lookingPlayer, VAL_INT, &player , VAL_INT, &x, VAL_INT, &y, VAL_INT, &range))
	{
		debug(LOG_ERROR, "scrDroidInRangeVis: failed to pop");
		return false;
	}

	if (player < 0 || player >= MAX_PLAYERS)
	{
		ASSERT(false, "scrDroidInRangeVis: invalid player number");
		return false;
	}

	found = objectInRangeVis((BASE_OBJECT *)apsDroidLists[player], x, y, range, lookingPlayer);

	scrFunctionResult.v.bval = found;
	if (!stackPushResult(VAL_BOOL, &scrFunctionResult))
	{
		return false;
	}

	return true;
}

// check for a base object being in range of a point
bool objectInRangeVis(BASE_OBJECT *psList, SDWORD x, SDWORD y, SDWORD range, SDWORD lookingPlayer)
{
	BASE_OBJECT		*psCurr;
	SDWORD			xdiff, ydiff, rangeSq;

	// See if there is a droid in range
	rangeSq = range * range;
	for (psCurr = psList; psCurr; psCurr = psCurr->psNext)
	{
		if (psCurr->type == OBJ_STRUCTURE)
		{
			if (!((STRUCTURE *)psCurr)->visible[lookingPlayer])
			{
				continue;
			}
		}

		if (psCurr->type == OBJ_DROID)
		{
			if (!((DROID *)psCurr)->visible[lookingPlayer])
			{
				continue;
			}
		}

		// skip flying vtols
		if ((psCurr->type == OBJ_DROID) &&
		    isVtolDroid((DROID *)psCurr) &&
		    ((DROID *)psCurr)->sMove.Status != MOVEINACTIVE)
		{
			continue;
		}

		xdiff = (SDWORD)psCurr->pos.x - x;
		ydiff = (SDWORD)psCurr->pos.y - y;
		if (xdiff * xdiff + ydiff * ydiff < rangeSq)
		{
			return true;
		}
	}

	return false;
}

/* Go after a certain research */
bool scrPursueResearch(void)
{
	RESEARCH			*psResearch;
	SDWORD				foundIndex = 0, player, cur, tempIndex, Stack[400];
	UDWORD				index;
	SWORD				top;
	bool				found;
	STRUCTURE			*psBuilding;
	RESEARCH_FACILITY	*psResFacilty;

	if (!stackPopParams(3, ST_STRUCTURE, &psBuilding, VAL_INT, &player, ST_RESEARCH, &psResearch))
	{
		debug(LOG_ERROR, "scrPursueResearch(): stack failed");
		return false;
	}

	if (psResearch == NULL)
	{
		ASSERT(false, ": no such research topic");
		return false;
	}

	psResFacilty =	(RESEARCH_FACILITY *)psBuilding->pFunctionality;

	if (psResFacilty->psSubject != NULL)		// not finished yet
	{
		scrFunctionResult.v.bval = false;
		if (!stackPushResult(VAL_BOOL, &scrFunctionResult))
		{
			return false;
		}
		return true;
	}

	index = psResearch->index;
	if (index >= asResearch.size())
	{
		ASSERT(false, "scrPursueResearch: invalid research index");
		return false;
	}

	found = false;

	if (beingResearchedByAlly(index, player))		//an ally is already researching it
	{
		found = false;
	}
	else if (IsResearchCompleted(&asPlayerResList[player][index]))
	{
		found = false;
	}
	else if (IsResearchStartedPending(&asPlayerResList[player][index]))
	{
		found = false;
	}
	else if (IsResearchPossible(&asPlayerResList[player][index]) || IsResearchCancelled(&asPlayerResList[player][index]))
	{
		foundIndex = index;
		found = true;
	}
	else if (skTopicAvail(index, player))
	{
		foundIndex = index;
		found = true;
	}
	else
	{
		top = -1;

		cur = 0;				//start with first index's PR
		while (true)	//do
		{
			if (cur >= asResearch[index].pPRList.size())		//node has nodes?
			{
				top = top - 2;
				if (top < (-1))
				{
					break;		//end of stack
				}
				index = Stack[top + 2];	//if index = -1, then exit
				cur = Stack[top + 1];		//go to next PR of the last node, since this one didn't work

			}
			else		//end of nodes not reached
			{
				tempIndex = asResearch[index].pPRList[cur];		//get cur node's index

				if (skTopicAvail(tempIndex, player) && (!beingResearchedByAlly(tempIndex, player)))	//<NEW> - ally check added
				{
					found = true;
					foundIndex = tempIndex;		//done
					break;
				}
				else if (!IsResearchCompleted(&asPlayerResList[player][tempIndex])
				        && !IsResearchStartedPending(&asPlayerResList[player][tempIndex]))  //not avail and not busy with it, can check this PR's PR
				{
					if (!asResearch[tempIndex].pPRList.empty())	//node has any nodes itself
					{
						Stack[top + 1] = cur;								//so can go back to it further
						Stack[top + 2] = index;
						top = top + 2;

						index = tempIndex;		//go 1 level further
						cur = -1;									//start with first PR of this PR next time
					}
					else		//has no PRs, choose it (?)
					{
						if (!beingResearchedByAlly(tempIndex, player))	//<NEW> ally check added
						{
							found = true;
							foundIndex = tempIndex;	//done
							break;
						}
					}
				}
			}

			cur++;				//try next node of the main node
			if ((cur >= asResearch[index].pPRList.size()) && (top <= (-1)))	//nothing left
			{
				break;
			}

		} // while(true)
	}

	if (found && foundIndex < asResearch.size())
	{
		sendResearchStatus(psBuilding, foundIndex, player, true);	// inform others, I'm researching this.
#if defined (DEBUG)
		{
			char	sTemp[128];
			sprintf(sTemp, "player:%d starts topic: %s", player, asResearch[foundIndex].pName);
			NETlogEntry(sTemp, SYNC_FLAG, 0);
		}
#endif
	}
	scrFunctionResult.v.bval = found;
	if (!stackPushResult(VAL_BOOL, &scrFunctionResult))
	{
		return false;
	}
	intRefreshScreen();

	return true;
}

bool scrGetStructureType(void)
{
	STRUCTURE			*psStruct;

	if (!stackPopParams(1, ST_STRUCTURE, &psStruct))
	{
		debug(LOG_ERROR, "scrGetStructureType(): stack failed");
		return false;
	}

	scrFunctionResult.v.ival = psStruct->pStructureType->type;
	if (!stackPushResult(VAL_INT, &scrFunctionResult))
	{
		debug(LOG_ERROR, "scrGetStructureType(): failed to push result");
		return false;
	}

	return true;
}

/* Get player name from index */
bool scrGetPlayerName(void)
{
	SDWORD	player;

	if (!stackPopParams(1, VAL_INT, &player))
	{
		debug(LOG_ERROR, "scrGetPlayerName(): stack failed");
		return false;
	}

	ASSERT_OR_RETURN(false, player >= 0 && player < MAX_PLAYERS, "Invalid player number");

	/* Casting away constness because stackPushResult doesn't modify it's
	 * value (i.e. in this case it's not const correct).
	 */
	scrFunctionResult.v.sval = (char *)getPlayerName((UDWORD)player);
	if (!stackPushResult(VAL_STRING, &scrFunctionResult))
	{
		debug(LOG_ERROR, "scrGetPlayerName(): failed to push result");
		return false;
	}

	return true;
}

/* Set player name */
bool scrSetPlayerName(void)
{
	SDWORD	player;

	if (!stackPopParams(2, VAL_INT, &player, VAL_STRING, &strParam1))
	{
		debug(LOG_ERROR, "scrSetPlayerName(): stack failed");
		return false;
	}

	ASSERT_OR_RETURN(false, player >= 0 && player < MAX_PLAYERS, "Invalid player number");

	scrFunctionResult.v.bval = setPlayerName(player, strParam1);
	if (!stackPushResult(VAL_BOOL, &scrFunctionResult))
	{
		debug(LOG_ERROR, "scrSetPlayerName(): failed to push result");
		return false;
	}

	return true;
}

SDWORD getPlayerFromString(char *playerName)
{
	UDWORD	playerIndex;
	char	sPlayerNumber[255];

	for (playerIndex = 0; playerIndex < MAX_PLAYERS; playerIndex++)
	{
		/* check name */
		//debug(LOG_SCRIPT, "checking  (%s,%s)",getPlayerName(playerIndex), playerName);
		if (strncasecmp(getPlayerName(playerIndex), playerName, 255) == 0)
		{
			//debug(LOG_SCRIPT, "matched, returning %d", playerIndex);
			return playerIndex;
		}

		/* check color */
		//debug(LOG_SCRIPT, "checking (%s,%s)",getPlayerColourName(playerIndex), playerName);
		if (strncasecmp(getPlayerColourName(playerIndex), playerName, 255) == 0)
		{
			//debug(LOG_SCRIPT, "matched, returning %d", playerIndex);
			return playerIndex;
		}

		/* check player number */
		sprintf(sPlayerNumber, "%d", playerIndex);
		//debug(LOG_SCRIPT, "checking (%s,%s)",sPlayerNumber, playerName);
		if (strncasecmp(sPlayerNumber, playerName, 255) == 0)
		{
			//debug(LOG_SCRIPT, "matched, returning %d", playerIndex);
			return playerIndex;
		}

	}

	return -1;
}

/* Checks if a particular bit is set in an integer */
bool scrGetBit(void)
{
	SDWORD				val1, val2;

	if (!stackPopParams(2, VAL_INT, &val1, VAL_INT, &val2))
	{
		debug(LOG_ERROR, "scrGetBit(): failed to pop");
		return false;
	}

	ASSERT(val2 < MAX_PLAYERS && val2 >= 0, "scrGetBit(): wrong player index (%d)", val2);

	scrFunctionResult.v.bval = ((val1 & bitMask[val2]) != 0);
	if (!stackPushResult(VAL_BOOL, &scrFunctionResult))
	{
		return false;
	}

	return true;
}

/* Sets a particular bit in an integer */
bool scrSetBit(void)
{
	SDWORD				base, position;
	int32_t				bSet;	// was BOOL (int) ** see warning about conversion

	if (!stackPopParams(3, VAL_INT, &base,
	        VAL_INT, &position, VAL_BOOL, &bSet))
	{
		debug(LOG_ERROR, "scrSetBit(): failed to pop");
		return false;
	}

	ASSERT(position < MAX_PLAYERS && position >= 0, "scrSetBit(): wrong position index (%d)", position);

	if (bSet)
	{
		base |= bitMask[position];
	}
	else
	{
		base &= bitMask[position];
	}

	scrFunctionResult.v.ival = base;
	if (!stackPushResult(VAL_INT, &scrFunctionResult))
	{
		return false;
	}

	return true;
}

/* Can we create and break alliances? */
bool scrAlliancesLocked(void)
{
	bool		bResult = true;

	if (bMultiPlayer && (game.alliance == ALLIANCES))
	{
		bResult = false;
	}

	scrFunctionResult.v.bval = bResult;
	if (!stackPushResult(VAL_BOOL, &scrFunctionResult))
	{
		debug(LOG_ERROR, "scrAlliancesLocked(): failed to push result");
		return false;
	}

	return true;
}

bool scrASSERT(void)
{
	int32_t			bExpression;	// was BOOL (int) ** see warning about conversion
	SDWORD			player;
	char			sTmp[255];

	if (!stackPopParams(3, VAL_BOOL, &bExpression, VAL_STRING, &strParam1, VAL_INT, &player))
	{
		debug(LOG_ERROR, "scrASSERT(): stack failed");
		return false;
	}

#ifdef DEBUG
	/* Just pass the expression and message from script */
	sprintf(sTmp, "%d) %s", player, strParam1);
	ASSERT(bExpression, "%s", sTmp);
#else
	if (scrDebug[player])
	{
		if (!bExpression)
		{
			sprintf(sTmp, "%d) %s", player, strParam1);
			addConsoleMessage(sTmp, RIGHT_JUSTIFY, player);
		}
	}
#endif

	return true;
}

/* Visualize radius at position */
bool scrShowRangeAtPos(void)
{
	SDWORD		x, y, radius;

	if (!stackPopParams(3, VAL_INT, &x, VAL_INT, &y, VAL_INT, &radius))
	{
		debug(LOG_ERROR, "scrShowRangeAtPos(): stack failed");
		return false;
	}

	//Turn on/off drawing
	showRangeAtPos(x, y, radius);

	return true;
}

bool scrToPow(void)
{
	float		x, y;

	if (!stackPopParams(2, VAL_FLOAT, &x, VAL_FLOAT, &y))
	{
		debug(LOG_ERROR, "scrToPow(): stack failed");
		return false;
	}

	scrFunctionResult.v.fval = (float)pow(x, y);
	if (!stackPushResult(VAL_FLOAT, &scrFunctionResult))
	{
		debug(LOG_ERROR, "scrToPow(): failed to push result");
		return false;
	}

	return true;
}

/* Exponential function */
bool scrExp(void)
{
	float		fArg;

	if (!stackPopParams(1, VAL_FLOAT, &fArg))
	{
		return false;
	}

	scrFunctionResult.v.fval = exp(fArg);
	if (!stackPushResult(VAL_FLOAT, &scrFunctionResult))
	{
		return false;
	}

	return true;
}

/* Square root */
bool scrSqrt(void)
{
	float		fArg;

	if (!stackPopParams(1, VAL_FLOAT, &fArg))
	{
		return false;
	}

	scrFunctionResult.v.fval = sqrtf(fArg);
	if (!stackPushResult(VAL_FLOAT, &scrFunctionResult))
	{
		return false;
	}

	return true;
}

/* Natural logarithm */
bool scrLog(void)
{
	float		fArg;

	if (!stackPopParams(1, VAL_FLOAT, &fArg))
	{
		return false;
	}

	scrFunctionResult.v.fval = log(fArg);
	if (!stackPushResult(VAL_FLOAT, &scrFunctionResult))
	{
		return false;
	}

	return true;
}

/* Show/Hide multiplayer debug menu */
bool scrDebugMenu(void)
{
	int32_t		menuUp;		// was SDWORD which happens to be int32_t, but is being used as a VAL_BOOL, so : ** see warning about conversion

	if (!stackPopParams(1, VAL_BOOL, &menuUp))
	{
		debug(LOG_ERROR, "scrDebugMenu(): stack failed");
		return false;
	}

	(void)addDebugMenu(menuUp);

	return true;
}

/* Set debug menu output string */
bool scrSetDebugMenuEntry(void)
{
	SDWORD		index;

	if (!stackPopParams(2, VAL_STRING, &strParam1, VAL_INT, &index))
	{
		debug(LOG_ERROR, "scrSetDebugMenuEntry(): stack failed");
		return false;
	}

	setDebugMenuEntry(strParam1, index);

	return true;
}

/* Parse chat message and return number of commands that could be extracted */
bool scrProcessChatMsg(void)
{
	if (!stackPopParams(1, VAL_STRING, &strParam1))
	{
		debug(LOG_ERROR, "scrProcessChatMsg(): stack failed");
		return false;
	}

	debug(LOG_NEVER, "Now preparing to parse '%s'", strParam1);

	if (!chatLoad(strParam1, strlen(strParam1)))
	{
		ASSERT(false, "Couldn't process chat message: %s", strParam1);
		return false;
	}

	scrFunctionResult.v.ival = chat_msg.numCommands;
	if (!stackPushResult(VAL_INT, &scrFunctionResult))
	{
		debug(LOG_ERROR, "scrProcessChatMsg(): failed to push result");
		return false;
	}

	return true;
}

/* Returns number of command arguments for a certain
 * chat command that could be extracted
 */
bool scrGetNumArgsInCmd(void)
{
	SDWORD		cmdIndex;

	if (!stackPopParams(1, VAL_INT, &cmdIndex))
	{
		debug(LOG_ERROR, "scrGetNumArgsInCmd(): stack failed");
		return false;
	}

	/* Check command bounds */
	if (cmdIndex < 0 || cmdIndex >= chat_msg.numCommands)
	{
		ASSERT(false, "scrGetNumArgsInCmd: command inxed out of bounds: %d (num commands: %d)",
		       cmdIndex, chat_msg.numCommands);
		return false;
	}


	scrFunctionResult.v.ival = chat_msg.cmdData[cmdIndex].numCmdParams;
	if (!stackPushResult(VAL_INT, &scrFunctionResult))
	{
		debug(LOG_ERROR, "scrGetNumArgsInCmd(): failed to push result");
		return false;
	}

	return true;
}

/* Returns a string representing a certain chat command,
 * based on the command index provided
 */
bool scrGetChatCmdDescription(void)
{
	SDWORD			cmdIndex;
	char			*pChatCommand = NULL;

	if (!stackPopParams(1, VAL_INT, &cmdIndex))
	{
		debug(LOG_ERROR, "scrGetCommandDescription(): stack failed");
		return false;
	}

	/* Check command bounds */
	if (cmdIndex < 0 || cmdIndex >= chat_msg.numCommands)
	{
		ASSERT(false, "scrGetCommandDescription: command inxed out of bounds: %d (num commands: %d)",
		       cmdIndex, chat_msg.numCommands);
		return false;
	}

	/* Allocate memory for the comamnd string */
	pChatCommand = (char *)malloc(MAXSTRLEN);
	if (pChatCommand == NULL)
	{
		debug(LOG_FATAL, "scrGetCmdDescription: Out of memory!");
		abort();
		return false;
	}

	/* Copy command */
	strlcpy(pChatCommand, chat_msg.cmdData[cmdIndex].pCmdDescription, MAXSTRLEN);

	/* Make scrFunctionResult point to the valid command */
	scrFunctionResult.v.sval = pChatCommand;

	if (!stackPushResult(VAL_STRING, &scrFunctionResult))
	{
		debug(LOG_ERROR, "scrGetCommandDescription(): failed to push result");
		free(pChatCommand);
		return false;
	}

	free(pChatCommand);

	return true;
}

/* Returns a certain parameter of a certain chat command
 * Returns false if failed
 */
bool scrGetChatCmdParam(void)
{
	SDWORD			cmdIndex, argIndex;
	void			*pArgument = NULL;
	INTERP_TYPE		argType = VAL_VOID;
	bool			bSuccess = true;		//failure on type mismatch

	if (!stackPopParams(2, VAL_INT, &cmdIndex, VAL_INT, &argIndex))
	{
		debug(LOG_ERROR, "scrGetChatCmdParam(): stack failed");
		return false;
	}

	if (cmdIndex < 0 || cmdIndex >= chat_msg.numCommands)
	{
		ASSERT(false, "scrGetChatCmdParam: command index out of bounds: %d", cmdIndex);
		return false;
	}

	if (argIndex < 0 || argIndex >= chat_msg.cmdData[cmdIndex].numCmdParams)
	{
		ASSERT(false, "scrGetChatCmdParam: argument index for command %d is out of bounds: %d", cmdIndex, argIndex);
		return false;
	}

	/* Find out the type of the argument we are going to pass to the script */
	argType = chat_msg.cmdData[cmdIndex].parameter[argIndex].type;

	if (!stackPopParams(1, VAL_REF | argType, &pArgument))
	{
		debug(LOG_ERROR, "scrGetChatCmdParam(): stack failed or argument mismatch (expected type of argument: %d)", argType);
		bSuccess = false;		//return type mismatch
		//return false;
	}

	if (pArgument == NULL)
	{
		ASSERT(false, "scrGetChatCmdParam: nullpointer check failed");
		bSuccess = false;
	}

	/* Return command argument to the script */
	if (bSuccess)
	{
		memcpy(pArgument, &(chat_msg.cmdData[cmdIndex].parameter[argIndex].v), sizeof(chat_msg.cmdData[cmdIndex].parameter[argIndex].v));
	}

	scrFunctionResult.v.bval = bSuccess;
	if (!stackPushResult(VAL_BOOL, &scrFunctionResult))
	{
		debug(LOG_ERROR, "scrGetChatCmdParam(): failed to push result");
		return false;
	}
	return true;
}

/* Returns true if a certain command was addressed to a certain player */
bool scrChatCmdIsPlayerAddressed(void)
{
	SDWORD		cmdIndex, playerInQuestion;

	if (!stackPopParams(2, VAL_INT, &cmdIndex, VAL_INT, &playerInQuestion))
	{
		debug(LOG_ERROR, "scrChatCmdIsPlayerAddressed(): stack failed");
		return false;
	}

	/* Check command bounds */
	if (cmdIndex < 0 || cmdIndex >= chat_msg.numCommands)
	{
		ASSERT(false, "scrChatCmdIsPlayerAddressed: command inxed out of bounds: %d (num commands: %d)",
		       cmdIndex, chat_msg.numCommands);
		return false;
	}

	/* Check player bounds */
	if (playerInQuestion < 0 || playerInQuestion >= MAX_PLAYERS)
	{
		ASSERT(false, "scrChatCmdIsPlayerAddressed: player inxed out of bounds: %d", playerInQuestion);
		return false;
	}

	scrFunctionResult.v.bval = chat_msg.cmdData[cmdIndex].bPlayerAddressed[playerInQuestion];
	if (!stackPushResult(VAL_INT, &scrFunctionResult))
	{
		debug(LOG_ERROR, "scrChatCmdIsPlayerAddressed(): failed to push result");
		return false;
	}

	return true;
}

/* Modifies height of a tile */
bool scrSetTileHeight(void)
{
	UDWORD		tileX, tileY, newHeight;
	MAPTILE		*psTile;

	if (!stackPopParams(3, VAL_INT, &tileX, VAL_INT, &tileY, VAL_INT, &newHeight))
	{
		debug(LOG_ERROR, "scrSetTileHeight(): stack failed");
		return false;
	}

	ASSERT(newHeight <= 255, "scrSetTileHeight: height out of bounds");

	psTile = mapTile(tileX, tileY);

	psTile->height = (UBYTE)newHeight * ELEVATION_SCALE;

	return true;
}

/* Returns structure which placed on provided coordinates.
 * Returns NULL (NULLOBJECT) if there's no structure.
 */
bool scrGetTileStructure(void)
{
	SDWORD		structureX, structureY;

	if (!stackPopParams(2, VAL_INT, &structureX, VAL_INT, &structureY))
	{
		debug(LOG_ERROR, "scrGetTileStructure(): stack failed");
		return false;
	}

	scrFunctionResult.v.oval = getTileStructure(structureX, structureY);
	if (!stackPushResult((INTERP_TYPE)ST_STRUCTURE, &scrFunctionResult))
	{
		debug(LOG_ERROR, "scrGetTileStructure(): failed to push result");
		return false;
	}

	return true;
}

/* Outputs script call stack
 */
bool scrPrintCallStack(void)
{
	scrOutputCallTrace(LOG_SCRIPT);

	return true;
}

/*
 * Returns true if game debug mode is on
 */
bool scrDebugModeEnabled(void)
{
	scrFunctionResult.v.bval = getDebugMappingStatus();
	if (!stackPushResult(VAL_BOOL, &scrFunctionResult))
	{
		debug(LOG_ERROR, "scrDebugModeEnabled(): failed to push result");
		return false;
	}

	return true;
}

/*
 * Returns the cost of a droid
 */
bool scrCalcDroidPower(void)
{
	DROID	*psDroid;

	if (!stackPopParams(1, ST_DROID, &psDroid))
	{
		return false;
	}

	ASSERT(psDroid != NULL, "can't calculate cost of a null-droid");

	scrFunctionResult.v.ival = (SDWORD)calcDroidPower(psDroid);
	if (!stackPushResult(VAL_INT, &scrFunctionResult))
	{
		debug(LOG_ERROR, "scrCalcDroidPower(): failed to push result");
		return false;
	}

	return true;
}

/*
 * Returns experience level of a droid
 */
bool scrGetDroidLevel(void)
{
	DROID	*psDroid;

	if (!stackPopParams(1, ST_DROID, &psDroid))
	{
		return false;
	}

	ASSERT(psDroid != NULL, "null-pointer passed");

	scrFunctionResult.v.ival = (SDWORD)getDroidLevel(psDroid);
	if (!stackPushResult(VAL_INT, &scrFunctionResult))
	{
		debug(LOG_ERROR, "scrGetDroidLevel(): failed to push result");
		return false;
	}

	return true;
}

/* Assembles a template from components and returns it */
bool scrAssembleWeaponTemplate(void)
{
	SDWORD					player, bodyIndex, weapIndex, propIndex;
	DROID_TEMPLATE			*pNewTemplate = NULL;

	if (!stackPopParams(4, VAL_INT, &player, ST_BODY, &bodyIndex,
	        ST_PROPULSION, &propIndex, ST_WEAPON, &weapIndex))
	{
		return false;
	}

	pNewTemplate = new DROID_TEMPLATE;
	if (pNewTemplate == NULL)
	{
		debug(LOG_ERROR, "pNewTemplate: Out of memory");
		return false;
	}

	// set template body
	pNewTemplate->asParts[COMP_BODY] = bodyIndex;

	// set template propulsion
	pNewTemplate->asParts[COMP_PROPULSION] = propIndex;

	// set template weapon (only one)
	pNewTemplate->asWeaps[0] = weapIndex;
	pNewTemplate->numWeaps = 1;

	// set default components
	pNewTemplate->asParts[COMP_SENSOR]		= 0;
	pNewTemplate->asParts[COMP_ECM]			= 0;
	pNewTemplate->asParts[COMP_CONSTRUCT]	= 0;
	pNewTemplate->asParts[COMP_REPAIRUNIT]	= 0;
	pNewTemplate->asParts[COMP_BRAIN]		= 0;

	// set droid type
	pNewTemplate->droidType = DROID_WEAPON;

	// finalize template and set its name
<<<<<<< HEAD
	if (!intValidTemplate(pNewTemplate, GetDefaultTemplateName(pNewTemplate)))
=======
	if (!intValidTemplate(pNewTemplate, GetDefaultTemplateName(pNewTemplate), false, player))
>>>>>>> 8149dc94
	{
		return false;
	}

	// make sure we have a valid weapon
	if (!checkValidWeaponForProp(pNewTemplate))
	{
		scrFunctionResult.v.oval = NULL;		// failure
	}
	else
	{
		DROID_TEMPLATE *tempTemplate = NULL;

		// check if an identical template already exists for this player
		tempTemplate = scrCheckTemplateExists(player, pNewTemplate);
		if (tempTemplate == NULL)
		{
			// set template id
			pNewTemplate->multiPlayerID = generateNewObjectId();

			// add template to player template list
			pNewTemplate->psNext = apsDroidTemplates[player];
			apsDroidTemplates[player] = pNewTemplate;		//apsTemplateList?

			if (bMultiMessages)
			{
				sendTemplate(player, pNewTemplate);
			}
		}
		else
		{
			// free resources
			delete pNewTemplate;

			// already exists, so return it
			pNewTemplate = tempTemplate;
		}

		scrFunctionResult.v.oval = pNewTemplate;	// succes
	}

	// return template to scripts
	if (!stackPushResult((INTERP_TYPE)ST_TEMPLATE, &scrFunctionResult))
	{
		return false;
	}

	return true;
}

/* Checks if template already exists, returns it if yes */
static DROID_TEMPLATE *scrCheckTemplateExists(SDWORD player, DROID_TEMPLATE *psTempl)
{
	DROID_TEMPLATE *psCurrent;
	bool equal;

	for (psCurrent = apsDroidTemplates[player]; psCurrent != NULL; psCurrent = psCurrent->psNext)
	{
		unsigned int componentType;
		unsigned int weaponSlot;

		equal = true;

		// compare components
		for (componentType = 0; componentType < ARRAY_SIZE(psTempl->asParts); ++componentType)
		{
			if (psTempl->asParts[componentType] != psCurrent->asParts[componentType])
			{
				equal = false;
				break;
			}
		}

		// compare weapon count
		if (psTempl->numWeaps != psCurrent->numWeaps)
		{
			equal = false;
		}

		// compare all weapons separately
		for (weaponSlot = 0; equal && weaponSlot < psTempl->numWeaps; ++weaponSlot)
		{
			if (psTempl->asWeaps[weaponSlot] != psCurrent->asWeaps[weaponSlot])
			{
				equal = false;
				break;
			}
		}
		if (equal)
		{
			// they are equal, so return the current template
			return psCurrent;
		}
	}

	return NULL;
}

bool scrWeaponLongHitUpgrade(void)
{
	SDWORD					player, weapIndex;
	const WEAPON_STATS		*psWeapStats;

	if (!stackPopParams(2, VAL_INT, &player, ST_WEAPON, &weapIndex))
	{
		return false;
	}

	psWeapStats = &asWeaponStats[weapIndex];

	scrFunctionResult.v.ival = asWeaponUpgrade[player][psWeapStats->weaponSubClass].longHit;
	if (!stackPushResult(VAL_INT, &scrFunctionResult))
	{
		return false;
	}

	return true;
}

bool scrWeaponDamageUpgrade(void)
{
	SDWORD					player, weapIndex;
	const WEAPON_STATS		*psWeapStats;

	if (!stackPopParams(2, VAL_INT, &player, ST_WEAPON, &weapIndex))
	{
		return false;
	}

	psWeapStats = &asWeaponStats[weapIndex];

	scrFunctionResult.v.ival = asWeaponUpgrade[player][psWeapStats->weaponSubClass].damage;
	if (!stackPushResult(VAL_INT, &scrFunctionResult))
	{
		return false;
	}

	return true;
}

bool scrWeaponFirePauseUpgrade(void)
{
	SDWORD					player, weapIndex;
	const WEAPON_STATS		*psWeapStats;

	if (!stackPopParams(2, VAL_INT, &player, ST_WEAPON, &weapIndex))
	{
		return false;
	}

	psWeapStats = &asWeaponStats[weapIndex];

	scrFunctionResult.v.ival = asWeaponUpgrade[player][psWeapStats->weaponSubClass].firePause;
	if (!stackPushResult(VAL_INT, &scrFunctionResult))
	{
		return false;
	}

	return true;
}


bool scrIsComponentAvailable(void)
{
	SDWORD					player;
	bool					bAvailable = false;
	INTERP_VAL				sVal;

	if (!stackPop(&sVal))
	{
		return false;
	}

	if (!stackPopParams(1, VAL_INT, &player))
	{
		return false;
	}

	ASSERT_OR_RETURN(false, player >= 0 && player < MAX_PLAYERS, "Invalid player number");

	switch ((unsigned)sVal.type)  // Unsigned cast to suppress compiler warnings due to enum abuse.
	{
	case ST_BODY:
		bAvailable = (apCompLists[player][COMP_BODY][sVal.v.ival] == AVAILABLE);
		break;
	case ST_PROPULSION:
		bAvailable = (apCompLists[player][COMP_PROPULSION][sVal.v.ival] == AVAILABLE);
		break;
	case ST_ECM:
		bAvailable = (apCompLists[player][COMP_ECM][sVal.v.ival] == AVAILABLE);
		break;
	case ST_SENSOR:
		bAvailable = (apCompLists[player][COMP_SENSOR][sVal.v.ival] == AVAILABLE);
		break;
	case ST_CONSTRUCT:
		bAvailable = (apCompLists[player][COMP_CONSTRUCT][sVal.v.ival] == AVAILABLE);
		break;
	case ST_WEAPON:
		bAvailable = (apCompLists[player][COMP_WEAPON][sVal.v.ival] == AVAILABLE);
		break;
	case ST_REPAIR:
		bAvailable = (apCompLists[player][COMP_REPAIRUNIT][sVal.v.ival] == AVAILABLE);
		break;
	case ST_BRAIN:
		bAvailable = (apCompLists[player][COMP_BRAIN][sVal.v.ival] == AVAILABLE);
		break;
	default:
		ASSERT(false, "unknown component type");
		return false;
	}

	scrFunctionResult.v.bval = bAvailable;
	if (!stackPushResult(VAL_BOOL, &scrFunctionResult))
	{
		return false;
	}

	return true;
}

bool scrGetBodySize(void)
{
	SDWORD		bodyIndex;

	if (!stackPopParams(1, ST_BODY, &bodyIndex))
	{
		return false;
	}

	scrFunctionResult.v.ival = asBodyStats[bodyIndex].size;
	if (!stackPushResult(VAL_INT, &scrFunctionResult))
	{
		return false;
	}
	return true;
}

bool scrGettext()
{
	if (!stackPopParams(1, VAL_STRING, &strParam1))
	{
		return false;
	}

	scrFunctionResult.v.sval = (char *)gettext(strParam1);

	return stackPushResult((INTERP_TYPE)ST_TEXTSTRING, &scrFunctionResult);
}

bool scrGettext_noop()
{
	if (!stackPopParams(1, VAL_STRING, &strParam1))
	{
		return false;
	}

	scrFunctionResult.v.sval = gettext_noop(strParam1);

	return stackPushResult(VAL_STRING, &scrFunctionResult);
}

bool scrPgettext()
{
	char *msg_ctxt_id;
	char *translation;

	if (!stackPopParams(2, VAL_STRING, &strParam1, VAL_STRING, &strParam2))
	{
		return false;
	}

	if (asprintf(&msg_ctxt_id, "%s%s%s", strParam1, GETTEXT_CONTEXT_GLUE, strParam2) == -1)
	{
		debug(LOG_FATAL, "Out of memory");
		abort();
		return false;
	}

#ifdef DEFAULT_TEXT_DOMAIN
	translation = (char *)dcgettext(DEFAULT_TEXT_DOMAIN, msg_ctxt_id, LC_MESSAGES);
#else
	translation = (char *)dcgettext(NULL,                msg_ctxt_id, LC_MESSAGES);
#endif

	/* Due to the way dcgettext works a pointer comparison is enough, hence
	 * the reason why we free() now.
	 */
	free(msg_ctxt_id);

	if (translation == msg_ctxt_id)
	{
		scrFunctionResult.v.sval = strParam2;
	}
	else
	{
		scrFunctionResult.v.sval = translation;
	}

	return stackPushResult((INTERP_TYPE)ST_TEXTSTRING, &scrFunctionResult);
}

bool scrPgettext_expr()
{
	if (!stackPopParams(2, VAL_STRING, &strParam1, VAL_STRING, &strParam2))
	{
		return false;
	}

	scrFunctionResult.v.sval = (char *)pgettext_expr(strParam1, strParam2);

	return stackPushResult((INTERP_TYPE)ST_TEXTSTRING, &scrFunctionResult);
}

bool scrPgettext_noop()
{
	if (!stackPopParams(2, VAL_STRING, &strParam1, VAL_STRING, &strParam2))
	{
		return false;
	}

	scrFunctionResult.v.sval = gettext_noop(strParam1);

	return stackPushResult(VAL_STRING, &scrFunctionResult);
}<|MERGE_RESOLUTION|>--- conflicted
+++ resolved
@@ -10261,11 +10261,7 @@
 	pNewTemplate->droidType = DROID_WEAPON;
 
 	// finalize template and set its name
-<<<<<<< HEAD
-	if (!intValidTemplate(pNewTemplate, GetDefaultTemplateName(pNewTemplate)))
-=======
 	if (!intValidTemplate(pNewTemplate, GetDefaultTemplateName(pNewTemplate), false, player))
->>>>>>> 8149dc94
 	{
 		return false;
 	}
