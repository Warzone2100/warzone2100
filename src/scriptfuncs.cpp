/*
	This file is part of Warzone 2100.
	Copyright (C) 1999-2004  Eidos Interactive
	Copyright (C) 2005-2015  Warzone 2100 Project

	Warzone 2100 is free software; you can redistribute it and/or modify
	it under the terms of the GNU General Public License as published by
	the Free Software Foundation; either version 2 of the License, or
	(at your option) any later version.

	Warzone 2100 is distributed in the hope that it will be useful,
	but WITHOUT ANY WARRANTY; without even the implied warranty of
	MERCHANTABILITY or FITNESS FOR A PARTICULAR PURPOSE. See the
	GNU General Public License for more details.

	You should have received a copy of the GNU General Public License
	along with Warzone 2100; if not, write to the Free Software
	Foundation, Inc., 51 Franklin St, Fifth Floor, Boston, MA 02110-1301 USA
*/
/*
 * ScriptFuncs.c
 *
 * All the C functions callable from the script code
 *
 */

#include "lib/framework/wzapp.h"
#include "lib/framework/strres.h"
#include "lib/framework/stdio_ext.h"
#include "lib/widget/widget.h"

#include <time.h>
#include <string.h>

#include "effects.h"
#include "lib/script/script.h"
#include "scripttabs.h"
#include "lib/gamelib/gtime.h"
#include "objects.h"
#include "hci.h"
#include "loadsave.h"
#include "message.h"
#include "challenge.h"
#include "intelmap.h"
#include "map.h"
#include "structure.h"
#include "display3d.h"
#include "research.h"
#include "lib/sound/audio.h"
#include "lib/sound/audio_id.h"
#include "power.h"
#include "console.h"
#include "scriptfuncs.h"
#include "geometry.h"
#include "visibility.h"
#include "gateway.h"
#include "drive.h"
#include "display.h"
#include "component.h"
#include "scriptextern.h"
#include "seqdisp.h"

#include "configuration.h"
#include "fpath.h"

#include "warzoneconfig.h"
#include "lighting.h"
#include "atmos.h"
#include "lib/sound/cdaudio.h"
#include "lib/netplay/netplay.h"
#include "multiplay.h"
#include "multigifts.h"
#include "multilimit.h"
#include "multiint.h"
#include "advvis.h"
#include "mapgrid.h"
#include "lib/ivis_opengl/piestate.h"
#include "wrappers.h"
#include "order.h"
#include "orderdef.h"
#include "mission.h"
#include "loop.h"
#include "frontend.h"
#include "group.h"
#include "transporter.h"
#include "radar.h"
#include "levels.h"
#include "mission.h"
#include "projectile.h"
#include "cluster.h"
#include "multigifts.h"			//because of giftRadar()
#include "display3d.h"			//for showRangeAtPos()
#include "multimenu.h"
#include "lib/script/chat_processing.h"
#include "keymap.h"
#include "visibility.h"
#include "design.h"
#include "random.h"
#include "template.h"
#include "qtscript.h" // this is fun...

static INTERP_VAL	scrFunctionResult;	//function return value to be pushed to stack

// If this is defined then check max number of units not reached before adding more.
#define SCRIPT_CHECK_MAX_UNITS

static SDWORD	bitMask[] = {0x01, 0x02, 0x04, 0x08, 0x10, 0x20, 0x40, 0x80};
static char		strParam1[MAXSTRLEN], strParam2[MAXSTRLEN];		//these should be used as string parameters for stackPopParams()

static bool	structHasModule(STRUCTURE *psStruct);

static DROID_TEMPLATE *scrCheckTemplateExists(SDWORD player, DROID_TEMPLATE *psTempl);

/// Hold the previously assigned player
Vector2i positions[MAX_PLAYERS];
std::vector<Vector2i> derricks;

bool scriptOperatorEquals(INTERP_VAL const &v1, INTERP_VAL const &v2)
{
	ASSERT_OR_RETURN(false, scriptTypeIsPointer(v1.type) && scriptTypeIsPointer(v2.type), "Bad types.");
	if (v1.type == (INTERP_TYPE)ST_RESEARCH && v2.type == (INTERP_TYPE)ST_RESEARCH)
	{
		return ((RESEARCH *)v1.v.oval)->ref == ((RESEARCH *)v2.v.oval)->ref;
	}
	return v1.v.oval == v2.v.oval;
}

void scriptSetStartPos(int position, int x, int y)
{
	positions[position].x = x;
	positions[position].y = y;
	debug(LOG_SCRIPT, "Setting start position %d to (%d, %d)", position, x, y);
}

void scriptSetDerrickPos(int x, int y)
{
	Vector2i pos(x, y);
	derricks.push_back(pos);
}

bool scriptInit()
{
	int i;

	for (i = 0; i < MAX_PLAYERS; i++)
	{
		scriptSetStartPos(i, 0, 0);
	}
	derricks.clear();
	derricks.reserve(8 * MAX_PLAYERS);
	return true;
}

bool scrScavengersActive()
{
	scrFunctionResult.v.ival = scavengerPlayer();
	if (!stackPushResult(VAL_INT, &scrFunctionResult))
	{
		return false;
	}
	return true;
}

bool scrGetDifficulty()
{
	int player;
	if (!stackPopParams(1, VAL_INT, &player))
	{
		return false;
	}
	ASSERT_OR_RETURN(false, player < MAX_PLAYERS, "Bad player index");
	scrFunctionResult.v.ival = NetPlay.players[player].difficulty;
	if (!stackPushResult(VAL_INT, &scrFunctionResult))
	{
		ASSERT(false, "Failed to initialize player");
		return false;
	}
	return true;
}

bool scrGetPlayer()
{
	if (!stackPopParams(1, VAL_STRING, &strParam1))
	{
		debug(LOG_ERROR, "stack failed");
		return false;
	}
	int i = scrFunctionResult.v.ival = getNextAIAssignment(strParam1);
	debug(LOG_SCRIPT, "Initialized player %d, starts at position (%d, %d), max %d players", i, positions[i].x, positions[i].y, game.maxPlayers);
	if (!stackPushResult(VAL_INT, &scrFunctionResult))
	{
		ASSERT(false, "Failed to initialize player");
		return false;
	}
	return true;
}

bool scrGetDerrick()
{
	int x, y, i;

	if (!stackPopParams(1, VAL_INT, &i))
	{
		debug(LOG_ERROR, "stack failed");
		return false;
	}
	scrFunctionResult.v.oval = NULL;
	if (i < (int)derricks.size())
	{
		x = derricks[i].x;
		y = derricks[i].y;
		MAPTILE *psTile = worldTile(x, y);
		ASSERT(psTile, "No derrick or oil at position!");
		if (psTile)
		{
			scrFunctionResult.v.oval = psTile->psObject;
		}
	}
	if (!stackPushResult((INTERP_TYPE)ST_BASEOBJECT, &scrFunctionResult))
	{
		ASSERT(false, "Failed to push result");
		return false;
	}
	return true;
}

Vector2i getPlayerStartPosition(int player)
{
	return positions[player];
}

bool scrSetSunPosition(void)
{
	float x, y, z;

	if (!stackPopParams(3, VAL_FLOAT, &x, VAL_FLOAT, &y, VAL_FLOAT, &z))
	{
		return false;
	}
	setTheSun(Vector3f(x, y, z));
	return true;
}

bool scrSetSunIntensity(void)
{
	float ambient[4], diffuse[4], specular[4];

	// Scary list of parameters... ambient, diffuse and specular RGB components
	// One day we should add support for vectors to our scripting language to cut
	// down on such noise.
	if (!stackPopParams(9, VAL_FLOAT, &ambient[0], VAL_FLOAT, &ambient[1], VAL_FLOAT, &ambient[2],
	                    VAL_FLOAT, &diffuse[0], VAL_FLOAT, &diffuse[1], VAL_FLOAT, &diffuse[2],
	                    VAL_FLOAT, &specular[0], VAL_FLOAT, &specular[1], VAL_FLOAT, &specular[2]))
	{
		return false;
	}
	ambient[3] = 1.0;
	diffuse[3] = 1.0;
	specular[3] = 1.0;
	pie_Lighting0(LIGHT_AMBIENT, ambient);
	pie_Lighting0(LIGHT_DIFFUSE, diffuse);
	pie_Lighting0(LIGHT_SPECULAR, specular);
	pie_SetupLighting();
	return true;
}

bool scrSafeDest(void)
{
	SDWORD	x, y, player;

	if (!stackPopParams(3, VAL_INT, &player, VAL_INT, &x, VAL_INT, &y))
	{
		return false;
	}
	ASSERT_OR_RETURN(false, player < game.maxPlayers, "Out of bounds player index");
	ASSERT_OR_RETURN(false, worldOnMap(x, y), "Out of bounds coordinates(%d, %d)", x, y);
	scrFunctionResult.v.bval = !(auxTile(map_coord(x), map_coord(y), player) & AUXBITS_DANGER);
	if (!stackPushResult(VAL_BOOL, &scrFunctionResult))
	{
		return false;
	}
	return true;
}

bool scrThreatAt(void)
{
	SDWORD	x, y, player;

	if (!stackPopParams(3, VAL_INT, &player, VAL_INT, &x, VAL_INT, &y))
	{
		return false;
	}
	ASSERT_OR_RETURN(false, player < game.maxPlayers, "Out of bounds player index");
	ASSERT_OR_RETURN(false, worldOnMap(x, y), "Out of bounds coordinates(%d, %d)", x, y);
	scrFunctionResult.v.bval = auxTile(map_coord(x), map_coord(y), player) & AUXBITS_THREAT;
	if (!stackPushResult(VAL_BOOL, &scrFunctionResult))
	{
		return false;
	}
	return true;
}

bool scrGetPlayerStartPosition(void)
{
	SDWORD	*x, *y, player;

	if (!stackPopParams(3, VAL_INT, &player, VAL_REF | VAL_INT, &x, VAL_REF | VAL_INT, &y))
	{
		return false;
	}
	if (player < game.maxPlayers)
	{
		*x = positions[player].x;
		*y = positions[player].y;
		scrFunctionResult.v.bval = true;
	}
	else
	{
		*x = 0;
		*y = 0;
		scrFunctionResult.v.bval = false;
	}

	if (!stackPushResult(VAL_BOOL, &scrFunctionResult))
	{
		return false;
	}
	return true;
}

/******************************************************************************************/
/*                 Check for objects in areas                                             */


// check for a base object being in range of a point
bool objectInRange(BASE_OBJECT *psList, SDWORD x, SDWORD y, SDWORD range)
{
	BASE_OBJECT		*psCurr;
	SDWORD			xdiff, ydiff, rangeSq;

	// See if there is a droid in range
	rangeSq = range * range;
	for (psCurr = psList; psCurr; psCurr = psCurr->psNext)
	{
		// skip partially build structures
		if ((psCurr->type == OBJ_STRUCTURE) &&
		    (((STRUCTURE *)psCurr)->status != SS_BUILT))
		{
			continue;
		}

		// skip flying vtols
		if ((psCurr->type == OBJ_DROID) &&
		    isVtolDroid((DROID *)psCurr) &&
		    ((DROID *)psCurr)->sMove.Status != MOVEINACTIVE)
		{
			continue;
		}

		xdiff = (SDWORD)psCurr->pos.x - x;
		ydiff = (SDWORD)psCurr->pos.y - y;
		if (xdiff * xdiff + ydiff * ydiff < rangeSq)
		{
			return true;
		}
	}

	return false;
}

// -----------------------------------------------------------------------------------------
// Check for any player object being within a certain range of a position
bool scrObjectInRange(void)
{
	SDWORD		range, player, x, y;
	bool		found;

	if (!stackPopParams(4, VAL_INT, &player, VAL_INT, &x, VAL_INT, &y, VAL_INT, &range))
	{
		return false;
	}

	ASSERT_OR_RETURN(false, player >= 0 && player < MAX_PLAYERS, "Invalid player number");

	found = objectInRange((BASE_OBJECT *)apsDroidLists[player], x, y, range) ||
	        objectInRange((BASE_OBJECT *)apsStructLists[player], x, y, range);

	scrFunctionResult.v.bval = found;
	if (!stackPushResult(VAL_BOOL, &scrFunctionResult))
	{
		return false;
	}

	return true;
}

// -----------------------------------------------------------------------------------------
// Check for a droid being within a certain range of a position
bool scrDroidInRange(void)
{
	SDWORD		range, player, x, y;
	bool		found;

	if (!stackPopParams(4, VAL_INT, &player, VAL_INT, &x, VAL_INT, &y, VAL_INT, &range))
	{
		return false;
	}

	ASSERT_OR_RETURN(false, player >= 0 && player < MAX_PLAYERS, "Invalid player number");

	found = objectInRange((BASE_OBJECT *)apsDroidLists[player], x, y, range);

	scrFunctionResult.v.bval = found;
	if (!stackPushResult(VAL_BOOL, &scrFunctionResult))
	{
		return false;
	}

	return true;
}

// -----------------------------------------------------------------------------------------
// Check for a struct being within a certain range of a position
bool scrStructInRange(void)
{
	SDWORD		range, player, x, y;
	bool		found;

	if (!stackPopParams(4, VAL_INT, &player, VAL_INT, &x, VAL_INT, &y, VAL_INT, &range))
	{
		return false;
	}

	ASSERT_OR_RETURN(false, player >= 0 && player < MAX_PLAYERS, "Invalid player number");

	found = objectInRange((BASE_OBJECT *)apsStructLists[player], x, y, range);

	scrFunctionResult.v.bval = found;
	if (!stackPushResult(VAL_BOOL, &scrFunctionResult))
	{
		return false;
	}

	return true;
}

// -----------------------------------------------------------------------------------------
bool scrPlayerPower(void)
{
	SDWORD player;

	if (!stackPopParams(1, VAL_INT, &player))
	{
		return false;
	}
	ASSERT_OR_RETURN(false, player >= 0 && player < MAX_PLAYERS, "Invalid player number");
	scrFunctionResult.v.ival = getPower(player);
	if (!stackPushResult(VAL_INT, &scrFunctionResult))
	{
		return false;
	}
	return true;
}


// -----------------------------------------------------------------------------------------
// check for a base object being in an area
static bool objectInArea(BASE_OBJECT *psList, SDWORD x1, SDWORD y1, SDWORD x2, SDWORD y2)
{
	BASE_OBJECT		*psCurr;
	SDWORD			ox, oy;

	// See if there is a droid in Area
	for (psCurr = psList; psCurr; psCurr = psCurr->psNext)
	{
		// skip partially build structures
		if ((psCurr->type == OBJ_STRUCTURE) &&
		    (((STRUCTURE *)psCurr)->status != SS_BUILT))
		{
			continue;
		}

		ox = (SDWORD)psCurr->pos.x;
		oy = (SDWORD)psCurr->pos.y;
		if (ox >= x1 && ox <= x2 &&
		    oy >= y1 && oy <= y2)
		{
			return true;
		}
	}

	return false;
}

// -----------------------------------------------------------------------------------------
// Check for any player object being within a certain area
bool scrObjectInArea(void)
{
	SDWORD		player, x1, y1, x2, y2;
	bool		found;

	if (!stackPopParams(5, VAL_INT, &player, VAL_INT, &x1, VAL_INT, &y1, VAL_INT, &x2, VAL_INT, &y2))
	{
		return false;
	}

	ASSERT_OR_RETURN(false, player >= 0 && player < MAX_PLAYERS, "Invalid player number");

	found = objectInArea((BASE_OBJECT *)apsDroidLists[player], x1, y1, x2, y2) ||
	        objectInArea((BASE_OBJECT *)apsStructLists[player], x1, y1, x2, y2);

	scrFunctionResult.v.bval = found;
	if (!stackPushResult(VAL_BOOL, &scrFunctionResult))
	{
		return false;
	}

	return true;
}

// -----------------------------------------------------------------------------------------
// Check for a droid being within a certain area
bool scrDroidInArea(void)
{
	SDWORD		player, x1, y1, x2, y2;
	bool		found;

	if (!stackPopParams(5, VAL_INT, &player, VAL_INT, &x1, VAL_INT, &y1, VAL_INT, &x2, VAL_INT, &y2))
	{
		return false;
	}

	ASSERT_OR_RETURN(false, player >= 0 && player < MAX_PLAYERS, "Invalid player number");

	found = objectInArea((BASE_OBJECT *)apsDroidLists[player], x1, y1, x2, y2);

	scrFunctionResult.v.bval = found;
	if (!stackPushResult(VAL_BOOL, &scrFunctionResult))
	{
		return false;
	}

	return true;
}

// -----------------------------------------------------------------------------------------
// Check for a struct being within a certain Area of a position
bool scrStructInArea(void)
{
	SDWORD		player, x1, y1, x2, y2;
	bool		found;

	if (!stackPopParams(5, VAL_INT, &player, VAL_INT, &x1, VAL_INT, &y1, VAL_INT, &x2, VAL_INT, &y2))
	{
		return false;
	}

	ASSERT_OR_RETURN(false, player >= 0 && player < MAX_PLAYERS, "Invalid player number");

	found = objectInArea((BASE_OBJECT *)apsStructLists[player], x1, y1, x2, y2);

	scrFunctionResult.v.bval = found;
	if (!stackPushResult(VAL_BOOL, &scrFunctionResult))
	{
		return false;
	}

	return true;
}


// -----------------------------------------------------------------------------------------
bool scrSeenStructInArea(void)
{
	int32_t	walls = false;	// was BOOL (int) ** see warning about conversion
	bool	found = false;
	SDWORD		player, enemy, x1, y1, x2, y2;
	STRUCTURE	*psCurr;
	SDWORD		ox, oy;

	// player, enemyplayer, walls, x1,r1,x2,y2
	if (!stackPopParams(7, VAL_INT, &player, VAL_INT, &enemy, VAL_BOOL, &walls, VAL_INT, &x1, VAL_INT, &y1, VAL_INT, &x2, VAL_INT, &y2))
	{
		return false;
	}

	ASSERT_OR_RETURN(false, player >= 0 && player < MAX_PLAYERS, "Invalid player number");

	for (psCurr = apsStructLists[enemy]; psCurr; psCurr = psCurr->psNext)
	{
		// skip partially build structures
		if ((psCurr->type == OBJ_STRUCTURE) && (((STRUCTURE *)psCurr)->status != SS_BUILT))
		{
			continue;
		}

		// possible skip walls
		if (walls && (psCurr->pStructureType->type == REF_WALL || psCurr->pStructureType->type == REF_WALLCORNER))
		{
			continue;
		}

		ox = (SDWORD)psCurr->pos.x;
		oy = (SDWORD)psCurr->pos.y;
		if (ox >= x1 && ox <= x2 &&	oy >= y1 && oy <= y2)
		{
			// structure is in area.
			if (psCurr->visible[player])
			{
				found = true;
			}
		}
	}

	scrFunctionResult.v.bval = found;
	if (!stackPushResult(VAL_BOOL, &scrFunctionResult))
	{
		return false;
	}

	return true;
}

// -----------------------------------------------------------------------------------------
// Check for a players structures but no walls being within a certain area
bool scrStructButNoWallsInArea(void)
{
	SDWORD		player, x1, y1, x2, y2;
	SDWORD		ox, oy;
	STRUCTURE	*psStruct;
	SDWORD		found = false;

	if (!stackPopParams(5, VAL_INT, &player, VAL_INT, &x1, VAL_INT, &y1, VAL_INT, &x2, VAL_INT, &y2))
	{
		return false;
	}

	ASSERT_OR_RETURN(false, player >= 0 && player < MAX_PLAYERS, "Invalid player number");

	for (psStruct = apsStructLists[player]; psStruct; psStruct = psStruct->psNext)
	{
		if ((psStruct->pStructureType->type != REF_WALL) &&
		    (psStruct->pStructureType->type != REF_WALLCORNER) &&
		    (psStruct->status == SS_BUILT))
		{
			ox = (SDWORD)psStruct->pos.x;
			oy = (SDWORD)psStruct->pos.y;
			if ((ox >= x1) && (ox <= x2) &&
			    (oy >= y1) && (oy <= y2))
			{
				found = true;
				break;
			}
		}
	}

	scrFunctionResult.v.bval = found;
	if (!stackPushResult(VAL_BOOL, &scrFunctionResult))
	{
		return false;
	}

	return true;
}


// -----------------------------------------------------------------------------------------
// check for the number of base objects in an area
static SDWORD numObjectsInArea(BASE_OBJECT *psList, SDWORD x1, SDWORD y1, SDWORD x2, SDWORD y2)
{
	BASE_OBJECT		*psCurr;
	SDWORD			ox, oy;
	SDWORD			count;

	// See if there is a droid in Area
	count = 0;
	for (psCurr = psList; psCurr; psCurr = psCurr->psNext)
	{
		// skip partially build structures
		if ((psCurr->type == OBJ_STRUCTURE) &&
		    (((STRUCTURE *)psCurr)->status != SS_BUILT))
		{
			continue;
		}

		ox = (SDWORD)psCurr->pos.x;
		oy = (SDWORD)psCurr->pos.y;
		if (ox >= x1 && ox <= x2 &&
		    oy >= y1 && oy <= y2)
		{
			count += 1;
		}
	}

	return count;
}

// -----------------------------------------------------------------------------------------
// Count the number of player objects within a certain area
bool scrNumObjectsInArea(void)
{
	SDWORD		player, x1, y1, x2, y2;
	SDWORD		count;

	if (!stackPopParams(5, VAL_INT, &player, VAL_INT, &x1, VAL_INT, &y1, VAL_INT, &x2, VAL_INT, &y2))
	{
		return false;
	}

	ASSERT_OR_RETURN(false, player >= 0 && player < MAX_PLAYERS, "Invalid player number");

	count = numObjectsInArea((BASE_OBJECT *)apsDroidLists[player], x1, y1, x2, y2) +
	        numObjectsInArea((BASE_OBJECT *)apsStructLists[player], x1, y1, x2, y2);

	scrFunctionResult.v.ival = count;
	if (!stackPushResult(VAL_INT, &scrFunctionResult))
	{
		return false;
	}

	return true;
}


// -----------------------------------------------------------------------------------------
// Count the number of player droids within a certain area
bool scrNumDroidsInArea(void)
{
	SDWORD		player, x1, y1, x2, y2;
	SDWORD		count;

	if (!stackPopParams(5, VAL_INT, &player, VAL_INT, &x1, VAL_INT, &y1, VAL_INT, &x2, VAL_INT, &y2))
	{
		return false;
	}

	ASSERT_OR_RETURN(false, player >= 0 && player < MAX_PLAYERS, "Invalid player number");

	count = numObjectsInArea((BASE_OBJECT *)apsDroidLists[player], x1, y1, x2, y2);

	scrFunctionResult.v.ival = count;
	if (!stackPushResult(VAL_INT, &scrFunctionResult))
	{
		return false;
	}

	return true;
}


// -----------------------------------------------------------------------------------------
// Count the number of player structures within a certain area
bool scrNumStructsInArea(void)
{
	SDWORD		player, x1, y1, x2, y2;
	SDWORD		count;

	if (!stackPopParams(5, VAL_INT, &player, VAL_INT, &x1, VAL_INT, &y1, VAL_INT, &x2, VAL_INT, &y2))
	{
		return false;
	}

	ASSERT_OR_RETURN(false, player >= 0 && player < MAX_PLAYERS, "Invalid player number");

	count = numObjectsInArea((BASE_OBJECT *)apsStructLists[player], x1, y1, x2, y2);

	scrFunctionResult.v.ival = count;
	if (!stackPushResult(VAL_INT, &scrFunctionResult))
	{
		return false;
	}

	return true;
}


// -----------------------------------------------------------------------------------------
// Count the number of player structures but not walls within a certain area
bool scrNumStructsButNotWallsInArea(void)
{
	SDWORD		player, x1, y1, x2, y2;
	SDWORD		count, ox, oy;
	STRUCTURE	*psStruct;

	if (!stackPopParams(5, VAL_INT, &player, VAL_INT, &x1, VAL_INT, &y1, VAL_INT, &x2, VAL_INT, &y2))
	{
		return false;
	}

	ASSERT_OR_RETURN(false, player >= 0 && player < MAX_PLAYERS, "Invalid player number");

	count = 0;
	for (psStruct = apsStructLists[player]; psStruct; psStruct = psStruct->psNext)
	{
		if ((psStruct->pStructureType->type != REF_WALL) &&
		    (psStruct->pStructureType->type != REF_WALLCORNER) &&
		    (psStruct->status == SS_BUILT))
		{
			ox = (SDWORD)psStruct->pos.x;
			oy = (SDWORD)psStruct->pos.y;
			if ((ox >= x1) && (ox <= x2) &&
			    (oy >= y1) && (oy <= y2))
			{
				count += 1;
			}
		}
	}

	scrFunctionResult.v.ival = count;
	if (!stackPushResult(VAL_INT, &scrFunctionResult))
	{
		return false;
	}

	return true;
}


// -----------------------------------------------------------------------------------------
// Count the number of structures in an area of a certain type
bool scrNumStructsByTypeInArea(void)
{
	SDWORD		player, type, x1, y1, x2, y2;
	SDWORD		count, ox, oy;
	STRUCTURE	*psStruct;

	if (!stackPopParams(6, VAL_INT, &player, VAL_INT, &type,
	                    VAL_INT, &x1, VAL_INT, &y1, VAL_INT, &x2, VAL_INT, &y2))
	{
		return false;
	}

	ASSERT_OR_RETURN(false, player >= 0 && player < MAX_PLAYERS, "Invalid player number");

	count = 0;
	for (psStruct = apsStructLists[player]; psStruct; psStruct = psStruct->psNext)
	{
		if ((psStruct->pStructureType->type == (UDWORD)type) &&
		    (psStruct->status == SS_BUILT))
		{
			ox = (SDWORD)psStruct->pos.x;
			oy = (SDWORD)psStruct->pos.y;
			if ((ox >= x1) && (ox <= x2) &&
			    (oy >= y1) && (oy <= y2))
			{
				count += 1;
			}
		}
	}

	scrFunctionResult.v.ival = count;
	if (!stackPushResult(VAL_INT, &scrFunctionResult))
	{
		return false;
	}

	return true;
}


// -----------------------------------------------------------------------------------------
// Check for a droid having seen a certain object
bool scrDroidHasSeen(void)
{
	SDWORD		player;
	BASE_OBJECT	*psObj;
	bool		seen;

	if (!stackPopParams(2, ST_BASEOBJECT, &psObj, VAL_INT, &player))
	{
		return false;
	}

	ASSERT_OR_RETURN(false, psObj != NULL, "NULL object");
	ASSERT_OR_RETURN(false, player >= 0 && player < MAX_PLAYERS, "Invalid player number");

	// See if any droid has seen this object
	seen = false;
	if (psObj->visible[player])
	{
		seen = true;
	}

	scrFunctionResult.v.bval = seen;
	if (!stackPushResult(VAL_BOOL, &scrFunctionResult))
	{
		return false;
	}

	return true;
}

// -----------------------------------------------------------------------------------------
// Enable a component to be researched
bool scrEnableComponent(void)
{
	SDWORD		player;
	INTERP_VAL	sVal;

	if (!stackPopParams(1, VAL_INT, &player))
	{
		return false;
	}
	if (!stackPop(&sVal))
	{
		return false;
	}

	ASSERT_OR_RETURN(false, player >= 0 && player < MAX_PLAYERS, "Invalid player number");

	// enable the appropriate component
	switch ((unsigned)sVal.type)  // Unsigned cast to suppress compiler warnings due to enum abuse.
	{
	case ST_BODY:
		apCompLists[player][COMP_BODY][sVal.v.ival] = FOUND;
		break;
	case ST_PROPULSION:
		apCompLists[player][COMP_PROPULSION][sVal.v.ival] = FOUND;
		break;
	case ST_ECM:
		apCompLists[player][COMP_ECM][sVal.v.ival] = FOUND;
		break;
	case ST_SENSOR:
		apCompLists[player][COMP_SENSOR][sVal.v.ival] = FOUND;
		break;
	case ST_CONSTRUCT:
		apCompLists[player][COMP_CONSTRUCT][sVal.v.ival] = FOUND;
		break;
	case ST_WEAPON:
		apCompLists[player][COMP_WEAPON][sVal.v.ival] = FOUND;
		break;
	case ST_REPAIR:
		apCompLists[player][COMP_REPAIRUNIT][sVal.v.ival] = FOUND;
		break;
	case ST_BRAIN:
		apCompLists[player][COMP_BRAIN][sVal.v.ival] = FOUND;
		break;
	default:
		ASSERT(false, "Unknown type");
		return false;
	}

	return true;
}

// -----------------------------------------------------------------------------------------
// Make a component available
bool scrMakeComponentAvailable(void)
{
	SDWORD		player;
	INTERP_VAL	sVal;

	if (!stackPopParams(1, VAL_INT, &player))
	{
		return false;
	}
	if (!stackPop(&sVal))
	{
		return false;
	}

	ASSERT_OR_RETURN(false, player >= 0 && player < MAX_PLAYERS, "Invalid player number");

	// make the appropriate component available
	switch ((unsigned)sVal.type)  // Unsigned cast to suppress compiler warnings due to enum abuse.
	{
	case ST_BODY:
		apCompLists[player][COMP_BODY][sVal.v.ival] = AVAILABLE;
		break;
	case ST_PROPULSION:
		apCompLists[player][COMP_PROPULSION][sVal.v.ival] = AVAILABLE;
		break;
	case ST_ECM:
		apCompLists[player][COMP_ECM][sVal.v.ival] = AVAILABLE;
		break;
	case ST_SENSOR:
		apCompLists[player][COMP_SENSOR][sVal.v.ival] = AVAILABLE;
		break;
	case ST_CONSTRUCT:
		apCompLists[player][COMP_CONSTRUCT][sVal.v.ival] = AVAILABLE;
		break;
	case ST_WEAPON:
		apCompLists[player][COMP_WEAPON][sVal.v.ival] = AVAILABLE;
		break;
	case ST_REPAIR:
		apCompLists[player][COMP_REPAIRUNIT][sVal.v.ival] = AVAILABLE;
		break;
	case ST_BRAIN:
		apCompLists[player][COMP_BRAIN][sVal.v.ival] = AVAILABLE;
		break;
	default:
		ASSERT(false, "Unknown type");
		return false;
	}

	return true;
}

// -----------------------------------------------------------------------------------------
// Add a droid
bool scrAddDroidToMissionList(void)
{
	SDWORD			player;
	DROID_TEMPLATE	*psTemplate;
	DROID			*psDroid;

	if (!stackPopParams(2, ST_TEMPLATE, &psTemplate, VAL_INT, &player))
	{
		return false;
	}

<<<<<<< HEAD
	ASSERT_OR_RETURN(false, player >= 0 && player < MAX_PLAYERS, "Invalid player number");
	ASSERT(psTemplate != NULL, "Invalid template pointer");
=======
	if (player >= MAX_PLAYERS)
	{
		ASSERT(false, "Player number is too high");
		return false;
	}

	ASSERT_OR_RETURN(false, psTemplate != NULL, "Invalid template pointer");
>>>>>>> addd95f3

#ifdef SCRIPT_CHECK_MAX_UNITS
	// Don't build a new droid if player limit reached, unless it's a transporter.
	if (IsPlayerDroidLimitReached(player) && (psTemplate->droidType != DROID_TRANSPORTER && psTemplate->droidType != DROID_SUPERTRANSPORTER))
	{
		debug(LOG_SCRIPT, "Max units reached for player %d adding %s to mission list (type %d)",
		      player, getName(psTemplate), psTemplate->droidType);
		psDroid = NULL;
	}
	else
#endif
	{
		psDroid = buildMissionDroid(psTemplate, 128, 128, player);
	}

	scrFunctionResult.v.oval = psDroid;
	if (!stackPushResult((INTERP_TYPE)ST_DROID, &scrFunctionResult))
	{
		return false;
	}

	return true;
}

// -----------------------------------------------------------------------------------------
// Add a droid
bool scrAddDroid(void)
{
	SDWORD			x, y, player;
	DROID_TEMPLATE	*psTemplate;
	DROID			*psDroid;

	if (!stackPopParams(4, ST_TEMPLATE, &psTemplate, VAL_INT, &x, VAL_INT, &y, VAL_INT, &player))
	{
		return false;
	}
<<<<<<< HEAD
	ASSERT_OR_RETURN(false, player >= 0 && player < MAX_PLAYERS, "Invalid player number");
	ASSERT(psTemplate != NULL, "Invalid template pointer");
=======
	if (player >= MAX_PLAYERS)
	{
		ASSERT(false, "Player number is too high");
		return false;
	}

	ASSERT_OR_RETURN(false, psTemplate != NULL, "Invalid template pointer");
>>>>>>> addd95f3

#ifdef SCRIPT_CHECK_MAX_UNITS
	// Don't build a new droid if player limit reached, unless it's a transporter.
	if (IsPlayerDroidLimitReached(player) && (psTemplate->droidType != DROID_TRANSPORTER && psTemplate->droidType != DROID_SUPERTRANSPORTER))
	{
		debug(LOG_NEVER, "scrAddUnit : Max units reached ,player %d\n", player);
		psDroid = NULL;
	}
	else
#endif
	{
		psDroid = buildDroid(psTemplate, x, y, player, false, NULL);
		if (psDroid)
		{
			addDroid(psDroid, apsDroidLists);
			debug(LOG_LIFE, "created droid for AI player %d %u", player, psDroid->id);
			if (isVtolDroid(psDroid))
			{
				// vtols start in the air
				moveMakeVtolHover(psDroid);
			}
		}
		else
		{
			debug(LOG_LIFE, "send droid create message to game queue for AI player %d", player);
		}
	}

	scrFunctionResult.v.oval = psDroid;
	if (!stackPushResult((INTERP_TYPE)ST_DROID, &scrFunctionResult))
	{
		return false;
	}

	return true;
}

// -----------------------------------------------------------------------------------------
// Add droid to transporter

bool scrAddDroidToTransporter(void)
{
	DROID	*psTransporter, *psDroid;

	if (!stackPopParams(2, ST_DROID, &psTransporter, ST_DROID, &psDroid))
	{
		return false;
	}

	if (psTransporter == NULL || psDroid == NULL)
	{
		ASSERT(false, "Null unit passed");
		return true; // allow to continue
	}

	ASSERT_OR_RETURN(false, psTransporter != NULL, "Invalid transporter pointer");
	ASSERT_OR_RETURN(false, psDroid != NULL, "Invalid unit pointer");
	ASSERT_OR_RETURN(false, isTransporter(psTransporter), "Invalid transporter type");

	/* check for space */
	if (checkTransporterSpace(psTransporter, psDroid))
	{
		if (droidRemove(psDroid, mission.apsDroidLists))
		{
			psTransporter->psGroup->add(psDroid);
		}
	}

	return true;
}

// -----------------------------------------------------------------------------------------
//check for a building to have been destroyed
bool scrBuildingDestroyed(void)
{
	SDWORD		player;
	UDWORD		structureID;
	bool		destroyed;
	STRUCTURE	*psCurr;

	if (!stackPopParams(2, ST_STRUCTUREID, &structureID, VAL_INT, &player))
	{
		return false;
	}
	ASSERT_OR_RETURN(false, player >= 0 && player < MAX_PLAYERS, "Invalid player number");

	destroyed = true;
	//look thru the players list to see if the structure still exists
	for (psCurr = apsStructLists[player]; psCurr != NULL; psCurr = psCurr->psNext)
	{
		if (psCurr->id == structureID)
		{
			destroyed = false;
		}
	}

	scrFunctionResult.v.bval = destroyed;
	if (!stackPushResult(VAL_BOOL, &scrFunctionResult))
	{
		return false;
	}

	return true;
}

// -----------------------------------------------------------------------------------------
// Enable a structure to be built
bool scrEnableStructure(void)
{
	SDWORD		player, index;

	if (!stackPopParams(2, ST_STRUCTURESTAT, &index, VAL_INT, &player))
	{
		return false;
	}
	ASSERT_OR_RETURN(false, player >= 0 && player < MAX_PLAYERS, "Invalid player number");
	if (index < (SDWORD)0 || index > (SDWORD)numStructureStats)
	{
		ASSERT(false, "Invalid structure stat");
		return false;
	}

	// enable the appropriate structure
	apStructTypeLists[player][index] = AVAILABLE;

	return true;
}



// -----------------------------------------------------------------------------------------
// Check if a structure can be built.
// currently PC skirmish only.
bool scrIsStructureAvailable(void)
{
	SDWORD		player, index;
	bool		bResult;

	if (!stackPopParams(2, ST_STRUCTURESTAT, &index, VAL_INT, &player))
	{
		return false;
	}
	if (apStructTypeLists[player][index] == AVAILABLE
	    && asStructLimits[player][index].currentQuantity < asStructLimits[player][index].limit)
	{
		bResult = true;
	}
	else
	{
		bResult = false;
	}

	scrFunctionResult.v.bval = bResult;
	if (!stackPushResult(VAL_BOOL, &scrFunctionResult))
	{
		return false;
	}
	return true;
}


// -----------------------------------------------------------------------------------------
//make the droid with the matching id the currently selected droid
bool scrSelectDroidByID(void)
{
	SDWORD			player, droidID;
	bool			selected;

	if (!stackPopParams(2, ST_DROIDID, &droidID, VAL_INT, &player))
	{
		return false;
	}
	ASSERT_OR_RETURN(false, player >= 0 && player < MAX_PLAYERS, "Invalid player number");

	selected = false;
	if (selectDroidByID(droidID, player))
	{
		selected = true;
	}

	//store the result cos might need to check the droid exists before doing anything else
	scrFunctionResult.v.bval = selected;
	if (!stackPushResult(VAL_BOOL, &scrFunctionResult))
	{
		return false;
	}
	return true;
}


// -----------------------------------------------------------------------------------------
// Pop up a message box with a number value in it
bool scrNumMB(void)
{
	SDWORD	val;

	if (!stackPopParams(1, VAL_INT, &val))
	{
		return false;
	}

	debug(LOG_NEVER, "called by script with value: %d", val);

	return true;
}


// -----------------------------------------------------------------------------------------
// Do an approximation to a square root
bool scrApproxRoot(void)
{
	SDWORD	val1, val2;

	if (!stackPopParams(2, VAL_INT, &val1, VAL_INT, &val2))
	{
		return false;
	}

	if (val1 < val2)
	{
		scrFunctionResult.v.ival = val2 + (val1 >> 1);
	}
	else
	{
		scrFunctionResult.v.ival = val1 + (val2 >> 1);
	}

	if (!stackPushResult(VAL_INT, &scrFunctionResult))
	{
		return false;
	}
	return true;
}

// -----------------------------------------------------------------------------------------
// Add a reticule button to the interface
bool scrAddReticuleButton(void)
{
	SDWORD	val;

	if (!stackPopParams(1, VAL_INT, &val))
	{
		return false;
	}

	//set the appropriate flag to 'draw' the button
	switch (val)
	{
	case IDRET_OPTIONS:
		// bit of a hack here to keep compatibility with old scripts
		widgReveal(psWScreen, IDRET_COMMAND);
		break;
	case IDRET_COMMAND:
		widgReveal(psWScreen, IDRET_COMMAND);
		break;
	case IDRET_BUILD:
		widgReveal(psWScreen, IDRET_BUILD);
		break;
	case IDRET_MANUFACTURE:
		widgReveal(psWScreen, IDRET_MANUFACTURE);
		break;
	case IDRET_RESEARCH:
		widgReveal(psWScreen, IDRET_RESEARCH);
		break;
	case IDRET_INTEL_MAP:
		widgReveal(psWScreen, IDRET_INTEL_MAP);
		break;
	case IDRET_DESIGN:
		widgReveal(psWScreen, IDRET_DESIGN);
		break;
	case IDRET_CANCEL:
		widgReveal(psWScreen, IDRET_CANCEL);
		break;
	default:
		ASSERT(false, "Invalid reticule Button ID");
		return false;
	}

	return true;
}

// -----------------------------------------------------------------------------------------
//Remove a reticule button from the interface
bool scrRemoveReticuleButton(void)
{
	SDWORD	val;
	int32_t	bReset;		// was BOOL (int) ** see warning about conversion

	if (!stackPopParams(2, VAL_INT, &val, VAL_BOOL, &bReset))
	{
		return false;
	}

	if (bInTutorial)
	{
		if (bReset)	// not always desirable
		{
			intResetScreen(true);
		}
	}
	switch (val)
	{
	case IDRET_OPTIONS:
		// bit of a hack here to keep compatibility with old scripts
		widgHide(psWScreen, IDRET_COMMAND);
		break;
	case IDRET_COMMAND:
		widgHide(psWScreen, IDRET_COMMAND);
		break;
	case IDRET_BUILD:
		widgHide(psWScreen, IDRET_BUILD);
		break;
	case IDRET_MANUFACTURE:
		widgHide(psWScreen, IDRET_MANUFACTURE);
		break;
	case IDRET_RESEARCH:
		widgHide(psWScreen, IDRET_RESEARCH);
		break;
	case IDRET_INTEL_MAP:
		widgHide(psWScreen, IDRET_INTEL_MAP);
		break;
	case IDRET_DESIGN:
		widgHide(psWScreen, IDRET_DESIGN);
		break;
	case IDRET_CANCEL:
		widgHide(psWScreen, IDRET_CANCEL);
		break;
	default:
		ASSERT(false, "Invalid reticule Button ID");
		return false;
	}

	return true;
}

// -----------------------------------------------------------------------------------------
// add a message to the Intelligence Display
bool scrAddMessage(void)
{
	MESSAGE			*psMessage;
	MESSAGE_TYPE		msgType;
	SDWORD			player;
	int32_t			playImmediate; // was BOOL (int) ** see warning about conversion
	VIEWDATA		*psViewData;
	UDWORD			height;


	if (!stackPopParams(4, ST_INTMESSAGE, &psViewData , VAL_INT, &msgType,
	                    VAL_INT, &player, VAL_BOOL, &playImmediate))
	{
		return false;
	}

	ASSERT_OR_RETURN(false, player >= 0 && player < MAX_PLAYERS, "Invalid player number");

	//create the message
	psMessage = addMessage(msgType, false, player);
	if (psMessage)
	{
		//set the data
		psMessage->pViewData = (MSG_VIEWDATA *)psViewData;
		debug(LOG_MSG, "Adding %s pViewData=%p", psViewData->pName, psMessage->pViewData);
		if (msgType == MSG_PROXIMITY)
		{
			//check the z value is at least the height of the terrain
			height = map_Height(((VIEW_PROXIMITY *)psViewData->pData)->x,
			                    ((VIEW_PROXIMITY *)psViewData->pData)->y);
			if (((VIEW_PROXIMITY *)psViewData->pData)->z < height)
			{
				((VIEW_PROXIMITY *)psViewData->pData)->z = height;
			}
		}

		if (playImmediate)
		{
			displayImmediateMessage(psMessage);
			// FIXME: We should add some kind of check to see if the FMVs are available or not, and enable this based on that.
			// If we want to inform user of a message, we shouldn't stop the flash right?
			//stopReticuleButtonFlash(IDRET_INTEL_MAP);
		}
	}

	return true;
}

// -----------------------------------------------------------------------------------------
// remove a message from the Intelligence Display
bool scrRemoveMessage(void)
{
	MESSAGE			*psMessage;
	MESSAGE_TYPE		msgType;
	SDWORD			player;
	VIEWDATA		*psViewData;

	if (!stackPopParams(3, ST_INTMESSAGE, &psViewData , VAL_INT, &msgType, VAL_INT, &player))
	{
		return false;
	}

	ASSERT_OR_RETURN(false, player >= 0 && player < MAX_PLAYERS, "Invalid player number");

	//find the message
	psMessage = findMessage((MSG_VIEWDATA *)psViewData, msgType, player);
	if (psMessage)
	{
		//delete it
		debug(LOG_MSG, "Removing %s", psViewData->pName);
		removeMessage(psMessage, player);
	}
	else
	{
		debug(LOG_ERROR, "cannot find message - %s", psViewData->pName);
	}

	return true;
}

// -----------------------------------------------------------------------------------------
/*builds a droid in the specified factory*/
bool scrBuildDroid(void)
{
	SDWORD			player, productionRun;
	STRUCTURE		*psFactory;
	DROID_TEMPLATE	*psTemplate;

	if (!stackPopParams(4, ST_TEMPLATE, &psTemplate, ST_STRUCTURE, &psFactory, VAL_INT, &player, VAL_INT, &productionRun))
	{
		return false;
	}

	ASSERT_OR_RETURN(false, psFactory != NULL, "NULL factory object");
	ASSERT_OR_RETURN(false, psTemplate != NULL, "NULL template object sent to %s", objInfo((BASE_OBJECT *)psFactory));
	ASSERT_OR_RETURN(false, player < MAX_PLAYERS, "Invalid player number");
	ASSERT_OR_RETURN(false, productionRun <= UBYTE_MAX, "Production run too high");
	ASSERT_OR_RETURN(false, (psFactory->pStructureType->type == REF_FACTORY ||
	                         psFactory->pStructureType->type == REF_CYBORG_FACTORY ||
	                         psFactory->pStructureType->type == REF_VTOL_FACTORY),
	                 "Structure is not a factory");
	ASSERT_OR_RETURN(false, validTemplateForFactory(psTemplate, psFactory, true), "Invalid template - %s for factory - %s",
	                 getName(psTemplate), getID(psFactory->pStructureType));
	if (productionRun != 1)
	{
		debug(LOG_WARNING, "A wzscript is trying to build a different number (%d) than 1 droid.", productionRun);
	}
	if (researchedTemplate(psTemplate, psFactory->player, true, true))
	{
		structSetManufacture(psFactory, psTemplate, ModeQueue);
	}
	else
	{
		debug(LOG_WARNING, "A wzscript tried to build a template (%s) that has not been researched yet", getName(psTemplate));
	}
	return true;
}

// -----------------------------------------------------------------------------------------
// for a specified structure, set the assembly point droids go to when built
bool	scrSetAssemblyPoint(void)
{
	SDWORD		x, y;
	STRUCTURE	*psBuilding;

	if (!stackPopParams(3, ST_STRUCTURE, &psBuilding, VAL_INT, &x, VAL_INT, &y))
	{
		return false;
	}

	if (psBuilding == NULL)
	{
		ASSERT(false, "NULL structure");
		return false;
	}

	if (psBuilding->pStructureType->type != REF_FACTORY &&
	    psBuilding->pStructureType->type != REF_CYBORG_FACTORY &&
	    psBuilding->pStructureType->type != REF_VTOL_FACTORY)
	{
		ASSERT(false, "Structure is not a factory");
		return false;
	}

	setAssemblyPoint(((FACTORY *)psBuilding->pFunctionality)->psAssemblyPoint, x, y,
	                 psBuilding->player, true);

	return true;
}

// -----------------------------------------------------------------------------------------
// test for structure is idle or not
bool	scrStructureIdle(void)
{
	STRUCTURE	*psBuilding;
	bool		idle;

	if (!stackPopParams(1, ST_STRUCTURE, &psBuilding))
	{
		return false;
	}
	if (psBuilding == NULL)
	{
		ASSERT(false, "NULL structure");
		return false;
	}

	idle = structureIdle(psBuilding);
	scrFunctionResult.v.bval = idle;
	if (!stackPushResult(VAL_BOOL, &scrFunctionResult))
	{
		return false;
	}

	return true;
}

// -----------------------------------------------------------------------------------------
// sends a players droids to a location to attack
bool	scrAttackLocation(void)
{
	SDWORD		player, x, y;

	if (!stackPopParams(3, VAL_INT, &x, VAL_INT, &y, VAL_INT, &player))
	{
		return false;
	}

	ASSERT_OR_RETURN(false, player >= 0 && player < MAX_PLAYERS, "Invalid player number");

	debug(LOG_ERROR, "UNUSED FUNCTION attackLocation called - do not use!");

	return true;
}

// -----------------------------------------------------------------------------------------
//Destroy a feature
bool scrDestroyFeature(void)
{
	FEATURE		*psFeature;

	if (!stackPopParams(1, ST_FEATURE, &psFeature))
	{
		return false;
	}
	if (psFeature == NULL)
	{
<<<<<<< HEAD
		ASSERT(psFeature != NULL, "Invalid feature pointer");
=======
		ASSERT_OR_RETURN(false, psFeature != NULL, "Invalid feature pointer");
>>>>>>> addd95f3
	}

	removeFeature(psFeature);

	return true;
}

// -----------------------------------------------------------------------------------------
// static vars to enum features.
static	FEATURE_STATS	*psFeatureStatToFind[MAX_PLAYERS];
static	SDWORD			playerToEnum[MAX_PLAYERS];
static  SDWORD			getFeatureCount[MAX_PLAYERS] = {0};
static	FEATURE			*psCurrEnumFeature[MAX_PLAYERS];

// -----------------------------------------------------------------------------------------
// Init enum visible features. May use player==-1 to ignore visibility check.
bool scrInitGetFeature(void)
{
	SDWORD			player, iFeat, bucket;

	if (!stackPopParams(3, ST_FEATURESTAT, &iFeat, VAL_INT, &player, VAL_INT, &bucket))
	{
		return false;
	}

	ASSERT_OR_RETURN(false, bucket >= 0 && bucket < MAX_PLAYERS, "Bucket out of bounds: %d", bucket);
	ASSERT_OR_RETURN(false, (player >= 0 || player == -1) && player < MAX_PLAYERS, "Player out of bounds: %d", player);

	psFeatureStatToFind[bucket]		= (FEATURE_STATS *)(asFeatureStats + iFeat);				// find this stat
	playerToEnum[bucket]			= player;				// that this player can see
	psCurrEnumFeature[bucket]		= apsFeatureLists[0];
	getFeatureCount[bucket]			= 0;					// start at the beginning of list.
	return true;
}

// -----------------------------------------------------------------------------------------
// get next visible feature of required type
// notes:	can't rely on just using the feature list, since it may change
//			between calls, Use an index into list instead.
//			Doesn't return Features sharing a tile with a structure.
//			Skirmish Only, dunno if kev uses this?
bool scrGetFeature(void)
{
	SDWORD	bucket, count;
	FEATURE	*psFeat;

	if (!stackPopParams(1, VAL_INT, &bucket))
	{
		ASSERT(false, "Failed to pop player number from stack");
		return false;
	}

	ASSERT_OR_RETURN(false, bucket >= 0 && bucket < MAX_PLAYERS, "Bucket out of bounds: %d", bucket);

	count = 0;
	// go to the correct start point in the feature list.
	for (psFeat = apsFeatureLists[0]; psFeat && count < getFeatureCount[bucket] ; count++)
	{
		psFeat = psFeat->psNext;
	}

	if (psFeat == NULL)		// no more to find.
	{
		scrFunctionResult.v.oval = NULL;
		if (!stackPushResult((INTERP_TYPE)ST_FEATURE, &scrFunctionResult))
		{
			ASSERT(false, "Failed to push result");
			return false;
		}
		return true;
	}

	// check to see if badly called
	if (psFeatureStatToFind[bucket] == NULL)
	{
		debug(LOG_NEVER, "invalid feature to find. possibly due to save game\n");
		scrFunctionResult.v.oval = NULL;
		if (!stackPushResult((INTERP_TYPE)ST_FEATURE, &scrFunctionResult))
		{
			ASSERT(false, "Failed to push result");
			return false;
		}
		return true;
	}

	// begin searching the feature list for the required stat.
	while (psFeat)
	{
		if (psFeat->psStats->subType == psFeatureStatToFind[bucket]->subType
		    && (playerToEnum[bucket] < 0 || psFeat->visible[playerToEnum[bucket]] != 0)
		    && !TileHasStructure(mapTile(map_coord(psFeat->pos.x), map_coord(psFeat->pos.y)))
		    && !fireOnLocation(psFeat->pos.x, psFeat->pos.y)		// not burning.
		   )
		{
			scrFunctionResult.v.oval = psFeat;
			if (!stackPushResult((INTERP_TYPE)ST_FEATURE, &scrFunctionResult))	//	push scrFunctionResult
			{
				ASSERT(false, "Failed to push result");
				return false;
			}

			getFeatureCount[bucket]++;
			return true;
		}
		getFeatureCount[bucket]++;
		psFeat = psFeat->psNext;
	}

	// none found
	scrFunctionResult.v.oval = NULL;
	if (!stackPushResult((INTERP_TYPE)ST_FEATURE,  &scrFunctionResult))
	{
		ASSERT(false, "Failed to push result");
		return false;
	}
	return true;
}

/* Faster implementation of scrGetFeature -  assumes no features are deleted between calls */
bool scrGetFeatureB(void)
{
	SDWORD	bucket;

	if (!stackPopParams(1, VAL_INT, &bucket))
	{
		ASSERT(false, "Failed to pop player number from stack");
		return false;
	}

	ASSERT_OR_RETURN(false, bucket >= 0 && bucket < MAX_PLAYERS, "Bucket out of bounds: %d", bucket);

	// check to see if badly called
	if (psFeatureStatToFind[bucket] == NULL)
	{
		debug(LOG_NEVER, "invalid feature to find. possibly due to save game\n");
		scrFunctionResult.v.oval = NULL;
		if (!stackPushResult((INTERP_TYPE)ST_FEATURE, &scrFunctionResult))
		{
			ASSERT(false, "Failed to push result");
			return false;
		}
		return true;
	}

	// begin searching the feature list for the required stat.
	while (psCurrEnumFeature[bucket])
	{
		if (psCurrEnumFeature[bucket]->psStats->subType == psFeatureStatToFind[bucket]->subType
		    && (playerToEnum[bucket] < 0 || psCurrEnumFeature[bucket]->visible[playerToEnum[bucket]] != 0)
		    && !TileHasStructure(mapTile(map_coord(psCurrEnumFeature[bucket]->pos.x), map_coord(psCurrEnumFeature[bucket]->pos.y)))
		    && !fireOnLocation(psCurrEnumFeature[bucket]->pos.x, psCurrEnumFeature[bucket]->pos.y)		// not burning.
		   )
		{
			scrFunctionResult.v.oval = psCurrEnumFeature[bucket];
			if (!stackPushResult((INTERP_TYPE)ST_FEATURE, &scrFunctionResult))	//	push scrFunctionResult
			{
				ASSERT(false, "Failed to push result");
				return false;
			}
			psCurrEnumFeature[bucket] = psCurrEnumFeature[bucket]->psNext;
			return true;
		}

		psCurrEnumFeature[bucket] = psCurrEnumFeature[bucket]->psNext;
	}

	// none found
	scrFunctionResult.v.oval = NULL;
	if (!stackPushResult((INTERP_TYPE)ST_FEATURE,  &scrFunctionResult))
	{
		ASSERT(false, "Failed to push result");
		return false;
	}
	return true;
}

// -----------------------------------------------------------------------------------------
//Add a feature
bool scrAddFeature(void)
{
	FEATURE_STATS	*psStat;
	FEATURE			*psFeat = NULL;
	SDWORD			iX, iY, iMapX, iMapY, iTestX, iTestY, iFeat;

	if (!stackPopParams(3, ST_FEATURESTAT, &iFeat,
	                    VAL_INT, &iX, VAL_INT, &iY))
	{
		return false;
	}

	psStat = (FEATURE_STATS *)(asFeatureStats + iFeat);

	ASSERT_OR_RETURN(false, psStat != NULL, "Invalid feature pointer");

	if (psStat != NULL)
	{
		iMapX = map_coord(iX);
		iMapY = map_coord(iY);

		/* check for wrecked feature already on-tile and remove */
		for (psFeat = apsFeatureLists[0]; psFeat; psFeat = psFeat->psNext)
		{
			iTestX = map_coord(psFeat->pos.x);
			iTestY = map_coord(psFeat->pos.y);

			ASSERT(iTestX != iMapX || iTestY != iMapY, "Building feature on tile already occupied");
		}

		psFeat = buildFeature(psStat, iX, iY, false);
	}

	scrFunctionResult.v.oval = psFeat;
	if (!stackPushResult((INTERP_TYPE)ST_FEATURE, &scrFunctionResult))
	{
		return false;
	}

	return true;
}

// -----------------------------------------------------------------------------------------
//Add a structure
bool scrAddStructure(void)
{
	STRUCTURE_STATS		*psStat;
	STRUCTURE			*psStruct = NULL;
	SDWORD				iX, iY, iMapX, iMapY;//, iWidth, iBreadth;
	SDWORD				iStruct, iPlayer;//, iW, iB;

	if (!stackPopParams(4, ST_STRUCTURESTAT, &iStruct, VAL_INT, &iPlayer,
	                    VAL_INT, &iX, VAL_INT, &iY))
	{
		return false;
	}

	psStat = (STRUCTURE_STATS *)(asStructureStats + iStruct);

<<<<<<< HEAD
	ASSERT(psStat != NULL, "Invalid feature pointer");
=======
	ASSERT_OR_RETURN(false, psStat != NULL, "Invalid feature pointer");
>>>>>>> addd95f3

	if (psStat != NULL)
	{
		/* offset coords so building centre at (iX, iY) */
		/*		no longer necessary - buildStruct no longer uses top left
				iX -= psStat->baseWidth*TILE_UNITS/2;
				iY -= psStat->baseBreadth*TILE_UNITS/2;*/

		iMapX = map_coord(iX);
		iMapY = map_coord(iY);

		/* check for structure already on-tile */
		if (TileHasStructure(mapTile(iMapX, iMapY)))
		{
			ASSERT(false, "Tile already occupied by structure");
		}

		psStruct = buildStructure(psStat, iX, iY, iPlayer, false);
		if (psStruct != NULL)
		{
			psStruct->status = SS_BUILT;
			buildingComplete(psStruct);

			/*
			Apart from this being wrong (iWidth = 0 when psStat->baseWidth = 1
			and you end up in an infinite loop) we don't need to do this here
			since the map is flattened as part of buildStructure

			iWidth   = psStat->baseWidth/2;
			iBreadth = psStat->baseBreadth/2;

			// flatten tiles across building base
			for ( iW=iMapX; iW<=iMapX+(SDWORD)psStat->baseWidth; iW+=iWidth )
			{
				for ( iB=iMapY; iB<=iMapY+(SDWORD)psStat->baseBreadth; iB+=iBreadth )
				{
					setTileHeight(iW, iB, psStruct->pos.z);
				}
			}*/
		}
	}

	scrFunctionResult.v.oval = psStruct;
	if (!stackPushResult((INTERP_TYPE)ST_STRUCTURE, &scrFunctionResult))
	{
		return false;
	}

	return true;
}

// -----------------------------------------------------------------------------------------
//Destroy a structure
bool scrDestroyStructure(void)
{
	STRUCTURE	*psStruct;

	if (!stackPopParams(1, ST_STRUCTURE, &psStruct))
	{
		return false;
	}

	if (psStruct == NULL)
	{
<<<<<<< HEAD
		ASSERT(psStruct != NULL, "Invalid structure pointer");
=======
		ASSERT_OR_RETURN(false, psStruct != NULL, "Invalid structure pointer");
>>>>>>> addd95f3
	}

	removeStruct(psStruct, true);

	return true;
}



// -----------------------------------------------------------------------------------------
//NEXT 2 FUNCS ONLY USED IN MULTIPLAYER AS FAR AS I KNOW (25 AUG98) alexl.
// static vars to enum structs;
static	STRUCTURE_STATS	*psStructStatToFind;
static	UDWORD			playerToEnumStruct;
static	UDWORD			enumStructCount;
static	bool			structfindany;
static	SDWORD			playerVisibleStruct;		//player whose structures must be visible

//for the bucket version
static	STRUCTURE_STATS	*psStructStatToFindB[MAX_PLAYERS];
static	UDWORD			playerToEnumStructB[MAX_PLAYERS];
static	UDWORD			enumStructCountB[MAX_PLAYERS];
static	int32_t			structfindanyB[MAX_PLAYERS];			// was BOOL (int) ** see warning about conversion
static	SDWORD			playerVisibleStructB[MAX_PLAYERS];		//player whose structures must be visible
// init enum visible structures.
bool scrInitEnumStruct(void)
{
	SDWORD		lookingPlayer, iStat, targetPlayer;
	int32_t		any; // was BOOL (int) ** see warning about conversion

	if (!stackPopParams(4, VAL_BOOL, &any, ST_STRUCTURESTAT, &iStat,  VAL_INT, &targetPlayer, VAL_INT, &lookingPlayer))
	{
		return false;
	}

<<<<<<< HEAD
	ASSERT(targetPlayer >= 0 && targetPlayer < MAX_PLAYERS,
	       "targetPlayer out of bounds: %d", targetPlayer);

	ASSERT(lookingPlayer >= 0 && lookingPlayer < MAX_PLAYERS,
	       "lookingPlayer out of bounds: %d", lookingPlayer);
=======
	ASSERT_OR_RETURN(false, targetPlayer >= 0 && targetPlayer < MAX_PLAYERS, "targetPlayer out of bounds: %d", targetPlayer);

	ASSERT_OR_RETURN(false, lookingPlayer >= 0 && lookingPlayer < MAX_PLAYERS, "lookingPlayer out of bounds: %d", lookingPlayer);
>>>>>>> addd95f3

	structfindany = any;

	psStructStatToFind	= (STRUCTURE_STATS *)(asStructureStats + iStat);
	playerToEnumStruct	= (UDWORD)targetPlayer;
	playerVisibleStruct = lookingPlayer;		//remember who must be able to see the structure
	enumStructCount		= 0;
	return true;
}

// -----------------------------------------------------------------------------------------
bool scrEnumStruct(void)
{
	UDWORD		count;
	STRUCTURE	*psStruct;

	// go to the correct start point in the structure list.
	count = 0;
	for (psStruct = apsStructLists[playerToEnumStruct]; psStruct && count < enumStructCount; count++)
	{
		psStruct = psStruct->psNext;
	}

	if (psStruct == NULL)		// no more to find.
	{
		scrFunctionResult.v.oval = NULL;
		if (!stackPushResult((INTERP_TYPE)ST_STRUCTURE, &scrFunctionResult))
		{
			return false;
		}
		return true;
	}

	while (psStruct)	// find a visible structure of required type.
	{
		if ((structfindany || (psStruct->pStructureType->ref == psStructStatToFind->ref))
		    &&
		    ((playerVisibleStruct < 0) || (psStruct->visible[playerVisibleStruct]))	//fix: added playerVisibleStruct for visibility test
		   )
		{
			scrFunctionResult.v.oval = psStruct;
			if (!stackPushResult((INTERP_TYPE)ST_STRUCTURE, &scrFunctionResult))			//	push scrFunctionResult
			{
				return false;
			}
			enumStructCount++;

			return true;
		}
		enumStructCount++;
		psStruct = psStruct->psNext;
	}
	// push NULL, none found;
	scrFunctionResult.v.oval = NULL;
	if (!stackPushResult((INTERP_TYPE)ST_STRUCTURE, &scrFunctionResult))
	{
		return false;
	}
	return true;
}

// init enum visible structures - takes bucket as additional parameter
bool scrInitEnumStructB(void)
{
	SDWORD		lookingPlayer, iStat, targetPlayer, bucket;
	int32_t		any; // was BOOL (int) ** see warning about conversion

	if (!stackPopParams(5, VAL_BOOL, &any, ST_STRUCTURESTAT, &iStat,
	                    VAL_INT, &targetPlayer, VAL_INT, &lookingPlayer, VAL_INT, &bucket))
	{
		return false;
	}

	ASSERT_OR_RETURN(false, targetPlayer >= 0 && targetPlayer < MAX_PLAYERS,
	       "targetPlayer out of bounds: %d", targetPlayer);

	ASSERT_OR_RETURN(false, lookingPlayer >= 0 && lookingPlayer < MAX_PLAYERS,
	       "lookingPlayer out of bounds: %d", lookingPlayer);

	ASSERT_OR_RETURN(false, bucket >= 0 && bucket < MAX_PLAYERS, "bucket out of bounds: %d", bucket);

	/* Any structure type regardless of the passed type? */
	structfindanyB[bucket] = any;

	psStructStatToFindB[bucket]	= (STRUCTURE_STATS *)(asStructureStats + iStat);
	playerToEnumStructB[bucket]	= (UDWORD)targetPlayer;
	playerVisibleStructB[bucket] = lookingPlayer;		//remember who must be able to see the structure
	enumStructCountB[bucket] = 0;

	return true;
}

// Similar to scrEnumStruct, but uses bucket
bool scrEnumStructB(void)
{
	SDWORD		bucket;
	UDWORD		count;
	STRUCTURE	*psStruct;

	if (!stackPopParams(1, VAL_INT, &bucket))
	{
		return false;
	}

	ASSERT_OR_RETURN(false, bucket >= 0 && bucket < MAX_PLAYERS, "Bucket out of bounds: %d", bucket);

	// go to the correct start point in the structure list.
	count = 0;
	for (psStruct = apsStructLists[playerToEnumStructB[bucket]]; psStruct && count < enumStructCountB[bucket]; count++)
	{
		psStruct = psStruct->psNext;
	}

	if (psStruct == NULL)		// no more to find.
	{
		scrFunctionResult.v.oval = NULL;
		if (!stackPushResult((INTERP_TYPE)ST_STRUCTURE, &scrFunctionResult))
		{
			return false;
		}
		return true;
	}

	while (psStruct)	// find a visible structure of required type.
	{
		if ((structfindanyB[bucket] || (psStruct->pStructureType->ref == psStructStatToFindB[bucket]->ref))
		    &&
		    ((playerVisibleStructB[bucket] < 0) || (psStruct->visible[playerVisibleStructB[bucket]]))	//perform visibility test
		   )
		{
			scrFunctionResult.v.oval = psStruct;
			if (!stackPushResult((INTERP_TYPE)ST_STRUCTURE, &scrFunctionResult))			//	push scrFunctionResult
			{
				return false;
			}
			enumStructCountB[bucket]++;

			return true;
		}
		enumStructCountB[bucket]++;
		psStruct = psStruct->psNext;
	}
	// push NULL, none found;
	scrFunctionResult.v.oval = NULL;
	if (!stackPushResult((INTERP_TYPE)ST_STRUCTURE, &scrFunctionResult))
	{
		return false;
	}
	return true;
}

// -----------------------------------------------------------------------------------------
/*looks to see if a structure (specified by type) exists and is being built*/
bool scrStructureBeingBuilt(void)
{
	UDWORD				structInc;
	STRUCTURE_STATS		*psStats;
	SDWORD				player;
	bool				beingBuilt;

	if (!stackPopParams(2, ST_STRUCTURESTAT, &structInc, VAL_INT, &player))
	{
		return false;
	}

	ASSERT_OR_RETURN(false, player >= 0 && player < MAX_PLAYERS, "Invalid player number");
	ASSERT_OR_RETURN(false, structInc < numStructureStats, "Invalid range referenced for numStructureStats, %d > %d", structInc, numStructureStats);
	psStats = (STRUCTURE_STATS *)(asStructureStats + structInc);
	beingBuilt = false;
	if (checkStructureStatus(psStats, player, SS_BEING_BUILT))
	{
		beingBuilt = true;
	}

	scrFunctionResult.v.bval = beingBuilt;
	if (!stackPushResult(VAL_BOOL, &scrFunctionResult))
	{
		return false;
	}

	return true;
}


// -----------------------------------------------------------------------------------------
// multiplayer skirmish only for now.
// returns true if a specific struct is complete. I know it's like the previous func,
bool scrStructureComplete(void)
{
	STRUCTURE	*psStruct;
	bool		bResult;

	if (!stackPopParams(1, ST_STRUCTURE, &psStruct))
	{
		return false;
	}
	if (psStruct->status == SS_BUILT)
	{
		bResult = true;
	}
	else
	{
		bResult = false;
	}

	scrFunctionResult.v.bval = bResult;
	if (!stackPushResult(VAL_BOOL, &scrFunctionResult))
	{
		return false;
	}

	return true;
}



// -----------------------------------------------------------------------------------------
/*looks to see if a structure (specified by type) exists and built*/
bool scrStructureBuilt(void)
{
	UDWORD				structInc;
	STRUCTURE_STATS		*psStats;
	SDWORD				player;
	bool				built;

	if (!stackPopParams(2, ST_STRUCTURESTAT, &structInc, VAL_INT, &player))
	{
		return false;
	}

	ASSERT_OR_RETURN(false, player >= 0 && player < MAX_PLAYERS, "Invalid player number");
	ASSERT_OR_RETURN(false, structInc < numStructureStats, "Invalid range referenced for numStructureStats, %d > %d", structInc, numStructureStats);
	psStats = (STRUCTURE_STATS *)(asStructureStats + structInc);

	built = false;
	if (checkStructureStatus(psStats, player, SS_BUILT))
	{
		built = true;
	}

	scrFunctionResult.v.bval = built;
	if (!stackPushResult(VAL_BOOL, &scrFunctionResult))
	{
		return false;
	}
	return true;
}

// -----------------------------------------------------------------------------------------
/*centre the view on an object - can be droid/structure or feature */
bool scrCentreView(void)
{
	BASE_OBJECT	*psObj;

	if (!stackPopParams(1, ST_BASEOBJECT, &psObj))
	{
		return false;
	}

	if (psObj == NULL)
	{
		ASSERT(false, "NULL object");
		return false;
	}

	//centre the view on the objects x/y
	setViewPos(map_coord(psObj->pos.x), map_coord(psObj->pos.y), false);

	return true;
}

// -----------------------------------------------------------------------------------------
/*centre the view on a position */
bool scrCentreViewPos(void)
{
	SDWORD		x, y;

	if (!stackPopParams(2, VAL_INT, &x, VAL_INT, &y))
	{
		return false;
	}

	if ((x < 0) || (x >= (SDWORD)mapWidth * TILE_UNITS) ||
	    (y < 0) || (y >= (SDWORD)mapHeight * TILE_UNITS))
	{
		ASSERT(false, "coords off map");
		return false;
	}

	//centre the view on the objects x/y
	setViewPos(map_coord(x), map_coord(y), false);

	return true;
}

static STRUCTURE *unbuiltIter = NULL;
static int unbuiltPlayer = -1;

bool scrEnumUnbuilt(void)
{
	if (!stackPopParams(1, VAL_INT, &unbuiltPlayer))
	{
		return false;
	}
	ASSERT_OR_RETURN(false, unbuiltPlayer < MAX_PLAYERS && unbuiltPlayer >= 0, "Player number %d out of bounds", unbuiltPlayer);
	unbuiltIter = apsStructLists[unbuiltPlayer];
	return true;
}

bool scrIterateUnbuilt(void)
{
	for (; unbuiltIter && unbuiltIter->status != SS_BEING_BUILT; unbuiltIter = unbuiltIter->psNext)
	{
		;
	}
	scrFunctionResult.v.oval = unbuiltIter;
	if (unbuiltIter)
	{
		unbuiltIter = unbuiltIter->psNext;	// proceed to next, so we do not report same twice (or infinitely loop)
	}
	if (!stackPushResult((INTERP_TYPE)ST_STRUCTURE, &scrFunctionResult))
	{
		return false;
	}
	return true;
}

// -----------------------------------------------------------------------------------------
// Get a pointer to a structure based on a stat - returns NULL if cannot find one
bool scrGetStructure(void)
{
	SDWORD				player, index;
	STRUCTURE			*psStruct;
	UDWORD				structType;
	bool				found;

	if (!stackPopParams(2, ST_STRUCTURESTAT, &index, VAL_INT, &player))
	{
		return false;
	}

	ASSERT_OR_RETURN(false, player >= 0 && player < MAX_PLAYERS, "Invalid player number");

	structType = asStructureStats[index].ref;

	//search the players' list of built structures to see if one exists
	found = false;
	for (psStruct = apsStructLists[player]; psStruct != NULL; psStruct =
	         psStruct->psNext)
	{
		if (psStruct->pStructureType->ref == structType)
		{
			found = true;
			break;
		}
	}

	//make sure pass NULL back if not got one
	if (!found)
	{
		psStruct = NULL;
	}

	scrFunctionResult.v.oval = psStruct;
	if (!stackPushResult((INTERP_TYPE)ST_STRUCTURE, &scrFunctionResult))
	{
		return false;
	}

	return true;
}

// -----------------------------------------------------------------------------------------
// Get a pointer to a template based on a component stat - returns NULL if cannot find one
bool scrGetTemplate(void)
{
	SDWORD				player;
	DROID_TEMPLATE		*psTemplate;
	bool				found;
	INTERP_VAL			sVal;
	UDWORD				i;

	if (!stackPopParams(1, VAL_INT, &player))
	{
		return false;
	}

	ASSERT_OR_RETURN(false, player >= 0 && player < MAX_PLAYERS, "Invalid player number");

	if (!stackPop(&sVal))
	{
		return false;
	}

	//search the players' list of templates to see if one exists
	found = false;
	for (psTemplate = apsDroidTemplates[player]; psTemplate != NULL; psTemplate =
	         psTemplate->psNext)
	{
		switch ((unsigned)sVal.type)  // Unsigned cast to suppress compiler warnings due to enum abuse.
		{
		case ST_BODY:
			if (psTemplate->asParts[COMP_BODY] == sVal.v.ival)
			{
				found = true;
			}
			break;
		case ST_PROPULSION:
			if (psTemplate->asParts[COMP_PROPULSION] == sVal.v.ival)
			{
				found = true;
			}
			break;
		case ST_ECM:
			if (psTemplate->asParts[COMP_ECM] == sVal.v.ival)
			{
				found = true;
			}
			break;
		case ST_SENSOR:
			if (psTemplate->asParts[COMP_SENSOR] == sVal.v.ival)
			{
				found = true;
			}
			break;
		case ST_CONSTRUCT:
			if (psTemplate->asParts[COMP_CONSTRUCT] == sVal.v.ival)
			{
				found = true;
			}
			break;
		case ST_REPAIR:
			if (psTemplate->asParts[COMP_REPAIRUNIT] == sVal.v.ival)
			{
				found = true;
			}
			break;
		case ST_WEAPON:
			for (i = 0; i < DROID_MAXWEAPS; i++)
			{
				if (psTemplate->asWeaps[i] == (UDWORD)sVal.v.ival)
				{
					found = true;
					break;
				}
			}
			break;
		default:
			ASSERT(false, "Unknown type");
			return false;
		}

		if (found)
		{
			break;
		}
	}

	//make sure pass NULL back if not got one
	if (!found)
	{
		psTemplate = NULL;
	}

	scrFunctionResult.v.oval = psTemplate;
	if (!stackPushResult((INTERP_TYPE)ST_TEMPLATE, &scrFunctionResult))
	{
		return false;
	}

	return true;
}

// -----------------------------------------------------------------------------------------
// Get a pointer to a droid based on a component stat - returns NULL if cannot find one
bool scrGetDroid(void)
{
	SDWORD				player;
	DROID				*psDroid;
	bool				found;
	INTERP_VAL			sVal;
	UDWORD				i;

	if (!stackPopParams(1, VAL_INT, &player))
	{
		return false;
	}

	ASSERT_OR_RETURN(false, player >= 0 && player < MAX_PLAYERS, "Invalid player number");

	if (!stackPop(&sVal))
	{
		return false;
	}

	//search the players' list of droid to see if one exists
	found = false;
	for (psDroid = apsDroidLists[player]; psDroid != NULL; psDroid =
	         psDroid->psNext)
	{
		switch ((unsigned)sVal.type)  // Unsigned cast to suppress compiler warnings due to enum abuse.
		{
		case ST_BODY:
			if (psDroid->asBits[COMP_BODY] == (UDWORD)sVal.v.ival)
			{
				found = true;
			}
			break;
		case ST_PROPULSION:
			if (psDroid->asBits[COMP_PROPULSION] == (UDWORD)sVal.v.ival)
			{
				found = true;
			}
			break;
		case ST_ECM:
			if (psDroid->asBits[COMP_ECM] == (UDWORD)sVal.v.ival)
			{
				found = true;
			}
			break;
		case ST_SENSOR:
			if (psDroid->asBits[COMP_SENSOR] == (UDWORD)sVal.v.ival)
			{
				found = true;
			}
			break;
		case ST_CONSTRUCT:
			if (psDroid->asBits[COMP_CONSTRUCT] == (UDWORD)sVal.v.ival)
			{
				found = true;
			}
			break;
		case ST_REPAIR:
			if (psDroid->asBits[COMP_REPAIRUNIT] == (UDWORD)sVal.v.ival)
			{
				found = true;
			}
			break;
		case ST_WEAPON:
			for (i = 0; i < DROID_MAXWEAPS; i++)
			{
				if (psDroid->asWeaps[i].nStat == (UDWORD)sVal.v.ival)
				{
					found = true;
					break;
				}
			}
			break;
		default:
			ASSERT(false, "Unknown type");
			return false;
		}

		if (found)
		{
			break;
		}
	}

	//make sure pass NULL back if not got one
	if (!found)
	{
		psDroid = NULL;
	}

	scrFunctionResult.v.oval = psDroid;
	if (!stackPushResult((INTERP_TYPE)ST_DROID, &scrFunctionResult))
	{
		return false;
	}

	return true;
}

// -----------------------------------------------------------------------------------------
// Sets all the scroll params for the map
bool scrSetScrollParams(void)
{
	SDWORD		minX, minY, maxX, maxY, prevMinX, prevMinY, prevMaxX, prevMaxY;

	if (!stackPopParams(4, VAL_INT, &minX, VAL_INT, &minY, VAL_INT, &maxX, VAL_INT, &maxY))
	{
		return false;
	}

	// check that the values entered are valid
	ASSERT_OR_RETURN(false, minX >= 0, "Minimum scroll x value %d is less than zero - ", minX);
	ASSERT_OR_RETURN(false, minY >= 0, "Minimum scroll y value %d is less than zero - ", minY);
	ASSERT_OR_RETURN(false, maxX <= mapWidth, "Maximum scroll x value %d is greater than mapWidth %d", maxX, (int)mapWidth);
	ASSERT_OR_RETURN(false, maxY <= mapHeight, "Maximum scroll y value %d is greater than mapHeight %d", maxY, (int)mapHeight);

	prevMinX = scrollMinX;
	prevMinY = scrollMinY;
	prevMaxX = scrollMaxX;
	prevMaxY = scrollMaxY;

	scrollMinX = minX;
	scrollMaxX = maxX;
	scrollMinY = minY;
	scrollMaxY = maxY;

	// When the scroll limits change midgame - need to redo the lighting
	initLighting(prevMinX < scrollMinX ? prevMinX : scrollMinX,
	             prevMinY < scrollMinY ? prevMinY : scrollMinY,
	             prevMaxX < scrollMaxX ? prevMaxX : scrollMaxX,
	             prevMaxY < scrollMaxY ? prevMaxY : scrollMaxY);

	// need to reset radar to take into account of new size
	resizeRadar();

	return true;
}

// -----------------------------------------------------------------------------------------
// Sets the scroll minX separately for the map
bool scrSetScrollMinX(void)
{
	SDWORD				minX, prevMinX;

	if (!stackPopParams(1, VAL_INT, &minX))
	{
		return false;
	}

	//check the value entered are valid
	if (minX < 0)
	{
		ASSERT(false, "Minimum scroll x value %d is less than zero - ", minX);
		return false;
	}

	prevMinX = scrollMinX;

	scrollMinX = minX;

	//when the scroll limits change midgame - need to redo the lighting
	initLighting(prevMinX < scrollMinX ? prevMinX : scrollMinX,
	             scrollMinY, scrollMaxX, scrollMaxY);

	// need to reset radar to take into account of new size
	resizeRadar();

	return true;
}

// -----------------------------------------------------------------------------------------
// Sets the scroll minY separately for the map
bool scrSetScrollMinY(void)
{
	SDWORD				minY, prevMinY;

	if (!stackPopParams(1, VAL_INT, &minY))
	{
		return false;
	}

	//check the value entered are valid
	if (minY < 0)
	{
		ASSERT(false, "Minimum scroll y value %d is less than zero - ", minY);
		return false;
	}

	prevMinY = scrollMinY;

	scrollMinY = minY;

	//when the scroll limits change midgame - need to redo the lighting
	initLighting(scrollMinX,
	             prevMinY < scrollMinY ? prevMinY : scrollMinY,
	             scrollMaxX, scrollMaxY);

	// need to reset radar to take into account of new size
	resizeRadar();

	return true;
}

// -----------------------------------------------------------------------------------------
// Sets the scroll maxX separately for the map
bool scrSetScrollMaxX(void)
{
	SDWORD				maxX, prevMaxX;

	if (!stackPopParams(1, VAL_INT, &maxX))
	{
		return false;
	}

	//check the value entered are valid
	if (maxX > (SDWORD)mapWidth)
	{
		ASSERT(false, "Maximum scroll x value %d is greater than mapWidth - ", maxX);
		return false;
	}

	prevMaxX = scrollMaxX;

	scrollMaxX = maxX;

	//when the scroll limits change midgame - need to redo the lighting
	initLighting(scrollMinX,  scrollMinY,
	             prevMaxX < scrollMaxX ? prevMaxX : scrollMaxX,
	             scrollMaxY);

	// need to reset radar to take into account of new size
	resizeRadar();

	return true;
}

// -----------------------------------------------------------------------------------------
// Sets the scroll maxY separately for the map
bool scrSetScrollMaxY(void)
{
	SDWORD				maxY, prevMaxY;

	if (!stackPopParams(1, VAL_INT, &maxY))
	{
		return false;
	}

	//check the value entered are valid
	if (maxY > (SDWORD)mapHeight)
	{
		ASSERT(false, "Maximum scroll y value %d is greater than mapWidth - ", maxY);
		return false;
	}

	prevMaxY = scrollMaxY;

	scrollMaxY = maxY;

	//when the scroll limits change midgame - need to redo the lighting
	initLighting(scrollMinX, scrollMinY, scrollMaxX,
	             prevMaxY < scrollMaxY ? prevMaxY : scrollMaxY);

	// need to reset radar to take into account of new size
	resizeRadar();

	return true;
}

// -----------------------------------------------------------------------------------------
// Sets which sensor will be used as the default for a player
bool scrSetDefaultSensor(void)
{
	SDWORD				player;
	UDWORD				sensorInc;

	if (!stackPopParams(2, ST_SENSOR, &sensorInc, VAL_INT, &player))
	{
		return false;
	}

	ASSERT_OR_RETURN(false, player >= 0 && player < MAX_PLAYERS, "Invalid player number");

	//check is a valid sensor Inc
	if (sensorInc > numSensorStats)
	{
		ASSERT(false, "Sensor Inc is too high - %d", sensorInc);
		return false;
	}

	//check that this sensor is a default sensor
	if (asSensorStats[sensorInc].location != LOC_DEFAULT)
	{

		ASSERT(false, "This sensor is not a default one - %s", getName(&asSensorStats[sensorInc]));
		return false;
	}

	//assign since OK!
	aDefaultSensor[player] = sensorInc;

	return true;
}

// -----------------------------------------------------------------------------------------
// Sets which ECM will be used as the default for a player
bool scrSetDefaultECM(void)
{
	SDWORD				player;
	UDWORD				ecmInc;

	if (!stackPopParams(2, ST_ECM, &ecmInc, VAL_INT, &player))
	{
		return false;
	}

	ASSERT_OR_RETURN(false, player >= 0 && player < MAX_PLAYERS, "Invalid player number");

	//check is a valid ecmInc
	if (ecmInc > numECMStats)
	{
		ASSERT(false, "ECM Inc is too high - %d", ecmInc);
		return false;
	}

	//check that this ecm is a default ecm
	if (asECMStats[ecmInc].location != LOC_DEFAULT)
	{
		ASSERT(false, "This ecm is not a default one - %s", getName(&asECMStats[ecmInc]));
		return false;
	}

	//assign since OK!
	aDefaultECM[player] = ecmInc;

	return true;
}

// -----------------------------------------------------------------------------------------
// Sets which RepairUnit will be used as the default for a player
bool scrSetDefaultRepair(void)
{
	SDWORD				player;
	UDWORD				repairInc;

	if (!stackPopParams(2, ST_REPAIR, &repairInc, VAL_INT, &player))
	{
		return false;
	}

	ASSERT_OR_RETURN(false, player >= 0 && player < MAX_PLAYERS, "Invalid player number");

	//check is a valid repairInc
	if (repairInc > numRepairStats)
	{
		ASSERT(false, "Repair Inc is too high - %d", repairInc);
		return false;
	}

	//check that this repair is a default repair
	if (asRepairStats[repairInc].location != LOC_DEFAULT)
	{
		ASSERT(false, "This repair is not a default one - %s", getName(&asRepairStats[repairInc]));
		return false;
	}

	//assign since OK!
	aDefaultRepair[player] = repairInc;

	return true;
}

// -----------------------------------------------------------------------------------------
// Sets the structure limits for a player
bool scrSetStructureLimits(void)
{
	SDWORD				player, limit;
	UDWORD				structInc;
	STRUCTURE_LIMITS	*psStructLimits;

	if (!stackPopParams(3, ST_STRUCTURESTAT, &structInc, VAL_INT, &limit, VAL_INT, &player))
	{
		return false;
	}

	ASSERT_OR_RETURN(false, player >= 0 && player < MAX_PLAYERS, "Invalid player number");

	if (structInc > numStructureStats)
	{
		ASSERT(false, "Structure stat is too high - %d", structInc);
		return false;
	}

	if (limit < 0)
	{
		ASSERT(false, "limit is less than zero - %d", limit);
		return false;
	}

	if (limit > LOTS_OF)
	{
		ASSERT(false, "limit is too high - %d - must be less than %d",
		       limit, LOTS_OF);
		return false;
	}

	psStructLimits = asStructLimits[player];
	psStructLimits[structInc].limit = limit;

	psStructLimits[structInc].globalLimit = limit;

	return true;
}



// -----------------------------------------------------------------------------------------
// multiplayer limit handler.
bool scrApplyLimitSet(void)
{
	applyLimitSet();
	return true;
}



// -----------------------------------------------------------------------------------------
// plays a sound for the specified player - only plays the sound if the
// specified player = selectedPlayer
bool scrPlaySound(void)
{
	SDWORD	player, soundID;

	if (!stackPopParams(2, ST_SOUND, &soundID, VAL_INT, &player))
	{
		return false;
	}

	ASSERT_OR_RETURN(false, player >= 0 && player < MAX_PLAYERS, "Invalid player number");

	if (player == (SDWORD)selectedPlayer)
	{
		audio_QueueTrack(soundID);
		if (bInTutorial)
		{
			audio_QueueTrack(ID_SOUND_OF_SILENCE);
		}
	}
	return true;
}

// -----------------------------------------------------------------------------------------
// plays a sound for the specified player - only plays the sound if the
// specified player = selectedPlayer - saves position
bool scrPlaySoundPos(void)
{
	SDWORD	player, soundID, iX, iY, iZ;

	if (!stackPopParams(5, ST_SOUND, &soundID, VAL_INT, &player,
	                    VAL_INT, &iX, VAL_INT, &iY, VAL_INT, &iZ))
	{
		return false;
	}

	ASSERT_OR_RETURN(false, player >= 0 && player < MAX_PLAYERS, "Invalid player number");

	if (player == (SDWORD)selectedPlayer)
	{
		audio_QueueTrackPos(soundID, iX, iY, iZ);
	}
	return true;
}

// -----------------------------------------------------------------------------------------

/* add a text message to the top of the screen for the selected player*/
bool scrShowConsoleText(void)
{
	char				*pText;
	SDWORD				player;

	if (!stackPopParams(2, ST_TEXTSTRING, &pText, VAL_INT, &player))
	{
		return false;
	}

	ASSERT_OR_RETURN(false, player >= 0 && player < MAX_PLAYERS, "Invalid player number");

	if (player == (SDWORD)selectedPlayer)
	{
		permitNewConsoleMessages(true);
		addConsoleMessage(pText, CENTRE_JUSTIFY, SYSTEM_MESSAGE);
	}

	return true;
}

// -----------------------------------------------------------------------------------------
/* add a text message to the top of the screen for the selected player*/
bool scrAddConsoleText(void)
{
	char				*pText;
	SDWORD				player;

	if (!stackPopParams(2, ST_TEXTSTRING, &pText, VAL_INT, &player))
	{
		return false;
	}

	ASSERT_OR_RETURN(false, player >= 0 && player < MAX_PLAYERS, "Invalid player number");

	if (player == (SDWORD)selectedPlayer)
	{
		permitNewConsoleMessages(true);
		setConsolePermanence(true, true);
		addConsoleMessage(pText, CENTRE_JUSTIFY, SYSTEM_MESSAGE);
		permitNewConsoleMessages(false);
	}

	return true;
}



// -----------------------------------------------------------------------------------------
/* add a text message to the top of the screen for the selected player - without clearing whats there*/
bool scrTagConsoleText(void)
{
	char				*pText;
	SDWORD				player;

	if (!stackPopParams(2, ST_TEXTSTRING, &pText, VAL_INT, &player))
	{
		return false;
	}

	ASSERT_OR_RETURN(false, player >= 0 && player < MAX_PLAYERS, "Invalid player number");

	if (player == (SDWORD)selectedPlayer)
	{
		permitNewConsoleMessages(true);
		setConsolePermanence(true, false);
		addConsoleMessage(pText, CENTRE_JUSTIFY, SYSTEM_MESSAGE);
		permitNewConsoleMessages(false);
	}

	return true;
}


// -----------------------------------------------------------------------------------------

bool	scrClearConsole(void)
{
	flushConsoleMessages();
	return (true);
}

// -----------------------------------------------------------------------------------------
//demo functions for turning the power on
bool scrTurnPowerOff(void)
{
	//powerCalculated = false;
	powerCalc(false);

	return true;
}

// -----------------------------------------------------------------------------------------
//demo functions for turning the power off
bool scrTurnPowerOn(void)
{

	//powerCalculated = true;
	powerCalc(true);

	return true;
}

// -----------------------------------------------------------------------------------------
//flags when the tutorial is over so that console messages can be turned on again
bool scrTutorialEnd(void)
{
	initConsoleMessages();
	return true;
}

// -----------------------------------------------------------------------------------------
//function to play a full-screen video in the middle of the game for the selected player
bool scrPlayVideo(void)
{
	char				*pVideo, *pText;

	if (!stackPopParams(2, ST_TEXTSTRING, &pVideo, ST_TEXTSTRING, &pText))
	{
		return false;
	}

	seq_ClearSeqList();
	seq_AddSeqToList(pVideo, NULL, pText, false);		// Arpzzzzzzzzzzzzzzzlksht!
	seq_StartNextFullScreenVideo();

	return true;
}

// -----------------------------------------------------------------------------------------
//checks to see if there are any droids for the specified player
bool scrAnyDroidsLeft(void)
{
	SDWORD		player;
	bool		droidsLeft;

	if (!stackPopParams(1, VAL_INT, &player))
	{
		return false;
	}

	ASSERT_OR_RETURN(false, player >= 0 && player < MAX_PLAYERS, "Invalid player number");

	//check the players list for any droid
	droidsLeft = true;
	if (apsDroidLists[player] == NULL)
	{
		droidsLeft = false;
	}

	scrFunctionResult.v.bval = droidsLeft;
	if (!stackPushResult(VAL_BOOL, &scrFunctionResult))
	{
		return false;
	}

	return true;
}

// -----------------------------------------------------------------------------------------
//function to call when the game is over, plays a message then does game over stuff.
//
bool scrGameOverMessage(void)
{
	int32_t			gameWon;	// was BOOL (int) ** see warning about conversion
	MESSAGE			*psMessage;
	MESSAGE_TYPE		msgType;
	SDWORD			player;
	VIEWDATA		*psViewData;

	if (!stackPopParams(4, ST_INTMESSAGE, &psViewData , VAL_INT, &msgType,
	                    VAL_INT, &player, VAL_BOOL, &gameWon))
	{
		return false;
	}

	ASSERT_OR_RETURN(false, player >= 0 && player < MAX_PLAYERS, "Invalid player number");

	if (gameWon)
	{
		addConsoleMessage(_("YOU ARE VICTORIOUS!"), DEFAULT_JUSTIFY, SYSTEM_MESSAGE);
	}
	else
	{
		addConsoleMessage(_("YOU WERE DEFEATED!"), DEFAULT_JUSTIFY, SYSTEM_MESSAGE);
	}

	//create the message
	psMessage = addMessage(msgType, false, player);

	ASSERT(msgType != MSG_PROXIMITY, "Bad message type (MSG_PROXIMITY)");

	if (psMessage)
	{
		//set the data
		psMessage->pViewData = (MSG_VIEWDATA *)psViewData;
		displayImmediateMessage(psMessage);
		stopReticuleButtonFlash(IDRET_INTEL_MAP);

		//we need to set this here so the VIDEO_QUIT callback is not called
		setScriptWinLoseVideo((UBYTE)(gameWon ? PLAY_WIN : PLAY_LOSE));
	}
	debug(LOG_MSG, "Game over message");

	// this should be called when the video Quit is processed
	// not always is tough, so better be sure
	displayGameOver(gameWon);

	if (challengeActive)
	{
		updateChallenge(gameWon);
	}

	return true;
}


// -----------------------------------------------------------------------------------------
//function to call when the game is over
bool scrGameOver(void)
{
	int32_t	gameOver;	// was BOOL (int) ** see warning about conversion

	if (!stackPopParams(1, VAL_BOOL, &gameOver))
	{
		return false;
	}

	/*this function will only be called with gameOver = true when at the end of
	the game so we'll just hard-code what happens!*/

	//don't want this in multiplayer...
	if (!bMultiPlayer)

	{
		if (gameOver == true && !bInTutorial)
		{
			//we need to set this here so the VIDEO_QUIT callback is not called
			setScriptWinLoseVideo(PLAY_WIN);

			seq_ClearSeqList();

			seq_AddSeqToList("outro.ogg", NULL, "outro.txa", false);
			seq_StartNextFullScreenVideo();

		}
	}

	return true;
}

// -----------------------------------------------------------------------------------------
bool scrAnyFactoriesLeft(void)
{
	SDWORD		player;
	bool		bResult;
	STRUCTURE	*psCurr;

	if (!stackPopParams(1, VAL_INT, &player))
	{
		return false;
	}

	ASSERT_OR_RETURN(false, player >= 0 && player < MAX_PLAYERS, "Invalid player number");

	//check the players list for any structures
	bResult = false;
	if (apsStructLists[player])
	{
		for (psCurr = apsStructLists[player]; psCurr != NULL; psCurr = psCurr->psNext)
		{
			if (StructIsFactory(psCurr))
			{
				bResult = true;
				break;
			}
		}
	}

	scrFunctionResult.v.bval = bResult;
	if (!stackPushResult(VAL_BOOL, &scrFunctionResult))
	{
		return false;
	}

	return true;
}


// -----------------------------------------------------------------------------------------
//checks to see if there are any structures (except walls) for the specified player
bool scrAnyStructButWallsLeft(void)
{
	SDWORD		player;
	bool		structuresLeft;
	STRUCTURE	*psCurr;

	if (!stackPopParams(1, VAL_INT, &player))
	{
		return false;
	}

	ASSERT_OR_RETURN(false, player >= 0 && player < MAX_PLAYERS, "Invalid player number");

	//check the players list for any structures
	structuresLeft = false;
	for (psCurr = apsStructLists[player]; psCurr != NULL; psCurr = psCurr->psNext)
	{
		if (psCurr->pStructureType->type != REF_WALL && psCurr->pStructureType->
		    type != REF_WALLCORNER)
		{
			structuresLeft = true;
			break;
		}
	}

	scrFunctionResult.v.bval = structuresLeft;
	if (!stackPushResult(VAL_BOOL, &scrFunctionResult))
	{
		return false;
	}

	return true;
}

// -----------------------------------------------------------------------------------------
//defines the background audio to play
bool scrPlayBackgroundAudio(void)
{
	char	*pText;
	SDWORD	iVol;

	if (!stackPopParams(2, ST_TEXTSTRING, &pText, VAL_INT, &iVol))
	{
		return false;
	}


	audio_PlayStream(pText, (float)iVol / 100.f, NULL, NULL);


	return true;

}

bool scrPlayIngameCDAudio(void)
{
	debug(LOG_SOUND, "Script wanted music to start");
	cdAudio_PlayTrack(SONG_INGAME);

	return true;
}

// -----------------------------------------------------------------------------------------
bool scrStopCDAudio(void)
{
	debug(LOG_SOUND, "Script wanted music to stop");
	cdAudio_Stop();
	return true;
}

// -----------------------------------------------------------------------------------------
bool scrPauseCDAudio(void)
{
	cdAudio_Pause();
	return true;
}

// -----------------------------------------------------------------------------------------
bool scrResumeCDAudio(void)
{
	cdAudio_Resume();
	return true;
}

// -----------------------------------------------------------------------------------------
// set the retreat point for a player
bool scrSetRetreatPoint(void)
{
	SDWORD	player, x, y;

	if (!stackPopParams(3, VAL_INT, &player, VAL_INT, &x, VAL_INT, &y))
	{
		return false;
	}

	ASSERT_OR_RETURN(false, player >= 0 && player < MAX_PLAYERS, "Invalid player number");
	if (x < 0 || x >= (SDWORD)mapWidth * TILE_UNITS ||
	    y < 0 || y >= (SDWORD)mapHeight * TILE_UNITS)
	{
		ASSERT(false, "coords off map");
		return false;
	}

	asRunData[player].sPos.x = x;
	asRunData[player].sPos.y = y;

	return true;
}

// -----------------------------------------------------------------------------------------
// set the retreat force level
bool scrSetRetreatForce(void)
{
	SDWORD	player, level, numDroids;
	DROID	*psCurr;

	if (!stackPopParams(2, VAL_INT, &player, VAL_INT, &level))
	{
		return false;
	}

	ASSERT_OR_RETURN(false, player >= 0 && player < MAX_PLAYERS, "Invalid player number");

	if (level > 100 || level < 0)
	{
		ASSERT(false, "level out of range");
		return false;
	}

	// count up the current number of droids
	numDroids = 0;
	for (psCurr = apsDroidLists[player]; psCurr; psCurr = psCurr->psNext)
	{
		numDroids += 1;
	}

	asRunData[player].forceLevel = (UBYTE)(level * numDroids / 100);

	return true;
}

// -----------------------------------------------------------------------------------------
// set the retreat leadership
bool scrSetRetreatLeadership(void)
{
	SDWORD	player, level;

	if (!stackPopParams(2, VAL_INT, &player, VAL_INT, &level))
	{
		return false;
	}

	ASSERT_OR_RETURN(false, player >= 0 && player < MAX_PLAYERS, "Invalid player number");

	if (level > 100 || level < 0)
	{
		ASSERT(false, "level out of range");
		return false;
	}

	asRunData[player].leadership = (UBYTE)level;

	return true;
}

// -----------------------------------------------------------------------------------------
// set the retreat point for a group
bool scrSetGroupRetreatPoint(void)
{
	SDWORD		x, y;
	DROID_GROUP	*psGroup;

	if (!stackPopParams(3, ST_GROUP, &psGroup, VAL_INT, &x, VAL_INT, &y))
	{
		return false;
	}

	if (x < 0 || x >= (SDWORD)mapWidth * TILE_UNITS ||
	    y < 0 || y >= (SDWORD)mapHeight * TILE_UNITS)
	{
		ASSERT(false, "coords off map");
		return false;
	}

	psGroup->sRunData.sPos.x = x;
	psGroup->sRunData.sPos.y = y;

	return true;
}

// -----------------------------------------------------------------------------------------
bool scrSetGroupRetreatForce(void)
{
	SDWORD		level, numDroids;
	DROID_GROUP	*psGroup;
	DROID		*psCurr;

	if (!stackPopParams(2, ST_GROUP, &psGroup, VAL_INT, &level))
	{
		return false;
	}

	if (level > 100 || level < 0)
	{
		ASSERT(false, "level out of range");
		return false;
	}

	// count up the current number of droids
	numDroids = 0;
	for (psCurr = psGroup->psList; psCurr; psCurr = psCurr->psGrpNext)
	{
		numDroids += 1;
	}

	psGroup->sRunData.forceLevel = (UBYTE)(level * numDroids / 100);

	return true;
}

// -----------------------------------------------------------------------------------------
// set the retreat health level
bool scrSetRetreatHealth(void)
{
	SDWORD	player, health;

	if (!stackPopParams(2, VAL_INT, &player, VAL_INT, &health))
	{
		return false;
	}

	ASSERT_OR_RETURN(false, player >= 0 && player < MAX_PLAYERS, "Invalid player number");
	if (health > 100 || health < 0)
	{
		ASSERT(false, "health out of range");
		return false;
	}

	asRunData[player].healthLevel = (UBYTE)health;

	return true;
}

// -----------------------------------------------------------------------------------------
bool scrSetGroupRetreatHealth(void)
{
	SDWORD		health;
	DROID_GROUP	*psGroup;

	if (!stackPopParams(2, ST_GROUP, &psGroup, VAL_INT, &health))
	{
		return false;
	}

	if (health > 100 || health < 0)
	{
		ASSERT(false, "health out of range");
		return false;
	}

	psGroup->sRunData.healthLevel = (UBYTE)health;

	return true;
}

// -----------------------------------------------------------------------------------------
// set the retreat leadership
bool scrSetGroupRetreatLeadership(void)
{
	SDWORD		level;
	DROID_GROUP	*psGroup;

	if (!stackPopParams(2, ST_GROUP, &psGroup, VAL_INT, &level))
	{
		return false;
	}

	if (level > 100 || level < 0)
	{
		ASSERT(false, "level out of range");
		return false;
	}

	psGroup->sRunData.leadership = (UBYTE)level;

	return true;
}

// -----------------------------------------------------------------------------------------
//start a Mission - the missionType is ignored now - gets it from the level data ***********
bool scrStartMission(void)
{
	char				*pGame;
	SDWORD				missionType;
	LEVEL_DATASET		*psNewLevel;

	if (!stackPopParams(2, VAL_INT, &missionType, ST_LEVEL, &pGame))
	{
		return false;
	}

	//if (missionType > MISSION_NONE)
	if (missionType > LDS_NONE)
	{
		ASSERT(false, "Invalid Mission Type");
		return false;
	}

	sstrcpy(aLevelName, pGame);

	// find the level dataset
	psNewLevel = levFindDataSet(pGame);
	if (psNewLevel == NULL)
	{
		debug(LOG_FATAL, "scrStartMission: couldn't find level data");
		abort();
		return false;
	}

	//set the mission rolling...
	//nextMissionType = missionType;
	nextMissionType = psNewLevel->type;
	loopMissionState = LMS_CLEAROBJECTS;

	return true;
}

// -----------------------------------------------------------------------------------------
//set Snow (enable disable snow)
bool scrSetSnow(void)
{
	int32_t bState;		// was BOOL (int) ** see warning about conversion

	if (!stackPopParams(1, VAL_BOOL, &bState))
	{
		return false;
	}


	if (bState)
	{
		atmosSetWeatherType(WT_SNOWING);
	}
	else
	{
		atmosSetWeatherType(WT_NONE);
	}

	return true;
}

// -----------------------------------------------------------------------------------------
//set Rain (enable disable Rain)
bool scrSetRain(void)
{
	int32_t bState;		// was BOOL (int) ** see warning about conversion

	if (!stackPopParams(1, VAL_BOOL, &bState))
	{
		return false;
	}


	if (bState)
	{
		atmosSetWeatherType(WT_RAINING);
	}
	else
	{
		atmosSetWeatherType(WT_NONE);
	}

	return true;
}

// -----------------------------------------------------------------------------------------
//set Background Fog (replace fade out with fog)
bool scrSetBackgroundFog(void)
{
	int32_t bState;		// was BOOL (int) ** see warning about conversion

	if (!stackPopParams(1, VAL_BOOL, &bState))
	{
		return false;
	}

	// no-op

	return true;
}

// -----------------------------------------------------------------------------------------
//set Depth Fog (gradual fog from mid range to edge of world)
bool scrSetDepthFog(void)
{
	int32_t bState;		// was BOOL (int) ** see warning about conversion

	if (!stackPopParams(1, VAL_BOOL, &bState))
	{
		return false;
	}

	// no-op

	return true;
}

// -----------------------------------------------------------------------------------------
//set Mission Fog colour, may be modified by weather effects
bool scrSetFogColour(void)
{
	SDWORD	red, green, blue;
	PIELIGHT scrFogColour;

	if (!stackPopParams(3, VAL_INT, &red, VAL_INT, &green, VAL_INT, &blue))
	{
		return false;
	}

	scrFogColour.byte.r = red;
	scrFogColour.byte.g = green;
	scrFogColour.byte.b = blue;
	scrFogColour.byte.a = 255;
	pie_SetFogColour(scrFogColour);

	return true;
}

// -----------------------------------------------------------------------------------------
// test function to test variable references
bool scrRefTest(void)
{
	SDWORD		Num = 0;

	if (!stackPopParams(1, VAL_INT, Num))
	{
		return false;
	}

	debug(LOG_NEVER, "scrRefTest: num: %d \n", Num);

	return true;
}

// -----------------------------------------------------------------------------------------
// is player a human or computer player? (multiplayer only)
bool scrIsHumanPlayer(void)
{
	SDWORD	player;

	if (!stackPopParams(1, VAL_INT, &player))
	{
		return false;
	}

	scrFunctionResult.v.bval = isHumanPlayer(player);
	if (!stackPushResult(VAL_BOOL, &scrFunctionResult))
	{
		return false;
	}

	return true;
}

// -----------------------------------------------------------------------------------------
// Set an alliance between two players
bool scrCreateAlliance(void)
{
	SDWORD	player1, player2;

	if (!stackPopParams(2, VAL_INT, &player1, VAL_INT, &player2))
	{
		return false;
	}

	if (player1 < 0 || player1 >= MAX_PLAYERS ||
	    player2 < 0 || player2 >= MAX_PLAYERS)
	{
		ASSERT(false, "player out of range p1=%d p2=%d", player1, player2);
		return false;
	}

	if (bMultiPlayer)
	{
		if (alliancesFixed(game.alliance)
		    || player1 >= game.maxPlayers || player2 >= game.maxPlayers)
		{
			return true;
		}
	}

	formAlliance((UBYTE)player1, (UBYTE)player2, true, false, true);

	return true;
}

// -----------------------------------------------------------------------------------------
// offer an alliance
bool scrOfferAlliance(void)
{
	SDWORD	player1, player2;
	if (!stackPopParams(2, VAL_INT, &player1, VAL_INT, &player2))
	{
		return false;
	}
	if (alliancesFixed(game.alliance) ||
	    player1 < 0 || player1 >= MAX_PLAYERS ||
	    player2 < 0 || player2 >= MAX_PLAYERS)
	{
		ASSERT(false, "player out of range p1=%d p2=%d", player1, player2);
		return false;
	}


	requestAlliance((UBYTE)player1, (UBYTE)player2, true, true);
	return true;
}

// -----------------------------------------------------------------------------------------
// Break an alliance between two players
bool scrBreakAlliance(void)
{
	SDWORD	player1, player2;

	if (!stackPopParams(2, VAL_INT, &player1, VAL_INT, &player2))
	{
		return false;
	}

	if (player1 < 0 || player1 >= MAX_PLAYERS || player2 < 0 || player2 >= MAX_PLAYERS)
	{
		ASSERT(false, "player out of range p1=%d p2=%d", player1, player2);
		return false;
	}

	if (bMultiPlayer)
	{
		if (alliancesFixed(game.alliance)
		    || player1 >= game.maxPlayers || player2 >= game.maxPlayers)
		{
			return true;
		}
		breakAlliance(player1, player2, true, true);
	}
	else
	{
		breakAlliance(player1, player2, false, true);
	}

	return true;
}

// -----------------------------------------------------------------------------------------
// Multiplayer relevant scriptfuncs
// returns true if 2 or more players are in alliance.
bool scrAllianceExists(void)
{

	UDWORD i, j;
	for (i = 0; i < MAX_PLAYERS; i++)
	{
		for (j = 0; j < MAX_PLAYERS; j++)
		{
			if (alliances[i][j] == ALLIANCE_FORMED)
			{
				scrFunctionResult.v.bval = true;
				if (!stackPushResult(VAL_BOOL, &scrFunctionResult))
				{
					return false;
				}
				return true;
			}
		}
	}

	scrFunctionResult.v.bval = false;
	if (!stackPushResult(VAL_BOOL, &scrFunctionResult))
	{
		return false;
	}

	return true;
}

bool scrAllianceExistsBetween(void)
{
	UDWORD i, j;

	if (!stackPopParams(2, VAL_INT, &i, VAL_INT, &j))
	{
		return false;
	}
	if (i < MAX_PLAYERS && j < MAX_PLAYERS && alliances[i][j] == ALLIANCE_FORMED)
	{
		scrFunctionResult.v.bval = true;
		if (!stackPushResult(VAL_BOOL, &scrFunctionResult))
		{
			return false;
		}
		return true;
	}
	scrFunctionResult.v.bval = false;
	if (!stackPushResult(VAL_BOOL, &scrFunctionResult))
	{
		return false;
	}

	return true;
}

// -----------------------------------------------------------------------------------------
bool scrPlayerInAlliance(void)
{
	SDWORD player, j;

	if (!stackPopParams(1, VAL_INT, &player))
	{
		return false;
	}
	ASSERT_OR_RETURN(false, player >= 0 && player < MAX_PLAYERS, "Invalid player number");

	for (j = 0; j < MAX_PLAYERS; j++)
	{
		if (alliances[player][j] == ALLIANCE_FORMED)
		{
			scrFunctionResult.v.bval = true;
			if (!stackPushResult(VAL_BOOL, &scrFunctionResult))
			{
				return false;
			}
			return true;
		}
	}
	scrFunctionResult.v.bval = false;
	if (!stackPushResult(VAL_BOOL, &scrFunctionResult))
	{
		return false;
	}

	return true;
}

// -----------------------------------------------------------------------------------------
// returns true if a single alliance is dominant.
bool scrDominatingAlliance(void)
{
	UDWORD i, j;

	for (i = 0; i < MAX_PLAYERS; i++)
	{
		for (j = 0; j < MAX_PLAYERS; j++)
		{
			if (isHumanPlayer(j)
			    && isHumanPlayer(i)
			    && i != j
			    && alliances[i][j] != ALLIANCE_FORMED)
			{
				scrFunctionResult.v.bval = false;
				if (!stackPushResult(VAL_BOOL, &scrFunctionResult))
				{
					return false;
				}
				return true;
			}
		}
	}


	scrFunctionResult.v.bval = true;
	if (!stackPushResult(VAL_BOOL, &scrFunctionResult))
	{
		return false;
	}

	return true;
}


bool scrMyResponsibility(void)
{
	SDWORD player;

	if (!stackPopParams(1, VAL_INT, &player))
	{
		return false;
	}

	if (myResponsibility(player))
	{
		scrFunctionResult.v.bval = true;
		if (!stackPushResult(VAL_BOOL, &scrFunctionResult))
		{
			return false;
		}
	}
	else
	{
		scrFunctionResult.v.bval = false;
		if (!stackPushResult(VAL_BOOL, &scrFunctionResult))
		{
			return false;
		}
	}


	return true;
}

// -----------------------------------------------------------------------------------------
/**
 * Checks to see if a structure of the type specified exists within the specified range of an XY location.
 * Use player -1 to find structures owned by any player. In this case, ignore if they are completed.
 */
bool scrStructureBuiltInRange(void)
{
	SDWORD		player, index, x, y, range;
	STRUCTURE	*psStruct = NULL;
	STRUCTURE_STATS *psTarget;

	if (!stackPopParams(5, ST_STRUCTURESTAT, &index, VAL_INT, &x, VAL_INT, &y, VAL_INT, &range, VAL_INT, &player))
	{
		return false;
	}

	ASSERT_OR_RETURN(false, player < MAX_PLAYERS, "Player index out of bounds");
	ASSERT_OR_RETURN(false, x >= 0 && map_coord(x) < mapWidth, "Invalid X coord");
	ASSERT_OR_RETURN(false, y >= 0 && map_coord(y) < mapHeight, "Invalid Y coord");
	ASSERT_OR_RETURN(false, index >= 0 && index < numStructureStats, "Invalid structure stat");
	ASSERT_OR_RETURN(false, range >= 0, "Negative range");

	// Now look through the players list of structures to see if this type exists within range
	psTarget = &asStructureStats[index];

	static GridList gridList;  // static to avoid allocations.
	gridList = gridStartIterate(x, y, range);
	for (GridIterator gi = gridList.begin(); gi != gridList.end(); ++gi)
	{
		BASE_OBJECT *psCurr = *gi;
		if (psCurr->type == OBJ_STRUCTURE)
		{
			psStruct = (STRUCTURE *)psCurr;
			if ((psStruct->status == SS_BUILT || player == -1)
			    && (player == -1 || psStruct->player == player)
			    && psStruct->pStructureType->id.compare(psTarget->id) == 0)
			{
				break;
			}
		}
		psStruct = NULL;
	}

	scrFunctionResult.v.oval = psStruct;
	if (!stackPushResult((INTERP_TYPE)ST_STRUCTURE, &scrFunctionResult))
	{
		return false;
	}

	return true;
}


// -----------------------------------------------------------------------------------------
// generate a random number
bool scrRandom(void)
{
	SDWORD		range, iResult;

	if (!stackPopParams(1, VAL_INT, &range))
	{
		return false;
	}

	if (range == 0)
	{
		iResult = 0;
	}
	else
	{
		iResult = rand() % abs(range);
	}

	scrFunctionResult.v.ival = iResult;
	if (!stackPushResult(VAL_INT, &scrFunctionResult))
	{
		return false;
	}

	return true;
}

// -----------------------------------------------------------------------------------------
// randomise the random number seed
bool scrRandomiseSeed(void)
{
	// Why? What's the point? What on earth were they thinking, exactly? If the numbers don't have enough randominess, just set the random seed again and again until the numbers are double-plus super-duper full of randonomium?
	debug(LOG_ERROR, "A script is trying to set the random seed with srand(). That just doesn't make sense.");
	//srand((UDWORD)clock());

	// Resisting the urge to return a random number here. Afraid of triggering some sort of fallback mechanism in the scripts for when setting the random seed somehow fails.
	return true;
}

// -----------------------------------------------------------------------------------------
//explicitly enables a research topic
bool scrEnableResearch(void)
{
	SDWORD		player;
	RESEARCH	*psResearch;

	if (!stackPopParams(2, ST_RESEARCH, &psResearch, VAL_INT, &player))
	{
		return false;
	}

	ASSERT_OR_RETURN(false, player >= 0 && player < MAX_PLAYERS, "Invalid player number");
	ASSERT_OR_RETURN(false, psResearch, "Research topic specified not found");

	if (!enableResearch(psResearch, player))
	{
		return false;
	}
	return true;
}

// -----------------------------------------------------------------------------------------
//acts as if the research topic was completed - used to jump into the tree
bool scrCompleteResearch(void)
{
	SDWORD		player;
	RESEARCH	*psResearch;
	UDWORD		researchIndex;

	if (!stackPopParams(2, ST_RESEARCH, &psResearch, VAL_INT, &player))
	{
		return false;
	}

	ASSERT_OR_RETURN(false, player >= 0 && player < MAX_PLAYERS, "Invalid player number");

	if (psResearch == NULL)
	{
		// hack to make T2 and T3 work even though the research lists
		// are polluted with tons of non-existent techs :(
		return true;
	}

	researchIndex = psResearch->index;
	if (researchIndex > asResearch.size())
	{
		ASSERT(false, "Invalid research index");
		return false;
	}

	if (bMultiMessages && (gameTime > 2))
	{
		SendResearch(player, researchIndex, false);
		// Wait for our message before doing anything.
	}
	else
	{
		researchResult(researchIndex, player, false, NULL, false);
	}


	return true;
}

// -----------------------------------------------------------------------------------------
// This routine used to start just a reticule button flashing
//   .. now it starts any button flashing (awaiting implmentation from widget library)
bool scrFlashOn(void)
{
	SDWORD		button;

	if (!stackPopParams(1, VAL_INT, &button))
	{
		return false;
	}

	// For the time being ... we will perform the old code for the reticule ...
	if (button >= IDRET_OPTIONS && button <= IDRET_CANCEL)
	{
		flashReticuleButton((UDWORD)button);
		return true;
	}


	if (widgGetFromID(psWScreen, button) != NULL)
	{
		widgSetButtonFlash(psWScreen, button);
	}
	return true;
}


// -----------------------------------------------------------------------------------------
// stop a generic button flashing
bool scrFlashOff(void)
{
	SDWORD		button;

	if (!stackPopParams(1, VAL_INT, &button))
	{
		return false;
	}

	if (button >= IDRET_OPTIONS && button <= IDRET_CANCEL)
	{
		stopReticuleButtonFlash((UDWORD)button);
		return true;
	}


	if (widgGetFromID(psWScreen, button) != NULL)
	{
		widgClearButtonFlash(psWScreen, button);
	}
	return true;
}

// -----------------------------------------------------------------------------------------
//set the initial power level settings for a player
bool scrSetPowerLevel(void)
{
	SDWORD		player, power;

	if (!stackPopParams(2, VAL_INT, &power, VAL_INT, &player))
	{
		return false;
	}

	ASSERT_OR_RETURN(false, player >= 0 && player < MAX_PLAYERS, "Invalid player number");

	setPower(player, power);

	return true;
}

// -----------------------------------------------------------------------------------------
//add some power for a player
bool scrAddPower(void)
{
	SDWORD		player, power;

	if (!stackPopParams(2, VAL_INT, &power, VAL_INT, &player))
	{
		return false;
	}

	ASSERT_OR_RETURN(false, player >= 0 && player < MAX_PLAYERS, "Invalid player number");

	giftPower(ANYPLAYER, player, power, true);

	return true;
}

// -----------------------------------------------------------------------------------------
/*set the landing Zone position for the map - this is for player 0. Can be
scrapped and replaced by setNoGoAreas, left in for compatibility*/
bool scrSetLandingZone(void)
{
	SDWORD		x1, x2, y1, y2;

	if (!stackPopParams(4, VAL_INT, &x1, VAL_INT, &y1, VAL_INT, &x2, VAL_INT, &y2))
	{
		return false;
	}

	//check the values - check against max possible since can set in one mission for the next
	if (x1 > (SDWORD)MAP_MAXWIDTH)
	{
		ASSERT(false, "x1 is greater than max mapWidth");
		return false;
	}
	if (x2 > (SDWORD)MAP_MAXWIDTH)
	{
		ASSERT(false, "x2 is greater than max mapWidth");
		return false;
	}
	if (y1 > (SDWORD)MAP_MAXHEIGHT)
	{
		ASSERT(false, "y1 is greater than max mapHeight");
		return false;
	}
	if (y2 > (SDWORD)MAP_MAXHEIGHT)
	{
		ASSERT(false, "y2 is greater than max mapHeight");
		return false;
	}
	//check won't overflow!
	if (x1 > UBYTE_MAX || y1 > UBYTE_MAX || x2 > UBYTE_MAX || y2 > UBYTE_MAX)
	{
		ASSERT(false, "one coord is greater than %d", UBYTE_MAX);
		return false;
	}

	setNoGoArea((UBYTE)x1, (UBYTE)y1, (UBYTE)x2, (UBYTE)y2, 0);

	return true;
}

/*set the landing Zone position for the Limbo droids and adds the Limbo droids
to the world at the location*/
bool scrSetLimboLanding(void)
{
	SDWORD		x1, x2, y1, y2;

	if (!stackPopParams(4, VAL_INT, &x1, VAL_INT, &y1, VAL_INT, &x2, VAL_INT, &y2))
	{
		return false;
	}

	//check the values - check against max possible since can set in one mission for the next
	if (x1 > (SDWORD)MAP_MAXWIDTH)
	{
		ASSERT(false, "x1 is greater than max mapWidth");
		return false;
	}
	if (x2 > (SDWORD)MAP_MAXWIDTH)
	{
		ASSERT(false, "x2 is greater than max mapWidth");
		return false;
	}
	if (y1 > (SDWORD)MAP_MAXHEIGHT)
	{
		ASSERT(false, "y1 is greater than max mapHeight");
		return false;
	}
	if (y2 > (SDWORD)MAP_MAXHEIGHT)
	{
		ASSERT(false, "y2 is greater than max mapHeight");
		return false;
	}
	//check won't overflow!
	if (x1 > UBYTE_MAX || y1 > UBYTE_MAX || x2 > UBYTE_MAX || y2 > UBYTE_MAX)
	{
		ASSERT(false, "one coord is greater than %d", UBYTE_MAX);
		return false;
	}

	setNoGoArea((UBYTE)x1, (UBYTE)y1, (UBYTE)x2, (UBYTE)y2, LIMBO_LANDING);

	// this calls the Droids from the Limbo list onto the map
	placeLimboDroids();

	return true;
}

// -----------------------------------------------------------------------------------------
//initialises all the no go areas
bool scrInitAllNoGoAreas(void)
{
	initNoGoAreas();

	return true;
}

// -----------------------------------------------------------------------------------------
//set a no go area for the map - landing zones for the enemy, or player 0
bool scrSetNoGoArea(void)
{
	SDWORD		x1, x2, y1, y2, area;

	if (!stackPopParams(5, VAL_INT, &x1, VAL_INT, &y1, VAL_INT, &x2, VAL_INT, &y2,
	                    VAL_INT, &area))
	{
		return false;
	}

	if (area == LIMBO_LANDING)
	{
		ASSERT(false, "Cannot set the Limbo Landing area with this function");
		return false;
	}

	//check the values - check against max possible since can set in one mission for the next
	if (x1 > (SDWORD)MAP_MAXWIDTH)
	{
		ASSERT(false, "x1 is greater than max mapWidth");
		return false;
	}
	if (x2 > (SDWORD)MAP_MAXWIDTH)
	{
		ASSERT(false, "x2 is greater than max mapWidth");
		return false;
	}
	if (y1 > (SDWORD)MAP_MAXHEIGHT)
	{
		ASSERT(false, "y1 is greater than max mapHeight");
		return false;
	}
	if (y2 > (SDWORD)MAP_MAXHEIGHT)
	{
		ASSERT(false, "y2 is greater than max mapHeight");
		return false;
	}
	//check won't overflow!
	if (x1 > UBYTE_MAX || y1 > UBYTE_MAX || x2 > UBYTE_MAX || y2 > UBYTE_MAX)
	{
		ASSERT(false, "one coord is greater than %d", UBYTE_MAX);
		return false;
	}

	if (area >= MAX_NOGO_AREAS)
	{
		ASSERT(false, "max num of areas is %d", MAX_NOGO_AREAS);
		return false;
	}

	setNoGoArea((UBYTE)x1, (UBYTE)y1, (UBYTE)x2, (UBYTE)y2, (UBYTE)area);

	return true;
}


// -----------------------------------------------------------------------------------------
// set the zoom level for the radar
bool scrSetRadarZoom(void)
{
	SDWORD	level;

	if (!stackPopParams(1, VAL_INT, &level))
	{
		return true;
	}

	if (level < 0 || level > 2)
	{
		ASSERT(false, "zoom level out of range");
		return false;
	}

	SetRadarZoom((UWORD)level);

	return true;
}

// -----------------------------------------------------------------------------------------
//set how long an offworld mission can last -1 = no limit
bool scrSetMissionTime(void)
{
	SDWORD		time;

	if (!stackPopParams(1, VAL_INT, &time))
	{
		return false;
	}

	time *= 100;

	//check not more than one hour - the mission timers cannot cope at present! - (visually)
	//if (time > 60*60*GAME_TICKS_PER_SEC)
	//check not more than 99 mins - the mission timers cannot cope at present! - (visually)
	//we're allowing up to 5 hours now!
	if (time > 5 * 60 * 60 * GAME_TICKS_PER_SEC)
	{
		ASSERT(false, "The mission timer cannot be set to more than 99!");
		time = -1;
	}
	//store the value
	mission.time = time;
	// ffs ab    ... but shouldn't this be on the psx ?
	setMissionCountDown();


	//add the timer to the interface
	if (mission.time >= 0)
	{
		mission.startTime = gameTime;
		addMissionTimerInterface();
	}
	else
	{
		//make sure its not up if setting to -1
		intRemoveMissionTimer();
		//make sure the cheat time is not set
		mission.cheatTime = 0;
	}

	return true;
}

// this returns how long is left for the current mission time is 1/100th sec - same units as passed in
bool scrMissionTimeRemaining(void)
{
	SDWORD      timeRemaining;

	timeRemaining = mission.time - (gameTime - mission.startTime);

	if (timeRemaining < 0)
	{
		timeRemaining = 0;
	}
	else
	{
		timeRemaining /= 100;
	}

	scrFunctionResult.v.ival = timeRemaining;
	if (!stackPushResult(VAL_INT, &scrFunctionResult))
	{
		return (false);
	}
	return (true);
}

// -----------------------------------------------------------------------------------------
//set the time delay for reinforcements for an offworld mission
bool scrSetReinforcementTime(void)
{
	SDWORD		time;
	DROID       *psDroid;

	if (!stackPopParams(1, VAL_INT, &time))
	{
		return false;
	}

	time *= 100;

	//check not more than one hour - the mission timers cannot cope at present!
	if (time != LZ_COMPROMISED_TIME && time > 60 * 60 * GAME_TICKS_PER_SEC)
	{
		ASSERT(false, "The transport timer cannot be set to more than 1 hour!");
		time = -1;
	}

	//store the value
	mission.ETA = time;

	//if offworld or campaign change mission, then add the timer
	if (missionCanReEnforce())
	{
		addTransporterTimerInterface();
	}

	//make sure the timer is not there if the reinforcement time has been set to < 0
	if (time < 0)
	{

		intRemoveTransporterTimer();

		/*only remove the launch if haven't got a transporter droid since the
		scripts set the time to -1 at the between stage if there are not going
		to be reinforcements on the submap  */
		for (psDroid = apsDroidLists[selectedPlayer]; psDroid != NULL; psDroid = psDroid->psNext)
		{
			if (isTransporter(psDroid))
			{
				break;
			}
		}
		//if not found a transporter, can remove the launch button
		if (psDroid ==  NULL)
		{
			intRemoveTransporterLaunch();
		}
	}

	return true;
}

// -----------------------------------------------------------------------------------------
// Sets all structure limits for a player to a specified value
bool scrSetAllStructureLimits(void)
{
	SDWORD				player, limit;
	STRUCTURE_LIMITS	*psStructLimits;
	UDWORD				i;

	if (!stackPopParams(2, VAL_INT, &limit, VAL_INT, &player))
	{
		return false;
	}

	ASSERT_OR_RETURN(false, player >= 0 && player < MAX_PLAYERS, "Invalid player number");
	if (limit < 0)
	{
		ASSERT(false, "limit is less than zero - %d", limit);
		return false;
	}
	if (limit > LOTS_OF)
	{
		ASSERT(false, "limit is too high - %d - must be less than %d",
		       limit, LOTS_OF);
		return false;
	}

	//set all the limits to the value specified
	psStructLimits = asStructLimits[player];
	for (i = 0; i < numStructureStats; i++)
	{
		psStructLimits[i].limit = limit;

		psStructLimits[i].globalLimit = limit;

	}

	return true;
}


// -----------------------------------------------------------------------------------------
// clear all the console messages
bool scrFlushConsoleMessages(void)
{
	flushConsoleMessages();

	return true;
}

// -----------------------------------------------------------------------------------------
// Establishes the distance between two points - uses an approximation
bool scrDistanceTwoPts(void)
{
	SDWORD	x1, y1, x2, y2;

	if (!stackPopParams(4, VAL_INT, &x1, VAL_INT, &y1, VAL_INT, &x2, VAL_INT, &y2))
	{
		ASSERT(false, "Distance between two points - cannot get parameters");
		return (false);
	}

	/* Approximate the distance */
	scrFunctionResult.v.ival = hypotf(x1 - x2, y1 - y2);
	if (!stackPushResult(VAL_INT, &scrFunctionResult))
	{
		ASSERT(false, "Distance between two points - cannot return scrFunctionResult");
		return (false);
	}
	return (true);
}

// -----------------------------------------------------------------------------------------
// Returns whether two objects can see each other
bool	scrLOSTwoBaseObjects(void)
{
	BASE_OBJECT	*psSource, *psDest;
	int32_t		bWallsBlock;		// was BOOL (int) ** see warning about conversion
	bool		retVal;

	if (!stackPopParams(3, ST_BASEOBJECT, &psSource, ST_BASEOBJECT, &psDest, VAL_BOOL, &bWallsBlock))
	{
		ASSERT(false, "Cannot get parameters");
		return (false);
	}

	retVal = visibleObject(psSource, psDest, bWallsBlock);

	scrFunctionResult.v.bval = retVal;
	if (!stackPushResult(VAL_BOOL, &scrFunctionResult))
	{
		ASSERT(false, "Cannot return scrFunctionResult");
		return (false);
	}
	return (true);
}

// -----------------------------------------------------------------------------------------
// Destroys all structures within a certain bounding area.
bool	scrDestroyStructuresInArea(void)
{
	SDWORD		x1, y1, x2, y2;
	UDWORD		typeRef;
	int		player;
	STRUCTURE	*psStructure, *psNextS;
	FEATURE		*psFeature, *psNextF;
	int32_t		bVisible, bTakeFeatures;		// was BOOL (int) ** see warning about conversion
	SDWORD		sX, sY;

	if (!stackPopParams(8, VAL_INT, &player, VAL_INT, &typeRef, VAL_INT, &x1, VAL_INT, &y1, VAL_INT, &x2,
	                    VAL_INT, &y2, VAL_BOOL, &bVisible, VAL_BOOL, &bTakeFeatures))
	{
		ASSERT(false, "Cannot get parameters");
		return (false);
	}

<<<<<<< HEAD
	ASSERT_OR_RETURN(false, player >= 0 && player < MAX_PLAYERS, "Invalid player number");
=======
	if (player >= MAX_PLAYERS)
	{
		ASSERT_OR_RETURN(false, false, "Player number too high in scrDestroyStructuresInArea");
	}
>>>>>>> addd95f3

	for (psStructure = apsStructLists[player]; psStructure; psStructure = psNextS)
	{
		/* Keep a copy */
		psNextS = psStructure->psNext;

		sX = psStructure->pos.x;
		sY = psStructure->pos.y;

		if (psStructure->pStructureType->type == typeRef)
		{
			if (sX >= x1 && sX <= x2 && sY >= y1 && sY <= y2)
			{
				if (bVisible)
				{
					SendDestroyStructure(psStructure);
				}
				else
				{
					removeStruct(psStructure, true);
				}
			}
		}
	}

	if (bTakeFeatures)
	{
		for (psFeature = apsFeatureLists[0]; psFeature; psFeature = psNextF)
		{
			/* Keep a copy */
			psNextF = psFeature->psNext;

			sX = psFeature->pos.x;
			sY = psFeature->pos.y;

			if (psFeature->psStats->subType == FEAT_BUILDING)
				//		(psFeature->psStats->subType != FEAT_OIL_DRUM) &&
				//		(psFeature->psStats->subType != FEAT_OIL_RESOURCE) )

			{
				if (sX >= x1 && sX <= x2 && sY >= y1 && sY <= y2)
				{
					if (bVisible)
					{
						destroyFeature(psFeature, gameTime);
					}
					else
					{
						removeFeature(psFeature);
					}
				}
			}
		}
	}
	return (true);
}
// -----------------------------------------------------------------------------------------
// Returns a value representing the threat from droids in a given area
bool	scrThreatInArea(void)
{
	SDWORD	x1, y1, x2, y2;
	SDWORD	ldThreat, mdThreat, hdThreat;
	UDWORD	playerLooking, playerTarget;
	SDWORD	totalThreat;
	DROID	*psDroid;
	SDWORD	dX, dY;
	int32_t	bVisible;		// was BOOL (int) ** see warning about conversion

	if (!stackPopParams(10, VAL_INT, &playerLooking, VAL_INT, &playerTarget, VAL_INT, &x1, VAL_INT, &y1, VAL_INT, &x2, VAL_INT, &y2,
	                    VAL_INT, &ldThreat, VAL_INT, &mdThreat, VAL_INT, &hdThreat, VAL_BOOL, &bVisible))
	{
		ASSERT(false, "Cannot get parameters");
		return (false);
	}

	if (playerLooking >= MAX_PLAYERS || playerTarget >= MAX_PLAYERS)
	{
		ASSERT(false, "Player number too high");
		return (false);
	}

	totalThreat = 0;

	for (psDroid = apsDroidLists[playerTarget]; psDroid; psDroid = psDroid->psNext)
	{
		if (!objHasWeapon((BASE_OBJECT *)psDroid))
		{
			continue;
		}

		dX = psDroid->pos.x;
		dY = psDroid->pos.y;
		/* Do we care if the droid is visible or not */
		if (bVisible ? psDroid->visible[playerLooking] : true)
		{
			/* Have we found a droid in this area */
			if (dX >= x1 && dX <= x2 && dY >= y1 && dY <= y2)
			{
				switch ((asBodyStats + psDroid->asBits[COMP_BODY])->size)
				{
				case SIZE_LIGHT:
					totalThreat += ldThreat;
					break;
				case SIZE_MEDIUM:
					totalThreat += mdThreat;
					break;
				case SIZE_HEAVY:
				case SIZE_SUPER_HEAVY:
					totalThreat += hdThreat;
					break;
				default:
					ASSERT(false, "Weird droid size in threat assessment");
					totalThreat += hdThreat; // Set a default threat
					break;
				}
			}
		}
	}
	scrFunctionResult.v.ival = totalThreat;
	if (!stackPushResult(VAL_INT, &scrFunctionResult))
	{
		ASSERT(false, "Cannot push scrFunctionResult");
		return (false);
	}
	return (true);
}
// -----------------------------------------------------------------------------------------
// returns the nearest gateway bottleneck to a specified point
bool scrGetNearestGateway(void)
{
	SDWORD	x, y;
	UDWORD	nearestSoFar;
	UDWORD	dist;
	SDWORD	retX, retY;
	SDWORD	*rX, *rY;
	bool	success;

	if (!stackPopParams(4, VAL_INT, &x, VAL_INT, &y, VAL_REF | VAL_INT, &rX, VAL_REF | VAL_INT, &rY))
	{
		ASSERT(false, "Cannot get parameters");
		return (false);
	}

	if (x < 0 || x > (SDWORD)mapWidth || y < 0 || y > (SDWORD)mapHeight)
	{
		ASSERT(false, "Invalid coordinates");
		return (false);
	}

	nearestSoFar = UDWORD_MAX;
	retX = retY = -1;
	success = false;
	for (auto psGateway : gwGetGateways())
	{
		/* Get gateway midpoint */
		const int gX = (psGateway->x1 + psGateway->x2) / 2;
		const int gY = (psGateway->y1 + psGateway->y2) / 2;

		/* Estimate the distance to it */
		dist = hypotf(x - gX, y - gY);

		/* Is it best we've found? */
		if (dist < nearestSoFar)
		{
			success = true;
			/* Yes, then keep a record of it */
			nearestSoFar = dist;
			retX = gX;
			retY = gY;
		}
	}

	*rX = retX;
	*rY = retY;

	scrFunctionResult.v.bval = success;
	if (!stackPushResult(VAL_BOOL, &scrFunctionResult))
	{
		ASSERT(false, "Cannot return scrFunctionResult");
		return (false);
	}


	return (true);
}
// -----------------------------------------------------------------------------------------
bool	scrSetWaterTile(void)
{
	UDWORD	tileNum;

	if (!stackPopParams(1, VAL_INT, &tileNum))
	{
		ASSERT(false, "Cannot get parameter");
		return (false);
	}


	if (tileNum > 96)
	{
		ASSERT(false, "Water tile number too high");
		return (false);
	}

	setUnderwaterTile(tileNum);

	return (true);
}
// -----------------------------------------------------------------------------------------
bool	scrSetRubbleTile(void)
{
	UDWORD	tileNum;

	if (!stackPopParams(1, VAL_INT, &tileNum))
	{
		ASSERT(false, "Cannot get parameter");
		return (false);
	}


	if (tileNum > 96)
	{
		ASSERT(false, "Rubble tile number too high in scrSetWaterTile");
		return (false);
	}

	setRubbleTile(tileNum);

	return (true);
}
// -----------------------------------------------------------------------------------------
bool	scrSetCampaignNumber(void)
{
	UDWORD	campaignNumber;

	if (!stackPopParams(1, VAL_INT, &campaignNumber))
	{
		ASSERT(false, "Cannot get parameter for scrSetCampaignNumber");
		return (false);
	}

	setCampaignNumber(campaignNumber);

	return (true);
}

// -----------------------------------------------------------------------------------------
// Tests whether a structure has a certain module for a player. Tests whether any structure
// has this module if structure is null
bool	scrTestStructureModule(void)
{
	SDWORD	player, refId;
	STRUCTURE	*psStructure, *psStruct;
	bool	bFound;

	if (!stackPopParams(3, VAL_INT, &player, ST_STRUCTURE, &psStructure, VAL_INT, &refId))
	{
		ASSERT(false, "SCRIPT : Cannot get parameters in scrTestStructureModule");
		return (false);
	}

	if (player >= MAX_PLAYERS)
	{
		ASSERT(false, "SCRIPT : Player number too high in scrTestStructureModule");
		return (false);

	}

	/* Nothing yet */
	bFound = false;

	/* Check the specified case first */
	if (psStructure)
	{
		if (structHasModule(psStructure))
		{
			bFound = true;
		}
	}
	/* psStructure was NULL - so test the general case */
	else
	{
		// Search them all, but exit if we get one!!
		for (psStruct = apsStructLists[player], bFound = false;
		     psStruct && !bFound; psStruct = psStruct->psNext)
		{
			if (structHasModule(psStruct))
			{
				bFound = true;
			}
		}
	}

	/* Send back the scrFunctionResult */
	scrFunctionResult.v.bval = bFound;
	if (!stackPushResult(VAL_BOOL, &scrFunctionResult))
	{
		ASSERT(false, "SCRIPT : Cannot push scrFunctionResult for scrTestStructureModule");
		return (false);
	}

	return (true);
}


// -----------------------------------------------------------------------------------------
bool	scrForceDamage(void)
{
	DROID		*psDroid;
	STRUCTURE	*psStructure;
	FEATURE		*psFeature;
	BASE_OBJECT	*psObj;
	UDWORD		damagePercent;
	float		divisor;
	UDWORD		newVal;

	/* OK - let's get the vars */
	if (!stackPopParams(2, ST_BASEOBJECT, &psObj, VAL_INT, &damagePercent))
	{
		ASSERT(false, "Cannot pop params for scrForceDamage");
		return (false);
	}

	/* Got to be a percent, so must be less than or equal to 100 */
	if (damagePercent > 100)
	{
		ASSERT(false, "scrForceDamage : You're supposed to be passing in a PERCENTAGE VALUE, \
			instead I got given %d, which is clearly no good, now is it!?", damagePercent);
		return (false);
	}

	/* Get percentage in range [0.1] */
	divisor = (float)damagePercent / 100.f;

	/* See what we're dealing with */
	switch (psObj->type)
	{
	case OBJ_DROID:
		psDroid = (DROID *) psObj;
		newVal = divisor * psDroid->originalBody;
		psDroid->body = newVal;
		break;
	case OBJ_STRUCTURE:
		psStructure = (STRUCTURE *) psObj;
		newVal = divisor * structureBody(psStructure);
		psStructure->body = (UWORD)newVal;
		break;
	case OBJ_FEATURE:
		psFeature = (FEATURE *) psObj;
		/* Some features cannot be damaged */
		if (psFeature->psStats->damageable)
		{
			newVal = divisor * psFeature->psStats->body;
			psFeature->body = newVal;
		}
		break;
	default:
		ASSERT(false, "Unsupported base object type in scrForceDamage");
		return (false);
		break;
	}

	return (true);

}
// Kills of a droid without spawning any explosion effects.
// -----------------------------------------------------------------------------------------
bool	scrDestroyUnitsInArea(void)
{
	DROID	*psDroid, *psNext;
	SDWORD	x1, y1, x2, y2;
	UDWORD	player;
	UDWORD	count = 0;

	if (!stackPopParams(5, VAL_INT, &x1, VAL_INT, &y1, VAL_INT, &x2, VAL_INT, &y2, VAL_INT, &player))
	{
		ASSERT(false, "Cannot get params for scrDestroyUnitsInArea");
		return (false);
	}

	if (player >= MAX_PLAYERS)
	{
		ASSERT(false, "Invalid player number in scrKillDroidsInArea");
		return false;
	}

	for (psDroid = apsDroidLists[player]; psDroid; psDroid = psNext)
	{
		psNext = psDroid->psNext;	// get a copy cos pointer will be lost
		if ((psDroid->pos.x > x1) && (psDroid->pos.x < x2) &&
		    (psDroid->pos.y > y1) && (psDroid->pos.y < y2))
		{
			/* then it's inside the area */
			SendDestroyDroid(psDroid);
			count++;
		}
	}

	scrFunctionResult.v.ival = count;
	if (!stackPushResult(VAL_INT, &scrFunctionResult))
	{
		return (false);
	}

	return (true);
}
// -----------------------------------------------------------------------------------------
bool	scrRemoveDroid(void)
{
	DROID	*psDroid;

	if (!stackPopParams(1, ST_DROID, &psDroid))
	{
		ASSERT(false, "Cannot get vars for scrRemoveDroid!");
		return (false);
	}

	if (psDroid)
	{
		vanishDroid(psDroid);
	}

	return (true);
}

// -----------------------------------------------------------------------------------------
static bool	structHasModule(STRUCTURE *psStruct)
{
	STRUCTURE_STATS	*psStats;
	bool bFound = false;

	ASSERT_OR_RETURN(false, psStruct != NULL, "Testing for a module from a NULL struct");

	/* Fail if the structure isn't built yet */
	if (psStruct->status != SS_BUILT)
	{
		return (false);
	}

	/* Grab a stats pointer */
	psStats = psStruct->pStructureType;
	if (StructIsFactory(psStruct)
	    || psStats->type == REF_POWER_GEN || psStats->type == REF_RESEARCH)
	{
		switch (psStats->type)
		{
		case REF_POWER_GEN:
			if (psStruct->capacity)
			{
				bFound = true;
			}
			break;
		case REF_FACTORY:
		case REF_VTOL_FACTORY:
			if (psStruct->capacity)
			{
				bFound = true;
			}
			break;
		case REF_RESEARCH:
			if (psStruct->capacity)

			{
				bFound = true;
			}
			break;
		default:
			//no other structures can have modules attached
			break;
		}
	}
	else
	{
		/* Wrong type of building - cannot have a module */
		bFound = false;
	}

	return (bFound);
}

// -----------------------------------------------------------------------------------------
// give player a template belonging to another.
bool scrAddTemplate(void)
{
	DROID_TEMPLATE *psTemplate;
	UDWORD			player;

	if (!stackPopParams(2, ST_TEMPLATE, &psTemplate, VAL_INT, &player))
	{
		return false;
	}

	if (player >= MAX_PLAYERS)
	{
		ASSERT(false, "scrAddTemplate:player number is too high");
		return false;
	}

	ASSERT_OR_RETURN(false, psTemplate != NULL, "Invalid template pointer");

	if (addTemplate(player, psTemplate))
	{
		scrFunctionResult.v.bval = true;
		if (!stackPushResult(VAL_BOOL, &scrFunctionResult))
		{
			return false;
		}
	}
	else
	{
		scrFunctionResult.v.bval = false;
		if (!stackPushResult(VAL_BOOL, &scrFunctionResult))
		{
			return false;
		}
	}

	return true;
}



// -----------------------------------------------------------------------------------------

// additional structure check
bool structDoubleCheck(BASE_STATS *psStat, UDWORD xx, UDWORD yy, SDWORD maxBlockingTiles)
{
	UDWORD		x, y, xTL, yTL, xBR, yBR;
	UBYTE		count = 0;
	STRUCTURE_STATS	*psBuilding = (STRUCTURE_STATS *)psStat;

	xTL = xx - 1;
	yTL = yy - 1;
	xBR = (xx + psBuilding->baseWidth);
	yBR = (yy + psBuilding->baseBreadth);

	// check against building in a gateway, as this can seriously block AI passages
	for (auto psGate : gwGetGateways())
	{
		for (x = xx; x <= xBR; x++)
		{
			for (y = yy; y <= yBR; y++)
			{
				if ((x >= psGate->x1 && x <= psGate->x2) && (y >= psGate->y1 && y <= psGate->y2))
				{
					return false;
				}
			}
		}
	}

	// can you get past it?
	y = yTL;	// top
	for (x = xTL; x != xBR + 1; x++)
	{
		if (fpathBlockingTile(x, y, PROPULSION_TYPE_WHEELED))
		{
			count++;
			break;
		}
	}

	y = yBR;	// bottom
	for (x = xTL; x != xBR + 1; x++)
	{
		if (fpathBlockingTile(x, y, PROPULSION_TYPE_WHEELED))
		{
			count++;
			break;
		}
	}

	x = xTL;	// left
	for (y = yTL + 1; y != yBR; y++)
	{
		if (fpathBlockingTile(x, y, PROPULSION_TYPE_WHEELED))
		{
			count++;
			break;
		}
	}

	x = xBR;	// right
	for (y = yTL + 1; y != yBR; y++)
	{
		if (fpathBlockingTile(x, y, PROPULSION_TYPE_WHEELED))
		{
			count++;
			break;
		}
	}

	//make sure this location is not blocked from too many sides
	if ((count <= maxBlockingTiles) || (maxBlockingTiles == -1))
	{
		return true;
	}
	return false;
}

static bool pickStructLocation(DROID *psDroid, int index, int *pX, int *pY, int player, int maxBlockingTiles)
{
	STRUCTURE_STATS	*psStat = &asStructureStats[index];
	UDWORD			numIterations = 30;
	bool			found = false;
	int startX, startY, incX, incY, x, y;

	ASSERT_OR_RETURN(false, player < MAX_PLAYERS && player >= 0, "Invalid player number %d", player);

	Vector2i offset(psStat->baseWidth * (TILE_UNITS / 2), psStat->baseBreadth * (TILE_UNITS / 2));  // This gets added to the chosen coordinates, at the end of the function.

	// check for wacky coords.
	if (*pX < 0 || *pX > world_coord(mapWidth) || *pY < 0 || *pY > world_coord(mapHeight))
	{
		debug(LOG_ERROR, "Bad parameters");
		goto endstructloc;
	}

	startX = map_coord(*pX);				// change to tile coords.
	startY = map_coord(*pY);
	x = startX;
	y = startY;

	// save a lot of typing... checks whether a position is valid
#define LOC_OK(_x, _y) (tileOnMap(_x, _y) && \
                        (!psDroid || fpathCheck(psDroid->pos, Vector3i(world_coord(_x), world_coord(_y), 0), PROPULSION_TYPE_WHEELED)) \
                        && validLocation(psStat, world_coord(Vector2i(_x, _y)) + offset, 0, player, false) && structDoubleCheck(psStat, _x, _y, maxBlockingTiles))

	// first try the original location
	if (LOC_OK(startX, startY))
	{
		found = true;
	}

	// try some locations nearby
	for (incX = 1, incY = 1; incX < numIterations && !found; incX++, incY++)
	{
		y = startY - incY;	// top
		for (x = startX - incX; x < (SDWORD)(startX + incX); x++)
		{
			if (LOC_OK(x, y))
			{
				found = true;
				goto endstructloc;
			}
		}
		x = startX + incX;	// right
		for (y = startY - incY; y < (SDWORD)(startY + incY); y++)
		{
			if (LOC_OK(x, y))
			{
				found = true;
				goto endstructloc;
			}
		}
		y = startY + incY;	// bottom
		for (x = startX + incX; x > (SDWORD)(startX - incX); x--)
		{
			if (LOC_OK(x, y))
			{
				found = true;
				goto endstructloc;
			}
		}
		x = startX - incX;	// left
		for (y = startY + incY; y > (SDWORD)(startY - incY); y--)
		{
			if (LOC_OK(x, y))
			{
				found = true;
				goto endstructloc;
			}
		}
	}

endstructloc:
	// back to world coords.
	if (found)	// did it!
	{
		*pX = world_coord(x) + offset.x;
		*pY = world_coord(y) + offset.y;
	}
	else
	{
		debug(LOG_SCRIPT, "Did not find valid positioning for %s", getID(psStat));
	}
	scrFunctionResult.v.bval = found;
	if (!stackPushResult(VAL_BOOL, &scrFunctionResult))		// success!
	{
		return false;
	}
	return true;
}

// pick a structure location(only used in skirmish game at 27Aug) ajl.
bool scrPickStructLocation(void)
{
	SDWORD			*pX, *pY;
	SDWORD			index;
	UDWORD			player;

	if (!stackPopParams(4, ST_STRUCTURESTAT, &index, VAL_REF | VAL_INT, &pX, VAL_REF | VAL_INT, &pY, VAL_INT, &player))
	{
		return false;
	}
	return pickStructLocation(NULL, index, pX, pY, player, MAX_BLOCKING_TILES);
}

// pick a structure location and check that we can build there (duh!)
bool scrPickStructLocationC(void)
{
	int			*pX, *pY, index, player, maxBlockingTiles;
	DROID			*psDroid;

	if (!stackPopParams(6, ST_DROID, &psDroid, ST_STRUCTURESTAT, &index, VAL_REF | VAL_INT, &pX , VAL_REF | VAL_INT, &pY, VAL_INT, &player, VAL_INT, &maxBlockingTiles))
	{
		return false;
	}
	return pickStructLocation(psDroid, index, pX, pY, player, maxBlockingTiles);
}

// pick a structure location(only used in skirmish game at 27Aug) ajl.
// Max number of blocking tiles is passed as parameter for this one
bool scrPickStructLocationB(void)
{
	SDWORD			*pX, *pY;
	SDWORD			index;
	UDWORD			player;
	SDWORD			maxBlockingTiles;

	if (!stackPopParams(5, ST_STRUCTURESTAT, &index, VAL_REF | VAL_INT, &pX ,
	                    VAL_REF | VAL_INT, &pY, VAL_INT, &player, VAL_INT, &maxBlockingTiles))
	{
		return false;
	}
	return pickStructLocation(NULL, index, pX, pY, player, maxBlockingTiles);
}

// -----------------------------------------------------------------------------------------
// Sets the transporter entry and exit points for the map
bool scrSetTransporterExit(void)
{
	SDWORD	iPlayer, iExitTileX, iExitTileY;

	if (!stackPopParams(3, VAL_INT, &iPlayer, VAL_INT, &iExitTileX, VAL_INT, &iExitTileY))
	{
		return false;
	}

	missionSetTransporterExit(iPlayer, iExitTileX, iExitTileY);

	return true;
}

// -----------------------------------------------------------------------------------------
// Fly transporters in at start of map
bool scrFlyTransporterIn(void)
{
	SDWORD	iPlayer, iEntryTileX, iEntryTileY;
	int32_t	bTrackTransporter;		// was BOOL (int) ** see warning about conversion

	if (!stackPopParams(4, VAL_INT, &iPlayer, VAL_INT, &iEntryTileX, VAL_INT, &iEntryTileY,
	                    VAL_BOOL, &bTrackTransporter))
	{
		return false;
	}

	missionSetTransporterEntry(iPlayer, iEntryTileX, iEntryTileY);
	missionFlyTransportersIn(iPlayer, bTrackTransporter);

	return true;
}

// -----------------------------------------------------------------------------------------



/*
 ** scrGetGameStatus
 *
 *  PARAMETERS: The parameter passed must be one of the STATUS_ variable
 *
 *  DESCRIPTION: Returns various bool options in the game	e.g. If the reticule is open
 *      - You should use the externed variable intMode for other game mode options
 *        e.g. in the intelligence screen or desgin screen)
 *
 *  RETURNS:
 *
 */
bool scrGetGameStatus(void)
{
	SDWORD GameChoice;
	bool bResult;

	if (!stackPopParams(1, VAL_INT, &GameChoice))
	{
		return false;
	}

	bResult = false;		// the default scrFunctionResult is false

	switch (GameChoice)
	{

	case STATUS_ReticuleIsOpen:
		if (widgGetFromID(psWScreen, IDRET_FORM) != NULL)
		{
			bResult = true;
		}
		break;

	case STATUS_BattleMapViewEnabled:
		if (bResult == true)
		{
			debug(LOG_NEVER, "battle map active");
		}
		else
		{
			debug(LOG_NEVER, "battle map not active");
		}
		break;

	case STATUS_DeliveryReposInProgress:
		if (deliveryReposValid())
		{
			bResult = true;
		}
		break;

	default:
		ASSERT(false, "ScrGetGameStatus. Invalid STATUS_ variable");
		break;
	}

	scrFunctionResult.v.bval = bResult;
	if (!stackPushResult(VAL_BOOL, &scrFunctionResult))
	{
		return false;
	}
	return true;
}

//get the colour number used by a player
bool scrGetPlayerColour(void)
{
	SDWORD		player;

	if (!stackPopParams(1, VAL_INT, &player))
	{
		return false;
	}

	if (player >= MAX_PLAYERS)
	{
		ASSERT(false, "scrGetPlayerColour: player number is too high");
		return false;
	}

	scrFunctionResult.v.ival = (SDWORD)getPlayerColour(player);
	if (!stackPushResult(VAL_INT, &scrFunctionResult))
	{
		return false;
	}

	return true;
}

//get the colour name of the player ("green", "black" etc)
bool scrGetPlayerColourName(void)
{
	SDWORD		player;

	if (!stackPopParams(1, VAL_INT, &player))
	{
		return false;
	}

	if (player >= MAX_PLAYERS || player < 0)
	{
		ASSERT(false, "scrGetPlayerColourName: wrong player index");
		return false;
	}

	/* Casting away constness because stackPushResult doesn't modify it's
	 * value (i.e. in this case it's not const correct).
	 */
	scrFunctionResult.v.sval = (char *)getPlayerColourName(player);
	if (!stackPushResult(VAL_STRING, &scrFunctionResult))
	{
		debug(LOG_ERROR, "scrGetPlayerColourName(): failed to push result");
		return false;
	}

	return true;
}

//set the colour number to use for a player
bool scrSetPlayerColour(void)
{
	SDWORD		player, colour;

	if (!stackPopParams(2, VAL_INT, &colour, VAL_INT, &player))
	{
		return false;
	}

	if (player >= MAX_PLAYERS)
	{
		ASSERT(false, "scrSetPlayerColour:player number is too high");
		return false;
	}

	if (colour >= MAX_PLAYERS)
	{
		ASSERT(false, "scrSetPlayerColour:colour number is too high");
		return false;
	}

	//not the end of the world if this doesn't work so don't check the return code
	(void)setPlayerColour(player, colour);

	return true;
}

//set all droids in an area to belong to a different player - returns the number of droids changed
bool scrTakeOverDroidsInArea(void)
{
	SDWORD		fromPlayer, toPlayer, x1, x2, y1, y2, numChanged;
	DROID       *psDroid, *psNext;

	if (!stackPopParams(6, VAL_INT, &fromPlayer, VAL_INT, &toPlayer, VAL_INT, &x1, VAL_INT, &y1, VAL_INT, &x2, VAL_INT, &y2))
	{
		return false;
	}
	ASSERT_OR_RETURN(false, fromPlayer < MAX_PLAYERS && toPlayer < MAX_PLAYERS, "player number is too high");
	ASSERT_OR_RETURN(false, x1 < world_coord(MAP_MAXWIDTH) && x2 < world_coord(MAP_MAXWIDTH) && y1 < world_coord(MAP_MAXHEIGHT)
	                 && y2 < world_coord(MAP_MAXHEIGHT), "coordinate outside map");
	numChanged = 0;
	for (psDroid = apsDroidLists[fromPlayer]; psDroid != NULL; psDroid = psNext)
	{
		psNext = psDroid->psNext;
		// check if within area specified
		if (psDroid->pos.x >= x1 && psDroid->pos.x <= x2 && psDroid->pos.y >= y1 && psDroid->pos.y <= y2
		    && psDroid->player != toPlayer)
		{
			if (giftSingleDroid(psDroid, toPlayer))	// give the droid away
			{
				numChanged++;
			}
		}
	}
	scrFunctionResult.v.ival = numChanged;
	if (!stackPushResult(VAL_INT, &scrFunctionResult))
	{
		return false;
	}
	return true;
}

/*this takes over a single droid and passes a pointer back to the new one*/
bool scrTakeOverSingleDroid(void)
{
	SDWORD			playerToGain;
	DROID           *psDroidToTake, *psNewDroid;

	if (!stackPopParams(2, ST_DROID, &psDroidToTake, VAL_INT, &playerToGain))
	{
		return false;
	}

	if (playerToGain >= MAX_PLAYERS)
	{
		ASSERT(false, "scrTakeOverSingleUnit:player number is too high");
		return false;
	}

	if (psDroidToTake == NULL)
	{
		ASSERT(false, "scrTakeOverSingleUnit: Null unit");
		return false;
	}

	ASSERT_OR_RETURN(false, psDroidToTake != NULL, "Invalid unit pointer");

	psNewDroid = giftSingleDroid(psDroidToTake, playerToGain);

	scrFunctionResult.v.oval = psNewDroid;
	if (!stackPushResult((INTERP_TYPE)ST_DROID, &scrFunctionResult))
	{
		return false;
	}
	return true;
}

// set all droids in an area of a certain experience level or less to belong to
// a different player - returns the number of droids changed
bool scrTakeOverDroidsInAreaExp(void)
{
	SDWORD		fromPlayer, toPlayer, x1, x2, y1, y2, numChanged, level, maxUnits;
	DROID       *psDroid, *psNext;

	if (!stackPopParams(8, VAL_INT, &fromPlayer, VAL_INT, &toPlayer,
	                    VAL_INT, &x1, VAL_INT, &y1, VAL_INT, &x2, VAL_INT, &y2, VAL_INT, &level, VAL_INT, &maxUnits))
	{
		return false;
	}

	if (fromPlayer >= MAX_PLAYERS || toPlayer >= MAX_PLAYERS)
	{
		ASSERT(false, "scrTakeOverUnitsInArea:player number is too high");
		return false;
	}

	if (x1 > world_coord(MAP_MAXWIDTH))
	{
		ASSERT(false, "scrTakeOverUnitsInArea: x1 is greater than max mapWidth");
		return false;
	}

	if (x2 > world_coord(MAP_MAXWIDTH))
	{
		ASSERT(false, "scrTakeOverUnitsInArea: x2 is greater than max mapWidth");
		return false;
	}

	if (y1 > world_coord(MAP_MAXHEIGHT))
	{
		ASSERT(false, "scrTakeOverUnitsInArea: y1 is greater than max mapHeight");
		return false;
	}

	if (y2 > world_coord(MAP_MAXHEIGHT))
	{
		ASSERT(false, "scrTakeOverUnitsInArea: y2 is greater than max mapHeight");
		return false;
	}

	numChanged = 0;
	for (psDroid = apsDroidLists[fromPlayer]; psDroid != NULL; psDroid = psNext)
	{
		psNext = psDroid->psNext;
		//check if within area specified
		if ((psDroid->droidType != DROID_CONSTRUCT) &&
		    (psDroid->droidType != DROID_REPAIR) &&
		    (psDroid->droidType != DROID_CYBORG_CONSTRUCT) &&
		    (psDroid->droidType != DROID_CYBORG_REPAIR) &&
		    ((SDWORD)psDroid->experience / 65536 <= level) &&
		    psDroid->pos.x >= x1 && psDroid->pos.x <= x2 &&
		    psDroid->pos.y >= y1 && psDroid->pos.y <= y2)
		{
			//give the droid away
			if (giftSingleDroid(psDroid, toPlayer))
			{
				numChanged++;
			}
		}

		if (numChanged >= maxUnits)
		{
			break;
		}
	}

	scrFunctionResult.v.ival = numChanged;
	if (!stackPushResult(VAL_INT, &scrFunctionResult))
	{
		return false;
	}

	return true;
}

/*this takes over a single structure and passes a pointer back to the new one*/
bool scrTakeOverSingleStructure(void)
{
	SDWORD			playerToGain;
	STRUCTURE       *psStructToTake, *psNewStruct;
	UDWORD          structureInc;

	if (!stackPopParams(2, ST_STRUCTURE, &psStructToTake, VAL_INT, &playerToGain))
	{
		return false;
	}

	if (playerToGain >= MAX_PLAYERS)
	{
		ASSERT(false, "scrTakeOverSingleStructure:player number is too high");
		return false;
	}

	if (psStructToTake == NULL)
	{
		ASSERT(false, "scrTakeOverSingleStructure: Null structure");
		return false;
	}

	ASSERT_OR_RETURN(false, psStructToTake != NULL, "Invalid structure pointer");

	structureInc = psStructToTake->pStructureType->ref - REF_STRUCTURE_START;
	if (playerToGain == (SDWORD)selectedPlayer && StructIsFactory(psStructToTake) &&
	    asStructLimits[playerToGain][structureInc].currentQuantity >= MAX_FACTORY)
	{
		debug(LOG_NEVER, "scrTakeOverSingleStructure - factory ignored for selectedPlayer\n");
		psNewStruct = NULL;
	}
	else
	{
		psNewStruct = giftSingleStructure(psStructToTake, (UBYTE)playerToGain, true);
		if (psNewStruct)
		{
			//check the structure limits aren't compromised
			if (asStructLimits[playerToGain][structureInc].currentQuantity >
			    asStructLimits[playerToGain][structureInc].limit)
			{
				asStructLimits[playerToGain][structureInc].limit = asStructLimits[
				            playerToGain][structureInc].currentQuantity;
			}
			//for each structure taken - add graphical effect if the selectedPlayer
			if (playerToGain == (SDWORD)selectedPlayer)
			{
				assignSensorTarget((BASE_OBJECT *)psNewStruct);
			}
		}
	}

	scrFunctionResult.v.oval = psNewStruct;
	if (!stackPushResult((INTERP_TYPE)ST_STRUCTURE, &scrFunctionResult))
	{
		return false;
	}
	return true;
}

//set all structures in an area to belong to a different player - returns the number of droids changed
//will not work on factories for the selectedPlayer
bool scrTakeOverStructsInArea(void)
{
	SDWORD		fromPlayer, toPlayer, x1, x2, y1, y2, numChanged;
	STRUCTURE   *psStruct, *psNext, *psNewStruct;
	UDWORD      structureInc;

	if (!stackPopParams(6, VAL_INT, &fromPlayer, VAL_INT, &toPlayer,
	                    VAL_INT, &x1, VAL_INT, &y1, VAL_INT, &x2, VAL_INT, &y2))
	{
		return false;
	}

	if (fromPlayer >= MAX_PLAYERS || toPlayer >= MAX_PLAYERS)
	{
		ASSERT(false, "scrTakeOverStructsInArea:player number is too high");
		return false;
	}

	if (x1 > world_coord(MAP_MAXWIDTH))
	{
		ASSERT(false, "scrTakeOverStructsInArea: x1 is greater than max mapWidth");
		return false;
	}

	if (x2 > world_coord(MAP_MAXWIDTH))
	{
		ASSERT(false, "scrTakeOverStructsInArea: x2 is greater than max mapWidth");
		return false;
	}

	if (y1 > world_coord(MAP_MAXHEIGHT))
	{
		ASSERT(false, "scrTakeOverStructsInArea: y1 is greater than max mapHeight");
		return false;
	}

	if (y2 > world_coord(MAP_MAXHEIGHT))
	{
		ASSERT(false, "scrTakeOverStructsInArea: y2 is greater than max mapHeight");
		return false;
	}

	numChanged = 0;
	for (psStruct = apsStructLists[fromPlayer]; psStruct != NULL; psStruct = psNext)
	{
		psNext = psStruct->psNext;
		//check if within area specified
		if (psStruct->pos.x >= x1 && psStruct->pos.x <= x2 &&
		    psStruct->pos.y >= y1 && psStruct->pos.y <= y2)
		{
			//changed this so allows takeOver is have less than 5 factories
			//don't work on factories for the selectedPlayer
			structureInc = psStruct->pStructureType->ref - REF_STRUCTURE_START;
			if (toPlayer == (SDWORD)selectedPlayer && StructIsFactory(psStruct) &&
			    asStructLimits[toPlayer][structureInc].currentQuantity >= MAX_FACTORY)
			{
				debug(LOG_NEVER, "scrTakeOverStructsInArea - factory ignored for selectedPlayer\n");
			}
			else
			{
				//give the structure away
				psNewStruct = giftSingleStructure(psStruct, (UBYTE)toPlayer, true);
				if (psNewStruct)
				{
					numChanged++;
					//check the structure limits aren't compromised
					//structureInc = psNewStruct->pStructureType->ref - REF_STRUCTURE_START;
					if (asStructLimits[toPlayer][structureInc].currentQuantity >
					    asStructLimits[toPlayer][structureInc].limit)
					{
						asStructLimits[toPlayer][structureInc].limit = asStructLimits[
						            toPlayer][structureInc].currentQuantity;
					}
					//for each structure taken - add graphical effect if the selectedPlayer
					if (toPlayer == (SDWORD)selectedPlayer)
					{
						assignSensorTarget((BASE_OBJECT *)psNewStruct);
					}
				}
			}
		}
	}

	scrFunctionResult.v.ival = numChanged;
	if (!stackPushResult(VAL_INT, &scrFunctionResult))
	{
		return false;
	}

	return true;
}

//set Flag for defining what happens to the droids in a Transporter
bool scrSetDroidsToSafetyFlag(void)
{
	int32_t bState;		// was BOOL (int) ** see warning about conversion

	if (!stackPopParams(1, VAL_BOOL, &bState))
	{
		return false;
	}

	setDroidsToSafetyFlag(bState);

	return true;
}

//set Flag for defining whether the coded countDown is called
bool scrSetPlayCountDown(void)
{
	int32_t bState;		// was BOOL (int) ** see warning about conversion

	if (!stackPopParams(1, VAL_BOOL, &bState))
	{
		return false;
	}


	setPlayCountDown((UBYTE)bState);


	return true;
}

//get the number of droids currently onthe map for a player
bool scrGetDroidCount(void)
{
	SDWORD		player;

	if (!stackPopParams(1, VAL_INT, &player))
	{
		return false;
	}

	if (player >= MAX_PLAYERS)
	{
		ASSERT(false, "scrGetUnitCount:player number is too high");
		return false;
	}

	scrFunctionResult.v.ival = getNumDroids(player);
	if (!stackPushResult(VAL_INT, &scrFunctionResult))
	{
		return false;
	}

	return true;
}


// fire a weapon stat at an object
bool scrFireWeaponAtObj(void)
{
	Vector3i target;
	BASE_OBJECT *psTarget;
	WEAPON sWeapon;

	memset(&sWeapon, 0, sizeof(sWeapon));
	if (!stackPopParams(2, ST_WEAPON, &sWeapon.nStat, ST_BASEOBJECT, &psTarget))
	{
		return false;
	}

	if (psTarget == NULL)
	{
		ASSERT(false, "scrFireWeaponAtObj: Null target pointer");
		return false;
	}

	target = psTarget->pos;

	// send the projectile using the selectedPlayer so that it can always be seen
	proj_SendProjectile(&sWeapon, NULL, selectedPlayer, target, psTarget, true, 0);

	return true;
}

// fire a weapon stat at a location
bool scrFireWeaponAtLoc(void)
{
	Vector3i target;
	WEAPON sWeapon;

	memset(&sWeapon, 0, sizeof(sWeapon));
	if (!stackPopParams(3, ST_WEAPON, &sWeapon.nStat, VAL_INT, &target.x, VAL_INT, &target.y))
	{
		return false;
	}

	target.z = map_Height(target.x, target.y);

	// send the projectile using the selectedPlayer so that it can always be seen
	proj_SendProjectile(&sWeapon, NULL, selectedPlayer, target, NULL, true, 0);

	return true;
}

// set the number of kills for a droid
bool scrSetDroidKills(void)
{
	DROID	*psDroid;
	SDWORD	kills;

	if (!stackPopParams(2, ST_DROID, &psDroid, VAL_INT, &kills))
	{
		return true;
	}

	if ((psDroid == NULL) ||
	    (psDroid->type != OBJ_DROID))
	{
		ASSERT(false, "scrSetUnitKills: NULL/invalid unit pointer");
		return false;
	}

	psDroid->experience = kills * 100 * 65536;

	return true;
}

// get the number of kills for a droid
bool scrGetDroidKills(void)
{
	DROID	*psDroid;

	if (!stackPopParams(1, ST_DROID, &psDroid))
	{
		return true;
	}

	if ((psDroid == NULL) ||
	    (psDroid->type != OBJ_DROID))
	{
		ASSERT(false, "scrGetDroidKills: NULL/invalid unit pointer");
		return false;
	}

	scrFunctionResult.v.ival = psDroid->experience / 65536;
	if (!stackPushResult(VAL_INT, &scrFunctionResult))
	{
		return false;
	}

	return true;
}

// reset the visibility for a player
bool scrResetPlayerVisibility(void)
{
	SDWORD			player, i;
	BASE_OBJECT		*psObj;

	if (!stackPopParams(1, VAL_INT, &player))
	{
		return false;
	}

	if (player < 0 || player >= MAX_PLAYERS)
	{
		ASSERT(false, "Invalid player %d", player);
		return false;
	}

	for (i = 0; i < MAX_PLAYERS; i++)
	{
		if (i == player)
		{
			continue;
		}

		for (psObj = (BASE_OBJECT *)apsDroidLists[i]; psObj; psObj = psObj->psNext)
		{
			psObj->visible[player] = 0;
		}

		for (psObj = (BASE_OBJECT *)apsStructLists[i]; psObj; psObj = psObj->psNext)
		{
			psObj->visible[player] = 0;
		}
	}

	for (psObj = (BASE_OBJECT *)apsFeatureLists[0]; psObj; psObj = psObj->psNext)
	{
		psObj->visible[player] = 0;
	}

	clustResetVisibility(player);

	return true;
}


// set the vtol return pos for a player
bool scrSetVTOLReturnPos(void)
{
	SDWORD		player, tx, ty;

	if (!stackPopParams(3, VAL_INT, &player, VAL_INT, &tx, VAL_INT, &ty))
	{
		return false;
	}

	if (player < 0 || player >= MAX_PLAYERS)
	{
		ASSERT(false, "scrSetVTOLReturnPos: invalid player");
		return false;
	}

	asVTOLReturnPos[player].x = (tx * TILE_UNITS) + TILE_UNITS / 2;
	asVTOLReturnPos[player].y = (ty * TILE_UNITS) + TILE_UNITS / 2;

	return true;
}

//called via the script in a Limbo Expand level to set the level to plain ol' expand
bool scrResetLimboMission(void)
{
	//check currently on a Limbo expand mission
	if (!missionLimboExpand())
	{
		ASSERT(false, "scrResetLimboMission: current mission type invalid");
		return false;
	}

	//turn it into an expand mission
	resetLimboMission();

	return true;
}



// skirmish only.
bool scrIsVtol(void)
{
	DROID *psDroid;

	if (!stackPopParams(1, ST_DROID, &psDroid))
	{
		return true;
	}

	if (psDroid == NULL)
	{
		ASSERT_OR_RETURN(false, false, "null droid passed in.");
	}

	scrFunctionResult.v.bval = isVtolDroid(psDroid) ;
	if (!stackPushResult(VAL_BOOL, &scrFunctionResult))
	{
		return false;
	}
	return true;
}

// Fix the tutorial's template list(s).
// DO NOT MODIFY THIS WITHOUT KNOWING WHAT YOU ARE DOING.  You will break the tutorial!
// In short, we want to design a ViperLtMGWheels, but it is already available to make, so we must delete it.
bool scrTutorialTemplates(void)
{
#if 0
	DROID_TEMPLATE	*psCurr, *psPrev;

	// find ViperLtMGWheels
	char const *pName = getDroidResourceName("ViperLtMGWheels");

	for (psCurr = apsDroidTemplates[selectedPlayer], psPrev = NULL; psCurr != NULL;	psCurr = psCurr->psNext)
	{
		if (psCurr->name.compare(pName) == 0)
		{
			if (psPrev)
			{
				psPrev->psNext = psCurr->psNext;
			}
			else
			{
				apsDroidTemplates[selectedPlayer] = psCurr->psNext;
			}
			break;
		}
		psPrev = psCurr;
	}

	// Delete the template in *both* lists!
	if (psCurr)
	{
		for (std::list<DROID_TEMPLATE>::iterator i = localTemplates.begin(); i != localTemplates.end(); ++i)
		{
			DROID_TEMPLATE *dropTemplate = &*i;
			if (psCurr->multiPlayerID == dropTemplate->multiPlayerID)
			{
				free(dropTemplate->pName);
				localTemplates.erase(i);
				break;
			}
		}
		delete psCurr;
	}
	else
	{
		debug(LOG_FATAL, "tutorial template setup failed");
		abort();
		return false;
	}
#endif
	return true;
}


//-----------------------------------------
//New functions
//-----------------------------------------

//compare two strings (0 means they are different)
bool scrStrcmp(void)
{
	if (!stackPopParams(2, VAL_STRING, &strParam1, VAL_STRING, &strParam2))
	{
		debug(LOG_ERROR, "scrStrcmp(): stack failed");
		return false;
	}

	scrFunctionResult.v.bval = !strcmp(strParam1, strParam2);
	if (!stackPushResult(VAL_BOOL, &scrFunctionResult))
	{
		debug(LOG_ERROR, "scrStrcmp: failed to push result");
		return false;
	}

	return true;
}

/* Output a string to console */
bool scrConsole(void)
{
	if (!stackPopParams(1, VAL_STRING, &strParam1))
	{
		debug(LOG_ERROR, "scrConsole(): stack failed");
		return false;
	}

	addConsoleMessage(strParam1, DEFAULT_JUSTIFY, SYSTEM_MESSAGE);

	return true;
}

int32_t scrDebug[MAX_PLAYERS];		// was BOOL (int) ** see warning about conversion

//turn on debug messages
bool scrDbgMsgOn(void)
{
	int32_t	bOn;		// was BOOL (int) ** see warning about conversion
	SDWORD	player;

	if (!stackPopParams(2, VAL_INT, &player, VAL_BOOL, &bOn))
	{
		debug(LOG_ERROR, "stack failed");
		return false;
	}

	ASSERT_OR_RETURN(false, player >= 0 && player < MAX_PLAYERS, "Invalid player number");

	scrDebug[player] = bOn;

	return true;
}

bool scrMsg(void)
{
	SDWORD	playerTo, playerFrom;
	char tmp[255];

	if (!stackPopParams(3, VAL_STRING, &strParam1, VAL_INT, &playerFrom, VAL_INT, &playerTo))
	{
		debug(LOG_ERROR, "scrMsg(): stack failed");
		return false;
	}

	if (playerFrom < 0 || playerFrom >= MAX_PLAYERS)
	{
		debug(LOG_ERROR, "scrMsg(): playerFrom out of range");
		return false;
	}

	if (playerTo < 0 || playerTo >= MAX_PLAYERS)
	{
		debug(LOG_ERROR, "scrMsg(): playerTo out of range");
		return false;
	}

	ssprintf(tmp, "%d%s", playerTo, strParam1);
	sendTextMessage(tmp, false, playerFrom);

	//show the message we sent on our local console as well (even in skirmish, if player plays as this AI)
	if (playerFrom == selectedPlayer)
	{
		ssprintf(tmp, "[%d-%d] : %s", playerFrom, playerTo, strParam1);	// add message
		addConsoleMessage(tmp, RIGHT_JUSTIFY, playerFrom);
	}

	return true;
}

bool scrDbg(void)
{
	SDWORD	player;

	if (!stackPopParams(2, VAL_STRING, &strParam1, VAL_INT, &player))
	{
		debug(LOG_ERROR, "scrDbg(): stack failed");
		return false;
	}

	if (scrDebug[player])
	{
		char	sTmp[255];
		sprintf(sTmp, "%d) %s", player, strParam1);
		addConsoleMessage(sTmp, DEFAULT_JUSTIFY, player);
	}

	return true;
}

bool scrDebugFile(void)
{
	if (!stackPopParams(1, VAL_STRING, &strParam1))
	{
		debug(LOG_ERROR, "scrDebugFile(): stack failed");
		return false;
	}

	debug(LOG_SCRIPT, "%s", strParam1);

	return true;
}

static	UDWORD			playerToEnumDroid;
static	UDWORD			playerVisibleDroid;
static	UDWORD			enumDroidCount;

/* Prepare the droid iteration */
bool scrInitEnumDroids(void)
{
	SDWORD	targetplayer, playerVisible;

	if (!stackPopParams(2,  VAL_INT, &targetplayer, VAL_INT, &playerVisible))
	{
		return false;
	}

	playerToEnumDroid	= (UDWORD)targetplayer;
	playerVisibleDroid	= (UDWORD)playerVisible;
	enumDroidCount = 0;		//returned 0 droids so far
	return true;
}

/* Get next droid */
bool scrEnumDroid(void)
{
	UDWORD			count;
	DROID		 *psDroid;

	count = 0;
	for (psDroid = apsDroidLists[playerToEnumDroid]; psDroid && count < enumDroidCount; count++)
	{
		psDroid = psDroid->psNext;
	}

	//search the players' list of droid to see if one exists and is visible
	while (psDroid)
	{
		if (psDroid->visible[playerVisibleDroid])
		{
			scrFunctionResult.v.oval = psDroid;
			if (!stackPushResult((INTERP_TYPE)ST_DROID, &scrFunctionResult))			//	push scrFunctionResult
			{
				return false;
			}

			enumDroidCount++;
			return true;
		}

		enumDroidCount++;
		psDroid = psDroid->psNext;
	}

	// push NULLDROID, since didn't find any
	scrFunctionResult.v.oval = NULL;
	if (!stackPushResult((INTERP_TYPE)ST_DROID, &scrFunctionResult))
	{
		debug(LOG_ERROR, "scrEnumDroid() - push failed");
		return false;
	}

	return true;
}

//Return the template factory is currently building
bool scrFactoryGetTemplate(void)
{
	STRUCTURE		*psStructure = NULL;
	DROID_TEMPLATE	*psTemplate = NULL;

	if (!stackPopParams(1, ST_STRUCTURE, &psStructure))
	{
		debug(LOG_ERROR, "scrFactoryGetTemplate() - stackPopParams failed");
		return false;
	}

	if (psStructure == NULL)
	{
		debug(LOG_ERROR, "scrFactoryGetTemplate() - NULL factory object");
		ASSERT(false, "scrFactoryGetTemplate: NULL factory object");
		return false;
	}

	ASSERT_OR_RETURN(false, psStructure != NULL, "Invalid structure pointer");
	ASSERT_OR_RETURN(false, (psStructure->pStructureType->type == REF_FACTORY ||
	        psStructure->pStructureType->type == REF_CYBORG_FACTORY ||
	        psStructure->pStructureType->type == REF_VTOL_FACTORY),
	       "structure is not a factory");

	if (!StructIsFactory(psStructure))
	{
		debug(LOG_ERROR, "scrFactoryGetTemplate: structure not a factory.");
		return false;
	}

	psTemplate = (DROID_TEMPLATE *)((FACTORY *)psStructure->pFunctionality)->psSubject;

	ASSERT_OR_RETURN(false, psTemplate != NULL, "Invalid template pointer");

	scrFunctionResult.v.oval = psTemplate;
	if (!stackPushResult((INTERP_TYPE)ST_TEMPLATE, &scrFunctionResult))
	{
		debug(LOG_ERROR, "scrFactoryGetTemplate: stackPushResult failed");
		return false;
	}

	return true;
}

bool scrNumTemplatesInProduction(void)
{
	SDWORD			player, numTemplates = 0;
	DROID_TEMPLATE	*psTemplate;
	STRUCTURE		*psStruct;
	STRUCTURE		*psList;
	BASE_STATS		*psBaseStats;

	if (!stackPopParams(2, ST_TEMPLATE, &psTemplate, VAL_INT, &player))
	{
		debug(LOG_ERROR, "scrNumTemplatesInProduction: stackPopParams failed");
		return false;
	}

	if (player >= MAX_PLAYERS)
	{
		debug(LOG_ERROR, "scrNumTemplatesInProduction: player number is too high");
		ASSERT(false, "scrNumTemplatesInProduction: player number is too high");
		return false;
	}

	ASSERT_OR_RETURN(false, psTemplate != NULL, "Invalid template pointer");

	psBaseStats = (BASE_STATS *)psTemplate; //Convert

	psList = apsStructLists[player];

	for (psStruct = psList; psStruct != NULL; psStruct = psStruct->psNext)
	{
		if (StructIsFactory(psStruct))
		{
			FACTORY *psFactory = (FACTORY *)psStruct->pFunctionality;

			//if this is the template currently being worked on
			if (psBaseStats == psFactory->psSubject)
			{
				numTemplates++;
			}
		}
	}

	scrFunctionResult.v.ival = numTemplates;
	if (!stackPushResult(VAL_INT, &scrFunctionResult))
	{
		debug(LOG_ERROR, "scrNumTemplatesInProduction: stackPushResult failed");
		return false;
	}

	return true;
}

// Returns number of units based on a component a certain player has
bool scrNumDroidsByComponent(void)
{
	SDWORD				player, lookingPlayer, comp;
	UDWORD				numFound;
	INTERP_VAL			sVal;
	DROID				*psDroid;

	if (!stackPopParams(2, VAL_INT, &player, VAL_INT, &lookingPlayer))
	{
		debug(LOG_ERROR, "scrNumDroidsByComponent(): stack failed");
		return false;
	}

	ASSERT_OR_RETURN(false, player >= 0 && player < MAX_PLAYERS, "Invalid player number");

	if (!stackPop(&sVal))
	{
		debug(LOG_ERROR, "scrNumDroidsByComponent(): failed to pop component");
		return false;
	}

	numFound = 0;

	comp = (SDWORD)sVal.v.ival;	 //cache access

	//check droids
	for (psDroid = apsDroidLists[player]; psDroid; psDroid = psDroid->psNext)
	{
		if (psDroid->visible[lookingPlayer])		//can see this droid?
		{
			switch ((unsigned)sVal.type)  // Unsigned cast to suppress compiler warnings due to enum abuse.
			{
			case ST_BODY:
				if (psDroid->asBits[COMP_BODY] == comp)
				{
					numFound++;
				}
				break;
			case ST_PROPULSION:
				if (psDroid->asBits[COMP_PROPULSION] == comp)
				{
					numFound++;
				}
				break;
			case ST_ECM:
				if (psDroid->asBits[COMP_ECM] == comp)
				{
					numFound++;
				}
				break;
			case ST_SENSOR:
				if (psDroid->asBits[COMP_SENSOR] == comp)
				{
					numFound++;
				}
				break;
			case ST_CONSTRUCT:
				if (psDroid->asBits[COMP_CONSTRUCT] == comp)
				{
					numFound++;
				}
				break;
			case ST_REPAIR:
				if (psDroid->asBits[COMP_REPAIRUNIT] == comp)
				{
					numFound++;
				}
				break;
			case ST_WEAPON:
				if (psDroid->asWeaps[0].nStat == comp)
				{
					numFound++;
					break;
				}
				break;
			case ST_BRAIN:
				if (psDroid->asBits[COMP_BRAIN] == comp)
				{
					numFound++;
				}
				break;
			default:
				debug(LOG_ERROR, "scrNumDroidsByComponent(): unknown component type");
				ASSERT(false, "scrNumDroidsByComponent: unknown component type");
				return false;
			}
		}
	}

	scrFunctionResult.v.ival = numFound;
	if (!stackPushResult(VAL_INT, &scrFunctionResult))
	{
		debug(LOG_ERROR, "scrNumDroidsByComponent(): stackPushResult failed");
		return false;
	}

	return true;
}

bool scrGetStructureLimit(void)
{
	SDWORD				player, limit;
	UDWORD				structInc;
	STRUCTURE_LIMITS	*psStructLimits;

	if (!stackPopParams(2, ST_STRUCTURESTAT, &structInc, VAL_INT, &player))
	{
		debug(LOG_ERROR, "scrGetStructureLimit(): stackPopParams failed");
		return false;
	}

	if (player >= MAX_PLAYERS)
	{
		debug(LOG_ERROR, "scrGetStructureLimit(): player number is too high");
		ASSERT(false, "scrSetStructureLimits: player number is too high");
		return false;
	}

	if (structInc > numStructureStats)
	{
		debug(LOG_ERROR, "scrGetStructureLimit(): tructure stat is too high - %d", structInc);
		ASSERT(false, "scrSetStructureLimits: Structure stat is too high - %d", structInc);
		return false;
	}

	psStructLimits = asStructLimits[player];
	limit = (SDWORD)psStructLimits[structInc].limit;

	scrFunctionResult.v.ival = limit;
	if (!stackPushResult(VAL_INT, &scrFunctionResult))
	{
		debug(LOG_ERROR, "scrGetStructureLimit(): stackPushResult failed");
		return false;
	}

	return true;
}

// Returns true if limit for the passed structurestat is reached, otherwise returns false
bool scrStructureLimitReached(void)
{
	SDWORD				player;
	bool				bLimit = false;
	UDWORD				structInc;
	STRUCTURE_LIMITS	*psStructLimits;

	if (!stackPopParams(2, ST_STRUCTURESTAT, &structInc, VAL_INT, &player))
	{
		debug(LOG_ERROR, "scrStructureLimitReached(): stackPopParams failed");
		return false;
	}

	if (player >= MAX_PLAYERS)
	{
		debug(LOG_ERROR, "scrStructureLimitReached(): player number is too high");
		ASSERT(false, "scrSetStructureLimits: player number is too high");
		return false;
	}

	if (structInc > numStructureStats)
	{
		debug(LOG_ERROR, "scrStructureLimitReached(): Structure stat is too high - %d", structInc);
		ASSERT(false, "scrSetStructureLimits: Structure stat is too high - %d", structInc);
		return false;
	}

	psStructLimits = asStructLimits[player];

	if (psStructLimits[structInc].currentQuantity >= psStructLimits[structInc].limit)
	{
		bLimit = true;
	}

	scrFunctionResult.v.bval = bLimit;
	if (!stackPushResult(VAL_BOOL, &scrFunctionResult))
	{
		debug(LOG_ERROR, "scrStructureLimitReached(): stackPushResult failed");
		return false;
	}

	return true;
}

// How many structures of a given type a player has
bool scrGetNumStructures(void)
{
	SDWORD				player, numStructures;
	UDWORD				structInc;
	STRUCTURE_LIMITS	*psStructLimits;

	if (!stackPopParams(2, ST_STRUCTURESTAT, &structInc, VAL_INT, &player))
	{
		debug(LOG_ERROR, "scrSetStructureLimits: failed to pop");
		return false;
	}

	if (player >= MAX_PLAYERS)
	{
		debug(LOG_ERROR, "scrSetStructureLimits:player number is too high");
		return false;
	}

	if (structInc > numStructureStats)
	{
		debug(LOG_ERROR, "scrSetStructureLimits: Structure stat is too high");
		return false;
	}

	psStructLimits = asStructLimits[player];
	numStructures = (SDWORD)psStructLimits[structInc].currentQuantity;

	scrFunctionResult.v.ival = numStructures;
	if (!stackPushResult(VAL_INT, &scrFunctionResult))
	{
		return false;
	}

	return true;
}

// Return player's unit limit
bool scrGetUnitLimit(void)
{
	SDWORD				player;

	if (!stackPopParams(1, VAL_INT, &player))
	{
		debug(LOG_ERROR, "scrGetUnitLimit: failed to pop");
		return false;
	}

	if (player >= MAX_PLAYERS)
	{
		ASSERT(false, "scrSetStructureLimits:player number is too high");
		return false;
	}

	scrFunctionResult.v.ival = getMaxDroids(player);
	if (!stackPushResult(VAL_INT, &scrFunctionResult))
	{
		return false;
	}

	return true;
}

// Return minimum of 2 vals
bool scrMin(void)
{
	SDWORD				val1, val2;

	if (!stackPopParams(2, VAL_INT, &val1, VAL_INT, &val2))
	{
		return false;
	}

	scrFunctionResult.v.ival = MIN(val2, val1);
	if (!stackPushResult(VAL_INT, &scrFunctionResult))
	{
		return false;
	}

	return true;
}

// Return maximum of 2 vals
bool scrMax(void)
{
	SDWORD				val1, val2;

	if (!stackPopParams(2, VAL_INT, &val1, VAL_INT, &val2))
	{
		return false;
	}

	scrFunctionResult.v.ival = MAX(val1, val2);
	if (!stackPushResult(VAL_INT, &scrFunctionResult))
	{
		return false;
	}

	return true;
}

bool scrFMin(void)
{
	float				fval1, fval2;

	if (!stackPopParams(2, VAL_FLOAT, &fval1, VAL_FLOAT, &fval2))
	{
		return false;
	}

	scrFunctionResult.v.fval = MIN(fval2, fval1);
	if (!stackPushResult(VAL_FLOAT, &scrFunctionResult))
	{
		return false;
	}

	return true;
}

// Return maximum of 2 floats
bool scrFMax(void)
{
	float				fval1, fval2;

	if (!stackPopParams(2, VAL_FLOAT, &fval1, VAL_FLOAT, &fval2))
	{
		return false;
	}

	scrFunctionResult.v.fval = MAX(fval1, fval2);
	if (!stackPushResult(VAL_FLOAT, &scrFunctionResult))
	{
		return false;
	}

	return true;
}

bool ThreatInRange(SDWORD player, SDWORD range, SDWORD rangeX, SDWORD rangeY, bool bVTOLs)
{
	UDWORD				i, structType;
	STRUCTURE			*psStruct;
	DROID				*psDroid;

	const int tx = map_coord(rangeX);
	const int ty = map_coord(rangeY);

	for (i = 0; i < MAX_PLAYERS; i++)
	{
		if ((alliances[player][i] == ALLIANCE_FORMED) || (i == player))
		{
			continue;
		}

		//check structures
		for (psStruct = apsStructLists[i]; psStruct; psStruct = psStruct->psNext)
		{
			if (psStruct->visible[player] || psStruct->born == 2)	// if can see it or started there
			{
				if (psStruct->status == SS_BUILT)
				{
					structType = psStruct->pStructureType->type;

					switch (structType)		//dangerous to get near these structures
					{
					case REF_DEFENSE:
					case REF_CYBORG_FACTORY:
					case REF_FACTORY:
					case REF_VTOL_FACTORY:
					case REF_REARM_PAD:

						if (range < 0
						    || world_coord(hypotf(tx - map_coord(psStruct->pos.x), ty - map_coord(psStruct->pos.y))) < range)	//enemy in range
						{
							return true;
						}

						break;
					}
				}
			}
		}

		//check droids
		for (psDroid = apsDroidLists[i]; psDroid; psDroid = psDroid->psNext)
		{
			if (psDroid->visible[player])		//can see this droid?
			{
				if (!objHasWeapon((BASE_OBJECT *)psDroid))
				{
					continue;
				}

				//if VTOLs are excluded, skip them
				if (!bVTOLs && ((asPropulsionStats[psDroid->asBits[COMP_PROPULSION]].propulsionType == PROPULSION_TYPE_LIFT) || isTransporter(psDroid)))
				{
					continue;
				}

				if (range < 0
				    || world_coord(hypotf(tx - map_coord(psDroid->pos.x), ty - map_coord(psDroid->pos.y))) < range)	//enemy in range
				{
					return true;
				}
			}
		}
	}

	return false;
}

//find unrevealed tile closest to pwLooker within the range of wRange
bool scrFogTileInRange(void)
{
	SDWORD		pwLookerX, pwLookerY, tBestX, tBestY, threadRange;
	SDWORD		wRangeX, wRangeY, tRangeX, tRangeY, wRange, player;
	UDWORD		tx, ty, i, j, wDist, wBestDist;
	MAPTILE		*psTile;
	bool		ok = false;
	SDWORD		*wTileX, *wTileY;

	if (!stackPopParams(9, VAL_REF | VAL_INT, &wTileX, VAL_REF | VAL_INT, &wTileY,
	                    VAL_INT, &pwLookerX, VAL_INT, &pwLookerY, VAL_INT, &wRangeX, VAL_INT, &wRangeY,
	                    VAL_INT, &wRange, VAL_INT, &player, VAL_INT, &threadRange))
	{
		debug(LOG_ERROR, "scrFogTileInRange: failed to pop");
		return false;
	}

	//Check coords
	if (pwLookerX < 0
	    ||	pwLookerX > world_coord(mapWidth)
	    ||	pwLookerY < 0
	    ||	pwLookerY > world_coord(mapHeight))
	{
		debug(LOG_ERROR, "scrFogTileInRange: coords off map");
		return false;
	}

	tRangeX = map_coord(wRangeX);				//cache to tile coords, for faster calculations
	tRangeY = map_coord(wRangeY);

	tx = map_coord(pwLookerX);					// change to tile coords.
	ty = map_coord(pwLookerY);

	wBestDist = 99999;
	tBestX = -1; tBestY = -1;

	for (i = 0; i < mapWidth; i++)
	{
		for (j = 0; j < mapHeight; j++)
		{
			psTile = mapTile(i, j);
			if (!TEST_TILE_VISIBLE(player, psTile))	//not vis
			{
				//within base range
				if (wRange <= 0
				    || world_coord(iHypot(tRangeX - i, tRangeY - j)) < wRange)		//dist in world units between baseX/baseY and the tile
				{
					//calc dist between this tile and looker
					wDist = world_coord(iHypot(tx - i, ty - j));

					//closer than last one?
					if (wDist < wBestDist)
					{
						if (zonedPAT(i, j))	//Can reach this tile
						{
							if ((threadRange <= 0) || (!ThreatInRange(player, threadRange, world_coord(i), world_coord(j), false)))
							{
								wBestDist = wDist;
								tBestX = i;
								tBestY = j;
								ok = true;
							}
						}
					}
				}
			}
		}
	}

	if (ok)	//something found
	{
		*wTileX = world_coord(tBestX);
		*wTileY = world_coord(tBestY);

		scrFunctionResult.v.bval = true;
		if (!stackPushResult(VAL_BOOL, &scrFunctionResult))
		{
			debug(LOG_ERROR, "scrFogTileInRange: stackPushResult failed (found)");
			return false;
		}
	}
	else
	{
		scrFunctionResult.v.bval = false;
		if (!stackPushResult(VAL_BOOL, &scrFunctionResult))
		{
			debug(LOG_ERROR, "scrFogTileInRange: stackPushResult failed (not found)");
			return false;
		}
	}

	return true;
}

bool scrMapRevealedInRange(void)
{
	SDWORD		wRangeX, wRangeY, tRangeX, tRangeY, wRange, tRange, player;
	int             i, j;

	if (!stackPopParams(4, VAL_INT, &wRangeX, VAL_INT, &wRangeY,
	                    VAL_INT, &wRange, VAL_INT, &player))
	{
		debug(LOG_ERROR,  "scrMapRevealedInRange: failed to pop");
		return false;
	}

	//Check coords
	if (wRangeX < 0
	    || wRangeX > world_coord(mapWidth)
	    || wRangeY < 0
	    || wRangeY > world_coord(mapHeight))
	{
		debug(LOG_ERROR,  "scrMapRevealedInRange: coords off map");
		return false;
	}

	// convert to tile coords
	tRange = map_coord(wRange);
	tRangeX = map_coord(wRangeX);				//cache to tile coords, for faster calculations
	tRangeY = map_coord(wRangeY);

	for (i = 0; i < mapWidth; i++)
	{
		for (j = 0; j < mapHeight; j++)
		{
			// don't bother checking if out of range
			if (abs(tRangeX - i) < tRange && abs(tRangeY - j) < tRange)
			{
				//within range
				if (world_coord(iHypot(tRangeX - i, tRangeY - j)) < wRange  //dist in world units between x/y and the tile
				    && TEST_TILE_VISIBLE(player, mapTile(i, j)))		//not visible
				{
					scrFunctionResult.v.bval = true;
					if (!stackPushResult(VAL_BOOL, &scrFunctionResult))
					{
						return false;
					}

					return true;
				}
			}
		}
	}

	//nothing found
	scrFunctionResult.v.bval = false;
	if (!stackPushResult(VAL_BOOL, &scrFunctionResult))
	{
		return false;
	}

	return true;
}

/* Returns true if a certain map tile was revealed, ie fog of war was removed */
bool scrMapTileVisible(void)
{
	SDWORD		tileX, tileY, player;

	if (!stackPopParams(3, VAL_INT, &tileX, VAL_INT, &tileY, VAL_INT, &player))
	{
		debug(LOG_ERROR,  "scrMapTileVisible: failed to pop");
		return false;
	}

	//Check coords
	if (tileX < 0
	    || tileX > world_coord(mapWidth)
	    || tileY < 0
	    || tileY > world_coord(mapHeight))
	{
		debug(LOG_ERROR,  "scrMapTileVisible: coords off map");
		return false;
	}

	if (TEST_TILE_VISIBLE(player, mapTile(tileX, tileY)))
	{
		scrFunctionResult.v.bval = true;

		if (!stackPushResult(VAL_BOOL, &scrFunctionResult))
		{
			return false;
		}
	}
	else
	{
		//not visible
		scrFunctionResult.v.bval = false;
		if (!stackPushResult(VAL_BOOL, &scrFunctionResult))
		{
			return false;
		}
	}

	return true;
}

//return number of reserach topics that are left to be researched
//for a certain technology to become available
bool scrNumResearchLeft(void)
{
	RESEARCH			*psResearch;
	SDWORD				player, iResult;
	UWORD				cur, index, tempIndex;
	SWORD				top;

	UWORD				Stack[400];

	if (!stackPopParams(2, VAL_INT, &player, ST_RESEARCH, &psResearch))
	{
		debug(LOG_ERROR,  "scrNumResearchLeft(): stack failed");
		return false;
	}

	if (psResearch == NULL)
	{
		ASSERT(false, "scrNumResearchLeft(): no such research topic");
		return false;
	}

	index = psResearch->index;
	if (index >= asResearch.size())
	{
		ASSERT(false, "scrNumResearchLeft(): invalid research index");
		return false;
	}

	if (beingResearchedByAlly(index, player))
	{
		iResult = 1;
	}
	else if (IsResearchCompleted(&asPlayerResList[player][index]))
	{
		iResult = 0;
	}
	else if (IsResearchStarted(&asPlayerResList[player][index]))
	{
		iResult = 1;
	}
	else if (IsResearchPossible(&asPlayerResList[player][index]) || IsResearchCancelled(&asPlayerResList[player][index]))
	{
		iResult = 1;
	}
	else if (skTopicAvail(index, player))
	{
		iResult = 1;
	}
	else
	{
		iResult = 1;		//init, count the top research topic as 1
		top = -1;

		cur = 0;				//start with first index's PR
		while (true)			//do
		{
			if (cur >= asResearch[index].pPRList.size())		//this one has no PRs or end of PRs reached
			{
				top = top - 2;
				if (top < (-1))
				{
					break;		//end of stack
				}
				index = Stack[top + 2];	//if index = -1, then exit
				cur = Stack[top + 1];		//go to next PR of the last node

			}
			else		//end of PRs not reached
			{
				iResult += asResearch[index].pPRList.size();		//add num of PRs this topic has

				tempIndex = asResearch[index].pPRList[cur];		//get cur node's index

				//decide if has to check its PRs
				if (!IsResearchCompleted(&asPlayerResList[player][tempIndex]) &&	//don't touch if completed already
				    !skTopicAvail(index, player) &&					//has no unresearched PRs left if available
				    !beingResearchedByAlly(index, player))			//will become available soon anyway
				{
					if (asResearch[tempIndex].pPRList.size() > 0)	//node has any nodes itself
					{
						Stack[top + 1] = cur;								//so can go back to it further
						Stack[top + 2] = index;
						top = top + 2;

						index = tempIndex;		//go 1 level further
						cur = -1;									//start with first PR of this PR next time
					}
				}
			}

			cur++;				//try next node of the main node
			if ((cur >= asResearch[index].pPRList.size()) && (top <= (-1)))	//nothing left
			{
				break;
			}

		}
	}

	scrFunctionResult.v.ival = iResult;
	if (!stackPushResult(VAL_INT, &scrFunctionResult))
	{
		return false;
	}

	return true;
}

//check if any of the ally is researching this topic
bool beingResearchedByAlly(SDWORD resIndex, SDWORD player)
{
	SDWORD	i;

	for (i = 0; i < MAX_PLAYERS; i++)
	{
		if (i != player && aiCheckAlliances(player, i))
		{
			//check each research facility to see if they are doing this topic.
			if (IsResearchStartedPending(&asPlayerResList[i][resIndex]))
			{
				return true;
			}
		}
	}

	return false;
}

// true if player has completed this research
bool scrResearchCompleted(void)
{
	RESEARCH			*psResearch;
	SDWORD				player;
	UWORD				index;

	if (!stackPopParams(2, ST_RESEARCH, &psResearch, VAL_INT, &player))
	{
		debug(LOG_ERROR,   "scrResearchCompleted: stack failed");
		return false;
	}

	if (psResearch == NULL)
	{
		debug(LOG_ERROR, "scrResearchCompleted: no such research topic");
		return false;
	}

	index = psResearch->index;
	if (index >= asResearch.size())
	{
		debug(LOG_ERROR, "scrResearchCompleted: invalid research index");
		return false;
	}

	if (IsResearchCompleted(&asPlayerResList[player][index]))
	{
		scrFunctionResult.v.bval = true;
		if (!stackPushResult(VAL_BOOL, &scrFunctionResult))
		{
			return false;
		}
	}
	else
	{
		scrFunctionResult.v.bval = false;
		if (!stackPushResult(VAL_BOOL, &scrFunctionResult))
		{
			return false;
		}
	}

	return true;
}

// true if player has already started researching it
bool scrResearchStarted(void)
{
	RESEARCH			*psResearch;
	SDWORD				player;
	UWORD				index;

	if (!stackPopParams(2, ST_RESEARCH, &psResearch, VAL_INT, &player))
	{
		debug(LOG_ERROR,  "scrResearchStarted(): stack failed");
		return false;
	}

	if (psResearch == NULL)
	{
		ASSERT(false, ": no such research topic");
		return false;
	}

	index = psResearch->index;
	if (index >= asResearch.size())
	{
		ASSERT(false, "scrResearchCompleted: invalid research index");
		return false;
	}

	if (IsResearchStartedPending(&asPlayerResList[player][index]))
	{
		scrFunctionResult.v.bval = true;
		if (!stackPushResult(VAL_BOOL, &scrFunctionResult))
		{
			return false;
		}
	}
	else
	{
		scrFunctionResult.v.bval = false;
		if (!stackPushResult(VAL_BOOL, &scrFunctionResult))
		{
			return false;
		}
	}

	return true;
}

//returns true if location is dangerous
bool scrThreatInRange(void)
{
	SDWORD		player, range, rangeX, rangeY;
	int32_t		bVTOLs;		// was BOOL (int) ** see warning about conversion

	if (!stackPopParams(5, VAL_INT, &player, VAL_INT, &rangeX,
	                    VAL_INT, &rangeY, VAL_INT, &range, VAL_BOOL, &bVTOLs))
	{
		debug(LOG_ERROR,  "scrThreatInRange(): stack failed");
		return false;
	}

	scrFunctionResult.v.bval = ThreatInRange(player, range, rangeX, rangeY, bVTOLs);
	if (!stackPushResult(VAL_BOOL, &scrFunctionResult))
	{
		return false;
	}

	return true;
}


bool scrNumEnemyWeapObjInRange(void)
{
	SDWORD		lookingPlayer, range, rangeX, rangeY, i;
	UDWORD		numEnemies = 0;
	int32_t		bVTOLs, bFinished;		// was BOOL (int) ** see warning about conversion

	if (!stackPopParams(6, VAL_INT, &lookingPlayer, VAL_INT, &rangeX,
	                    VAL_INT, &rangeY, VAL_INT, &range, VAL_BOOL, &bVTOLs, VAL_BOOL, &bFinished))
	{
		debug(LOG_ERROR,  "scrNumEnemyWeapObjInRange(): stack failed");
		return false;
	}


	for (i = 0; i < MAX_PLAYERS; i++)
	{
		if ((alliances[lookingPlayer][i] == ALLIANCE_FORMED) || (i == lookingPlayer))	//skip allies and myself
		{
			continue;
		}

		numEnemies += numPlayerWeapDroidsInRange(i, lookingPlayer, range, rangeX, rangeY, bVTOLs);
		numEnemies += numPlayerWeapStructsInRange(i, lookingPlayer, range, rangeX, rangeY, bFinished);
	}

	scrFunctionResult.v.ival = numEnemies;
	if (!stackPushResult(VAL_INT, &scrFunctionResult))
	{
		debug(LOG_ERROR, "scrNumEnemyWeapObjInRange(): failed to push result");
		return false;
	}

	return true;
}

/* Calculates the total cost of enemy weapon objects in a certain area */
bool scrEnemyWeapObjCostInRange(void)
{
	SDWORD		lookingPlayer, range, rangeX, rangeY, i;
	UDWORD		enemyCost = 0;
	int32_t		bVTOLs, bFinished; // was BOOL (int) ** see warning about conversion

	if (!stackPopParams(6, VAL_INT, &lookingPlayer, VAL_INT, &rangeX,
	                    VAL_INT, &rangeY, VAL_INT, &range, VAL_BOOL, &bVTOLs, VAL_BOOL, &bFinished))
	{
		debug(LOG_ERROR,  "scrEnemyWeapObjCostInRange(): stack failed");
		return false;
	}

	for (i = 0; i < MAX_PLAYERS; i++)
	{
		if ((alliances[lookingPlayer][i] == ALLIANCE_FORMED) || (i == lookingPlayer))	//skip allies and myself
		{
			continue;
		}

		enemyCost += playerWeapDroidsCostInRange(i, lookingPlayer, range, rangeX, rangeY, bVTOLs);
		enemyCost += playerWeapStructsCostInRange(i, lookingPlayer, range, rangeX, rangeY, bFinished);
	}

	scrFunctionResult.v.ival = enemyCost;
	if (!stackPushResult(VAL_INT, &scrFunctionResult))
	{
		debug(LOG_ERROR, "scrEnemyWeapObjCostInRange(): failed to push result");
		return false;
	}

	return true;
}

/* Calculates the total cost of ally (+ looking player)
 * weapon objects in a certain area
 */
bool scrFriendlyWeapObjCostInRange(void)
{
	SDWORD		player, range, rangeX, rangeY, i;
	UDWORD		friendlyCost = 0;
	int32_t		bVTOLs, bFinished;		// was BOOL (int) ** see warning about conversion

	if (!stackPopParams(6, VAL_INT, &player, VAL_INT, &rangeX,
	                    VAL_INT, &rangeY, VAL_INT, &range, VAL_BOOL, &bVTOLs, VAL_BOOL, &bFinished))
	{
		debug(LOG_ERROR,  "scrFriendlyWeapObjCostInRange(): stack failed");
		return false;
	}

	for (i = 0; i < MAX_PLAYERS; i++)
	{
		if ((alliances[player][i] == ALLIANCE_FORMED) || (i == player))	//skip enemies
		{
			friendlyCost += numPlayerWeapDroidsInRange(i, player, range, rangeX, rangeY, bVTOLs);
			friendlyCost += numPlayerWeapStructsInRange(i, player, range, rangeX, rangeY, bFinished);
		}
	}

	scrFunctionResult.v.ival = friendlyCost;
	if (!stackPushResult(VAL_INT, &scrFunctionResult))
	{
		return false;
	}

	return true;
}

/**
 * Helper function for numPlayerWeapDroidsInRange and playerWeapDroidsCostInRange.
 * Will either count the number of droids or calculate the total costs.
 */
static UDWORD costOrAmountInRange(SDWORD player, SDWORD lookingPlayer, SDWORD range,
                                  SDWORD rangeX, SDWORD rangeY, bool bVTOLs, bool justCount)
{
	UDWORD	droidCost = 0;

	//check droids
	for (DROID *psDroid = apsDroidLists[player]; psDroid; psDroid = psDroid->psNext)
	{
		if (psDroid->visible[lookingPlayer])		//can see this droid?
		{
			if (!objHasWeapon((BASE_OBJECT *)psDroid))
			{
				continue;
			}

			//if VTOLs are excluded, skip them
			if (!bVTOLs && ((asPropulsionStats[psDroid->asBits[COMP_PROPULSION]].propulsionType == PROPULSION_TYPE_LIFT) || isTransporter(psDroid)))
			{
				continue;
			}

			if (range < 0
			    || iHypot(rangeX - psDroid->pos.x, rangeY - psDroid->pos.y) < range)  //enemy in range
			{
				if (justCount)
				{
					droidCost++;
				}
				else
				{
					droidCost += calcDroidPower(psDroid);
				}
			}
		}
	}

	return droidCost;
}

UDWORD numPlayerWeapDroidsInRange(SDWORD player, SDWORD lookingPlayer, SDWORD range, SDWORD rangeX, SDWORD rangeY, bool bVTOLs)
{
	return costOrAmountInRange(player, lookingPlayer, range, rangeX, rangeY, bVTOLs, true /*only count*/);
}

UDWORD playerWeapDroidsCostInRange(SDWORD player, SDWORD lookingPlayer, SDWORD range,
                                   SDWORD rangeX, SDWORD rangeY, bool bVTOLs)
{
	return costOrAmountInRange(player, lookingPlayer, range, rangeX, rangeY, bVTOLs, false /*total cost*/);
}



UDWORD numPlayerWeapStructsInRange(SDWORD player, SDWORD lookingPlayer, SDWORD range,
                                   SDWORD rangeX, SDWORD rangeY, bool bFinished)
{
	const STRUCTURE *psStruct;

	const int tx = map_coord(rangeX);
	const int ty = map_coord(rangeY);

	unsigned int numStructs = 0;

	//check structures
	for (psStruct = apsStructLists[player]; psStruct; psStruct = psStruct->psNext)
	{
		if (psStruct->visible[lookingPlayer]	//if can see it
		    && objHasWeapon((BASE_OBJECT *) psStruct)) // check whether this structure is "dangerous"
		{
			if (!bFinished || psStruct->status == SS_BUILT)
			{
				if (range < 0
				    || world_coord(hypotf(tx - map_coord(psStruct->pos.x), ty - map_coord(psStruct->pos.y))) < range)	//enemy in range
				{
					++numStructs;
				}
			}
		}
	}

	return numStructs;
}

UDWORD playerWeapStructsCostInRange(SDWORD player, SDWORD lookingPlayer, SDWORD range,
                                    SDWORD rangeX, SDWORD rangeY, bool bFinished)
{
	const STRUCTURE *psStruct;

	unsigned int structsCost = 0;

	//check structures
	for (psStruct = apsStructLists[player]; psStruct; psStruct = psStruct->psNext)
	{
		if (psStruct->visible[lookingPlayer]	//if can see it
		    && objHasWeapon((BASE_OBJECT *) psStruct))
		{
			if (!bFinished
			    || psStruct->status == SS_BUILT)
			{
				if (range < 0
				    || world_coord(hypotf(map_coord(rangeX) - map_coord(psStruct->pos.x), map_coord(rangeY) - map_coord(psStruct->pos.y))) < range)	//enemy in range
				{
					structsCost += structPowerToBuild(psStruct);
				}
			}
		}
	}

	return structsCost;
}

bool scrNumEnemyWeapDroidsInRange(void)
{
	SDWORD				lookingPlayer, range, rangeX, rangeY, i;
	UDWORD				numEnemies = 0;
	int32_t				bVTOLs;		// was BOOL (int) ** see warning about conversion

	if (!stackPopParams(5, VAL_INT, &lookingPlayer, VAL_INT, &rangeX,
	                    VAL_INT, &rangeY, VAL_INT, &range, VAL_BOOL, &bVTOLs))
	{
		debug(LOG_ERROR,  "scrNumEnemyWeapDroidsInRange(): stack failed");
		return false;
	}

	for (i = 0; i < MAX_PLAYERS; i++)
	{
		if ((alliances[lookingPlayer][i] == ALLIANCE_FORMED) || (i == lookingPlayer))	//skip allies and myself
		{
			continue;
		}

		numEnemies += numPlayerWeapDroidsInRange(i, lookingPlayer, range, rangeX, rangeY, bVTOLs);
	}

	scrFunctionResult.v.ival = numEnemies;
	if (!stackPushResult(VAL_INT, &scrFunctionResult))
	{
		debug(LOG_ERROR,  "scrNumEnemyWeapDroidsInRange(): failed to push result");
		return false;
	}

	return true;
}



bool scrNumEnemyWeapStructsInRange(void)
{
	SDWORD			lookingPlayer, range, rangeX, rangeY, i;
	UDWORD			numEnemies = 0;
	int32_t			bFinished;	// was BOOL (int) ** see warning about conversion

	if (!stackPopParams(5, VAL_INT, &lookingPlayer, VAL_INT, &rangeX,
	                    VAL_INT, &rangeY, VAL_INT, &range, VAL_BOOL, &bFinished))
	{
		debug(LOG_ERROR,  "scrNumEnemyWeapStructsInRange(): stack failed");
		return false;
	}

	for (i = 0; i < MAX_PLAYERS; i++)
	{
		if ((alliances[lookingPlayer][i] == ALLIANCE_FORMED) || (i == lookingPlayer))	//skip allies and myself
		{
			continue;
		}

		numEnemies += numPlayerWeapStructsInRange(i, lookingPlayer, range, rangeX, rangeY, bFinished);
	}

	scrFunctionResult.v.ival = numEnemies;
	if (!stackPushResult(VAL_INT, &scrFunctionResult))
	{
		debug(LOG_ERROR, "scrNumEnemyWeapStructsInRange(): failed to push result");
		return false;
	}

	return true;
}

bool scrNumFriendlyWeapObjInRange(void)
{
	SDWORD				player, range, rangeX, rangeY, i;
	UDWORD				numFriends = 0;
	int32_t				bVTOLs, bFinished;	// was BOOL (int) ** see warning about conversion

	if (!stackPopParams(6, VAL_INT, &player, VAL_INT, &rangeX,
	                    VAL_INT, &rangeY, VAL_INT, &range, VAL_BOOL, &bVTOLs, VAL_BOOL, &bFinished))
	{
		debug(LOG_ERROR,  "scrNumFriendlyWeapObjInRange(): stack failed");
		return false;
	}

	for (i = 0; i < MAX_PLAYERS; i++)
	{
		if ((alliances[player][i] == ALLIANCE_FORMED) || (i == player))	//skip enemies
		{
			numFriends += numPlayerWeapDroidsInRange(i, player, range, rangeX, rangeY, bVTOLs);
			numFriends += numPlayerWeapStructsInRange(i, player, range, rangeX, rangeY, bFinished);
		}
	}

	scrFunctionResult.v.ival = numFriends;
	if (!stackPushResult(VAL_INT, &scrFunctionResult))
	{
		return false;
	}

	return true;
}

bool scrNumFriendlyWeapDroidsInRange(void)
{
	SDWORD		lookingPlayer, range, rangeX, rangeY, i;
	UDWORD		numEnemies = 0;
	int32_t		bVTOLs;		// was BOOL (int) ** see warning about conversion

	if (!stackPopParams(5, VAL_INT, &lookingPlayer, VAL_INT, &rangeX,
	                    VAL_INT, &rangeY, VAL_INT, &range, VAL_BOOL, &bVTOLs))
	{
		debug(LOG_ERROR,  "scrNumFriendlyWeapDroidsInRange(): stack failed");
		return false;
	}

	for (i = 0; i < MAX_PLAYERS; i++)
	{
		if ((alliances[lookingPlayer][i] == ALLIANCE_FORMED) || (i == lookingPlayer))
		{
			numEnemies += numPlayerWeapDroidsInRange(i, lookingPlayer, range, rangeX, rangeY, bVTOLs);
		}
	}

	//numEnemies = numEnemyWeapObjInRange(player, range, rangeX, rangeY, bVTOLs);
	scrFunctionResult.v.ival = numEnemies;
	if (!stackPushResult(VAL_INT, &scrFunctionResult))
	{
		debug(LOG_ERROR, "scrNumFriendlyWeapDroidsInRange(): failed to push result");
		return false;
	}

	return true;
}



bool scrNumFriendlyWeapStructsInRange(void)
{
	SDWORD				lookingPlayer, range, rangeX, rangeY, i;
	UDWORD				numEnemies = 0;
	int32_t				bFinished;		// was BOOL (int) ** see warning about conversion

	if (!stackPopParams(5, VAL_INT, &lookingPlayer, VAL_INT, &rangeX,
	                    VAL_INT, &rangeY, VAL_INT, &range, VAL_BOOL, &bFinished))
	{
		debug(LOG_ERROR, "scrNumFriendlyWeapStructsInRange(): stack failed");
		return false;
	}

	for (i = 0; i < MAX_PLAYERS; i++)
	{
		if ((alliances[lookingPlayer][i] == ALLIANCE_FORMED) || (i == lookingPlayer))	//skip enemies
		{
			numEnemies += numPlayerWeapStructsInRange(i, lookingPlayer, range, rangeX, rangeY, bFinished);
		}
	}

	scrFunctionResult.v.ival = numEnemies;
	if (!stackPushResult(VAL_INT, &scrFunctionResult))
	{
		debug(LOG_ERROR, "scrNumFriendlyWeapStructsInRange(): failed to push result");
		return false;
	}

	return true;
}

bool scrNumPlayerWeapDroidsInRange(void)
{
	SDWORD		targetPlayer, lookingPlayer, range, rangeX, rangeY;
	int32_t		bVTOLs;		// was BOOL (int) ** see warning about conversion

	if (!stackPopParams(6, VAL_INT, &targetPlayer, VAL_INT, &lookingPlayer,
	                    VAL_INT, &rangeX, VAL_INT, &rangeY, VAL_INT, &range, VAL_BOOL, &bVTOLs))
	{
		debug(LOG_ERROR, "scrNumPlayerWeapDroidsInRange(): stack failed");
		return false;
	}

	scrFunctionResult.v.ival = numPlayerWeapDroidsInRange(targetPlayer, lookingPlayer, range, rangeX, rangeY, bVTOLs);

	if (!stackPushResult(VAL_INT, &scrFunctionResult))
	{
		debug(LOG_ERROR, "scrNumPlayerWeapDroidsInRange(): failed to push result");
		return false;
	}

	return true;
}

bool scrNumPlayerWeapStructsInRange(void)
{
	SDWORD		targetPlayer, lookingPlayer, range, rangeX, rangeY;
	int32_t		bFinished;		// was BOOL (int) ** see warning about conversion

	if (!stackPopParams(6, VAL_INT, &targetPlayer, VAL_INT, &lookingPlayer,
	                    VAL_INT, &rangeX, VAL_INT, &rangeY, VAL_INT, &range, VAL_BOOL, &bFinished))
	{
		debug(LOG_ERROR, "scrNumPlayerWeapStructsInRange(): stack failed");
		return false;
	}

	scrFunctionResult.v.ival = numPlayerWeapStructsInRange(targetPlayer, lookingPlayer, range, rangeX, rangeY, bFinished);

	if (!stackPushResult(VAL_INT, &scrFunctionResult))
	{
		debug(LOG_ERROR, "scrNumPlayerWeapStructsInRange(): failed to push result");
		return false;
	}

	return true;
}

bool scrNumPlayerWeapObjInRange(void)
{
	SDWORD				targetPlayer, lookingPlayer, range, rangeX, rangeY;
	UDWORD				numEnemies = 0;
	int32_t				bVTOLs, bFinished;		// was BOOL (int) ** see warning about conversion

	if (!stackPopParams(7, VAL_INT, &targetPlayer, VAL_INT, &lookingPlayer,
	                    VAL_INT, &rangeX, VAL_INT, &rangeY, VAL_INT, &range,
	                    VAL_BOOL, &bVTOLs, VAL_BOOL, &bFinished))
	{
		debug(LOG_ERROR, "scrNumPlayerWeapObjInRange(): stack failed");
		return false;
	}

	numEnemies += numPlayerWeapDroidsInRange(targetPlayer, lookingPlayer, range, rangeX, rangeY, bVTOLs);
	numEnemies += numPlayerWeapStructsInRange(targetPlayer, lookingPlayer, range, rangeX, rangeY, bFinished);

	scrFunctionResult.v.ival = numEnemies;
	if (!stackPushResult(VAL_INT, &scrFunctionResult))
	{
		debug(LOG_ERROR, "scrNumPlayerWeapObjInRange(): failed to push result");
		return false;
	}

	return true;
}

bool scrNumEnemyObjInRange(void)
{
	SDWORD				lookingPlayer, range, rangeX, rangeY;
	int32_t				bVTOLs, bFinished;		// was BOOL (int) ** see warning about conversion

	if (!stackPopParams(6, VAL_INT, &lookingPlayer, VAL_INT, &rangeX,
	                    VAL_INT, &rangeY, VAL_INT, &range, VAL_BOOL, &bVTOLs, VAL_BOOL, &bFinished))
	{
		debug(LOG_ERROR, "scrNumEnemyObjInRange(): stack failed");
		return false;
	}

	scrFunctionResult.v.ival = numEnemyObjInRange(lookingPlayer, range, rangeX, rangeY, bVTOLs, bFinished);
	if (!stackPushResult(VAL_INT, &scrFunctionResult))
	{
		debug(LOG_ERROR, "scrNumEnemyObjInRange(): failed to push result");
		return false;
	}

	return true;
}

UDWORD numEnemyObjInRange(SDWORD player, SDWORD range, SDWORD rangeX, SDWORD rangeY,
                          bool bVTOLs, bool bFinished)
{
	unsigned int i;
	const STRUCTURE *psStruct;
	const DROID *psDroid;

	const int tx = map_coord(rangeX);
	const int ty = map_coord(rangeY);

	unsigned int numEnemies = 0;

	for (i = 0; i < MAX_PLAYERS; i++)
	{
		if (alliances[player][i] == ALLIANCE_FORMED
		    || i == player)
		{
			continue;
		}

		//check structures
		for (psStruct = apsStructLists[i]; psStruct; psStruct = psStruct->psNext)
		{
			if (psStruct->visible[player])	//if can see it
			{
				if (!bFinished
				    || psStruct->status == SS_BUILT)
				{
					if (range < 0
					    || world_coord(hypotf(tx - map_coord(psStruct->pos.x), ty - map_coord(psStruct->pos.y))) < range)	//enemy in range
					{
						numEnemies++;
					}
				}
			}
		}

		//check droids
		for (psDroid = apsDroidLists[i]; psDroid; psDroid = psDroid->psNext)
		{
			if (psDroid->visible[player])		//can see this droid?
			{
				//if VTOLs are excluded, skip them
				if (!bVTOLs
				    && (asPropulsionStats[psDroid->asBits[COMP_PROPULSION]].propulsionType == PROPULSION_TYPE_LIFT
				        || isTransporter(psDroid)))
				{
					continue;
				}

				if (range < 0
				    || world_coord(hypotf(tx - map_coord(psDroid->pos.x), ty - map_coord(psDroid->pos.y))) < range)	//enemy in range
				{
					numEnemies++;
				}
			}
		}
	}

	return numEnemies;
}

/* Similar to structureBuiltInRange(), but also returns true if structure is not finished */
bool scrNumStructsByStatInRange(void)
{
	SDWORD		player, lookingPlayer, index, x, y, range;
	SDWORD		rangeSquared, NumStruct;
	STRUCTURE	*psCurr;
	SDWORD		xdiff, ydiff;
	STRUCTURE_STATS *psTarget;

	if (!stackPopParams(6, ST_STRUCTURESTAT, &index, VAL_INT, &x, VAL_INT, &y,
	                    VAL_INT, &range, VAL_INT, &lookingPlayer, VAL_INT, &player))
	{
		debug(LOG_ERROR, "scrNumStructsByStatInRange(): stack failed");
		return false;
	}

	if (player >= MAX_PLAYERS)
	{
		ASSERT(false, "scrNumStructsByStatInRange:player number is too high");
		return false;
	}

	if (x < 0
	    || map_coord(x) > (SDWORD)mapWidth)
	{
		ASSERT(false, "scrNumStructsByStatInRange : invalid X coord");
		return false;
	}
	if (y < 0
	    || map_coord(y) > (SDWORD)mapHeight)
	{
		ASSERT(false, "scrNumStructsByStatInRange : invalid Y coord");
		return false;
	}
	if (index < (SDWORD)0 || index > (SDWORD)numStructureStats)
	{
		ASSERT(false, "scrNumStructsByStatInRange : Invalid structure stat");
		return false;
	}
	if (range < (SDWORD)0)
	{
		ASSERT(false, "scrNumStructsByStatInRange : Rnage is less than zero");
		return false;
	}

	NumStruct = 0;

	//now look through the players list of structures to see if this type
	//exists within range
	psTarget = &asStructureStats[index];
	rangeSquared = range * range;
	for (psCurr = apsStructLists[player]; psCurr; psCurr = psCurr->psNext)
	{
		xdiff = (SDWORD)psCurr->pos.x - x;
		ydiff = (SDWORD)psCurr->pos.y - y;
		if (xdiff * xdiff + ydiff * ydiff <= rangeSquared)
		{
			if (psCurr->pStructureType->id.compare(psTarget->id) == 0)
			{
				if (psCurr->visible[lookingPlayer])		//can we see it?
				{
					NumStruct++;
				}
			}
		}
	}

	scrFunctionResult.v.ival = NumStruct;
	if (!stackPushResult(VAL_INT, &scrFunctionResult))
	{
		return false;
	}

	return true;
}

bool scrNumStructsByStatInArea(void)
{
	SDWORD		player, lookingPlayer, index, x1, y1, x2, y2;
	SDWORD		NumStruct;
	STRUCTURE	*psCurr;

	STRUCTURE_STATS		*psStats;

	if (!stackPopParams(7, ST_STRUCTURESTAT, &index, VAL_INT, &x1, VAL_INT, &y1,
	                    VAL_INT, &x2, VAL_INT, &y2, VAL_INT, &lookingPlayer, VAL_INT, &player))
	{
		debug(LOG_ERROR, "scrNumStructsByStatInArea: failed to pop");
		return false;
	}

	if (player >= MAX_PLAYERS)
	{
		debug(LOG_ERROR, "scrNumStructsByStatInArea: player number too high");
		ASSERT(false, "scrStructureBuiltInRange:player number is too high");
		return false;
	}


	if (index < (SDWORD)0 || index > (SDWORD)numStructureStats)
	{
		debug(LOG_ERROR, "scrNumStructsByStatInArea: invalid structure stat");
		ASSERT(false, "scrStructureBuiltInRange : Invalid structure stat");
		return false;
	}

	ASSERT_OR_RETURN(false, index < numStructureStats, "Invalid range referenced for numStructureStats, %d > %d", index, numStructureStats);
	psStats = (STRUCTURE_STATS *)(asStructureStats + index);

	ASSERT_OR_RETURN(false, psStats != NULL, "Invalid structure pointer");

	NumStruct = 0;

	for (psCurr = apsStructLists[player]; psCurr != NULL;
	     psCurr = psCurr->psNext)
	{
		if (psCurr->pStructureType == psStats)
		{
			if (psCurr->visible[lookingPlayer])		//can we see it?
			{
				if (psCurr->pos.x < x1)
				{
					continue;    //not in bounds
				}
				if (psCurr->pos.y < y1)
				{
					continue;    //not in bounds
				}
				if (psCurr->pos.x > x2)
				{
					continue;    //not in bounds
				}
				if (psCurr->pos.y > y2)
				{
					continue;    //not in bounds
				}
				NumStruct++;
			}
		}
	}

	scrFunctionResult.v.ival = NumStruct;
	if (!stackPushResult(VAL_INT, &scrFunctionResult))
	{
		return false;
	}

	return true;
}

bool scrNumStructsByTypeInRange(void)
{
	SDWORD		targetPlayer, lookingPlayer, type, x, y, range;
	SDWORD		rangeSquared, NumStruct;
	STRUCTURE	*psCurr;
	SDWORD		xdiff, ydiff;

	if (!stackPopParams(6, VAL_INT, &lookingPlayer, VAL_INT, &targetPlayer,
	                    VAL_INT, &type, VAL_INT, &x, VAL_INT, &y, VAL_INT, &range))
	{
		debug(LOG_ERROR, "scrNumStructsByTypeInRange: failed to pop");
		return false;
	}

	if (lookingPlayer >= MAX_PLAYERS || targetPlayer >= MAX_PLAYERS)
	{
		ASSERT(false, "scrNumStructsByTypeInRange:player number is too high");
		return false;
	}

	if (x < 0
	    || map_coord(x) > (SDWORD)mapWidth)
	{
		ASSERT(false, "scrNumStructsByTypeInRange : invalid X coord");
		return false;
	}

	if (y < 0
	    || map_coord(y) > (SDWORD)mapHeight)
	{
		ASSERT(false, "scrNumStructsByTypeInRange : invalid Y coord");
		return false;
	}

	if (range < (SDWORD)0)
	{
		ASSERT(false, "scrNumStructsByTypeInRange : Rnage is less than zero");
		return false;
	}

	NumStruct = 0;

	//now look through the players list of structures to see if this type
	//exists within range
	rangeSquared = range * range;
	for (psCurr = apsStructLists[targetPlayer]; psCurr; psCurr = psCurr->psNext)
	{
		xdiff = (SDWORD)psCurr->pos.x - x;
		ydiff = (SDWORD)psCurr->pos.y - y;
		if (xdiff * xdiff + ydiff * ydiff <= rangeSquared)
		{
			if ((type < 0) || (psCurr->pStructureType->type == type))
			{
				if (psCurr->visible[lookingPlayer])		//can we see it?
				{
					NumStruct++;
				}
			}
		}
	}

	scrFunctionResult.v.ival = NumStruct;
	if (!stackPushResult(VAL_INT, &scrFunctionResult))
	{
		return false;
	}

	return true;
}

bool scrNumFeatByTypeInRange(void)
{
	SDWORD		lookingPlayer, type, x, y, range;
	SDWORD		rangeSquared, NumFeat;
	FEATURE		*psCurr;
	SDWORD		xdiff, ydiff;

	if (!stackPopParams(5, VAL_INT, &lookingPlayer,
	                    VAL_INT, &type, VAL_INT, &x, VAL_INT, &y, VAL_INT, &range))
	{
		debug(LOG_ERROR, "scrNumFeatByTypeInRange(): failed to pop");
		return false;
	}

	if (lookingPlayer >= MAX_PLAYERS)
	{
		ASSERT(false, "scrNumFeatByTypeInRange:player number is too high");
		return false;
	}

	if (x < 0
	    || map_coord(x) > (SDWORD)mapWidth)
	{
		ASSERT(false, "scrNumFeatByTypeInRange : invalid X coord");
		return false;
	}

	if (y < 0
	    || map_coord(y) > (SDWORD)mapHeight)
	{
		ASSERT(false, "scrNumFeatByTypeInRange : invalid Y coord");
		return false;
	}

	if (range < (SDWORD)0)
	{
		ASSERT(false, "scrNumFeatByTypeInRange : Rnage is less than zero");
		return false;
	}

	NumFeat = 0;

	//now look through the players list of structures to see if this type
	//exists within range
	rangeSquared = range * range;
	for (psCurr = apsFeatureLists[0]; psCurr; psCurr = psCurr->psNext)
	{
		xdiff = (SDWORD)psCurr->pos.x - x;
		ydiff = (SDWORD)psCurr->pos.y - y;
		if (xdiff * xdiff + ydiff * ydiff <= rangeSquared)
		{
			if ((type < 0) || (psCurr->psStats->subType == type))	//like FEAT_OIL_RESOURCE
			{
				if (psCurr->visible[lookingPlayer])		//can we see it?
				{
					NumFeat++;
				}
			}
		}
	}

	scrFunctionResult.v.ival = NumFeat;
	if (!stackPushResult(VAL_INT, &scrFunctionResult))
	{
		return false;
	}

	return true;
}

//returns num of visible structures of a certain player in range (only visible ones)
bool scrNumStructsButNotWallsInRangeVis(void)
{
	SDWORD		player, lookingPlayer, x, y, range;
	SDWORD		rangeSquared, NumStruct;
	STRUCTURE	*psCurr;
	SDWORD		xdiff, ydiff;

	if (!stackPopParams(5, VAL_INT, &x, VAL_INT, &y,
	                    VAL_INT, &range, VAL_INT, &lookingPlayer, VAL_INT, &player))
	{
		debug(LOG_ERROR, "scrNumStructsButNotWallsInRangeVis: failed to pop");
		return false;
	}

	if ((player >= MAX_PLAYERS) || (lookingPlayer >= MAX_PLAYERS))
	{
		ASSERT(false, "scrNumStructsButNotWallsInRangeVis:player number is too high");
		return false;
	}

	if (x < 0
	    || map_coord(x) > (SDWORD)mapWidth)
	{
		ASSERT(false, "scrNumStructsButNotWallsInRangeVis : invalid X coord");
		return false;
	}
	if (y < 0
	    || map_coord(y) > (SDWORD)mapHeight)
	{
		ASSERT(false, "scrNumStructsButNotWallsInRangeVis : invalid Y coord");
		return false;
	}
	if (range < (SDWORD)0)
	{
		ASSERT(false, "scrNumStructsButNotWallsInRangeVis : Rnage is less than zero");
		return false;
	}

	NumStruct = 0;

	//now look through the players list of structures
	rangeSquared = range * range;
	for (psCurr = apsStructLists[player]; psCurr; psCurr = psCurr->psNext)
	{
		if ((psCurr->pStructureType->type != REF_WALL) &&
		    (psCurr->pStructureType->type != REF_WALLCORNER))
		{
			if (psCurr->visible[lookingPlayer])		//can we see it?
			{
				xdiff = (SDWORD)psCurr->pos.x - x;
				ydiff = (SDWORD)psCurr->pos.y - y;
				if (xdiff * xdiff + ydiff * ydiff <= rangeSquared)
				{
					NumStruct++;
				}
			}
		}
	}

	scrFunctionResult.v.ival = NumStruct;
	if (!stackPushResult(VAL_INT, &scrFunctionResult))
	{
		return false;
	}

	return true;
}

// Only returns structure if it is visible
bool scrGetStructureVis(void)
{
	SDWORD				player, lookingPlayer, index;
	STRUCTURE			*psStruct;
	UDWORD				structType;
	bool				found;

	if (!stackPopParams(3, ST_STRUCTURESTAT, &index, VAL_INT, &player, VAL_INT, &lookingPlayer))
	{
		debug(LOG_ERROR, "scrGetStructureVis: failed to pop");
		return false;
	}

	if ((player >= MAX_PLAYERS) || (lookingPlayer >= MAX_PLAYERS))
	{
		ASSERT(false, "scrGetStructureVis:player number is too high");
		return false;
	}

	structType = asStructureStats[index].ref;

	//search the players' list of built structures to see if one exists
	found = false;
	for (psStruct = apsStructLists[player]; psStruct != NULL; psStruct =
	         psStruct->psNext)
	{
		if (psStruct->pStructureType->ref == structType)
		{
			if (psStruct->visible[lookingPlayer])
			{
				found = true;
				break;
			}
		}
	}

	//make sure pass NULL back if not got one
	if (!found)
	{
		psStruct = NULL;
	}

	scrFunctionResult.v.oval = psStruct;
	if (!stackPushResult((INTERP_TYPE)ST_STRUCTURE, &scrFunctionResult))
	{
		return false;
	}

	return true;
}

//returns num of visible structures of a certain player in range
bool scrChooseValidLoc(void)
{
	SDWORD sendY, sendX, *x, *y, player, threatRange;
	UDWORD tx, ty;

	if (!stackPopParams(6, VAL_REF | VAL_INT, &x, VAL_REF | VAL_INT, &y,
	                    VAL_INT, &sendX, VAL_INT, &sendY, VAL_INT, &player, VAL_INT, &threatRange))
	{
		debug(LOG_ERROR, "scrChooseValidLoc: failed to pop");
		return false;
	}

	//Check coords
	if (sendX < 0
	    || sendX > world_coord(mapWidth)
	    || sendY < 0
	    || sendY > world_coord(mapHeight))
	{
		debug(LOG_ERROR, "scrChooseValidLoc: coords off map");
		return false;
	}

	tx = map_coord(sendX);
	ty = map_coord(sendY);

	if (pickATileGenThreat(&tx, &ty, LOOK_FOR_EMPTY_TILE, threatRange, player, zonedPAT))
	{
		*x = world_coord(tx);
		*y = world_coord(ty);
		scrFunctionResult.v.bval = true;
		if (!stackPushResult(VAL_BOOL, &scrFunctionResult))
		{
			return false;
		}
	}
	else
	{
		scrFunctionResult.v.bval = false;
		if (!stackPushResult(VAL_BOOL, &scrFunctionResult))
		{
			return false;
		}
	}

	return true;
}

//returns closest enemy object
bool scrGetClosestEnemy(void)
{
	SDWORD				x, y, tx, ty, player, range, i;
	UDWORD				dist, bestDist;
	int32_t				weaponOnly, bVTOLs;		// was BOOL (int) ** see warning about conversion
	bool				bFound = false;			//only military objects?
	BASE_OBJECT			*psObj = NULL;
	STRUCTURE			*psStruct = NULL;
	DROID				*psDroid = NULL;

	if (!stackPopParams(6, VAL_INT, &x, VAL_INT, &y,
	                    VAL_INT, &range,  VAL_BOOL, &weaponOnly, VAL_BOOL, &bVTOLs, VAL_INT, &player))
	{
		debug(LOG_ERROR, "scrGetClosestEnemy: stack failed");
		return false;
	}

	//Check coords
	if (x < 0
	    || x > world_coord(mapWidth)
	    || y < 0
	    || y > world_coord(mapHeight))
	{
		debug(LOG_ERROR, "scrGetClosestEnemy: coords off map");
		return false;
	}

	tx = map_coord(x);
	ty = map_coord(y);

	bestDist = 99999;

	for (i = 0; i < MAX_PLAYERS; i++)
	{
		if ((alliances[player][i] == ALLIANCE_FORMED) || (i == player))
		{
			continue;
		}


		//check droids
		for (psDroid = apsDroidLists[i]; psDroid; psDroid = psDroid->psNext)
		{
			if (psDroid->visible[player])		//can see this droid?
			{
				//if only weapon droids and don't have it, then skip
				if (weaponOnly && !objHasWeapon((BASE_OBJECT *)psDroid))
				{
					continue;
				}

				//if VTOLs are excluded, skip them
				if (!bVTOLs && ((asPropulsionStats[psDroid->asBits[COMP_PROPULSION]].propulsionType == PROPULSION_TYPE_LIFT) || isTransporter(psDroid)))
				{
					continue;
				}

				dist = world_coord(hypotf(tx - map_coord(psDroid->pos.x), ty - map_coord(psDroid->pos.y)));
				if (dist < bestDist)
				{
					if ((range < 0) || (dist < range))	//enemy in range
					{
						bestDist = dist;
						bFound = true;
						psObj = (BASE_OBJECT *)psDroid;
					}
				}
			}
		}


		//check structures
		for (psStruct = apsStructLists[i]; psStruct; psStruct = psStruct->psNext)
		{
			if (psStruct->visible[player])	//if can see it
			{
				//only need defenses?
				if (weaponOnly && (!objHasWeapon((BASE_OBJECT *) psStruct) || (psStruct->status != SS_BUILT)))	//non-weapon-structures	or not finished
				{
					continue;
				}

				dist = world_coord(hypotf(tx - map_coord(psStruct->pos.x), ty - map_coord(psStruct->pos.y)));
				if (dist < bestDist)
				{
					if ((range < 0) || (dist < range))	//in range
					{
						bestDist = dist;
						bFound = true;
						psObj = (BASE_OBJECT *)psStruct;
					}
				}
			}
		}

	}

	if (bFound)
	{
		scrFunctionResult.v.oval = psObj;
		if (!stackPushResult((INTERP_TYPE)ST_BASEOBJECT, &scrFunctionResult))
		{
			return false;
		}
	}
	else
	{
		scrFunctionResult.v.oval = NULL;
		if (!stackPushResult((INTERP_TYPE)ST_BASEOBJECT, &scrFunctionResult))
		{
			return false;
		}
	}

	return true;
}

//How many droids can it still fit?
bool scrTransporterCapacity(void)
{
	DROID			*psDroid;

	if (!stackPopParams(1, ST_DROID, &psDroid))
	{
		debug(LOG_ERROR, "scrTransporterCapacity(): failed to pop params");
		return false;
	}

	if (psDroid == NULL)
	{
		debug(LOG_ERROR, "scrTransporterCapacity(): NULLOBJECT passed");
		return false;
	}

	if (!isTransporter(psDroid))
	{
		debug(LOG_ERROR, "scrTransporterCapacity(): passed droid is not a transporter");
		return false;
	}

	scrFunctionResult.v.ival = calcRemainingCapacity(psDroid);
	if (!stackPushResult(VAL_INT, &scrFunctionResult))
	{
		debug(LOG_ERROR, "scrHasIndirectWeapon(): failed to push result");
		return false;
	}

	return true;
}

//is it?
bool scrTransporterFlying(void)
{
	DROID			*psDroid;

	if (!stackPopParams(1, ST_DROID, &psDroid))
	{
		debug(LOG_ERROR, "scrTransporterFlying(): failed to pop params");
		return false;
	}

	if (psDroid == NULL)
	{
		debug(LOG_ERROR, "scrTransporterFlying(): NULLOBJECT passed");
		return false;
	}

	if (!isTransporter(psDroid))
	{
		debug(LOG_ERROR, "scrTransporterFlying(): passed droid is not a transporter");
		return false;
	}

	scrFunctionResult.v.bval = transporterFlying(psDroid);
	if (!stackPushResult(VAL_BOOL, &scrFunctionResult))
	{
		debug(LOG_ERROR, "scrTransporterFlying(): failed to push result");
		return false;
	}

	return true;
}

bool scrUnloadTransporter(void)
{
	DROID			*psDroid;
	SDWORD			x, y;

	if (!stackPopParams(3, ST_DROID, &psDroid, VAL_INT, &x, VAL_INT, &y))
	{
		debug(LOG_ERROR, "scrUnloadTransporter(): failed to pop params");
		return false;
	}

	if (psDroid == NULL)
	{
		debug(LOG_ERROR, "scrUnloadTransporter(): NULLOBJECT passed");
		return false;
	}

	if (!isTransporter(psDroid))
	{
		debug(LOG_ERROR, "scrUnloadTransporter(): passed droid is not a transporter");
		return false;
	}

	unloadTransporter(psDroid, x, y, false);

	return true;
}

//return true if droid is a member of any group
bool scrHasGroup(void)
{
	DROID			*psDroid;
	bool			retval;

	if (!stackPopParams(1, ST_DROID, &psDroid))
	{
		debug(LOG_ERROR, "scrHasGroup: failed to pop");
		return false;
	}

	if (psDroid == NULL)
	{
		debug(LOG_ERROR, "scrHasGroup: droid is NULLOBJECT");
		return false;
	}

	if (psDroid->psGroup != NULL)
	{
		retval = true;
	}
	else
	{
		retval = false;
	}

	scrFunctionResult.v.bval = retval;
	if (!stackPushResult(VAL_BOOL, &scrFunctionResult))
	{
		return false;
	}

	return true;
}

/* Range is in world units! */
bool scrObjWeaponMaxRange(void)
{
	BASE_OBJECT			*psObj;
	WEAPON_STATS		*psStats;
	DROID				*psDroid;
	STRUCTURE			*psStruct;

	if (!stackPopParams(1, ST_BASEOBJECT, &psObj))
	{
		debug(LOG_ERROR, "scrObjWeaponMaxRange: stack failed");
		return false;
	}

	//check if valid type
	if (psObj->type == OBJ_DROID)
	{
		psDroid = (DROID *)psObj;
		if (psDroid->asWeaps[0].nStat != 0)
		{
			ASSERT_OR_RETURN(false, psDroid->asWeaps[0].nStat < numWeaponStats, "Invalid range referenced.");
			psStats = asWeaponStats + psDroid->asWeaps[0].nStat;
			scrFunctionResult.v.ival = psStats->base.maxRange;
			if (!stackPushResult(VAL_INT, &scrFunctionResult))
			{
				return false;
			}

			return true;
		}
	}
	else if (psObj->type == OBJ_STRUCTURE)
	{
		psStruct = (STRUCTURE *)psObj;
		if (psStruct->asWeaps[0].nStat != 0)
		{
			ASSERT_OR_RETURN(false, psStruct->asWeaps[0].nStat < numWeaponStats, "Invalid range referenced.");
			psStats = asWeaponStats + psStruct->asWeaps[0].nStat;
			scrFunctionResult.v.ival = psStats->base.maxRange;
			if (!stackPushResult(VAL_INT, &scrFunctionResult))
			{
				return false;
			}

			return true;
		}
	}

	scrFunctionResult.v.ival = 0;
	if (!stackPushResult(VAL_INT, &scrFunctionResult))
	{
		debug(LOG_ERROR, "scrObjWeaponMaxRange: wrong object type");
		return false;
	}

	return true;
}

bool scrObjHasWeapon(void)
{
	BASE_OBJECT			*psObj;

	if (!stackPopParams(1, ST_BASEOBJECT, &psObj))
	{
		debug(LOG_ERROR, "scrObjHasWeapon: stack failed");
		return false;
	}

	//check if valid type
	if (objHasWeapon(psObj))
	{
		scrFunctionResult.v.bval = true;
		if (!stackPushResult(VAL_BOOL, &scrFunctionResult))
		{
			return false;
		}

		return true;
	}


	scrFunctionResult.v.bval = false;
	if (!stackPushResult(VAL_BOOL, &scrFunctionResult))
	{
		return false;
	}

	return true;
}

bool scrObjectHasIndirectWeapon(void)
{
	WEAPON_STATS	*psWeapStats;
	bool			bIndirect;
	BASE_OBJECT		*psObj;

	if (!stackPopParams(1, ST_BASEOBJECT, &psObj))
	{
		debug(LOG_ERROR, "scrHasIndirectWeapon(): failed to pop params");
		return false;
	}

	if (psObj == NULL)
	{
		debug(LOG_ERROR, "scrHasIndirectWeapon(): NULLOBJECT passed");
		return false;
	}

	bIndirect = false;
	if (psObj->type == OBJ_DROID)
	{
		if (((DROID *)psObj)->asWeaps[0].nStat > 0)
		{
			psWeapStats = asWeaponStats + ((DROID *)psObj)->asWeaps[0].nStat;
			bIndirect = !proj_Direct(psWeapStats);
		}
	}
	else if (psObj->type == OBJ_STRUCTURE)
	{
		if (((STRUCTURE *)psObj)->asWeaps[0].nStat > 0)
		{
			psWeapStats = asWeaponStats + ((STRUCTURE *)psObj)->asWeaps[0].nStat;
			bIndirect = !proj_Direct(psWeapStats);
		}
	}

	scrFunctionResult.v.bval = bIndirect;
	if (!stackPushResult(VAL_BOOL, &scrFunctionResult))
	{
		debug(LOG_ERROR, "scrHasIndirectWeapon(): failed to push result");
		return false;
	}

	return true;
}

//returns closest droid by type
bool scrGetClosestEnemyDroidByType(void)
{
	SDWORD				x, y, tx, ty, player, range, i, type;
	UDWORD				dist, bestDist;
	bool				bFound = false;	//only military objects?
	int32_t				bVTOLs;			// was BOOL (int) ** see warning about conversion
	DROID				*psDroid = NULL, *foundDroid = NULL;

	if (!stackPopParams(6, VAL_INT, &x, VAL_INT, &y,
	                    VAL_INT, &range,  VAL_INT, &type, VAL_BOOL, &bVTOLs, VAL_INT, &player))
	{
		debug(LOG_ERROR, "scrGetClosestEnemyDroidByType: stack failed");
		return false;
	}

	//Check coords
	if (x < 0
	    || x > world_coord(mapWidth)
	    || y < 0
	    || y > world_coord(mapHeight))
	{
		debug(LOG_ERROR, "scrGetClosestEnemyDroidByType: coords off map");
		return false;
	}

	tx = map_coord(x);
	ty = map_coord(y);

	bestDist = 99999;

	for (i = 0; i < MAX_PLAYERS; i++)
	{
		if ((alliances[player][i] == ALLIANCE_FORMED) || (i == player))
		{
			continue;
		}

		//check droids
		for (psDroid = apsDroidLists[i]; psDroid; psDroid = psDroid->psNext)
		{
			//if VTOLs are excluded, skip them (don't check for transporter this time)
			if (!bVTOLs && (asPropulsionStats[psDroid->asBits[COMP_PROPULSION]].propulsionType == PROPULSION_TYPE_LIFT))
			{
				continue;
			}

			if (psDroid->visible[player])		//can see this droid?
			{
				//skip?
				if ((type != (-1)) && (psDroid->droidType != type))
				{
					continue;
				}

				dist = world_coord(hypotf(tx - map_coord(psDroid->pos.x), ty - map_coord(psDroid->pos.y)));
				if (dist < bestDist)
				{
					if (dist < range)	//enemy in range
					{
						bestDist = dist;
						bFound = true;
						foundDroid = psDroid;
					}
				}
			}
		}
	}

	if (bFound)
	{
		scrFunctionResult.v.oval = foundDroid;
		if (!stackPushResult((INTERP_TYPE)ST_DROID, &scrFunctionResult))
		{
			return false;
		}
	}
	else
	{
		scrFunctionResult.v.oval = NULL;
		if (!stackPushResult((INTERP_TYPE)ST_DROID, &scrFunctionResult))
		{
			return false;
		}
	}

	return true;
}

//returns closest structure by type
bool scrGetClosestEnemyStructByType(void)
{
	SDWORD				x, y, tx, ty, player, range, i, type, dist;
	UDWORD				bestDist;
	bool				bFound = false;	//only military objects?
	STRUCTURE			*psStruct = NULL, *foundStruct = NULL;

	if (!stackPopParams(5, VAL_INT, &x, VAL_INT, &y,
	                    VAL_INT, &range,  VAL_INT, &type, VAL_INT, &player))
	{
		debug(LOG_ERROR, "scrGetClosestEnemyStructByType: stack failed");
		return false;
	}
	ASSERT_OR_RETURN(false, player >= 0 && player < MAX_PLAYERS, "Invalid player number");

	//Check coords
	if (x < 0
	    || x > world_coord(mapWidth)
	    || y < 0
	    || y > world_coord(mapHeight))
	{
		debug(LOG_ERROR, "scrGetClosestEnemyStructByType: coords off map");
		return false;
	}

	tx = map_coord(x);
	ty = map_coord(y);

	bestDist = 99999;

	for (i = 0; i < MAX_PLAYERS; i++)
	{
		if ((alliances[player][i] == ALLIANCE_FORMED) || (i == player))
		{
			continue;
		}

		//check structures
		for (psStruct = apsStructLists[i]; psStruct; psStruct = psStruct->psNext)
		{
			if (psStruct->visible[player])	//if can see it
			{
				//only need defenses?
				if ((type != (-1)) && (psStruct->pStructureType->type != type))	//non-weapon-structures
				{
					continue;
				}

				dist = world_coord(hypotf(tx - map_coord(psStruct->pos.x), ty - map_coord(psStruct->pos.y)));
				if (dist < bestDist)
				{
					if ((range < 0) || (dist < range))	//in range or no range check
					{
						bestDist = dist;
						bFound = true;
						foundStruct = psStruct;
					}
				}
			}
		}

	}

	if (bFound)
	{
		scrFunctionResult.v.oval = foundStruct;
		if (!stackPushResult((INTERP_TYPE)ST_STRUCTURE, &scrFunctionResult))
		{
			return false;
		}
	}
	else
	{
		scrFunctionResult.v.oval = NULL;
		if (!stackPushResult((INTERP_TYPE)ST_STRUCTURE, &scrFunctionResult))
		{
			return false;
		}
	}

	return true;
}

//Approx point of intersection of a circle and a line with start loc being circle's center point
bool scrCirclePerimPoint(void)
{
	SDWORD				basex, basey, *grx, *gry, radius;
	float factor, deltaX, deltaY;

	if (!stackPopParams(5, VAL_INT, &basex, VAL_INT, &basey, VAL_REF | VAL_INT, &grx,
	                    VAL_REF | VAL_INT, &gry, VAL_INT, &radius))
	{
		debug(LOG_ERROR, "scrCirclePerimPoint(): stack failed");
		return false;
	}

	if (radius == 0)
	{
		debug(LOG_ERROR, "scrCirclePerimPoint: radius == 0.");
		return true;
	}

	deltaX = (float)(*grx - basex);	//x len (signed!)
	deltaY = (float)(*gry - basey);

	factor =  hypotf(deltaX, deltaY) / (float)radius;			//by what factor is distance > radius?

	//if point was inside of the circle, don't modify passed parameter
	if (factor == 0)
	{
		debug_console("scrCirclePerimPoint: division by zero.");
		return true;
	}

	//calc new len
	deltaX = deltaX / factor;
	deltaY = deltaY / factor;

	//now add new len to the center coords
	*grx = basex + deltaX;
	*gry = basey + deltaY;

	return true;
}

//send my vision to AI
bool scrGiftRadar(void)
{
	SDWORD	playerFrom, playerTo;
	int32_t	playMsg;		// was BOOL (int) ** see warning about conversion

	if (!stackPopParams(3, VAL_INT, &playerFrom, VAL_INT, &playerTo, VAL_BOOL, &playMsg))
	{
		debug(LOG_ERROR, "scrGiftRadar(): stack failed");
		return false;
	}

	ASSERT_OR_RETURN(false, playerFrom >= 0 && playerFrom < MAX_PLAYERS, "Invalid player number");
	ASSERT_OR_RETURN(false, playerTo >= 0 && playerTo < MAX_PLAYERS, "Invalid player number");

	giftRadar(playerFrom, playerTo, true);

	if (playMsg)
	{
		audio_QueueTrack(ID_SENSOR_DOWNLOAD);
	}

	return true;
}

bool scrNumAllies(void)
{
	SDWORD			player, numAllies, i;

	if (!stackPopParams(1, VAL_INT, &player))
	{
		debug(LOG_ERROR, "scrNumAllies: failed to pop");
		return false;
	}

	ASSERT_OR_RETURN(false, player >= 0 && player < MAX_PLAYERS, "Invalid player number");

	numAllies = 0;
	for (i = 0; i < MAX_PLAYERS; i++)
	{
		if (i != player)
		{
			if (alliances[i][player] == ALLIANCE_FORMED)
			{
				numAllies++;
			}
		}
	}

	scrFunctionResult.v.ival = numAllies;
	if (!stackPushResult(VAL_INT, &scrFunctionResult))
	{
		return false;
	}

	return true;
}


//num aa defenses in range
bool scrNumAAinRange(void)
{
	SDWORD				targetPlayer, lookingPlayer, range, rangeX, rangeY;
	SDWORD				tx, ty;
	UDWORD				numFound = 0;
	STRUCTURE	*psStruct;

	if (!stackPopParams(5, VAL_INT, &targetPlayer, VAL_INT, &lookingPlayer,
	                    VAL_INT, &rangeX, VAL_INT, &rangeY, VAL_INT, &range))
	{
		debug(LOG_ERROR, "scrNumAAinRange(): stack failed");
		return false;
	}

	tx = map_coord(rangeX);
	ty = map_coord(rangeY);

	numFound = 0;

	//check structures
	for (psStruct = apsStructLists[targetPlayer]; psStruct; psStruct = psStruct->psNext)
	{
		if (psStruct->visible[lookingPlayer])	//if can see it
		{
			if (objHasWeapon((BASE_OBJECT *) psStruct) && (asWeaponStats[psStruct->asWeaps[0].nStat].surfaceToAir & SHOOT_IN_AIR))
			{
				if (range < 0
				    || world_coord(hypotf(tx - map_coord(psStruct->pos.x), ty - map_coord(psStruct->pos.y))) < range)	//enemy in range
				{
					numFound++;
				}
			}
		}
	}

	scrFunctionResult.v.ival = numFound;
	if (!stackPushResult(VAL_INT, &scrFunctionResult))
	{
		debug(LOG_ERROR, "scrNumAAinRange(): failed to push result");
		return false;
	}

	return true;
}

//select droid
bool scrSelectDroid(void)
{
	int32_t	bSelect;	// was BOOL (int) ** see warning about conversion
	DROID	*psDroid;

	if (!stackPopParams(2, ST_DROID, &psDroid, VAL_BOOL, &bSelect))
	{
		debug(LOG_ERROR, "scrSelectDroid(): stack failed");
		return false;
	}

	if (psDroid == NULL)
	{
		debug(LOG_ERROR, "droid is NULLOBJECT");
		return false;
	}

	psDroid->selected = bSelect;

	return true;
}

//select droid group
bool scrSelectGroup(void)
{
	int32_t		bSelect;	// was BOOL (int) ** see warning about conversion
	DROID_GROUP	*psGroup;
	DROID		*psCurr;

	if (!stackPopParams(2, ST_GROUP, &psGroup, VAL_BOOL, &bSelect))
	{
		debug(LOG_ERROR, "scrSelectGroup(): stack failed");
		return false;
	}

	for (psCurr = psGroup->psList; psCurr; psCurr = psCurr->psGrpNext)
	{
		psCurr->selected = bSelect;
	}

	return true;
}

bool scrModulo(void)
{
	SDWORD				num1, num2;

	if (!stackPopParams(2, VAL_INT, &num1, VAL_INT, &num2))
	{
		debug(LOG_ERROR, "scrModulo(): stack failed");
		return false;
	}

	scrFunctionResult.v.ival = (num1 % num2);
	if (!stackPushResult(VAL_INT, &scrFunctionResult))
	{
		debug(LOG_ERROR, "scrModulo(): failed to push result");
		return false;
	}

	return true;
}

bool scrPlayerLoaded(void)
{
	SDWORD			player;
	bool			bPlayerHasFactories = false;
	STRUCTURE		*psCurr;

	if (!stackPopParams(1, VAL_INT, &player))
	{
		debug(LOG_ERROR, "scrPlayerLoaded(): stack failed");
		return false;
	}
	ASSERT_OR_RETURN(false, player >= 0 && player < MAX_PLAYERS, "Invalid player number");

	/* see if there are any player factories left */
	if (apsStructLists[player])
	{
		for (psCurr = apsStructLists[player]; psCurr != NULL; psCurr = psCurr->psNext)
		{
			if (StructIsFactory(psCurr))
			{
				bPlayerHasFactories = true;
				break;
			}
		}
	}

	/* player is active if he has at least a unit or some factory */
	scrFunctionResult.v.bval = (apsDroidLists[player] != NULL || bPlayerHasFactories);

	if (!stackPushResult(VAL_BOOL, &scrFunctionResult))
	{
		debug(LOG_ERROR, "scrPlayerLoaded(): failed to push result");
		return false;
	}

	return true;
}

/* Add a beacon (blip) */
bool addBeaconBlip(SDWORD locX, SDWORD locY, SDWORD forPlayer, SDWORD sender, const char *textMsg)
{
	MESSAGE			*psMessage;
	VIEWDATA		*pTempData;

	if (forPlayer >= MAX_PLAYERS)
	{
		debug(LOG_ERROR, "addBeaconBlip: player number is too high");
		return false;
	}

	//find the message if was already added previously
	psMessage = findBeaconMsg(forPlayer, sender);
	if (psMessage)
	{
		//remove it
		removeMessage(psMessage, forPlayer);
	}

	//create new message
	psMessage = addBeaconMessage(MSG_PROXIMITY, false, forPlayer);
	if (psMessage)
	{
		pTempData = CreateBeaconViewData(sender, locX, locY);

		ASSERT_OR_RETURN(false, pTempData != NULL, "Empty help data for radar beacon");

		psMessage->pViewData = (MSG_VIEWDATA *)pTempData;

		debug(LOG_MSG, "blip added, pViewData=%p", psMessage->pViewData);
	}
	else
	{
		debug(LOG_WARNING, "call failed");
	}

	//Received a blip message from a player callback
	//store and call later
	//-------------------------------------------------
	//call beacon callback only if not adding for ourselves
	if (forPlayer != sender)
	{
		triggerEventBeacon(sender, forPlayer, textMsg, locX, locY);

		if (!msgStackPush(CALL_BEACON, sender, forPlayer, textMsg, locX, locY, NULL))
		{
			debug(LOG_ERROR, "msgStackPush - stack failed");
			return false;
		}

		if (selectedPlayer == forPlayer)
		{
			// show console message
			CONPRINTF(ConsoleString, (ConsoleString, _("Beacon received from %s!"),
			                          getPlayerName(sender)));

			// play audio
			audio_QueueTrackPos(ID_SOUND_BEACON, locX, locY, 0);
		}
	}

	return true;
}

bool sendBeaconToPlayer(SDWORD locX, SDWORD locY, SDWORD forPlayer, SDWORD sender, const char *beaconMsg)
{
	if (sender == forPlayer || myResponsibility(forPlayer))	//if destination player is on this machine
	{
		debug(LOG_WZ, "sending beacon to player %d (local player) from %d", forPlayer, sender);
		return addBeaconBlip(locX, locY, forPlayer, sender, beaconMsg);
	}
	else
	{
		debug(LOG_WZ, "sending beacon to player %d (remote player) from %d", forPlayer, sender);
		return sendBeacon(locX, locY, forPlayer, sender, beaconMsg);
	}
}

//prepare viewdata for help blip
VIEWDATA *CreateBeaconViewData(SDWORD sender, UDWORD LocX, UDWORD LocY)
{
	UDWORD				height;
	VIEWDATA			*psViewData;
	SDWORD				audioID;
	char				name[MAXSTRLEN];

	//allocate message space
	psViewData = new VIEWDATA;

	//store name
	sprintf(name, _("Beacon %d"), sender);
	psViewData->pName = name;

	//store text message, hardcoded for now
	psViewData->textMsg.push_back(QString::fromUtf8(getPlayerName(sender)));

	//store message type
	psViewData->type = VIEW_BEACON;

	//allocate memory for blip location etc
	psViewData->pData = (VIEW_PROXIMITY *) malloc(sizeof(VIEW_PROXIMITY));
	if (psViewData->pData == NULL)
	{
		ASSERT(false, "prepairHelpViewData() - Unable to allocate memory");
		delete psViewData;
		return NULL;
	}

	//store audio
	audioID = NO_SOUND;
	((VIEW_PROXIMITY *)psViewData->pData)->audioID = audioID;

	//store blip location
	((VIEW_PROXIMITY *)psViewData->pData)->x = (UDWORD)LocX;
	((VIEW_PROXIMITY *)psViewData->pData)->y = (UDWORD)LocY;

	//check the z value is at least the height of the terrain
	height = map_Height(LocX, LocY);

	((VIEW_PROXIMITY *)psViewData->pData)->z = height;

	//store prox message type
	((VIEW_PROXIMITY *)psViewData->pData)->proxType = PROX_ENEMY; //PROX_ENEMY for now

	//remember who sent this msg, so we could remove this one, when same player sends a new help-blip msg
	((VIEW_PROXIMITY *)psViewData->pData)->sender = sender;

	//remember when the message was created so can remove it after some time
	((VIEW_PROXIMITY *)psViewData->pData)->timeAdded = gameTime;
	debug(LOG_MSG, "Added message");

	return psViewData;
}

/* Looks through the players list of messages to find VIEW_BEACON (one per player!) pointer */
MESSAGE *findBeaconMsg(UDWORD player, SDWORD sender)
{
	MESSAGE					*psCurr;

	for (psCurr = apsMessages[player]; psCurr != NULL; psCurr = psCurr->psNext)
	{
		//look for VIEW_BEACON, should only be 1 per player
		if (psCurr->dataType == MSG_DATA_BEACON)
		{
			if (((VIEWDATA *)psCurr->pViewData)->type == VIEW_BEACON)
			{
				debug(LOG_WZ, "findBeaconMsg: %d ALREADY HAS A MESSAGE STORED", player);
				if (((VIEW_PROXIMITY *)((VIEWDATA *)psCurr->pViewData)->pData)->sender == sender)
				{
					debug(LOG_WZ, "findBeaconMsg: %d ALREADY HAS A MESSAGE STORED from %d", player, sender);
					return psCurr;
				}
			}
		}
	}

	//not found the message so return NULL
	return NULL;
}

/* Add beacon (radar blip) */
bool scrDropBeacon(void)
{
	SDWORD			forPlayer, sender;
	char					ssval2[255];
	UDWORD			locX, locY, locZ;

	if (!stackPopParams(6, VAL_STRING, &strParam1 , VAL_INT, &forPlayer,
	                    VAL_INT, &sender, VAL_INT, &locX, VAL_INT, &locY, VAL_INT, &locZ))
	{
		debug(LOG_ERROR, "scrDropBeacon failed to pop parameters");
		return false;
	}

	ssprintf(ssval2, "%s : %s", getPlayerName(sender), strParam1);	//temporary solution

	return sendBeaconToPlayer(locX, locY, forPlayer, sender, ssval2);
}

/* Remove beacon from the map */
bool scrRemoveBeacon(void)
{
	MESSAGE			*psMessage;
	SDWORD			player, sender;

	if (!stackPopParams(2, VAL_INT, &player, VAL_INT, &sender))
	{
		debug(LOG_ERROR, "scrRemoveBeacon: failed to pop parameters");
		return false;
	}

	ASSERT_OR_RETURN(false, player >= 0 && player < MAX_PLAYERS, "Invalid player number");
	ASSERT_OR_RETURN(false, sender >= 0 && sender < MAX_PLAYERS, "Invalid player number");

	//find the message
	psMessage = findBeaconMsg(player, sender);
	if (psMessage)
	{
		//delete it
		removeMessage(psMessage, player);
		triggerEventBeaconRemoved(sender, player);
	}

	return true;
}

bool scrClosestDamagedGroupDroid(void)
{
	DROID_GROUP	*psGroup;
	DROID		*psDroid, *psClosestDroid;
	SDWORD		x, y, healthLeft, wBestDist, wDist, maxRepairedBy, player;

	if (!stackPopParams(6, VAL_INT, &player, ST_GROUP, &psGroup, VAL_INT, &healthLeft,
	                    VAL_INT, &x, VAL_INT, &y, VAL_INT, &maxRepairedBy))
	{
		debug(LOG_ERROR, "scrClosestDamagedGroupDroid: failed to pop");
		return false;
	}

	wBestDist = 999999;
	psClosestDroid = NULL;
	for (psDroid = psGroup->psList; psDroid; psDroid = psDroid->psGrpNext)
	{
		if ((psDroid->body * 100 / psDroid->originalBody) <= healthLeft)	//in%
		{
			wDist = map_coord(iHypot(psDroid->pos.x - x, psDroid->pos.y - y));  //in tiles
			if (wDist < wBestDist)
			{
				if ((maxRepairedBy < 0) || (getNumRepairedBy(psDroid, player) <= maxRepairedBy))
				{
					psClosestDroid = psDroid;
					wBestDist = wDist;
				}
			}
		}
	}

	scrFunctionResult.v.oval = psClosestDroid;
	if (!stackPushResult((INTERP_TYPE)ST_DROID, &scrFunctionResult))
	{
		return false;
	}

	return true;
}

SDWORD getNumRepairedBy(DROID *psDroidToCheck, SDWORD player)
{
	DROID		*psDroid;
	SDWORD		numRepaired = 0;

	for (psDroid = apsDroidLists[player]; psDroid; psDroid = psDroid->psNext)
	{
		if ((psDroid->droidType != DROID_REPAIR) && (psDroid->droidType != DROID_CYBORG_REPAIR))
		{
			continue;
		}

		if (psDroid->order.psObj != NULL && psDroid->order.psObj->type == OBJ_DROID)
		{
			if ((DROID *)psDroid->order.psObj == psDroidToCheck)
			{
				numRepaired++;
			}
		}
	}

	return numRepaired;
}

/* Uses debug_console() for console debug output right now */
bool scrMsgBox(void)
{
	if (!stackPopParams(1, VAL_STRING, &strParam1))
	{
		debug(LOG_ERROR, "scrMsgBox(): stack failed");
		return false;
	}

	debug_console("DEBUG: %s", strParam1);

	return true;
}


// Check for a struct being within a certain range of a position (must be visible)
bool scrStructInRangeVis(void)
{
	SDWORD		range, player, lookingPlayer, x, y;
	bool		found;

	if (!stackPopParams(5, VAL_INT, &lookingPlayer, VAL_INT, &player , VAL_INT, &x, VAL_INT, &y, VAL_INT, &range))
	{
		debug(LOG_ERROR, "scrStructInRangeVis: failed to pop");
		return false;
	}

	ASSERT_OR_RETURN(false, player >= 0 && player < MAX_PLAYERS, "Invalid player number");

	found = objectInRangeVis((BASE_OBJECT *)apsStructLists[player], x, y, range, lookingPlayer);

	scrFunctionResult.v.bval = found;
	if (!stackPushResult(VAL_BOOL, &scrFunctionResult))
	{
		return false;
	}

	return true;
}

// Check for a droid being within a certain range of a position (must be visible)
bool scrDroidInRangeVis(void)
{
	SDWORD		range, player, lookingPlayer, x, y;
	bool		found;

	if (!stackPopParams(5, VAL_INT, &lookingPlayer, VAL_INT, &player , VAL_INT, &x, VAL_INT, &y, VAL_INT, &range))
	{
		debug(LOG_ERROR, "scrDroidInRangeVis: failed to pop");
		return false;
	}

	if (player < 0 || player >= MAX_PLAYERS)
	{
		ASSERT(false, "scrDroidInRangeVis: invalid player number");
		return false;
	}

	found = objectInRangeVis((BASE_OBJECT *)apsDroidLists[player], x, y, range, lookingPlayer);

	scrFunctionResult.v.bval = found;
	if (!stackPushResult(VAL_BOOL, &scrFunctionResult))
	{
		return false;
	}

	return true;
}

// check for a base object being in range of a point
bool objectInRangeVis(BASE_OBJECT *psList, SDWORD x, SDWORD y, SDWORD range, SDWORD lookingPlayer)
{
	BASE_OBJECT		*psCurr;
	SDWORD			xdiff, ydiff, rangeSq;

	// See if there is a droid in range
	rangeSq = range * range;
	for (psCurr = psList; psCurr; psCurr = psCurr->psNext)
	{
		if (psCurr->type == OBJ_STRUCTURE)
		{
			if (!((STRUCTURE *)psCurr)->visible[lookingPlayer])
			{
				continue;
			}
		}

		if (psCurr->type == OBJ_DROID)
		{
			if (!((DROID *)psCurr)->visible[lookingPlayer])
			{
				continue;
			}
		}

		// skip flying vtols
		if ((psCurr->type == OBJ_DROID) &&
		    isVtolDroid((DROID *)psCurr) &&
		    ((DROID *)psCurr)->sMove.Status != MOVEINACTIVE)
		{
			continue;
		}

		xdiff = (SDWORD)psCurr->pos.x - x;
		ydiff = (SDWORD)psCurr->pos.y - y;
		if (xdiff * xdiff + ydiff * ydiff < rangeSq)
		{
			return true;
		}
	}

	return false;
}

/* Go after a certain research */
bool scrPursueResearch(void)
{
	RESEARCH			*psResearch;
	SDWORD				foundIndex = 0, player, cur, tempIndex, Stack[400];
	UDWORD				index;
	SWORD				top;
	bool				found;
	STRUCTURE			*psBuilding;
	RESEARCH_FACILITY	*psResFacilty;

	if (!stackPopParams(3, ST_STRUCTURE, &psBuilding, VAL_INT, &player, ST_RESEARCH, &psResearch))
	{
		debug(LOG_ERROR, "scrPursueResearch(): stack failed");
		return false;
	}

	if (psResearch == NULL)
	{
		ASSERT(false, ": no such research topic");
		return false;
	}

	psResFacilty =	(RESEARCH_FACILITY *)psBuilding->pFunctionality;

	if (psResFacilty->psSubject != NULL)		// not finished yet
	{
		scrFunctionResult.v.bval = false;
		if (!stackPushResult(VAL_BOOL, &scrFunctionResult))
		{
			return false;
		}
		return true;
	}

	index = psResearch->index;
	if (index >= asResearch.size())
	{
		ASSERT(false, "scrPursueResearch: invalid research index");
		return false;
	}

	found = false;

	if (beingResearchedByAlly(index, player))		//an ally is already researching it
	{
		found = false;
	}
	else if (IsResearchCompleted(&asPlayerResList[player][index]))
	{
		found = false;
	}
	else if (IsResearchStartedPending(&asPlayerResList[player][index]))
	{
		found = false;
	}
	else if (IsResearchPossible(&asPlayerResList[player][index]) || IsResearchCancelled(&asPlayerResList[player][index]))
	{
		foundIndex = index;
		found = true;
	}
	else if (skTopicAvail(index, player))
	{
		foundIndex = index;
		found = true;
	}
	else
	{
		top = -1;

		cur = 0;				//start with first index's PR
		while (true)	//do
		{
			if (cur >= asResearch[index].pPRList.size())		//node has nodes?
			{
				top = top - 2;
				if (top < (-1))
				{
					break;		//end of stack
				}
				index = Stack[top + 2];	//if index = -1, then exit
				cur = Stack[top + 1];		//go to next PR of the last node, since this one didn't work

			}
			else		//end of nodes not reached
			{
				tempIndex = asResearch[index].pPRList[cur];		//get cur node's index

				if (skTopicAvail(tempIndex, player) && (!beingResearchedByAlly(tempIndex, player)))	//<NEW> - ally check added
				{
					found = true;
					foundIndex = tempIndex;		//done
					break;
				}
				else if (!IsResearchCompleted(&asPlayerResList[player][tempIndex])
				         && !IsResearchStartedPending(&asPlayerResList[player][tempIndex]))  //not avail and not busy with it, can check this PR's PR
				{
					if (!asResearch[tempIndex].pPRList.empty())	//node has any nodes itself
					{
						Stack[top + 1] = cur;								//so can go back to it further
						Stack[top + 2] = index;
						top = top + 2;

						index = tempIndex;		//go 1 level further
						cur = -1;									//start with first PR of this PR next time
					}
					else		//has no PRs, choose it (?)
					{
						if (!beingResearchedByAlly(tempIndex, player))	//<NEW> ally check added
						{
							found = true;
							foundIndex = tempIndex;	//done
							break;
						}
					}
				}
			}

			cur++;				//try next node of the main node
			if ((cur >= asResearch[index].pPRList.size()) && (top <= (-1)))	//nothing left
			{
				break;
			}

		} // while(true)
	}

	if (found && foundIndex < asResearch.size())
	{
		sendResearchStatus(psBuilding, foundIndex, player, true);	// inform others, I'm researching this.
#if defined (DEBUG)
		{
			char	sTemp[128];
			sprintf(sTemp, "player:%d starts topic: %s", player, getName(&asResearch[foundIndex]));
			NETlogEntry(sTemp, SYNC_FLAG, 0);
		}
#endif
	}
	scrFunctionResult.v.bval = found;
	if (!stackPushResult(VAL_BOOL, &scrFunctionResult))
	{
		return false;
	}
	intRefreshScreen();

	return true;
}

bool scrGetStructureType(void)
{
	STRUCTURE			*psStruct;

	if (!stackPopParams(1, ST_STRUCTURE, &psStruct))
	{
		debug(LOG_ERROR, "scrGetStructureType(): stack failed");
		return false;
	}

	scrFunctionResult.v.ival = psStruct->pStructureType->type;
	if (!stackPushResult(VAL_INT, &scrFunctionResult))
	{
		debug(LOG_ERROR, "scrGetStructureType(): failed to push result");
		return false;
	}

	return true;
}

/* Get player name from index */
bool scrGetPlayerName(void)
{
	SDWORD	player;

	if (!stackPopParams(1, VAL_INT, &player))
	{
		debug(LOG_ERROR, "scrGetPlayerName(): stack failed");
		return false;
	}

	ASSERT_OR_RETURN(false, player >= 0 && player < MAX_PLAYERS, "Invalid player number");

	/* Casting away constness because stackPushResult doesn't modify it's
	 * value (i.e. in this case it's not const correct).
	 */
	scrFunctionResult.v.sval = (char *)getPlayerName((UDWORD)player);
	if (!stackPushResult(VAL_STRING, &scrFunctionResult))
	{
		debug(LOG_ERROR, "scrGetPlayerName(): failed to push result");
		return false;
	}

	return true;
}

/* Set player name */
bool scrSetPlayerName(void)
{
	SDWORD	player;

	if (!stackPopParams(2, VAL_INT, &player, VAL_STRING, &strParam1))
	{
		debug(LOG_ERROR, "scrSetPlayerName(): stack failed");
		return false;
	}

	ASSERT_OR_RETURN(false, player >= 0 && player < MAX_PLAYERS, "Invalid player number");

	scrFunctionResult.v.bval = setPlayerName(player, strParam1);
	if (!stackPushResult(VAL_BOOL, &scrFunctionResult))
	{
		debug(LOG_ERROR, "scrSetPlayerName(): failed to push result");
		return false;
	}

	return true;
}

SDWORD getPlayerFromString(char *playerName)
{
	UDWORD	playerIndex;
	char	sPlayerNumber[255];

	for (playerIndex = 0; playerIndex < MAX_PLAYERS; playerIndex++)
	{
		/* check name */
		//debug(LOG_SCRIPT, "checking  (%s,%s)",getPlayerName(playerIndex), playerName);
		if (strncasecmp(getPlayerName(playerIndex), playerName, 255) == 0)
		{
			//debug(LOG_SCRIPT, "matched, returning %d", playerIndex);
			return playerIndex;
		}

		/* check color */
		//debug(LOG_SCRIPT, "checking (%s,%s)",getPlayerColourName(playerIndex), playerName);
		if (strncasecmp(getPlayerColourName(playerIndex), playerName, 255) == 0)
		{
			//debug(LOG_SCRIPT, "matched, returning %d", playerIndex);
			return playerIndex;
		}

		/* check player number */
		sprintf(sPlayerNumber, "%d", playerIndex);
		//debug(LOG_SCRIPT, "checking (%s,%s)",sPlayerNumber, playerName);
		if (strncasecmp(sPlayerNumber, playerName, 255) == 0)
		{
			//debug(LOG_SCRIPT, "matched, returning %d", playerIndex);
			return playerIndex;
		}

	}

	return -1;
}

/* Checks if a particular bit is set in an integer */
bool scrGetBit(void)
{
	SDWORD				val1, val2;

	if (!stackPopParams(2, VAL_INT, &val1, VAL_INT, &val2))
	{
		debug(LOG_ERROR, "scrGetBit(): failed to pop");
		return false;
	}

	ASSERT_OR_RETURN(false, val2 < MAX_PLAYERS && val2 >= 0, "Wrong player index (%d)", val2);

	scrFunctionResult.v.bval = ((val1 & bitMask[val2]) != 0);
	if (!stackPushResult(VAL_BOOL, &scrFunctionResult))
	{
		return false;
	}

	return true;
}

/* Sets a particular bit in an integer */
bool scrSetBit(void)
{
	SDWORD				base, position;
	int32_t				bSet;	// was BOOL (int) ** see warning about conversion

	if (!stackPopParams(3, VAL_INT, &base,
	                    VAL_INT, &position, VAL_BOOL, &bSet))
	{
		debug(LOG_ERROR, "scrSetBit(): failed to pop");
		return false;
	}

	ASSERT_OR_RETURN(false, position < MAX_PLAYERS && position >= 0, "Wrong position index (%d)", position);

	if (bSet)
	{
		base |= bitMask[position];
	}
	else
	{
		base &= bitMask[position];
	}

	scrFunctionResult.v.ival = base;
	if (!stackPushResult(VAL_INT, &scrFunctionResult))
	{
		return false;
	}

	return true;
}

/* Can we create and break alliances? */
bool scrAlliancesLocked(void)
{
	bool		bResult = true;

	if (bMultiPlayer && !alliancesFixed(game.alliance))
	{
		bResult = false;
	}

	scrFunctionResult.v.bval = bResult;
	if (!stackPushResult(VAL_BOOL, &scrFunctionResult))
	{
		debug(LOG_ERROR, "scrAlliancesLocked(): failed to push result");
		return false;
	}

	return true;
}

bool scrASSERT(void)
{
	int32_t			bExpression;	// was BOOL (int) ** see warning about conversion
	SDWORD			player;
	char			sTmp[255];

	if (!stackPopParams(3, VAL_BOOL, &bExpression, VAL_STRING, &strParam1, VAL_INT, &player))
	{
		debug(LOG_ERROR, "scrASSERT(): stack failed");
		return false;
	}

#ifdef DEBUG
	/* Just pass the expression and message from script */
	sprintf(sTmp, "%d) %s", player, strParam1);
	ASSERT(bExpression, "%s", sTmp);
#else
	if (scrDebug[player])
	{
		if (!bExpression)
		{
			sprintf(sTmp, "%d) %s", player, strParam1);
			addConsoleMessage(sTmp, RIGHT_JUSTIFY, player);
		}
	}
#endif

	return true;
}

/* Visualize radius at position */
bool scrShowRangeAtPos(void)
{
	SDWORD		x, y, radius;

	if (!stackPopParams(3, VAL_INT, &x, VAL_INT, &y, VAL_INT, &radius))
	{
		debug(LOG_ERROR, "scrShowRangeAtPos(): stack failed");
		return false;
	}

	//Turn on/off drawing
	showRangeAtPos(x, y, radius);

	return true;
}

bool scrToPow(void)
{
	float		x, y;

	if (!stackPopParams(2, VAL_FLOAT, &x, VAL_FLOAT, &y))
	{
		debug(LOG_ERROR, "scrToPow(): stack failed");
		return false;
	}

	scrFunctionResult.v.fval = (float)pow(x, y);
	if (!stackPushResult(VAL_FLOAT, &scrFunctionResult))
	{
		debug(LOG_ERROR, "scrToPow(): failed to push result");
		return false;
	}

	return true;
}

/* Exponential function */
bool scrExp(void)
{
	float		fArg;

	if (!stackPopParams(1, VAL_FLOAT, &fArg))
	{
		return false;
	}

	scrFunctionResult.v.fval = exp(fArg);
	if (!stackPushResult(VAL_FLOAT, &scrFunctionResult))
	{
		return false;
	}

	return true;
}

/* Square root */
bool scrSqrt(void)
{
	float		fArg;

	if (!stackPopParams(1, VAL_FLOAT, &fArg))
	{
		return false;
	}

	scrFunctionResult.v.fval = sqrtf(fArg);
	if (!stackPushResult(VAL_FLOAT, &scrFunctionResult))
	{
		return false;
	}

	return true;
}

/* Natural logarithm */
bool scrLog(void)
{
	float		fArg;

	if (!stackPopParams(1, VAL_FLOAT, &fArg))
	{
		return false;
	}

	scrFunctionResult.v.fval = log(fArg);
	if (!stackPushResult(VAL_FLOAT, &scrFunctionResult))
	{
		return false;
	}

	return true;
}

bool scrDebugMenu() // no-op
{
	int32_t menuUp;
	stackPopParams(1, VAL_BOOL, &menuUp);
	return true;
}

bool scrSetDebugMenuEntry() // no-op
{
	int index;
	stackPopParams(2, VAL_STRING, &strParam1, VAL_INT, &index);
	return true;
}

/* Parse chat message and return number of commands that could be extracted */
bool scrProcessChatMsg(void)
{
	if (!stackPopParams(1, VAL_STRING, &strParam1))
	{
		debug(LOG_ERROR, "scrProcessChatMsg(): stack failed");
		return false;
	}

	debug(LOG_NEVER, "Now preparing to parse '%s'", strParam1);

	if (!chatLoad(strParam1, strlen(strParam1)))
	{
		ASSERT(false, "Couldn't process chat message: %s", strParam1);
		return false;
	}

	scrFunctionResult.v.ival = chat_msg.numCommands;
	if (!stackPushResult(VAL_INT, &scrFunctionResult))
	{
		debug(LOG_ERROR, "scrProcessChatMsg(): failed to push result");
		return false;
	}

	return true;
}

/* Returns number of command arguments for a certain
 * chat command that could be extracted
 */
bool scrGetNumArgsInCmd(void)
{
	SDWORD		cmdIndex;

	if (!stackPopParams(1, VAL_INT, &cmdIndex))
	{
		debug(LOG_ERROR, "scrGetNumArgsInCmd(): stack failed");
		return false;
	}

	/* Check command bounds */
	if (cmdIndex < 0 || cmdIndex >= chat_msg.numCommands)
	{
		ASSERT(false, "scrGetNumArgsInCmd: command inxed out of bounds: %d (num commands: %d)",
		       cmdIndex, chat_msg.numCommands);
		return false;
	}


	scrFunctionResult.v.ival = chat_msg.cmdData[cmdIndex].numCmdParams;
	if (!stackPushResult(VAL_INT, &scrFunctionResult))
	{
		debug(LOG_ERROR, "scrGetNumArgsInCmd(): failed to push result");
		return false;
	}

	return true;
}

/* Returns a string representing a certain chat command,
 * based on the command index provided
 */
bool scrGetChatCmdDescription(void)
{
	SDWORD			cmdIndex;
	char			*pChatCommand = NULL;

	if (!stackPopParams(1, VAL_INT, &cmdIndex))
	{
		debug(LOG_ERROR, "scrGetCommandDescription(): stack failed");
		return false;
	}

	/* Check command bounds */
	if (cmdIndex < 0 || cmdIndex >= chat_msg.numCommands)
	{
		ASSERT(false, "scrGetCommandDescription: command inxed out of bounds: %d (num commands: %d)",
		       cmdIndex, chat_msg.numCommands);
		return false;
	}

	/* Allocate memory for the comamnd string */
	pChatCommand = (char *)malloc(MAXSTRLEN);
	if (pChatCommand == NULL)
	{
		debug(LOG_FATAL, "scrGetCmdDescription: Out of memory!");
		abort();
		return false;
	}

	/* Copy command */
	strlcpy(pChatCommand, chat_msg.cmdData[cmdIndex].pCmdDescription, MAXSTRLEN);

	/* Make scrFunctionResult point to the valid command */
	scrFunctionResult.v.sval = pChatCommand;

	if (!stackPushResult(VAL_STRING, &scrFunctionResult))
	{
		debug(LOG_ERROR, "scrGetCommandDescription(): failed to push result");
		free(pChatCommand);
		return false;
	}

	free(pChatCommand);

	return true;
}

/* Returns a certain parameter of a certain chat command
 * Returns false if failed
 */
bool scrGetChatCmdParam(void)
{
	SDWORD			cmdIndex, argIndex;
	void			*pArgument = NULL;
	INTERP_TYPE		argType = VAL_VOID;
	bool			bSuccess = true;		//failure on type mismatch

	if (!stackPopParams(2, VAL_INT, &cmdIndex, VAL_INT, &argIndex))
	{
		debug(LOG_ERROR, "scrGetChatCmdParam(): stack failed");
		return false;
	}

	if (cmdIndex < 0 || cmdIndex >= chat_msg.numCommands)
	{
		ASSERT(false, "scrGetChatCmdParam: command index out of bounds: %d", cmdIndex);
		return false;
	}

	if (argIndex < 0 || argIndex >= chat_msg.cmdData[cmdIndex].numCmdParams)
	{
		ASSERT(false, "scrGetChatCmdParam: argument index for command %d is out of bounds: %d", cmdIndex, argIndex);
		return false;
	}

	/* Find out the type of the argument we are going to pass to the script */
	argType = chat_msg.cmdData[cmdIndex].parameter[argIndex].type;

	if (!stackPopParams(1, VAL_REF | argType, &pArgument))
	{
		debug(LOG_ERROR, "scrGetChatCmdParam(): stack failed or argument mismatch (expected type of argument: %d)", argType);
		bSuccess = false;		//return type mismatch
		//return false;
	}

	if (pArgument == NULL)
	{
		ASSERT(false, "scrGetChatCmdParam: nullpointer check failed");
		bSuccess = false;
	}

	/* Return command argument to the script */
	if (bSuccess)
	{
		memcpy(pArgument, &(chat_msg.cmdData[cmdIndex].parameter[argIndex].v), sizeof(chat_msg.cmdData[cmdIndex].parameter[argIndex].v));
	}

	scrFunctionResult.v.bval = bSuccess;
	if (!stackPushResult(VAL_BOOL, &scrFunctionResult))
	{
		debug(LOG_ERROR, "scrGetChatCmdParam(): failed to push result");
		return false;
	}
	return true;
}

/* Returns true if a certain command was addressed to a certain player */
bool scrChatCmdIsPlayerAddressed(void)
{
	SDWORD		cmdIndex, playerInQuestion;

	if (!stackPopParams(2, VAL_INT, &cmdIndex, VAL_INT, &playerInQuestion))
	{
		debug(LOG_ERROR, "scrChatCmdIsPlayerAddressed(): stack failed");
		return false;
	}

	/* Check command bounds */
	if (cmdIndex < 0 || cmdIndex >= chat_msg.numCommands)
	{
		ASSERT(false, "scrChatCmdIsPlayerAddressed: command inxed out of bounds: %d (num commands: %d)",
		       cmdIndex, chat_msg.numCommands);
		return false;
	}

	/* Check player bounds */
	if (playerInQuestion < 0 || playerInQuestion >= MAX_PLAYERS)
	{
		ASSERT(false, "scrChatCmdIsPlayerAddressed: player inxed out of bounds: %d", playerInQuestion);
		return false;
	}

	scrFunctionResult.v.bval = chat_msg.cmdData[cmdIndex].bPlayerAddressed[playerInQuestion];
	if (!stackPushResult(VAL_INT, &scrFunctionResult))
	{
		debug(LOG_ERROR, "scrChatCmdIsPlayerAddressed(): failed to push result");
		return false;
	}

	return true;
}

/* Modifies height of a tile */
bool scrSetTileHeight(void)
{
	UDWORD		tileX, tileY, newHeight;
	MAPTILE		*psTile;

	if (!stackPopParams(3, VAL_INT, &tileX, VAL_INT, &tileY, VAL_INT, &newHeight))
	{
		debug(LOG_ERROR, "scrSetTileHeight(): stack failed");
		return false;
	}

	ASSERT_OR_RETURN(false, newHeight <= 255, "height out of bounds");

	psTile = mapTile(tileX, tileY);

	psTile->height = (UBYTE)newHeight * ELEVATION_SCALE;

	return true;
}

/* Returns structure which placed on provided coordinates.
 * Returns NULL (NULLOBJECT) if there's no structure.
 */
bool scrGetTileStructure(void)
{
	SDWORD		structureX, structureY;

	if (!stackPopParams(2, VAL_INT, &structureX, VAL_INT, &structureY))
	{
		debug(LOG_ERROR, "scrGetTileStructure(): stack failed");
		return false;
	}

	scrFunctionResult.v.oval = getTileStructure(structureX, structureY);
	if (!stackPushResult((INTERP_TYPE)ST_STRUCTURE, &scrFunctionResult))
	{
		debug(LOG_ERROR, "scrGetTileStructure(): failed to push result");
		return false;
	}

	return true;
}

/* Outputs script call stack
 */
bool scrPrintCallStack(void)
{
	scrOutputCallTrace(LOG_SCRIPT);

	return true;
}

/*
 * Returns true if game debug mode is on
 */
bool scrDebugModeEnabled(void)
{
	scrFunctionResult.v.bval = getDebugMappingStatus();
	if (!stackPushResult(VAL_BOOL, &scrFunctionResult))
	{
		debug(LOG_ERROR, "scrDebugModeEnabled(): failed to push result");
		return false;
	}

	return true;
}

/*
 * Returns the cost of a droid
 */
bool scrCalcDroidPower(void)
{
	DROID	*psDroid;

	if (!stackPopParams(1, ST_DROID, &psDroid))
	{
		return false;
	}

<<<<<<< HEAD
	ASSERT(psDroid != NULL, "can't calculate cost of a null-droid");
=======
	ASSERT_OR_RETURN(false, psDroid != NULL, "can't calculate cost of a null-droid");
>>>>>>> addd95f3

	scrFunctionResult.v.ival = (SDWORD)calcDroidPower(psDroid);
	if (!stackPushResult(VAL_INT, &scrFunctionResult))
	{
		debug(LOG_ERROR, "scrCalcDroidPower(): failed to push result");
		return false;
	}

	return true;
}

/*
 * Returns experience level of a droid
 */
bool scrGetDroidLevel(void)
{
	DROID	*psDroid;

	if (!stackPopParams(1, ST_DROID, &psDroid))
	{
		return false;
	}

<<<<<<< HEAD
	ASSERT(psDroid != NULL, "null-pointer passed");
=======
	ASSERT_OR_RETURN(false, psDroid != NULL, "null-pointer passed");
>>>>>>> addd95f3

	scrFunctionResult.v.ival = (SDWORD)getDroidLevel(psDroid);
	if (!stackPushResult(VAL_INT, &scrFunctionResult))
	{
		debug(LOG_ERROR, "scrGetDroidLevel(): failed to push result");
		return false;
	}

	return true;
}

/* Assembles a template from components and returns it */
bool scrAssembleWeaponTemplate(void)
{
	SDWORD					player, bodyIndex, weapIndex, propIndex;
	DROID_TEMPLATE			*pNewTemplate = NULL;

	if (!stackPopParams(4, VAL_INT, &player, ST_BODY, &bodyIndex,
	                    ST_PROPULSION, &propIndex, ST_WEAPON, &weapIndex))
	{
		return false;
	}

	pNewTemplate = new DROID_TEMPLATE;
	if (pNewTemplate == NULL)
	{
		debug(LOG_ERROR, "pNewTemplate: Out of memory");
		return false;
	}

	// set template body
	pNewTemplate->asParts[COMP_BODY] = bodyIndex;

	// set template propulsion
	pNewTemplate->asParts[COMP_PROPULSION] = propIndex;

	// set template weapon (only one)
	pNewTemplate->asWeaps[0] = weapIndex;
	pNewTemplate->numWeaps = 1;

	// set default components
	pNewTemplate->asParts[COMP_SENSOR]		= 0;
	pNewTemplate->asParts[COMP_ECM]			= 0;
	pNewTemplate->asParts[COMP_CONSTRUCT]	= 0;
	pNewTemplate->asParts[COMP_REPAIRUNIT]	= 0;
	pNewTemplate->asParts[COMP_BRAIN]		= 0;

	// set droid type
	pNewTemplate->droidType = DROID_WEAPON;

	// finalize template and set its name
	if (!intValidTemplate(pNewTemplate, GetDefaultTemplateName(pNewTemplate), false, player))
	{
		delete pNewTemplate;
		return false;
	}

	// make sure we have a valid weapon
	if (!checkValidWeaponForProp(pNewTemplate))
	{
		scrFunctionResult.v.oval = NULL;		// failure
	}
	else
	{
		DROID_TEMPLATE *tempTemplate = NULL;

		// check if an identical template already exists for this player
		tempTemplate = scrCheckTemplateExists(player, pNewTemplate);
		if (tempTemplate == NULL)
		{
			// set template id
			pNewTemplate->multiPlayerID = generateNewObjectId();

			// add template to player template list
			pNewTemplate->psNext = apsDroidTemplates[player];
			apsDroidTemplates[player] = pNewTemplate;		//apsTemplateList?

			if (bMultiMessages)
			{
				sendTemplate(player, pNewTemplate);
			}
		}
		else
		{
			// free resources
			delete pNewTemplate;

			// already exists, so return it
			pNewTemplate = tempTemplate;
		}

		scrFunctionResult.v.oval = pNewTemplate;	// succes
	}

	// return template to scripts
	if (!stackPushResult((INTERP_TYPE)ST_TEMPLATE, &scrFunctionResult))
	{
		return false;
	}

	return true;
}

/* Checks if template already exists, returns it if yes */
static DROID_TEMPLATE *scrCheckTemplateExists(SDWORD player, DROID_TEMPLATE *psTempl)
{
	DROID_TEMPLATE *psCurrent;
	bool equal;

	for (psCurrent = apsDroidTemplates[player]; psCurrent != NULL; psCurrent = psCurrent->psNext)
	{
		unsigned int weaponSlot;

		equal = true;

		// compare components
		for (int componentType = 0; componentType < ARRAY_SIZE(psTempl->asParts); ++componentType)
		{
			if (psTempl->asParts[componentType] != psCurrent->asParts[componentType])
			{
				equal = false;
				break;
			}
		}

		// compare weapon count
		if (psTempl->numWeaps != psCurrent->numWeaps)
		{
			equal = false;
		}

		// compare all weapons separately
		for (weaponSlot = 0; equal && weaponSlot < psTempl->numWeaps; ++weaponSlot)
		{
			if (psTempl->asWeaps[weaponSlot] != psCurrent->asWeaps[weaponSlot])
			{
				equal = false;
				break;
			}
		}
		if (equal)
		{
			// they are equal, so return the current template
			return psCurrent;
		}
	}

	return NULL;
}

// deprecated
bool scrWeaponLongHitUpgrade(void)
{
	SDWORD					player, weapIndex;

	if (!stackPopParams(2, VAL_INT, &player, ST_WEAPON, &weapIndex))
	{
		return false;
	}

	scrFunctionResult.v.ival = 0;
	if (!stackPushResult(VAL_INT, &scrFunctionResult))
	{
		return false;
	}

	return true;
}

// deprecated
bool scrWeaponDamageUpgrade(void)
{
	SDWORD					player, weapIndex;

	if (!stackPopParams(2, VAL_INT, &player, ST_WEAPON, &weapIndex))
	{
		return false;
	}

	scrFunctionResult.v.ival = 0;
	if (!stackPushResult(VAL_INT, &scrFunctionResult))
	{
		return false;
	}

	return true;
}

// deprecated
bool scrWeaponFirePauseUpgrade(void)
{
	SDWORD					player, weapIndex;

	if (!stackPopParams(2, VAL_INT, &player, ST_WEAPON, &weapIndex))
	{
		return false;
	}

	scrFunctionResult.v.ival = 0;
	if (!stackPushResult(VAL_INT, &scrFunctionResult))
	{
		return false;
	}

	return true;
}


bool scrIsComponentAvailable(void)
{
	SDWORD					player;
	bool					bAvailable = false;
	INTERP_VAL				sVal;

	if (!stackPop(&sVal))
	{
		return false;
	}

	if (!stackPopParams(1, VAL_INT, &player))
	{
		return false;
	}

	ASSERT_OR_RETURN(false, player >= 0 && player < MAX_PLAYERS, "Invalid player number");

	switch ((unsigned)sVal.type)  // Unsigned cast to suppress compiler warnings due to enum abuse.
	{
	case ST_BODY:
		bAvailable = (apCompLists[player][COMP_BODY][sVal.v.ival] == AVAILABLE);
		break;
	case ST_PROPULSION:
		bAvailable = (apCompLists[player][COMP_PROPULSION][sVal.v.ival] == AVAILABLE);
		break;
	case ST_ECM:
		bAvailable = (apCompLists[player][COMP_ECM][sVal.v.ival] == AVAILABLE);
		break;
	case ST_SENSOR:
		bAvailable = (apCompLists[player][COMP_SENSOR][sVal.v.ival] == AVAILABLE);
		break;
	case ST_CONSTRUCT:
		bAvailable = (apCompLists[player][COMP_CONSTRUCT][sVal.v.ival] == AVAILABLE);
		break;
	case ST_WEAPON:
		bAvailable = (apCompLists[player][COMP_WEAPON][sVal.v.ival] == AVAILABLE);
		break;
	case ST_REPAIR:
		bAvailable = (apCompLists[player][COMP_REPAIRUNIT][sVal.v.ival] == AVAILABLE);
		break;
	case ST_BRAIN:
		bAvailable = (apCompLists[player][COMP_BRAIN][sVal.v.ival] == AVAILABLE);
		break;
	default:
		ASSERT(false, "unknown component type");
		return false;
	}

	scrFunctionResult.v.bval = bAvailable;
	if (!stackPushResult(VAL_BOOL, &scrFunctionResult))
	{
		return false;
	}

	return true;
}

bool scrGetBodySize(void)
{
	SDWORD		bodyIndex;

	if (!stackPopParams(1, ST_BODY, &bodyIndex))
	{
		return false;
	}

	scrFunctionResult.v.ival = asBodyStats[bodyIndex].size;
	if (!stackPushResult(VAL_INT, &scrFunctionResult))
	{
		return false;
	}
	return true;
}

bool scrGettext()
{
	if (!stackPopParams(1, VAL_STRING, &strParam1))
	{
		return false;
	}

	scrFunctionResult.v.sval = (char *)gettext(strParam1);

	return stackPushResult((INTERP_TYPE)ST_TEXTSTRING, &scrFunctionResult);
}

bool scrGettext_noop()
{
	if (!stackPopParams(1, VAL_STRING, &strParam1))
	{
		return false;
	}

	scrFunctionResult.v.sval = gettext_noop(strParam1);

	return stackPushResult(VAL_STRING, &scrFunctionResult);
}

bool scrPgettext()
{
	char *msg_ctxt_id;
	char *translation;

	if (!stackPopParams(2, VAL_STRING, &strParam1, VAL_STRING, &strParam2))
	{
		return false;
	}

	if (asprintf(&msg_ctxt_id, "%s%s%s", strParam1, GETTEXT_CONTEXT_GLUE, strParam2) == -1)
	{
		debug(LOG_FATAL, "Out of memory");
		abort();
		return false;
	}

#ifdef DEFAULT_TEXT_DOMAIN
	translation = (char *)dcgettext(DEFAULT_TEXT_DOMAIN, msg_ctxt_id, LC_MESSAGES);
#else
	translation = (char *)dcgettext(NULL,                msg_ctxt_id, LC_MESSAGES);
#endif

	/* Due to the way dcgettext works a pointer comparison is enough, hence
	 * the reason why we free() now.
	 */
	free(msg_ctxt_id);

	if (translation == msg_ctxt_id)
	{
		scrFunctionResult.v.sval = strParam2;
	}
	else
	{
		scrFunctionResult.v.sval = translation;
	}

	return stackPushResult((INTERP_TYPE)ST_TEXTSTRING, &scrFunctionResult);
}

bool scrPgettext_expr()
{
	if (!stackPopParams(2, VAL_STRING, &strParam1, VAL_STRING, &strParam2))
	{
		return false;
	}

	scrFunctionResult.v.sval = (char *)pgettext_expr(strParam1, strParam2);

	return stackPushResult((INTERP_TYPE)ST_TEXTSTRING, &scrFunctionResult);
}

bool scrPgettext_noop()
{
	if (!stackPopParams(2, VAL_STRING, &strParam1, VAL_STRING, &strParam2))
	{
		return false;
	}

	scrFunctionResult.v.sval = gettext_noop(strParam1);

	return stackPushResult(VAL_STRING, &scrFunctionResult);
}<|MERGE_RESOLUTION|>--- conflicted
+++ resolved
@@ -1009,18 +1009,8 @@
 		return false;
 	}
 
-<<<<<<< HEAD
 	ASSERT_OR_RETURN(false, player >= 0 && player < MAX_PLAYERS, "Invalid player number");
-	ASSERT(psTemplate != NULL, "Invalid template pointer");
-=======
-	if (player >= MAX_PLAYERS)
-	{
-		ASSERT(false, "Player number is too high");
-		return false;
-	}
-
 	ASSERT_OR_RETURN(false, psTemplate != NULL, "Invalid template pointer");
->>>>>>> addd95f3
 
 #ifdef SCRIPT_CHECK_MAX_UNITS
 	// Don't build a new droid if player limit reached, unless it's a transporter.
@@ -1057,18 +1047,8 @@
 	{
 		return false;
 	}
-<<<<<<< HEAD
 	ASSERT_OR_RETURN(false, player >= 0 && player < MAX_PLAYERS, "Invalid player number");
-	ASSERT(psTemplate != NULL, "Invalid template pointer");
-=======
-	if (player >= MAX_PLAYERS)
-	{
-		ASSERT(false, "Player number is too high");
-		return false;
-	}
-
 	ASSERT_OR_RETURN(false, psTemplate != NULL, "Invalid template pointer");
->>>>>>> addd95f3
 
 #ifdef SCRIPT_CHECK_MAX_UNITS
 	// Don't build a new droid if player limit reached, unless it's a transporter.
@@ -1613,11 +1593,7 @@
 	}
 	if (psFeature == NULL)
 	{
-<<<<<<< HEAD
-		ASSERT(psFeature != NULL, "Invalid feature pointer");
-=======
 		ASSERT_OR_RETURN(false, psFeature != NULL, "Invalid feature pointer");
->>>>>>> addd95f3
 	}
 
 	removeFeature(psFeature);
@@ -1855,11 +1831,7 @@
 
 	psStat = (STRUCTURE_STATS *)(asStructureStats + iStruct);
 
-<<<<<<< HEAD
-	ASSERT(psStat != NULL, "Invalid feature pointer");
-=======
 	ASSERT_OR_RETURN(false, psStat != NULL, "Invalid feature pointer");
->>>>>>> addd95f3
 
 	if (psStat != NULL)
 	{
@@ -1924,11 +1896,7 @@
 
 	if (psStruct == NULL)
 	{
-<<<<<<< HEAD
-		ASSERT(psStruct != NULL, "Invalid structure pointer");
-=======
 		ASSERT_OR_RETURN(false, psStruct != NULL, "Invalid structure pointer");
->>>>>>> addd95f3
 	}
 
 	removeStruct(psStruct, true);
@@ -1964,17 +1932,9 @@
 		return false;
 	}
 
-<<<<<<< HEAD
-	ASSERT(targetPlayer >= 0 && targetPlayer < MAX_PLAYERS,
-	       "targetPlayer out of bounds: %d", targetPlayer);
-
-	ASSERT(lookingPlayer >= 0 && lookingPlayer < MAX_PLAYERS,
-	       "lookingPlayer out of bounds: %d", lookingPlayer);
-=======
 	ASSERT_OR_RETURN(false, targetPlayer >= 0 && targetPlayer < MAX_PLAYERS, "targetPlayer out of bounds: %d", targetPlayer);
 
 	ASSERT_OR_RETURN(false, lookingPlayer >= 0 && lookingPlayer < MAX_PLAYERS, "lookingPlayer out of bounds: %d", lookingPlayer);
->>>>>>> addd95f3
 
 	structfindany = any;
 
@@ -4593,14 +4553,7 @@
 		return (false);
 	}
 
-<<<<<<< HEAD
 	ASSERT_OR_RETURN(false, player >= 0 && player < MAX_PLAYERS, "Invalid player number");
-=======
-	if (player >= MAX_PLAYERS)
-	{
-		ASSERT_OR_RETURN(false, false, "Player number too high in scrDestroyStructuresInArea");
-	}
->>>>>>> addd95f3
 
 	for (psStructure = apsStructLists[player]; psStructure; psStructure = psNextS)
 	{
@@ -10206,11 +10159,7 @@
 		return false;
 	}
 
-<<<<<<< HEAD
-	ASSERT(psDroid != NULL, "can't calculate cost of a null-droid");
-=======
 	ASSERT_OR_RETURN(false, psDroid != NULL, "can't calculate cost of a null-droid");
->>>>>>> addd95f3
 
 	scrFunctionResult.v.ival = (SDWORD)calcDroidPower(psDroid);
 	if (!stackPushResult(VAL_INT, &scrFunctionResult))
@@ -10234,11 +10183,7 @@
 		return false;
 	}
 
-<<<<<<< HEAD
-	ASSERT(psDroid != NULL, "null-pointer passed");
-=======
 	ASSERT_OR_RETURN(false, psDroid != NULL, "null-pointer passed");
->>>>>>> addd95f3
 
 	scrFunctionResult.v.ival = (SDWORD)getDroidLevel(psDroid);
 	if (!stackPushResult(VAL_INT, &scrFunctionResult))
