--- conflicted
+++ resolved
@@ -595,11 +595,7 @@
 		}
 
 		// possible skip walls
-<<<<<<< HEAD
-		if (walls && (psCurr->pStructureType->type != REF_WALL  || psCurr->pStructureType->type != REF_WALLCORNER))
-=======
 		if (walls && (psCurr->pStructureType->type == REF_WALL || psCurr->pStructureType->type == REF_WALLCORNER))
->>>>>>> 67df2f2d
 		{
 			continue;
 		}
