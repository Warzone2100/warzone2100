/*
	This file is part of Warzone 2100.
	Copyright (C) 1999-2004  Eidos Interactive
	Copyright (C) 2005-2015  Warzone 2100 Project

	Warzone 2100 is free software; you can redistribute it and/or modify
	it under the terms of the GNU General Public License as published by
	the Free Software Foundation; either version 2 of the License, or
	(at your option) any later version.

	Warzone 2100 is distributed in the hope that it will be useful,
	but WITHOUT ANY WARRANTY; without even the implied warranty of
	MERCHANTABILITY or FITNESS FOR A PARTICULAR PURPOSE. See the
	GNU General Public License for more details.

	You should have received a copy of the GNU General Public License
	along with Warzone 2100; if not, write to the Free Software
	Foundation, Inc., 51 Franklin St, Fifth Floor, Boston, MA 02110-1301 USA
*/
/**
 * @file power.c
 *
 * Store PlayerPower and other power related stuff!
 *
 */
#include <string.h>
#include "objectdef.h"
#include "power.h"
#include "hci.h"
#include "lib/gamelib/gtime.h"
#include "lib/sound/audio.h"
#include "objmem.h"
#include "frontend.h"
#include "lib/netplay/netplay.h"
#include "multiplay.h"
#include "multiint.h"

#include "feature.h"
#include "structure.h"
#include "mission.h"
#include "research.h"
#include "intdisplay.h"
#include "action.h"
#include "difficulty.h"
#include "random.h"


#define EXTRACT_POINTS      1
#define MAX_POWER           1000000

#define FP_ONE ((int64_t)1 << 32)

//flag used to check for power calculations to be done or not
bool	powerCalculated;

/* Updates the current power based on the extracted power and a Power Generator*/
static void updateCurrentPower(STRUCTURE *psStruct, UDWORD player, int ticks);
static int64_t updateExtractedPower(STRUCTURE *psBuilding);

//returns the relevant list based on OffWorld or OnWorld
static STRUCTURE *powerStructList(int player);

struct PowerRequest
{
	int64_t  amount;              ///< Amount of power being requested.
	unsigned id;                  ///< Structure which is requesting power.
};

struct PlayerPower
{
	// All fields are 32.32 fixed point.
	int64_t currentPower;                  ///< The current amount of power available to the player.
	std::vector<PowerRequest> powerQueue;  ///< Requested power.
	int powerModifier;                 ///< Percentage modifier on power from each derrick.
};

static PlayerPower asPower[MAX_PLAYERS];

void setPowerModifier(int player, int modifier)
{
	asPower[player].powerModifier = modifier;
}

/*allocate the space for the playerPower*/
bool allocPlayerPower()
{
	clearPlayerPower();
	powerCalculated = true;
	return true;
}

/*clear the playerPower */
void clearPlayerPower()
{
	for (unsigned player = 0; player < MAX_PLAYERS; player++)
	{
		asPower[player].currentPower = 0;
		asPower[player].powerModifier = 100;
		asPower[player].powerQueue.clear();
	}
}

/// Returns true iff the power is available. New requests replace old ones (without losing the position in the queue).
static bool addPowerRequest(unsigned player, unsigned id, int64_t amount)
{
	PlayerPower *p = &asPower[player];

	int64_t requiredPower = amount;
	size_t n;
	for (n = 0; n < p->powerQueue.size() && p->powerQueue[n].id != id; ++n)
	{
		requiredPower += p->powerQueue[n].amount;
	}
	if (n == p->powerQueue.size())
	{
		p->powerQueue.resize(n + 1);
		p->powerQueue[n].id = id;
	}
	p->powerQueue[n].amount = amount;
	return requiredPower <= p->currentPower;
}

void delPowerRequest(STRUCTURE *psStruct)
{
	PlayerPower *p = &asPower[psStruct->player];

	for (size_t n = 0; n < p->powerQueue.size(); ++n)
	{
		if (p->powerQueue[n].id == psStruct->id)
		{
			p->powerQueue.erase(p->powerQueue.begin() + n);
			return;
		}
	}
}

static int64_t checkPrecisePowerRequest(STRUCTURE *psStruct)
{
	PlayerPower const *p = &asPower[psStruct->player];

	int64_t requiredPower = 0;
	for (size_t n = 0; n < p->powerQueue.size(); ++n)
	{
		requiredPower += p->powerQueue[n].amount;
		if (p->powerQueue[n].id == psStruct->id)
		{
			if (requiredPower <= p->currentPower)
			{
				return -1;  // Have enough power.
			}
			return requiredPower - p->currentPower;
		}
	}

	return -1;
}

int32_t checkPowerRequest(STRUCTURE *psStruct)
{
	int64_t power = checkPrecisePowerRequest(psStruct);
	return power != -1 ? power / FP_ONE : -1;
}

static int64_t getPreciseQueuedPower(unsigned player)
{
	PlayerPower const *p = &asPower[player];

	int64_t requiredPower = 0;
	for (size_t n = 0; n < p->powerQueue.size(); ++n)
	{
		requiredPower += p->powerQueue[n].amount;
	}
	return requiredPower;
}

int getQueuedPower(int player)
{
	PlayerPower const *p = &asPower[player];

	int64_t requiredPower = 0;
	for (size_t n = 0; n < p->powerQueue.size(); ++n)
	{
		requiredPower += p->powerQueue[n].amount;
	}
	return requiredPower / FP_ONE;
}

static void syncDebugEconomy(unsigned player, char ch)
{
	ASSERT_OR_RETURN(, player < MAX_PLAYERS, "Bad player (%d)", player);

	syncDebug("%c economy%u = %" PRId64"", ch, player, asPower[player].currentPower);
}

/*check the current power - if enough return true, else return false */
bool checkPower(int player, uint32_t quantity)
{
	ASSERT_OR_RETURN(false, player < MAX_PLAYERS, "Bad player (%d)", player);

	//if not doing a check on the power - just return true
	if (!powerCalculated)
	{
		return true;
	}

	return asPower[player].currentPower >= quantity * FP_ONE;
}

void usePower(int player, uint32_t quantity)
{
	ASSERT_OR_RETURN(, player < MAX_PLAYERS, "Invalid player (%d)", player);
	syncDebug("usePower%d %" PRId64"-=%u", player, asPower[player].currentPower, quantity);
	asPower[player].currentPower = MAX(0, asPower[player].currentPower - quantity * FP_ONE);
}

void addPower(int player, int32_t quantity)
{
	ASSERT_OR_RETURN(, player < MAX_PLAYERS, "Bad player (%d)", player);
	syncDebug("addPower%d %" PRId64"+=%d", player, asPower[player].currentPower, quantity);
	asPower[player].currentPower += quantity * FP_ONE;
	CLIP(asPower[player].currentPower, 0, MAX_POWER * FP_ONE);
}

/*resets the power calc flag for all players*/
void powerCalc(bool on)
{
	powerCalculated = on;
}

/** Each Resource Extractor yields EXTRACT_POINTS per second FOREVER */
static int64_t updateExtractedPower(STRUCTURE *psBuilding)
{
	RES_EXTRACTOR		*pResExtractor;
	int64_t                 extractedPoints;

	pResExtractor = (RES_EXTRACTOR *) psBuilding->pFunctionality;
	extractedPoints = 0;

	//only extracts points whilst its active ie associated with a power gen
	//and has got some power to extract
	if (pResExtractor->psPowerGen != nullptr)
	{
		// include modifier as a %
		extractedPoints = asPower[psBuilding->player].powerModifier * EXTRACT_POINTS * FP_ONE / (100 * GAME_UPDATES_PER_SEC);
		syncDebug("updateExtractedPower%d = %" PRId64"", psBuilding->player, extractedPoints);
	}
	ASSERT(extractedPoints >= 0, "extracted negative amount of power");
	return extractedPoints;
}

//returns the relevant list based on OffWorld or OnWorld
STRUCTURE *powerStructList(int player)
{
	ASSERT_OR_RETURN(NULL, player < MAX_PLAYERS, "Invalid player %d", player);
	if (offWorldKeepLists)
	{
		return (mission.apsStructLists[player]);
	}
	else
	{
		return (apsStructLists[player]);
	}
}

/* Update current power based on what Power Generators exist */
void updatePlayerPower(int player, int ticks)
{
	STRUCTURE		*psStruct;//, *psList;
	int64_t powerBefore = asPower[player].currentPower;

<<<<<<< HEAD
	ASSERT(player < MAX_PLAYERS, "Bad player %d", player);
=======
	ASSERT_OR_RETURN(, player < MAX_PLAYERS, "Invalid player %d", player);
>>>>>>> 8dd7e4be

	syncDebugEconomy(player, '<');

	for (psStruct = powerStructList(player); psStruct != NULL; psStruct = psStruct->psNext)
	{
		if (psStruct->pStructureType->type == REF_POWER_GEN && psStruct->status == SS_BUILT)
		{
			updateCurrentPower(psStruct, player, ticks);
		}
	}
	syncDebug("updatePlayerPower%u %" PRId64"->%" PRId64"", player, powerBefore, asPower[player].currentPower);

	syncDebugEconomy(player, '<');
}

/* Updates the current power based on the extracted power and a Power Generator*/
static void updateCurrentPower(STRUCTURE *psStruct, UDWORD player, int ticks)
{
	POWER_GEN *psPowerGen = (POWER_GEN *)psStruct->pFunctionality;
	int i;
	int64_t extractedPower;

	ASSERT_OR_RETURN(, player < MAX_PLAYERS, "Invalid player %u", player);

	//each power gen can cope with its associated resource extractors
	extractedPower = 0;
	for (i = 0; i < NUM_POWER_MODULES; i++)
	{
		if (psPowerGen->apResExtractors[i])
		{
			//check not died
			if (psPowerGen->apResExtractors[i]->died)
			{
				psPowerGen->apResExtractors[i] = NULL;
			}
			else
			{
				extractedPower += updateExtractedPower(psPowerGen->apResExtractors[i]);
			}
		}
	}

	int multiplier = getBuildingPowerPoints(psStruct);
	syncDebug("updateCurrentPower%d = %" PRId64",%u", player, extractedPower, multiplier);

	asPower[player].currentPower += (extractedPower * multiplier) / 100 * ticks;
	ASSERT(asPower[player].currentPower >= 0, "negative power");
	if (asPower[player].currentPower > MAX_POWER * FP_ONE)
	{
		asPower[player].currentPower = MAX_POWER * FP_ONE;
	}
}

void setPower(unsigned player, int32_t power)
{
	ASSERT_OR_RETURN(, player < MAX_PLAYERS, "Invalid player (%u)", player);

	syncDebug("setPower%d %" PRId64"->%d", player, asPower[player].currentPower, power);
	asPower[player].currentPower = power * FP_ONE;
	ASSERT(asPower[player].currentPower >= 0, "negative power");
}

void setPrecisePower(unsigned player, int64_t power)
{
	ASSERT_OR_RETURN(, player < MAX_PLAYERS, "Invalid player (%u)", player);

	syncDebug("setPower%d %" PRId64"->%" PRId64"", player, asPower[player].currentPower, power);
	asPower[player].currentPower = power;
	ASSERT(asPower[player].currentPower >= 0, "negative power");
}

int32_t getPower(unsigned player)
{
	ASSERT_OR_RETURN(0, player < MAX_PLAYERS, "Invalid player (%u)", player);

	return asPower[player].currentPower / FP_ONE;
}

int64_t getPrecisePower(unsigned player)
{
	ASSERT_OR_RETURN(0, player < MAX_PLAYERS, "Invalid player (%u)", player);

	return asPower[player].currentPower;
}

int32_t getPowerMinusQueued(unsigned player)
{
	ASSERT_OR_RETURN(0, player < MAX_PLAYERS, "Invalid player (%u)", player);

	return (asPower[player].currentPower - getPreciseQueuedPower(player)) / FP_ONE;
}

bool requestPowerFor(STRUCTURE *psStruct, int32_t amount)
{
	return requestPrecisePowerFor(psStruct, amount * FP_ONE);
}

bool requestPrecisePowerFor(STRUCTURE *psStruct, int64_t amount)
{
	if (amount <= 0 || !powerCalculated)
	{
		return true;
	}

	bool haveEnoughPower = addPowerRequest(psStruct->player, psStruct->id, amount);
	if (haveEnoughPower)
	{
		// you can have it
		asPower[psStruct->player].currentPower -= amount;
		delPowerRequest(psStruct);
		syncDebug("requestPrecisePowerFor%d,%u amount%" PRId64"", psStruct->player, psStruct->id, amount);
		return true;
	}
	syncDebug("requestPrecisePowerFor%d,%u wait,amount%" PRId64"", psStruct->player, psStruct->id, amount);
	return false;  // Not enough power in the queue.
}<|MERGE_RESOLUTION|>--- conflicted
+++ resolved
@@ -268,11 +268,7 @@
 	STRUCTURE		*psStruct;//, *psList;
 	int64_t powerBefore = asPower[player].currentPower;
 
-<<<<<<< HEAD
-	ASSERT(player < MAX_PLAYERS, "Bad player %d", player);
-=======
 	ASSERT_OR_RETURN(, player < MAX_PLAYERS, "Invalid player %d", player);
->>>>>>> 8dd7e4be
 
 	syncDebugEconomy(player, '<');
 
