/*
	This file is part of Warzone 2100.
	Copyright (C) 1999-2004  Eidos Interactive
	Copyright (C) 2005-2013  Warzone 2100 Project

	Warzone 2100 is free software; you can redistribute it and/or modify
	it under the terms of the GNU General Public License as published by
	the Free Software Foundation; either version 2 of the License, or
	(at your option) any later version.

	Warzone 2100 is distributed in the hope that it will be useful,
	but WITHOUT ANY WARRANTY; without even the implied warranty of
	MERCHANTABILITY or FITNESS FOR A PARTICULAR PURPOSE. See the
	GNU General Public License for more details.

	You should have received a copy of the GNU General Public License
	along with Warzone 2100; if not, write to the Free Software
	Foundation, Inc., 51 Franklin St, Fifth Floor, Boston, MA 02110-1301 USA
*/
/*
 * MultiInt.c
 *
 * Alex Lee, 98. Pumpkin Studios, Bath.
 * Functions to display and handle the multiplayer interface screens,
 * along with connection and game options.
 */

#include "lib/framework/wzapp.h"
#include "lib/framework/wzconfig.h"

#include <time.h>

#include "lib/framework/frameresource.h"
#include "lib/framework/frameint.h"
#include "lib/framework/file.h"
#include "lib/framework/stdio_ext.h"

/* Includes direct access to render library */
#include "lib/ivis_opengl/bitimage.h"
#include "lib/ivis_opengl/pieblitfunc.h"
#include "lib/ivis_opengl/piedef.h"
#include "lib/ivis_opengl/piestate.h"
#include "lib/ivis_opengl/pieclip.h"
#include "lib/ivis_opengl/piemode.h"
#include "lib/ivis_opengl/piepalette.h"
#include "lib/ivis_opengl/screen.h"

#include "lib/gamelib/gtime.h"
#include "lib/netplay/netplay.h"
#include "lib/script/script.h"
#include "lib/widget/editbox.h"
#include "lib/widget/button.h"
#include "lib/widget/widget.h"
#include "lib/widget/widgint.h"
#include "lib/widget/label.h"

#include "challenge.h"
#include "main.h"
#include "objects.h"
#include "display.h"// pal stuff
#include "display3d.h"
#include "objmem.h"
#include "gateway.h"

#include "configuration.h"
#include "intdisplay.h"
#include "design.h"
#include "hci.h"
#include "power.h"
#include "loadsave.h"			// for blueboxes.
#include "component.h"
#include "map.h"
#include "console.h"			// chat box stuff
#include "frend.h"
#include "advvis.h"
#include "frontend.h"
#include "data.h"
#include "keymap.h"
#include "game.h"
#include "warzoneconfig.h"
#include "modding.h"
#include "qtscript.h"
#include "random.h"

#include "multiplay.h"
#include "multiint.h"
#if defined(WZ_CC_MSVC)
#include "multiint_moc.h"	// this is generated on the pre-build event.
#endif
#include "multijoin.h"
#include "multistat.h"
#include "multirecv.h"
#include "multimenu.h"
#include "multilimit.h"
#include "multigifts.h"

#include "warzoneconfig.h"

#include "init.h"
#include "levels.h"
#include "wrappers.h"

#define MAP_PREVIEW_DISPLAY_TIME 2500	// number of milliseconds to show map in preview

// ////////////////////////////////////////////////////////////////////////////
// tertile dependant colors for map preview

// C1 - Arizona type
#define WZCOL_TERC1_CLIFF_LOW   pal_Colour(0x68, 0x3C, 0x24)
#define WZCOL_TERC1_CLIFF_HIGH  pal_Colour(0xE8, 0x84, 0x5C)
#define WZCOL_TERC1_WATER       pal_Colour(0x3F, 0x68, 0x9A)
#define WZCOL_TERC1_ROAD_LOW    pal_Colour(0x24, 0x1F, 0x16)
#define WZCOL_TERC1_ROAD_HIGH   pal_Colour(0xB2, 0x9A, 0x66)
#define WZCOL_TERC1_GROUND_LOW  pal_Colour(0x24, 0x1F, 0x16)
#define WZCOL_TERC1_GROUND_HIGH pal_Colour(0xCC, 0xB2, 0x80)
// C2 - Urban type
#define WZCOL_TERC2_CLIFF_LOW   pal_Colour(0x3C, 0x3C, 0x3C)
#define WZCOL_TERC2_CLIFF_HIGH  pal_Colour(0x84, 0x84, 0x84)
#define WZCOL_TERC2_WATER       WZCOL_TERC1_WATER
#define WZCOL_TERC2_ROAD_LOW    pal_Colour(0x00, 0x00, 0x00)
#define WZCOL_TERC2_ROAD_HIGH   pal_Colour(0x24, 0x1F, 0x16)
#define WZCOL_TERC2_GROUND_LOW  pal_Colour(0x1F, 0x1F, 0x1F)
#define WZCOL_TERC2_GROUND_HIGH pal_Colour(0xB2, 0xB2, 0xB2)
// C3 - Rockies type
#define WZCOL_TERC3_CLIFF_LOW   pal_Colour(0x3C, 0x3C, 0x3C)
#define WZCOL_TERC3_CLIFF_HIGH  pal_Colour(0xFF, 0xFF, 0xFF)
#define WZCOL_TERC3_WATER       WZCOL_TERC1_WATER
#define WZCOL_TERC3_ROAD_LOW    pal_Colour(0x24, 0x1F, 0x16)
#define WZCOL_TERC3_ROAD_HIGH   pal_Colour(0x3D, 0x21, 0x0A)
#define WZCOL_TERC3_GROUND_LOW  pal_Colour(0x00, 0x1C, 0x0E)
#define WZCOL_TERC3_GROUND_HIGH WZCOL_TERC3_CLIFF_HIGH

static const unsigned gnImage[] = {IMAGE_GN_0, IMAGE_GN_1, IMAGE_GN_2, IMAGE_GN_3, IMAGE_GN_4, IMAGE_GN_5, IMAGE_GN_6, IMAGE_GN_7, IMAGE_GN_8, IMAGE_GN_9, IMAGE_GN_10, IMAGE_GN_11, IMAGE_GN_12, IMAGE_GN_13, IMAGE_GN_14, IMAGE_GN_15};

// ////////////////////////////////////////////////////////////////////////////
// vars
extern char	MultiCustomMapsPath[PATH_MAX];
extern char	MultiPlayersPath[PATH_MAX];
extern bool bSendingMap;			// used to indicate we are sending a map

bool						bHosted			= false;				//we have set up a game
char						sPlayer[128];							// player name (to be used)
static int					colourChooserUp = -1;
static int					teamChooserUp = -1;
static int					aiChooserUp = -1;
static int					difficultyChooserUp = -1;
static int					positionChooserUp = -1;
static bool				SettingsUp		= false;
static UBYTE				InitialProto	= 0;
static W_SCREEN				*psConScreen;
static SDWORD				dwSelectedGame	=0;						//player[] and games[] indexes
static UDWORD				gameNumber;								// index to games icons
static bool					safeSearch		= false;				// allow auto game finding.
static bool disableLobbyRefresh = false;	// if we allow lobby to be refreshed or not.
static UDWORD hideTime=0;
static bool EnablePasswordPrompt = false;	// if we need the password prompt
LOBBY_ERROR_TYPES LobbyError = ERROR_NOERROR;
static char tooltipbuffer[MaxGames][256] = {{'\0'}};
static bool toggleFilter = true;	// Used to show all games or only games that are of the same version
/// end of globals.
// ////////////////////////////////////////////////////////////////////////////
// Function protos

// widget functions
static bool addMultiEditBox(UDWORD formid, UDWORD id, UDWORD x, UDWORD y, char const *tip, char const *tipres, UDWORD icon, UDWORD iconhi, UDWORD iconid);
static void addBlueForm					(UDWORD parent,UDWORD id, const char *txt,UDWORD x,UDWORD y,UDWORD w,UDWORD h);
static void drawReadyButton(UDWORD player);

// Drawing Functions
static void displayChatEdit     (WIDGET *psWidget, UDWORD xOffset, UDWORD yOffset);
static void intDisplayFeBox     (WIDGET *psWidget, UDWORD xOffset, UDWORD yOffset);
static void displayRemoteGame   (WIDGET *psWidget, UDWORD xOffset, UDWORD yOffset);
static void displayPlayer       (WIDGET *psWidget, UDWORD xOffset, UDWORD yOffset);
static void displayPosition     (WIDGET *psWidget, UDWORD xOffset, UDWORD yOffset);
static void displayColour       (WIDGET *psWidget, UDWORD xOffset, UDWORD yOffset);
static void displayTeamChooser  (WIDGET *psWidget, UDWORD xOffset, UDWORD yOffset);
static void displayAi           (WIDGET *psWidget, UDWORD xOffset, UDWORD yOffset);
static void displayDifficulty   (WIDGET *psWidget, UDWORD xOffset, UDWORD yOffset);
static void displayMultiEditBox (WIDGET *psWidget, UDWORD xOffset, UDWORD yOffset);
static Image getFrontHighlightImage(Image image);

// find games
static void addGames				(void);
static void removeGames				(void);

// password form functions
static void hidePasswordForm(void);
static void showPasswordForm(void);

// Game option functions
static	void	addGameOptions();
static	void	addChatBox			(void);
static void		addConsoleBox(void);
static	void	disableMultiButs	(void);
static	void	processMultiopWidgets(UDWORD);
static	void	SendFireUp			(void);

static	void	decideWRF			(void);

static void		closeColourChooser	(void);
static void		closeTeamChooser	(void);
static void		closePositionChooser	(void);
static void		closeAiChooser		(void);
static void		closeDifficultyChooser	(void);
static bool		SendColourRequest	(UBYTE player, UBYTE col);
static bool		SendPositionRequest	(UBYTE player, UBYTE chosenPlayer);
static bool		safeToUseColour		(UDWORD player,UDWORD col);
static bool		changeReadyStatus	(UBYTE player, bool bReady);
static	void stopJoining(void);
static int difficultyIcon(int difficulty);
// ////////////////////////////////////////////////////////////////////////////
// map previews..

static const char *difficultyList[] = { N_("Easy"), N_("Medium"), N_("Hard"), N_("Insane") };
static const int difficultyValue[] = { 1, 10, 15, 20 };
static struct
{
	bool scavengers;
	bool alliances;
	bool teams;
	bool power;
	bool difficulty;
	bool ai;
	bool position;
	bool bases;
} locked;

struct AIDATA
{
	AIDATA() : assigned(0) {}
	char name[MAX_LEN_AI_NAME];
	char slo[MAX_LEN_AI_NAME];
	char vlo[MAX_LEN_AI_NAME];
	char js[MAX_LEN_AI_NAME];
	char tip[255];
	int assigned;	///< How many AIs have we assigned of this type
};
static std::vector<AIDATA> aidata;

/// Player name overrides
static char nameOverrides[MAX_PLAYERS][MAX_LEN_AI_NAME];

struct WzMultiButton : public W_BUTTON
{
	WzMultiButton(WIDGET *parent) : W_BUTTON(parent) {}

	void display(int xOffset, int yOffset);

	Image imNormal;
	Image imDown;
	unsigned doHighlight;
	unsigned tc;
};

const char *getAIName(int player)
{
	if (NetPlay.players[player].ai >= 0)
	{
		return aidata[NetPlay.players[player].ai].name;
	}
	else
	{
		return "";
	}
}

int getNextAIAssignment(const char *name)
{
	int ai = matchAIbyName(name);
	int match = aidata[ai].assigned;

	for (int i = 0; i < game.maxPlayers; i++)
	{
		if (ai == NetPlay.players[i].ai)
		{
			if (match == 0)
			{
				aidata[ai].assigned++;
				debug(LOG_SAVE, "wzscript assigned to player %d", i);
				return i;	// found right player
			}
			match--;		// find next of this type
		}
	}
	return AI_NOT_FOUND;
}

void loadMultiScripts()
{
	bool defaultRules = true;
	char aFileName[256];
	char aPathName[256];
	const char *ininame = challengeActive ? sRequestResult : aFileName;
	const char *path = challengeActive ? "challenges/" : aPathName;
	LEVEL_DATASET *psLevel = levFindDataSet(game.map, &game.hash);
	ASSERT_OR_RETURN(, psLevel, "No level found for %s", game.map);
	sstrcpy(aFileName, psLevel->apDataFiles[psLevel->game]);
	aFileName[strlen(aFileName) - 4] = '\0';
	sstrcpy(aPathName, aFileName);
	sstrcat(aFileName, ".ini");
	sstrcat(aPathName, "/");

	// Reset assigned counter
	std::vector<AIDATA>::iterator it;
	for (it = aidata.begin(); it < aidata.end(); it++)
	{
		(*it).assigned = 0;
	}

	// Load map scripts
	WzConfig ini(ininame, WzConfig::ReadOnly);
	if (PHYSFS_exists(ininame))
	{
		debug(LOG_SAVE, "Loading map scripts");
		ini.beginGroup("scripts");
		if (ini.contains("extra"))
		{
			loadGlobalScript(path + ini.value("extra").toString());
		}
		if (ini.contains("rules"))
		{
			loadGlobalScript(path + ini.value("rules").toString());
			defaultRules = false;
		}
		ini.endGroup();
	}

	// Load multiplayer rules
	resForceBaseDir("messages/");
	resLoadFile("SMSG", "multiplay.txt");
	if (defaultRules)
	{
		debug(LOG_SAVE, "Loading default rules");
		loadGlobalScript("multiplay/skirmish/rules.js");
	}

	// Backup data hashes, since AI and scavenger scripts aren't run on all clients.
	uint32_t oldHash1 = DataHash[DATA_SCRIPT];
	uint32_t oldHash2 = DataHash[DATA_SCRIPTVAL];

	// Load AI players
	resForceBaseDir("multiplay/skirmish/");
	for (int i = 0; i < game.maxPlayers; i++)
	{
		if (NetPlay.players[i].ai < 0 && i == selectedPlayer)
		{
			NetPlay.players[i].ai = 0;  // For autogames.
		}
		// The i == selectedPlayer hack is to enable autogames
		if (bMultiPlayer && game.type == SKIRMISH && (!NetPlay.players[i].allocated || i == selectedPlayer)
		    && NetPlay.players[i].ai >= 0 && myResponsibility(i))
		{
			if (PHYSFS_exists(ininame)) // challenge file may override AI
			{
				ini.beginGroup("player_" + QString::number(i + 1));
				if (ini.contains("ai"))
				{
					QString val = ini.value("ai").toString();
					ini.endGroup();
					if (val.compare("null") == 0)
					{
						continue; // no AI
					}
					loadPlayerScript(val, i, NetPlay.players[i].difficulty);
					NetPlay.players[i].ai = AI_CUSTOM;
					continue;
				}
				ini.endGroup();
			}
			if (aidata[NetPlay.players[i].ai].slo[0] != '\0')
			{
				debug(LOG_SAVE, "Loading wzscript AI for player %d", i);
				resLoadFile("SCRIPT", aidata[NetPlay.players[i].ai].slo);
				resLoadFile("SCRIPTVAL", aidata[NetPlay.players[i].ai].vlo);
			}
			// autogames are to be implemented differently for qtscript, do not start for human players yet
			if (!NetPlay.players[i].allocated && aidata[NetPlay.players[i].ai].js[0] != '\0')
			{
				debug(LOG_SAVE, "Loading javascript AI for player %d", i);
				loadPlayerScript(QString("multiplay/skirmish/") + aidata[NetPlay.players[i].ai].js, i, NetPlay.players[i].difficulty);
			}
		}
	}

	// Load scavengers
	if (game.scavengers && myResponsibility(scavengerPlayer()))
	{
		debug(LOG_SAVE, "Loading scavenger AI for player %d", scavengerPlayer());
		loadPlayerScript("multiplay/script/scavfact.js", scavengerPlayer(), DIFFICULTY_EASY);
	}

	// Restore data hashes, since AI and scavenger scripts aren't run on all clients.
	DataHash[DATA_SCRIPT]    = oldHash1;  // Not all players load the same AI scripts.
	DataHash[DATA_SCRIPTVAL] = oldHash2;

	// Reset resource path, otherwise things break down the line
	resForceBaseDir("");
}

static int guessMapTilesetType(LEVEL_DATASET *psLevel)
{
	unsigned t = 0, c = 0;

	if (psLevel->psBaseData && psLevel->psBaseData->pName)
	{
		if (sscanf(psLevel->psBaseData->pName, "MULTI_CAM_%u", &c) != 1)
		{
			sscanf(psLevel->psBaseData->pName, "MULTI_T%u_C%u", &t, &c);
		}
	}

	switch (c)
	{
		case 1:
			return TILESET_ARIZONA;
			break;
		case 2:
			return TILESET_URBAN;
			break;
		case 3:
			return TILESET_ROCKIES;
			break;
	}

	debug(LOG_MAP, "Could not guess map tileset, using ARIZONA.");
	return TILESET_ARIZONA;
}

static void loadEmptyMapPreview()
{
	// No map is available to preview, so improvise.
	char *imageData = (char *)malloc(BACKDROP_HACK_WIDTH * BACKDROP_HACK_HEIGHT * 3);
	memset(imageData, 0, BACKDROP_HACK_WIDTH * BACKDROP_HACK_HEIGHT * 3); //dunno about background color
	int const ex = 100, ey = 100, bx = 5, by = 8;
	for (unsigned n = 0; n < 125; ++n)
	{
		int sx = rand()%(ex - bx), sy = rand()%(ey - by);
		char col[3] = {char(rand()%256), char(rand()%256), char(rand()%256)};
		for (unsigned y = 0; y < by; ++y)
			for (unsigned x = 0; x < bx; ++x)
				if (("\2\1\261\11\6"[x]>>y & 1) == 1)  // ?
					memcpy(imageData + 3*(sx + x + BACKDROP_HACK_WIDTH*(sy + y)), col, 3);
	}

	// Slight hack to init array with a special value used to determine how many players on map
	Vector2i playerpos[MAX_PLAYERS];
	memset(playerpos, 0x77, sizeof(playerpos));

	screen_enableMapPreview(ex, ey, playerpos);

	screen_Upload(imageData);
	free(imageData);
}

/// Loads the entire map just to show a picture of it
void loadMapPreview(bool hideInterface)
{
	static char		aFileName[256];
	UDWORD			fileSize;
	char			*pFileData = NULL;
	LEVEL_DATASET	*psLevel = NULL;
	PIELIGHT		plCliffL, plCliffH, plWater, plRoadL, plRoadH, plGroundL, plGroundH;
	UDWORD			x, y, height;
	UBYTE			col;
	MAPTILE			*psTile,*WTile;
	UDWORD oursize;
	Vector2i playerpos[MAX_PLAYERS];	// Will hold player positions
	char  *ptr = NULL, *imageData = NULL;

	// absurd hack, since there is a problem with updating this crap piece of info, we're setting it to
	// true by default for now, like it used to be
	game.mapHasScavengers = true; // this is really the wrong place for it, but this is where it has to be

	if(psMapTiles)
	{
		mapShutdown();
	}

	// load the terrain types
	psLevel = levFindDataSet(game.map, &game.hash);
	if (psLevel == NULL)
	{
		debug(LOG_INFO, "Could not find level dataset \"%s\" %s. We %s waiting for a download.", game.map, game.hash.toString().c_str(), NetPlay.players[selectedPlayer].needFile? "are":"aren't");
		loadEmptyMapPreview();
		return;
	}
	if (psLevel->realFileName == NULL)
	{
		debug(LOG_INFO, "Loading map preview: \"%s\" builtin t%d", psLevel->pName, psLevel->dataDir);
	}
	else
	{
		debug(LOG_INFO, "Loading map preview: \"%s\" in (%s)\"%s\"  %s t%d", psLevel->pName, PHYSFS_getRealDir(psLevel->realFileName), psLevel->realFileName, psLevel->realFileHash.toString().c_str(), psLevel->dataDir);
	}
	rebuildSearchPath(psLevel->dataDir, false, psLevel->realFileName);
	sstrcpy(aFileName, psLevel->apDataFiles[psLevel->game]);
	aFileName[strlen(aFileName)-4] = '\0';
	sstrcat(aFileName, "/ttypes.ttp");
	pFileData = fileLoadBuffer;

	if (!loadFileToBuffer(aFileName, pFileData, FILE_LOAD_BUFFER_SIZE, &fileSize))
	{
		debug(LOG_ERROR, "Failed to load terrain types file: [%s]", aFileName);
		return;
	}
	if (pFileData)
	{
		if (!loadTerrainTypeMap(pFileData, fileSize))
		{
			debug(LOG_ERROR, "Failed to load terrain types");
			return;
		}
	}

	// load the map data
	ptr = strrchr(aFileName, '/');
	ASSERT_OR_RETURN(, ptr, "this string was supposed to contain a /");
	strcpy(ptr, "/game.map");
	if (!mapLoad(aFileName, true))
	{
		debug(LOG_ERROR, "Failed to load map");
		return;
	}
	gwShutDown();

	// set tileset colors
	switch (guessMapTilesetType(psLevel))
	{
	case TILESET_ARIZONA:
		plCliffL = WZCOL_TERC1_CLIFF_LOW;
		plCliffH = WZCOL_TERC1_CLIFF_HIGH;
		plWater = WZCOL_TERC1_WATER;
		plRoadL = WZCOL_TERC1_ROAD_LOW;
		plRoadH = WZCOL_TERC1_ROAD_HIGH;
		plGroundL = WZCOL_TERC1_GROUND_LOW;
		plGroundH = WZCOL_TERC1_GROUND_HIGH;
		break;
	case TILESET_URBAN:
		plCliffL = WZCOL_TERC2_CLIFF_LOW;
		plCliffH = WZCOL_TERC2_CLIFF_HIGH;
		plWater = WZCOL_TERC2_WATER;
		plRoadL = WZCOL_TERC2_ROAD_LOW;
		plRoadH = WZCOL_TERC2_ROAD_HIGH;
		plGroundL = WZCOL_TERC2_GROUND_LOW;
		plGroundH = WZCOL_TERC2_GROUND_HIGH;
		break;
	case TILESET_ROCKIES:
		plCliffL = WZCOL_TERC3_CLIFF_LOW;
		plCliffH = WZCOL_TERC3_CLIFF_HIGH;
		plWater = WZCOL_TERC3_WATER;
		plRoadL = WZCOL_TERC3_ROAD_LOW;
		plRoadH = WZCOL_TERC3_ROAD_HIGH;
		plGroundL = WZCOL_TERC3_GROUND_LOW;
		plGroundH = WZCOL_TERC3_GROUND_HIGH;
		break;
	}

	oursize = sizeof(char) * BACKDROP_HACK_WIDTH * BACKDROP_HACK_HEIGHT;
	imageData = (char*)malloc(oursize * 3);		// used for the texture
	if( !imageData )
	{
		debug(LOG_FATAL,"Out of memory for texture!");
		abort();	// should be a fatal error ?
		return;
	}
	ptr = imageData;
	memset(ptr, 0, sizeof(char) * BACKDROP_HACK_WIDTH * BACKDROP_HACK_HEIGHT * 3); //dunno about background color
	psTile = psMapTiles;

	for (y = 0; y < mapHeight; y++)
	{
		WTile = psTile;
		for (x = 0; x < mapWidth; x++)
		{
			char * const p = imageData + (3 * (y * BACKDROP_HACK_WIDTH + x));
			height = WTile->height / ELEVATION_SCALE;
			col = height;

			switch (terrainType(WTile))
			{
				case TER_CLIFFFACE:
					p[0] = plCliffL.byte.r + (plCliffH.byte.r-plCliffL.byte.r) * col / 256;
					p[1] = plCliffL.byte.g + (plCliffH.byte.g-plCliffL.byte.g) * col / 256;
					p[2] = plCliffL.byte.b + (plCliffH.byte.b-plCliffL.byte.b) * col / 256;
					break;
				case TER_WATER:
					p[0] = plWater.byte.r;
					p[1] = plWater.byte.g;
					p[2] = plWater.byte.b;
					break;
				case TER_ROAD:
					p[0] = plRoadL.byte.r + (plRoadH.byte.r-plRoadL.byte.r) * col / 256;
					p[1] = plRoadL.byte.g + (plRoadH.byte.g-plRoadL.byte.g) * col / 256;
					p[2] = plRoadL.byte.b + (plRoadH.byte.b-plRoadL.byte.b) * col / 256;
					break;
				default:
					p[0] = plGroundL.byte.r + (plGroundH.byte.r-plGroundL.byte.r) * col / 256;
					p[1] = plGroundL.byte.g + (plGroundH.byte.g-plGroundL.byte.g) * col / 256;
					p[2] = plGroundL.byte.b + (plGroundH.byte.b-plGroundL.byte.b) * col / 256;
					break;
			}
			WTile += 1;
		}
		psTile += mapWidth;
	}
	// Slight hack to init array with a special value used to determine how many players on map
	memset(playerpos,0x77,sizeof(playerpos));
	// color our texture with clancolors @ correct position
	plotStructurePreview16(imageData, playerpos);

	screen_enableMapPreview(mapWidth, mapHeight, playerpos);

	screen_Upload(imageData);

	free(imageData);

	if (hideInterface)
	{
		hideTime = gameTime;
	}
	mapShutdown();
}

// ////////////////////////////////////////////////////////////////////////////
// helper func

int matchAIbyName(const char *name)
{
	std::vector<AIDATA>::iterator it;
	int i = 0;

	if (name[0] == '\0')
	{
		return AI_CLOSED;
	}
	for (it = aidata.begin(); it < aidata.end(); it++, i++)
	{
		if (strncasecmp(name, (*it).name, MAX_LEN_AI_NAME) == 0)
		{
			return i;
		}
	}
	return AI_NOT_FOUND;
}

void readAIs()
{
	char basepath[PATH_MAX];
	const char *sSearchPath = "multiplay/skirmish/";
	char **i, **files;

	aidata.clear();

	strcpy(basepath, sSearchPath);
	files = PHYSFS_enumerateFiles(basepath);
	for (i = files; *i != NULL; ++i)
	{
		char path[PATH_MAX];
		// See if this filename contains the extension we're looking for
		if (!strstr(*i, ".ai"))
		{
			continue;
		}

		sstrcpy(path, basepath);
		sstrcat(path, *i);
		WzConfig aiconf(path, WzConfig::ReadOnly);
		AIDATA ai;
		aiconf.beginGroup("AI");
		sstrcpy(ai.name, aiconf.value("name", "error").toString().toUtf8().constData());
		sstrcpy(ai.slo, aiconf.value("slo", "").toString().toUtf8().constData());
		sstrcpy(ai.vlo, aiconf.value("vlo", "").toString().toUtf8().constData());
		sstrcpy(ai.js, aiconf.value("js", "").toString().toUtf8().constData());
		sstrcpy(ai.tip, aiconf.value("tip", "Click to choose this AI").toString().toUtf8().constData());
		if (strcmp(ai.name, "Nexus") == 0)
		{
			std::vector<AIDATA>::iterator it;
			it = aidata.begin();
			aidata.insert(it, ai);
		}
		else
		{
			aidata.push_back(ai);
		}
	}
	PHYSFS_freeList(files);
}

//sets sWRFILE form game.map
static void decideWRF(void)
{
	// try and load it from the maps directory first,
	sstrcpy(aLevelName, MultiCustomMapsPath);
	sstrcat(aLevelName, game.map);
	sstrcat(aLevelName, ".wrf");
	debug(LOG_WZ, "decideWRF: %s", aLevelName);
	//if the file exists in the downloaded maps dir then use that one instead.
	// FIXME: Try to incorporate this into physfs setup somehow for sane paths
	if ( !PHYSFS_exists(aLevelName) )
	{
		sstrcpy(aLevelName, game.map);		// doesn't exist, must be a predefined one.
	}
}


// ////////////////////////////////////////////////////////////////////////////
// Connection Options Screen.

static bool OptionsInet(void)			//internet options
{
	psConScreen = new W_SCREEN;

	W_FORMINIT sFormInit;           //Connection Settings
	sFormInit.formID = 0;
	sFormInit.id = CON_SETTINGS;
	sFormInit.style = WFORM_PLAIN;
	sFormInit.x = CON_SETTINGSX;
	sFormInit.y = CON_SETTINGSY;
	sFormInit.width = CON_SETTINGSWIDTH;
	sFormInit.height = CON_SETTINGSHEIGHT;
	sFormInit.pDisplay = intDisplayFeBox;
	widgAddForm(psConScreen, &sFormInit);

	addMultiBut(psConScreen, CON_SETTINGS,CON_OK,CON_OKX,CON_OKY,MULTIOP_OKW,MULTIOP_OKH,
				_("Accept Settings"),IMAGE_OK,IMAGE_OK,true);
	addMultiBut(psConScreen, CON_SETTINGS,CON_IP_CANCEL,CON_OKX+MULTIOP_OKW+10,CON_OKY,MULTIOP_OKW,MULTIOP_OKH,
				_("Cancel"),IMAGE_NO,IMAGE_NO,true);

	//label.
	W_LABINIT sLabInit;
	sLabInit.formID = CON_SETTINGS;
	sLabInit.id		= CON_SETTINGS_LABEL;
	sLabInit.style	= WLAB_ALIGNCENTRE;
	sLabInit.x		= 0;
	sLabInit.y		= 10;
	sLabInit.width	= CON_SETTINGSWIDTH;
	sLabInit.height = 20;
	sLabInit.pText	= _("IP Address or Machine Name");
	widgAddLabel(psConScreen, &sLabInit);


	W_EDBINIT sEdInit;             // address
	sEdInit.formID = CON_SETTINGS;
	sEdInit.id = CON_IP;
	sEdInit.x = CON_IPX;
	sEdInit.y = CON_IPY;
	sEdInit.width = CON_NAMEBOXWIDTH;
	sEdInit.height = CON_NAMEBOXHEIGHT;
	sEdInit.pText = "";									//_("IP Address or Machine Name");
	sEdInit.pBoxDisplay = intDisplayEditBox;
	if (!widgAddEditBox(psConScreen, &sEdInit))
	{
		return false;
	}
	// auto click in the text box
	W_CONTEXT sContext;
	sContext.xOffset	= 0;
	sContext.yOffset	= 0;
	sContext.mx			= 0;
	sContext.my			= 0;
	widgGetFromID(psConScreen, CON_IP)->clicked(&sContext);

	SettingsUp = true;
	return true;
}

// ////////////////////////////////////////////////////////////////////////////
// Draw the connections screen.
bool startConnectionScreen(void)
{
	addBackdrop();										//background
	addTopForm();										// logo
	addBottomForm();

	SettingsUp		= false;
	InitialProto	= 0;
	safeSearch		= false;

	// don't pretend we are running a network game. Really do it!
	NetPlay.bComms = true; // use network = true

	addSideText(FRONTEND_SIDETEXT,  FRONTEND_SIDEX, FRONTEND_SIDEY,_("CONNECTION"));

	addMultiBut(psWScreen,FRONTEND_BOTFORM,CON_CANCEL,10,10,MULTIOP_OKW,MULTIOP_OKH,
		_("Return To Previous Screen"), IMAGE_RETURN, IMAGE_RETURN_HI, IMAGE_RETURN_HI);	// goback buttpn levels

	addTextButton(CON_TYPESID_START+0,FRONTEND_POS2X,FRONTEND_POS2Y, _("Lobby"), WBUT_TXTCENTRE);
	addTextButton(CON_TYPESID_START+1,FRONTEND_POS3X,FRONTEND_POS3Y, _("IP"), WBUT_TXTCENTRE);

	return true;
}

void runConnectionScreen(void)
{
	static char addr[128];

	W_SCREEN *curScreen = SettingsUp? psConScreen : psWScreen;
	WidgetTriggers const &triggers = widgRunScreen(curScreen);
	unsigned id = triggers.empty()? 0 : triggers.front().widget->id;  // Just use first click here, since the next click could be on another menu.

	switch(id)
	{
		case CON_CANCEL: //cancel
			changeTitleMode(MULTI);
			bMultiPlayer = false;
			bMultiMessages = false;
			break;
		case CON_TYPESID_START+0: // Lobby button
			if (LobbyError != ERROR_INVALID)
			{
				setLobbyError(ERROR_NOERROR);
			}
			changeTitleMode(GAMEFIND);
			break;
		case CON_TYPESID_START+1: // IP button
			OptionsInet();
			break;
		case CON_OK:
			sstrcpy(addr, widgGetString(psConScreen, CON_IP));
			if (addr[0] == '\0')
			{
				sstrcpy(addr, "127.0.0.1");  // Default to localhost.
			}

			if(SettingsUp == true)
			{
				delete psConScreen;
				psConScreen = NULL;
				SettingsUp = false;
			}

			joinGame(addr, 0);
			break;
		case CON_IP_CANCEL:
			if (SettingsUp == true)
			{
				delete psConScreen;
				psConScreen = NULL;
				SettingsUp = false;
			}
			break;
	}

	widgDisplayScreen(psWScreen);							// show the widgets currently running
	if(SettingsUp == true)
	{
		widgDisplayScreen(psConScreen);						// show the widgets currently running
	}

	if (CancelPressed())
	{
		changeTitleMode(MULTI);
	}
}

// ////////////////////////////////////////////////////////////////////////
// Lobby error reading
LOBBY_ERROR_TYPES getLobbyError(void)
{
	return LobbyError;
}

void setLobbyError (LOBBY_ERROR_TYPES error_type)
{
	LobbyError = error_type;
	if (LobbyError <= ERROR_FULL)
	{
		disableLobbyRefresh = false;
	}
	else
	{
		disableLobbyRefresh = true;
	}
}

/**
 * Try connecting to the given host, show
 * the multiplayer screen or a error.
 */
bool joinGame(const char* host, uint32_t port)
{
	PLAYERSTATS	playerStats;

	if(ingame.localJoiningInProgress)
	{
		return false;
	}

	if (!NETjoinGame(host, port, (char*)sPlayer))	// join
	{
		switch (getLobbyError())
		{
			case ERROR_HOSTDROPPED:
				setLobbyError(ERROR_NOERROR);
				break;
			case ERROR_WRONGPASSWORD:
			{
				// Change to GAMEFIND, screen with a password dialog.
				changeTitleMode(GAMEFIND);
				showPasswordForm();
				WidgetTriggers const &triggers = widgRunScreen(psWScreen);
				unsigned id = triggers.empty()? 0 : triggers.front().widget->id;  // Just use first click here, since the next click could be on another menu.

				if (id != CON_PASSWORD) // Run the current set of widgets
				{
					return false;
				}
				NETsetGamePassword(widgGetString(psWScreen, CON_PASSWORD));
				break;
			}
			default:
				break;
		}

		// Hide a (maybe shown) password form.
		hidePasswordForm();

		// Change to GAMEFIND, screen.
		changeTitleMode(GAMEFIND);

		// Shows the lobby error.
		addGames();
		addConsoleBox();
		return false;
	}
	ingame.localJoiningInProgress	= true;

	loadMultiStats(sPlayer,&playerStats);
	setMultiStats(selectedPlayer, playerStats, false);
	setMultiStats(selectedPlayer, playerStats, true);

	changeTitleMode(MULTIOPTION);

	if (war_getMPcolour() >= 0)
	{
		SendColourRequest(selectedPlayer, war_getMPcolour());
	}

	return true;
}

// ////////////////////////////////////////////////////////////////////////////
// Game Chooser Screen.

static void addGames(void)
{
	int i, gcount = 0, added = 0;
	static const char *wrongVersionTip = "Your version of Warzone is incompatible with this game.";
	static const char *badModTip = "Your loaded mods are incompatible with this game. (Check mods/autoload/?)";

	//count games to see if need two columns.
	for (i=0; i < MaxGames; i++)
	{
		if (NetPlay.games[i].desc.dwSize !=0)
		{
			gcount++;
		}
	}

	W_BUTINIT sButInit;
	sButInit.formID = FRONTEND_BOTFORM;
	sButInit.width = GAMES_GAMEWIDTH;
	sButInit.height = GAMES_GAMEHEIGHT;
	sButInit.pDisplay = displayRemoteGame;

	// we want the old games deleted, and only list games when we should
	if (getLobbyError() || !gcount)
	{
		for(i = 0; i<MaxGames; i++)
		{
			widgDelete(psWScreen, GAMES_GAMESTART+i);	// remove old widget
		}
		gcount = 0;
	}
	// in case they refresh, and a game becomes available.
	widgDelete(psWScreen, FRONTEND_NOGAMESAVAILABLE);

	// only have to do this if we have any games available.
	if (!getLobbyError() && gcount)
	{
		for (i=0; i<MaxGames; i++)							// draw games
		{
			widgDelete(psWScreen, GAMES_GAMESTART+i);	// remove old icon.

			if (NetPlay.games[i].desc.dwSize !=0 )
			{	// either display all games, or games that are the client's specific version
				if (toggleFilter)
				{
					if ((NetPlay.games[i].game_version_major != NETGetMajorVersion()) || (NetPlay.games[i].game_version_minor != NETGetMinorVersion()))
						continue;
				}
				added++;
				sButInit.id = GAMES_GAMESTART+i;
				sButInit.x = 20;
				sButInit.y = (UWORD)(45+((5+GAMES_GAMEHEIGHT)*i) );

				// display the correct tooltip message.
				if (!NETisCorrectVersion(NetPlay.games[i].game_version_major, NetPlay.games[i].game_version_minor))
				{
					sButInit.pTip = wrongVersionTip;
				}
				else if (strcmp(NetPlay.games[i].modlist,getModList()) != 0)
				{
					sButInit.pTip = badModTip;
				}
				else
				{
					std::string flags;
					if (NetPlay.games[i].privateGame)
					{
						flags += " "; flags += _("[Password required]");
					}
					if (NetPlay.games[i].limits & NO_TANKS)
					{
						flags += " "; flags += _("[No Tanks]");
					}
					if (NetPlay.games[i].limits & NO_BORGS)
					{
						flags += " "; flags += _("[No Cyborgs]");
					}
					if (NetPlay.games[i].limits & NO_VTOLS)
					{
						flags += " "; flags += _("[No VTOLs]");
					}
					if (flags.empty())
					{
						ssprintf(tooltipbuffer[i], _("Hosted by %s"), NetPlay.games[i].hostname);
					}
					else
					{
						ssprintf(tooltipbuffer[i], _("Hosted by %s —%s"), NetPlay.games[i].hostname, flags.c_str());
					}
					sButInit.pTip = tooltipbuffer[i];
				}
				sButInit.UserData = i;

				widgAddButton(psWScreen, &sButInit);
			}
		}
		if (added < gcount)
		{
			sButInit = W_BUTINIT();
			sButInit.formID = FRONTEND_BOTFORM;
			sButInit.id = FRONTEND_NOGAMESAVAILABLE;
			sButInit.x = 70;
			sButInit.y = 378;
			sButInit.style = WBUT_TXTCENTRE;
			sButInit.width = FRONTEND_BUTWIDTH;
			sButInit.UserData = 0; // store disable state
			sButInit.height = FRONTEND_BUTHEIGHT;
			sButInit.pDisplay = displayTextOption;
			sButInit.FontID = font_large;
			sButInit.pText = _("Can't find any games for your version.");

			widgAddButton(psWScreen, &sButInit);
		}
	}
	else
	{
	// display lobby message based on results.
	// This is a 'button', not text so it can be hilighted/centered.
		const char *txt;
		W_BUTINIT sButInit;

		switch (getLobbyError())
		{
		case ERROR_NOERROR:
			txt = _("No games are available");
			break;
		case ERROR_FULL:
			txt = _("Game is full");
			break;
		case ERROR_KICKED:
		case ERROR_INVALID:
			txt = _("You were kicked!");
			break;
		case ERROR_WRONGVERSION:
			txt = _("Wrong Game Version!");
			break;
		case ERROR_WRONGDATA:
			 txt = _("You have an incompatible mod.");
			 break;
		// AFAIK, the only way this can really happy is if the Host's file is named wrong, or a client side error.
		case ERROR_UNKNOWNFILEISSUE:
			 txt = _("Host couldn't send file?");
			 debug(LOG_POPUP, "Warzone couldn't complete a file request.\n\nPossibly, Host's file is incorrect. Check your logs for more details.");
			 break;
		case ERROR_WRONGPASSWORD:
			txt = _("Incorrect Password!");
			break;
		case ERROR_HOSTDROPPED:
			txt = _("Host has dropped connection!");
			break;
		case ERROR_CONNECTION:
		default:
			txt = _("Connection Error");
			break;
		}

		// delete old widget if necessary
		widgDelete(psWScreen,FRONTEND_NOGAMESAVAILABLE);

		sButInit = W_BUTINIT();
		sButInit.formID = FRONTEND_BOTFORM;
		sButInit.id = FRONTEND_NOGAMESAVAILABLE;
		sButInit.x = 70;
		sButInit.y = 50;
		sButInit.style = WBUT_TXTCENTRE;
		sButInit.width = FRONTEND_BUTWIDTH;
		sButInit.UserData = 0; // store disable state
		sButInit.height = FRONTEND_BUTHEIGHT;
		sButInit.pDisplay = displayTextOption;
		sButInit.FontID = font_large;
		sButInit.pText = txt;

		widgAddButton(psWScreen, &sButInit);
	}
}

static void removeGames(void)
{
	int i;
	for (i = 0; i<MaxGames; i++)
	{
		widgDelete(psWScreen, GAMES_GAMESTART+i);	// remove old widget
	}
	widgDelete(psWScreen,FRONTEND_NOGAMESAVAILABLE);
}

void runGameFind(void )
{
	static UDWORD lastupdate=0;
	static char game_password[StringSize];

	if (lastupdate > gameTime) lastupdate = 0;
	if (gameTime-lastupdate > 6000 && !EnablePasswordPrompt)
	{
		lastupdate = gameTime;
		if(safeSearch)
		{
			if (!NETfindGame())						// find games synchronously
			{
				pie_LoadBackDrop(SCREEN_RANDOMBDROP);
			}
		}
		addGames();									//redraw list
		addConsoleBox();
	}

	WidgetTriggers const &triggers = widgRunScreen(psWScreen);
	unsigned id = triggers.empty()? 0 : triggers.front().widget->id;  // Just use first click here, since the next click could be on another menu.

	if(id == CON_CANCEL)								// ok
	{
		changeTitleMode(PROTOCOL);
	}

	if(id == MULTIOP_REFRESH || id == MULTIOP_FILTER_TOGGLE)
	{
		if (id == MULTIOP_FILTER_TOGGLE)
		{
			toggleFilter = !toggleFilter;
			toggleFilter ? widgSetButtonState(psWScreen, MULTIOP_FILTER_TOGGLE, WBUT_CLICKLOCK) : widgSetButtonState(psWScreen, MULTIOP_FILTER_TOGGLE, 0);
		}
		else
		{
			widgSetButtonState(psWScreen, MULTIOP_FILTER_TOGGLE, 0);
		}
		ingame.localOptionsReceived = true;
		if (!NETfindGame())							// find games synchronously
		{
			pie_LoadBackDrop(SCREEN_RANDOMBDROP);
		}
		addGames();									//redraw list.
		addConsoleBox();
	}
	if (id == CON_PASSWORD)
	{
		sstrcpy(game_password, widgGetString(psWScreen, CON_PASSWORD));
		NETsetGamePassword(game_password);
	}

	// below is when they hit a game box to connect to--ideally this would be where
	// we would want a modal password entry box.
	if (id >= GAMES_GAMESTART && id <= GAMES_GAMEEND)
	{
		gameNumber = id - GAMES_GAMESTART;

		if (NetPlay.games[gameNumber].privateGame)
		{
			showPasswordForm();
		}
		else
		{
			ingame.localOptionsReceived = false;					// note, we are awaiting options
			sstrcpy(game.name, NetPlay.games[gameNumber].name);		// store name
			joinGame(NetPlay.games[gameNumber].desc.host, 0);
		}
	}
	else if (id == CON_PASSWORDYES)
	{
		ingame.localOptionsReceived = false;					// note, we are awaiting options
		sstrcpy(game.name, NetPlay.games[gameNumber].name);		// store name
		joinGame(NetPlay.games[gameNumber].desc.host, 0);
	}
	else if (id == CON_PASSWORDNO)
	{
		hidePasswordForm();
	}
	
	widgDisplayScreen(psWScreen);								// show the widgets currently running
	if(safeSearch)
	{
		iV_SetFont(font_large);
		iV_DrawText(_("Searching"), D_W+260, D_H+460);
	}

	if (CancelPressed())
	{
		changeTitleMode(PROTOCOL);
	}

	// console box handling
	iV_SetFont(font_small);
	if(widgGetFromID(psWScreen, MULTIOP_CONSOLEBOX))
	{
		while(getNumberConsoleMessages() > getConsoleLineInfo())
		{
			removeTopConsoleMessage();
		}
		updateConsoleMessages();
	}
	displayConsoleMessages();
}

// This is what starts the lobby screen
void startGameFind(void)
{
	addBackdrop();										//background image

	WIDGET *parent = widgGetFromID(psWScreen, FRONTEND_BACKDROP);

	// draws the background of the games listed
	IntFormAnimated *botForm = new IntFormAnimated(parent);
	botForm->id = FRONTEND_BOTFORM;
	botForm->setGeometry(MULTIOP_OPTIONSX, MULTIOP_OPTIONSY, MULTIOP_CHATBOXW, 415);  // FIXME: Add box at bottom for server messages

	addSideText(FRONTEND_SIDETEXT,  MULTIOP_OPTIONSX-3, MULTIOP_OPTIONSY,_("GAMES"));

	// cancel
	addMultiBut(psWScreen,FRONTEND_BOTFORM,CON_CANCEL,10,5,MULTIOP_OKW,MULTIOP_OKH,_("Return To Previous Screen"),
		IMAGE_RETURN, IMAGE_RETURN_HI, IMAGE_RETURN_HI);

	//refresh
	addMultiBut(psWScreen, FRONTEND_BOTFORM, MULTIOP_REFRESH, MULTIOP_CHATBOXW-MULTIOP_OKW-5, 5, MULTIOP_OKW, MULTIOP_OKH,
	            _("Refresh Games List"), IMAGE_RELOAD_HI, IMAGE_RELOAD, IMAGE_RELOAD);
	//filter toggle
	addMultiBut(psWScreen, FRONTEND_BOTFORM, MULTIOP_FILTER_TOGGLE, MULTIOP_CHATBOXW-MULTIOP_OKW-45, 5, MULTIOP_OKW, MULTIOP_OKH,
	            _("Filter Games List"),IMAGE_FILTER, IMAGE_FILTER_ON, IMAGE_FILTER_ON);

	if (safeSearch || disableLobbyRefresh)
	{
		widgHide(psWScreen, MULTIOP_REFRESH);
		widgHide(psWScreen, MULTIOP_FILTER_TOGGLE);
	}

	if (!NETfindGame())
	{
		pie_LoadBackDrop(SCREEN_RANDOMBDROP);
	}
	addGames();	// now add games.
	addConsoleBox();
	displayConsoleMessages();

	// Password stuff. Hidden by default.

	// draws the background of the password box
	IntFormAnimated *passwordForm = new IntFormAnimated(parent);
	passwordForm->id = FRONTEND_PASSWORDFORM;
	passwordForm->setGeometry(FRONTEND_BOTFORMX, 160, FRONTEND_TOPFORMW, FRONTEND_TOPFORMH - 40);

	// password label.
	W_LABEL *enterPasswordLabel = new W_LABEL(passwordForm);
	enterPasswordLabel->setTextAlignment(WLAB_ALIGNCENTRE);
	enterPasswordLabel->setGeometry(130, 0, 280, 40);
	enterPasswordLabel->setFont(font_large, WZCOL_FORM_TEXT);
	enterPasswordLabel->setString(_("Enter Password:"));

	// and finally draw the password entry box
	W_EDITBOX *passwordBox = new W_EDITBOX(passwordForm);
	passwordBox->id = CON_PASSWORD;
	passwordBox->setGeometry(130, 40, 280, 20);
	passwordBox->setBoxColours(WZCOL_MENU_BORDER, WZCOL_MENU_BORDER, WZCOL_MENU_BACKGROUND);

	W_BUTTON *buttonYes = new W_BUTTON(passwordForm);
	buttonYes->id = CON_PASSWORDYES;
	buttonYes->setImages(Image(FrontImages, IMAGE_OK), Image(FrontImages, IMAGE_OK), getFrontHighlightImage(Image(FrontImages, IMAGE_OK)));
	buttonYes->move(180, 65);
	buttonYes->setTip(_("OK"));
	W_BUTTON *buttonNo = new W_BUTTON(passwordForm);
	buttonNo->id = CON_PASSWORDNO;
	buttonNo->setImages(Image(FrontImages, IMAGE_NO), Image(FrontImages, IMAGE_NO), getFrontHighlightImage(Image(FrontImages, IMAGE_NO)));
	buttonNo->move(230, 65);
	buttonNo->setTip(_("Cancel"));

	passwordForm->hide();

	EnablePasswordPrompt = false;
}

static void hidePasswordForm(void)
{
	EnablePasswordPrompt = false;

	if (widgGetFromID(psWScreen, FRONTEND_PASSWORDFORM)) widgHide(psWScreen, FRONTEND_PASSWORDFORM);

	widgReveal(psWScreen, FRONTEND_SIDETEXT);
	widgReveal(psWScreen, FRONTEND_BOTFORM);
	widgReveal(psWScreen, CON_CANCEL);
	if (!safeSearch && (!disableLobbyRefresh))
	{
		if (widgGetFromID(psWScreen, MULTIOP_REFRESH)) widgReveal(psWScreen, MULTIOP_REFRESH);
		if (widgGetFromID(psWScreen, MULTIOP_FILTER_TOGGLE)) widgReveal(psWScreen,MULTIOP_FILTER_TOGGLE);
	}
	addGames();
	addConsoleBox();
}

static void showPasswordForm(void)
{
	W_CONTEXT sContext;
	EnablePasswordPrompt = true;

	widgHide(psWScreen, FRONTEND_SIDETEXT);
	widgHide(psWScreen, FRONTEND_BOTFORM);
	widgHide(psWScreen, CON_CANCEL);
	widgHide(psWScreen, MULTIOP_REFRESH);
	widgHide(psWScreen, MULTIOP_FILTER_TOGGLE);

	removeGames();

	widgReveal(psWScreen, FRONTEND_PASSWORDFORM);

	// auto click in the password box
	sContext.xOffset	= 0;
	sContext.yOffset	= 0;
	sContext.mx			= 0;
	sContext.my			= 0;
	widgGetFromID(psWScreen, CON_PASSWORD)->clicked(&sContext);
}


// ////////////////////////////////////////////////////////////////////////////
// Game Options Screen.

// ////////////////////////////////////////////////////////////////////////////

MultibuttonWidget::MultibuttonWidget(WIDGET* parent, int value)
	: W_FORM(parent)
	, label(nullptr)
	, mapper(new QSignalMapper(this))
	, currentValue_(value)
	, disabled(false)
	, gap_(3)
	, lockCurrent(false)
{
	connect(mapper, SIGNAL(mapped(int)), this, SLOT(choose(int)));
}

void MultibuttonWidget::display(int xOffset, int yOffset)
{
	iV_ShadowBox(xOffset + x(), yOffset + y(), xOffset + x() + width() - 1, yOffset + y() + height() - 1, 0, WZCOL_MENU_BORDER, WZCOL_MENU_BORDER, WZCOL_MENU_BACKGROUND);
}

void MultibuttonWidget::geometryChanged()
{
	int s = width() - gap_;
	for (std::vector<std::pair<W_BUTTON *, int> >::const_reverse_iterator i = buttons.rbegin(); i != buttons.rend(); ++i)
	{
		i->first->move(s - i->first->width(), (height() - i->first->height())/2);
		s -= i->first->width() + gap_;
	}
	if (label != nullptr)
	{
		label->setGeometry(gap_, 0, s - gap_, height());
	}
}

void MultibuttonWidget::setLabel(char const *text)
{
	delete label;
	label = new W_LABEL(this);
	label->setString(text);

	geometryChanged();
}

void MultibuttonWidget::addButton(int value, Image image, Image imageDown, char const *tip)
{
	W_BUTTON *button = new W_BUTTON(this);
	button->setImages(image, imageDown, getFrontHighlightImage(image));
	button->setTip(tip);
	button->setState(value == currentValue_ && lockCurrent? WBUT_LOCK : disabled? WBUT_DISABLE : 0);
	buttons.push_back(std::make_pair(button, value));

	mapper->setMapping(button, value);
	connect(button, SIGNAL(clicked()), mapper, SLOT(map()));

	geometryChanged();
}

void MultibuttonWidget::enable(bool enabled)
{
	if (!enabled == disabled)
	{
		return;
	}

	disabled = !enabled;
	stateChanged();
}

void MultibuttonWidget::setGap(int gap)
{
	if (gap == gap_)
	{
		return;
	}

	gap_ = gap;
	geometryChanged();
}

void MultibuttonWidget::choose(int value)
{
	if (value == currentValue_ && lockCurrent)
	{
		return;
	}

	currentValue_ = value;
	stateChanged();

	emit chosen(currentValue_);
	screenPointer->setReturn(this);
}

void MultibuttonWidget::stateChanged()
{
	for (std::vector<std::pair<W_BUTTON *, int> >::const_iterator i = buttons.begin(); i != buttons.end(); ++i)
	{
		i->first->setState(i->second == currentValue_ && lockCurrent? WBUT_LOCK : disabled? WBUT_DISABLE : 0);
	}
}

MultichoiceWidget::MultichoiceWidget(WIDGET *parent, int value)
	: MultibuttonWidget(parent, value)
{
	lockCurrent = true;
}

static void addBlueForm(UDWORD parent,UDWORD id, const char *txt,UDWORD x,UDWORD y,UDWORD w,UDWORD h)
{
	W_FORMINIT sFormInit;                  // draw options box.
	sFormInit.formID= parent;
	sFormInit.id	= id;
	sFormInit.x		=(UWORD) x;
	sFormInit.y		=(UWORD) y;
	sFormInit.style = WFORM_PLAIN;
	sFormInit.width = (UWORD)w;//190;
	sFormInit.height= (UWORD)h;//27;
	sFormInit.pDisplay =  intDisplayFeBox;
	widgAddForm(psWScreen, &sFormInit);

	if(strlen(txt)>0)
	{
		W_LABINIT sLabInit;
		sLabInit.formID = id;
		sLabInit.id		= id+1;
		sLabInit.x		= 3;
		sLabInit.y		= 4;
		sLabInit.width	= 80;
		sLabInit.height = 20;
		sLabInit.pText	= txt;
		widgAddLabel(psWScreen, &sLabInit);
	}
	return;
}


struct LimitIcon
{
	char const *stat;
	char const *desc;
	int         icon;
};
static const LimitIcon limitIcons[] =
{
	{"A0LightFactory",  N_("Tanks disabled!!"),  IMAGE_NO_TANK},
	{"A0CyborgFactory", N_("Cyborgs disabled."), IMAGE_NO_CYBORG},
	{"A0VTolFactory1",  N_("VTOLs disabled."),   IMAGE_NO_VTOL},
	{"A0Sat-linkCentre", N_("Satellite Uplink disabled."), IMAGE_NO_UPLINK},
	{"A0LasSatCommand",  N_("Laser Satellite disabled."),  IMAGE_NO_LASSAT},
};

void updateLimitFlags()
{
	unsigned i;
	unsigned flags = 0;

	if (!ingame.bHostSetup)
	{
		return;  // The host works out the flags.
	}

	for (i = 0; i < ARRAY_SIZE(limitIcons); ++i)
	{
		int stat = getStructStatFromName(limitIcons[i].stat);
		bool disabled = asStructLimits[0] != NULL && stat >= 0 && asStructLimits[0][stat].limit == 0;
		flags |= disabled<<i;
	}

	ingame.flags = flags;
}

// need to check for side effects.
static void addGameOptions()
{
	widgDelete(psWScreen,MULTIOP_OPTIONS);  				// clear options list
	widgDelete(psWScreen,FRONTEND_SIDETEXT3);				// del text..

	iV_SetFont(font_regular);

	WIDGET *parent = widgGetFromID(psWScreen, FRONTEND_BACKDROP);

	// draw options box.
	IntFormAnimated *optionsForm = new IntFormAnimated(parent, false);
	optionsForm->id = MULTIOP_OPTIONS;
	optionsForm->setGeometry(MULTIOP_OPTIONSX, MULTIOP_OPTIONSY, MULTIOP_OPTIONSW, MULTIOP_OPTIONSH);

	addSideText(FRONTEND_SIDETEXT3, MULTIOP_OPTIONSX-3 , MULTIOP_OPTIONSY,_("OPTIONS"));

	// game name box
	if (!NetPlay.bComms)
	{
		addMultiEditBox(MULTIOP_OPTIONS, MULTIOP_GNAME, MCOL0, MROW2, _("Game Name"),
		                challengeActive ? game.name : _("One-Player Skirmish"), IMAGE_EDIT_GAME,
		                IMAGE_EDIT_GAME_HI, MULTIOP_GNAME_ICON);
		// disable for one-player skirmish
		widgSetButtonState(psWScreen, MULTIOP_GNAME, WEDBS_DISABLE);
	}
	else
	{
		addMultiEditBox(MULTIOP_OPTIONS, MULTIOP_GNAME, MCOL0, MROW2, _("Select Game Name"), game.name, IMAGE_EDIT_GAME, IMAGE_EDIT_GAME_HI, MULTIOP_GNAME_ICON);
	}
	widgSetButtonState(psWScreen, MULTIOP_GNAME_ICON, WBUT_DISABLE);
	// map chooser
	addMultiEditBox(MULTIOP_OPTIONS, MULTIOP_MAP  , MCOL0, MROW3, _("Select Map"), game.map, IMAGE_EDIT_MAP, IMAGE_EDIT_MAP_HI, MULTIOP_MAP_ICON);
	// disable for challenges
	if (challengeActive)
	{
		widgSetButtonState(psWScreen, MULTIOP_MAP, WEDBS_DISABLE);
		widgSetButtonState(psWScreen, MULTIOP_MAP_ICON, WBUT_DISABLE);
	}
	// password box
	if (ingame.bHostSetup && NetPlay.bComms)
	{
		addMultiEditBox(MULTIOP_OPTIONS, MULTIOP_PASSWORD_EDIT, MCOL0, MROW4, _("Click to set Password"), NetPlay.gamePassword, IMAGE_UNLOCK_BLUE, IMAGE_LOCK_BLUE, MULTIOP_PASSWORD_BUT);
		if (NetPlay.GamePassworded)
		{
			widgSetButtonState(psWScreen, MULTIOP_PASSWORD_BUT, WBUT_CLICKLOCK);
			widgSetButtonState(psWScreen, MULTIOP_PASSWORD_EDIT, WEDBS_DISABLE);
		}
	}

	//just display the game options.
	addMultiEditBox(MULTIOP_OPTIONS, MULTIOP_PNAME, MCOL0, MROW1, _("Select Player Name"), (char*) sPlayer, IMAGE_EDIT_PLAYER, IMAGE_EDIT_PLAYER_HI, MULTIOP_PNAME_ICON);

	ListWidget *optionsList = new ListWidget(optionsForm);
	optionsList->setChildSize(MULTIOP_BLUEFORMW, 29);
	optionsList->setChildSpacing(2, 2);
	optionsList->setGeometry(MCOL0, MROW5, MULTIOP_BLUEFORMW, optionsForm->height() - MROW5);

	MultichoiceWidget *scavengerChoice = new MultichoiceWidget(optionsList, game.scavengers);
	scavengerChoice->id = MULTIOP_GAMETYPE;
	scavengerChoice->setLabel(_("Scavengers"));
	if (game.mapHasScavengers)
	{
		scavengerChoice->addButton(true, Image(FrontImages, IMAGE_SCAVENGERS_ON), Image(FrontImages, IMAGE_SCAVENGERS_ON_HI), _("Scavengers"));
	}
	scavengerChoice->addButton(false, Image(FrontImages, IMAGE_SCAVENGERS_OFF), Image(FrontImages, IMAGE_SCAVENGERS_OFF_HI), _("No Scavengers"));
	scavengerChoice->enable(!locked.scavengers);
	optionsList->addWidgetToLayout(scavengerChoice);

	MultichoiceWidget *allianceChoice = new MultichoiceWidget(optionsList, game.alliance);
	allianceChoice->id = MULTIOP_ALLIANCES;
	allianceChoice->setLabel(_("Alliances"));
	allianceChoice->addButton(NO_ALLIANCES, Image(FrontImages, IMAGE_NOALLI), Image(FrontImages, IMAGE_NOALLI_HI), _("No Alliances"));
	allianceChoice->addButton(ALLIANCES, Image(FrontImages, IMAGE_ALLI), Image(FrontImages, IMAGE_ALLI_HI), _("Allow Alliances"));
	allianceChoice->addButton(ALLIANCES_UNSHARED, Image(FrontImages, IMAGE_ALLI_UNSHARED), Image(FrontImages, IMAGE_ALLI_UNSHARED_HI), _("Locked Teams, No Shared Research"));
	allianceChoice->addButton(ALLIANCES_TEAMS, Image(FrontImages, IMAGE_ALLI_TEAMS), Image(FrontImages, IMAGE_ALLI_TEAMS_HI), _("Locked Teams"));
	allianceChoice->enable(!locked.alliances);
	optionsList->addWidgetToLayout(allianceChoice);

	MultichoiceWidget *powerChoice = new MultichoiceWidget(optionsList, game.power);
	powerChoice->id = MULTIOP_POWER;
	powerChoice->setLabel(_("Power"));
	powerChoice->addButton(LEV_LOW, Image(FrontImages, IMAGE_POWLO), Image(FrontImages, IMAGE_POWLO_HI), _("Low Power Levels"));
	powerChoice->addButton(LEV_MED, Image(FrontImages, IMAGE_POWMED), Image(FrontImages, IMAGE_POWMED_HI), _("Medium Power Levels"));
	powerChoice->addButton(LEV_HI, Image(FrontImages, IMAGE_POWHI), Image(FrontImages, IMAGE_POWHI_HI), _("High Power Levels"));
	powerChoice->enable(!locked.power);
	optionsList->addWidgetToLayout(powerChoice);

	MultichoiceWidget *baseTypeChoice = new MultichoiceWidget(optionsList, game.base);
	baseTypeChoice->id = MULTIOP_BASETYPE;
	baseTypeChoice->setLabel(_("Base"));
	baseTypeChoice->addButton(CAMP_CLEAN, Image(FrontImages, IMAGE_NOBASE), Image(FrontImages, IMAGE_NOBASE_HI), _("Start with No Bases"));
	baseTypeChoice->addButton(CAMP_BASE, Image(FrontImages, IMAGE_SBASE), Image(FrontImages, IMAGE_SBASE_HI), _("Start with Bases"));
	baseTypeChoice->addButton(CAMP_WALLS, Image(FrontImages, IMAGE_LBASE), Image(FrontImages, IMAGE_LBASE_HI), _("Start with Advanced Bases"));
	baseTypeChoice->enable(!locked.bases);
	optionsList->addWidgetToLayout(baseTypeChoice);

	MultibuttonWidget *mapPreviewButton = new MultibuttonWidget(optionsList);
	mapPreviewButton->id = MULTIOP_MAP_PREVIEW;
	mapPreviewButton->setLabel(_("Map Preview"));
	mapPreviewButton->addButton(0, Image(FrontImages, IMAGE_FOG_OFF), Image(FrontImages, IMAGE_FOG_OFF_HI), _("Click to see Map"));
	optionsList->addWidgetToLayout(mapPreviewButton);

	if (ingame.bHostSetup)
	{
		MultibuttonWidget *structLimitsButton = new MultibuttonWidget(optionsList);
		structLimitsButton->id = MULTIOP_STRUCTLIMITS;
		structLimitsButton->setLabel(challengeActive ? _("Show Structure Limits") : _("Set Structure Limits"));
		structLimitsButton->addButton(0, Image(FrontImages, IMAGE_SLIM), Image(FrontImages, IMAGE_SLIM_HI), challengeActive ? _("Show Structure Limits") : _("Set Structure Limits"));
		optionsList->addWidgetToLayout(structLimitsButton);
	}

	if (ingame.bHostSetup && !bHosted && !challengeActive)
	{
		MultibuttonWidget *hostButton = new MultibuttonWidget(optionsList);
		hostButton->id = MULTIOP_HOST;
		hostButton->setLabel(_("Start Hosting Game"));
		hostButton->addButton(0, Image(FrontImages, IMAGE_HOST), Image(FrontImages, IMAGE_HOST_HI), _("Start Hosting Game"));
		optionsList->addWidgetToLayout(hostButton);
	}

	// cancel
	addMultiBut(psWScreen,MULTIOP_OPTIONS,CON_CANCEL,
		MULTIOP_CANCELX,MULTIOP_CANCELY,
		iV_GetImageWidth(FrontImages,IMAGE_RETURN),
		iV_GetImageHeight(FrontImages,IMAGE_RETURN),
		_("Return To Previous Screen"), IMAGE_RETURN, IMAGE_RETURN_HI, IMAGE_RETURN_HI);

	// Add any relevant factory disabled icons.
	updateLimitFlags();

		int y = 2;
		bool skip = false;
		for (int i = 0; i < ARRAY_SIZE(limitIcons); ++i)
		{
			if ((ingame.flags & 1<<i) != 0)
			{
				if (!skip)
				{	// only add this once.
					addBlueForm(MULTIOP_OPTIONS, MULTIOP_NO_SOMETHING, "", MULTIOP_HOSTX, MULTIOP_NO_SOMETHINGY, 41, 152);
				}

				addMultiBut(psWScreen, MULTIOP_NO_SOMETHING, MULTIOP_NO_SOMETHINGY + i, MULTIOP_NO_SOMETHINGX, y,
				            35, 28, _(limitIcons[i].desc),
				            limitIcons[i].icon, limitIcons[i].icon, limitIcons[i].icon);
				y += 28 + 3;
				skip = true;
			}
		}
}

// ////////////////////////////////////////////////////////////////////////////
// Colour functions

static bool safeToUseColour(unsigned player, unsigned otherPlayer)
{
	// Player wants to take the colour from otherPlayer. May not take from a human otherPlayer, unless we're the host.
	return player == otherPlayer || NetPlay.isHost || !isHumanPlayer(otherPlayer);
}

static void initChooser(int player)
{
	// delete that players box,
	widgDelete(psWScreen, MULTIOP_PLAYER_START + player);

	// delete team chooser button
	widgDelete(psWScreen, MULTIOP_TEAMS_START + player);

	// delete 'ready' button
	widgDelete(psWScreen, MULTIOP_READY_FORM_ID + player);

	// delete 'colour' button
	widgDelete(psWScreen, MULTIOP_COLOUR_START + player);

	// remove any choosers already up
	closeColourChooser();
	closeTeamChooser();
}

static void addDifficultyChooser(int player)
{
	closeColourChooser();
	closeTeamChooser();
	widgDelete(psWScreen, MULTIOP_AI_FORM);
	widgDelete(psWScreen, MULTIOP_PLAYERS);
	widgDelete(psWScreen, FRONTEND_SIDETEXT2);
	difficultyChooserUp = player;

	WIDGET *parent = widgGetFromID(psWScreen, FRONTEND_BACKDROP);

	IntFormAnimated *aiForm = new IntFormAnimated(parent, false);
	aiForm->id = MULTIOP_AI_FORM;
	aiForm->setGeometry(MULTIOP_PLAYERSX, MULTIOP_PLAYERSY, MULTIOP_PLAYERSW, MULTIOP_PLAYERSH);

	addSideText(FRONTEND_SIDETEXT2, MULTIOP_PLAYERSX - 3, MULTIOP_PLAYERSY, _("DIFFICULTY"));

	for (int i = 0; i < 4; i++)
	{
		W_BUTINIT sButInit;
		sButInit.formID = MULTIOP_AI_FORM;
		sButInit.id = MULTIOP_DIFFICULTY_CHOOSE_START + i;
		sButInit.x = 7;
		sButInit.y = (MULTIOP_PLAYERHEIGHT + 5) * i + 4;
		sButInit.width = MULTIOP_PLAYERWIDTH + 1;
		sButInit.height = MULTIOP_PLAYERHEIGHT;
		switch (i)
		{
		case 0: sButInit.pTip = _("Starts disadvantaged"); break;
		case 1: sButInit.pTip = _("Plays nice"); break;
		case 2: sButInit.pTip = _("No holds barred"); break;
		case 3: sButInit.pTip = _("Starts with advantages"); break;
		}
		sButInit.pDisplay = displayDifficulty;
		sButInit.UserData = i;
		widgAddButton(psWScreen, &sButInit);
	}
}

static void addAiChooser(int player)
{
	closeColourChooser();
	closeTeamChooser();
	widgDelete(psWScreen, MULTIOP_AI_FORM);
	widgDelete(psWScreen, MULTIOP_PLAYERS);
	widgDelete(psWScreen, FRONTEND_SIDETEXT2);
	aiChooserUp = player;

	WIDGET *parent = widgGetFromID(psWScreen, FRONTEND_BACKDROP);

	IntFormAnimated *aiForm = new IntFormAnimated(parent, false);
	aiForm->id = MULTIOP_AI_FORM;
	aiForm->setGeometry(MULTIOP_PLAYERSX, MULTIOP_PLAYERSY, MULTIOP_PLAYERSW, MULTIOP_PLAYERSH);

	addSideText(FRONTEND_SIDETEXT2, MULTIOP_PLAYERSX - 3, MULTIOP_PLAYERSY, _("CHOOSE AI"));

	W_BUTINIT sButInit;
	sButInit.formID = MULTIOP_AI_FORM;
	sButInit.x = 7;
	sButInit.width = MULTIOP_PLAYERWIDTH + 1;
	// Try to fit as many as possible, just got to make sure text fits in the 'box'.
	// NOTE: Correct way would be to get the actual font size, render the text, and see what fits.
	if (aidata.size() > 8)
	{
		sButInit.height = MULTIOP_PLAYERHEIGHT - 7;
	}
	else
	{
		sButInit.height = MULTIOP_PLAYERHEIGHT;
	}
	sButInit.pDisplay = displayAi;

	// only need this button in (true) mp games
	int mpbutton = NetPlay.bComms ? 1 : 0;
	// cap AI's that are shown, since it looks a bit ugly.  *FIXME*
	int capAIs = aidata.size();
	if (aidata.size() > 9)
	{
		debug(LOG_INFO, "You have too many AI's loaded for the GUI to handle.  Only the first 10 will be shown.");
		addConsoleMessage("You have too many AI's loaded for the GUI to handle.  Only the first 10 will be shown.", DEFAULT_JUSTIFY, NOTIFY_MESSAGE);
		capAIs = 10;
	}

	// button height * how many AI + possible buttons (openclosed)
	int gap = MULTIOP_PLAYERSH - ((sButInit.height)* (capAIs + 1 + mpbutton));
	int gapDiv = capAIs - 1;
	gap = std::min(gap, 5*gapDiv);

	// Open button
	if (mpbutton)
	{
		sButInit.id = MULTIOP_AI_OPEN;
		sButInit.pTip = _("Allow human players to join in this slot");
		sButInit.UserData = (UDWORD)AI_OPEN;
		sButInit.y = 3;	//Top most position
		widgAddButton(psWScreen, &sButInit);
	}

	// Closed button
	sButInit.pTip = _("Leave this slot unused");
	sButInit.id = MULTIOP_AI_CLOSED;
	sButInit.UserData = (UDWORD)AI_CLOSED;
	if (mpbutton)
	{
		sButInit.y = sButInit.height;
	}
	else
	{
		sButInit.y = 0; //since we don't have the lone mpbutton, we can start at position 0
	}
	widgAddButton(psWScreen, &sButInit);

	for (int i = 0; i < capAIs; i++)
	{
		sButInit.y = (sButInit.height*gapDiv + gap)*(i+1+mpbutton)/gapDiv; // +1 for 'closed', and possible +1 more for 'open' for MP games)
		sButInit.pTip = aidata[i].tip;
		sButInit.id = MULTIOP_AI_START + i;
		sButInit.UserData = i;
		widgAddButton(psWScreen, &sButInit);
	}
}

static void closeAiChooser()
{
	widgDelete(psWScreen, MULTIOP_AI_FORM);
	widgDelete(psWScreen, FRONTEND_SIDETEXT2);
	aiChooserUp = -1;
}

static void closeDifficultyChooser()
{
	widgDelete(psWScreen, MULTIOP_AI_FORM);
	widgDelete(psWScreen, FRONTEND_SIDETEXT2);
	difficultyChooserUp = -1;
}

static void closePositionChooser()
{
	positionChooserUp = -1;
}

static int playerBoxHeight(int player)
{
	int gap = MULTIOP_PLAYERSH - MULTIOP_TEAMSHEIGHT * game.maxPlayers;
	int gapDiv = game.maxPlayers - 1;
	gap = std::min(gap, 5*gapDiv);
	STATIC_ASSERT(MULTIOP_TEAMSHEIGHT == MULTIOP_PLAYERHEIGHT);  // Why are these different defines?
	return (MULTIOP_TEAMSHEIGHT*gapDiv + gap)*NetPlay.players[player].position/gapDiv;
}

static void addPositionChooser(int player)
{
	closeColourChooser();
	closeTeamChooser();
	closePositionChooser();
	closeAiChooser();
	closeDifficultyChooser();
	positionChooserUp = player;
	addPlayerBox(true);
}

static void addColourChooser(UDWORD player)
{
	UDWORD i;

	initChooser(player);

	// add form.
	addBlueForm(MULTIOP_PLAYERS,MULTIOP_COLCHOOSER_FORM,"",
				8,
				playerBoxHeight(player),
				MULTIOP_ROW_WIDTH,MULTIOP_PLAYERHEIGHT);

	// add the flags
	int flagW = iV_GetImageWidth(FrontImages, IMAGE_PLAYERN);
	int flagH = iV_GetImageHeight(FrontImages, IMAGE_PLAYERN);
	int space = MULTIOP_ROW_WIDTH - 0 - flagW*MAX_PLAYERS_IN_GUI;
	int spaceDiv = MAX_PLAYERS_IN_GUI;
	space = std::min(space, 5*spaceDiv);
	for (i = 0; i < MAX_PLAYERS_IN_GUI; i++)
	{
		addMultiBut(psWScreen, MULTIOP_COLCHOOSER_FORM, MULTIOP_COLCHOOSER + getPlayerColour(i),
			i*(flagW*spaceDiv + space)/spaceDiv + 7,  4,  // x, y
			flagW, flagH,  // w, h
			getPlayerColourName(i), IMAGE_PLAYERN, IMAGE_PLAYERN_HI, IMAGE_PLAYERN_HI, getPlayerColour(i));

			if( !safeToUseColour(selectedPlayer,i))
			{
				widgSetButtonState(psWScreen, MULTIOP_COLCHOOSER + getPlayerColour(i), WBUT_DISABLE);
			}
	}

	colourChooserUp = player;
}

static void closeColourChooser(void)
{
	colourChooserUp = -1;
	widgDelete(psWScreen,MULTIOP_COLCHOOSER_FORM);
}

static void changeTeam(UBYTE player, UBYTE team)
{
	NetPlay.players[player].team = team;
	debug(LOG_WZ, "set %d as new team for player %d", team, player);
	NETBroadcastPlayerInfo(player);
	netPlayersUpdated = true;
}

static bool SendTeamRequest(UBYTE player, UBYTE chosenTeam)
{
	if(NetPlay.isHost)			// do or request the change.
	{
		changeTeam(player, chosenTeam);	// do the change, remember only the host can do this to avoid confusion.
	}
	else
	{
		NETbeginEncode(NETnetQueue(NET_HOST_ONLY), NET_TEAMREQUEST);

		NETuint8_t(&player);
		NETuint8_t(&chosenTeam);

		NETend();

	}
	return true;
}

bool recvTeamRequest(NETQUEUE queue)
{
	UBYTE	player, team;

	if (!NetPlay.isHost || !bHosted)  // Only host should act, and only if the game hasn't started yet.
	{
		ASSERT(false, "Host only routine detected for client!");
		return true;
	}

	NETbeginDecode(queue, NET_TEAMREQUEST);
	NETuint8_t(&player);
	NETuint8_t(&team);
	NETend();

	if (player >= MAX_PLAYERS || team >= MAX_PLAYERS)
	{
		debug(LOG_NET, "NET_TEAMREQUEST invalid, player %d team, %d", (int) player, (int) team);
		debug(LOG_ERROR, "Invalid NET_TEAMREQUEST from player %d: Tried to change player %d (team %d)",
		      queue.index, (int)player, (int)team);
		return false;
	}

	if (whosResponsible(player) != queue.index)
	{
		HandleBadParam("NET_TEAMREQUEST given incorrect params.", player, queue.index);
		return false;
	}

	if (NetPlay.players[player].team != team)
	{
		resetReadyStatus(false);
	}
	debug(LOG_NET, "%s is now part of team: %d", NetPlay.players[player].name, (int) team);
	changeTeam(player, team); // we do this regardless, in case of sync issues

	return true;
}

static bool SendReadyRequest(UBYTE player, bool bReady)
{
	if(NetPlay.isHost)			// do or request the change.
	{
		return changeReadyStatus(player, bReady);
	}
	else
	{
		NETbeginEncode(NETnetQueue(NET_HOST_ONLY), NET_READY_REQUEST);
			NETuint8_t(&player);
			NETbool(&bReady);
		NETend();
	}
	return true;
}

bool recvReadyRequest(NETQUEUE queue)
{
	UBYTE	player;
	bool	bReady;

	if (!NetPlay.isHost || !bHosted)  // Only host should act, and only if the game hasn't started yet.
	{
		ASSERT(false, "Host only routine detected for client!");
		return true;
	}

	NETbeginDecode(queue, NET_READY_REQUEST);
		NETuint8_t(&player);
		NETbool(&bReady);
	NETend();

	if (player >= MAX_PLAYERS)
	{
		debug(LOG_ERROR, "Invalid NET_READY_REQUEST from player %d: player id = %d",
		      queue.index, (int)player);
		return false;
	}

	if (whosResponsible(player) != queue.index)
	{
		HandleBadParam("NET_READY_REQUEST given incorrect params.", player, queue.index);
		return false;
	}

	// do not allow players to select 'ready' if we are sending a map too them!
	// TODO: make a new icon to show this state?
	if (NetPlay.players[player].wzFile.isSending)
	{
		return false;
	}

	return changeReadyStatus((UBYTE)player, bReady);
}

static bool changeReadyStatus(UBYTE player, bool bReady)
{
	drawReadyButton(player);
	NetPlay.players[player].ready = bReady;
	NETBroadcastPlayerInfo(player);
	netPlayersUpdated = true;

	return true;
}

static bool changePosition(UBYTE player, UBYTE position)
{
	int i;

	for (i = 0; i < MAX_PLAYERS; i++)
	{
		if (NetPlay.players[i].position == position)
		{
			debug(LOG_NET, "Swapping positions between players %d(%d) and %d(%d)",
			      player, NetPlay.players[player].position, i, NetPlay.players[i].position);
			NetPlay.players[i].position = NetPlay.players[player].position;
			NetPlay.players[player].position = position;
			NETBroadcastTwoPlayerInfo(player, i);
			netPlayersUpdated = true;
			return true;
		}
	}
	debug(LOG_ERROR, "Failed to swap positions for player %d, position %d", (int)player, (int)position);
	if (player < game.maxPlayers && position < game.maxPlayers)
	{
		debug(LOG_NET, "corrupted positions: player (%u) new position (%u) old position (%d)", player, position, NetPlay.players[player].position);
		// Positions were corrupted. Attempt to fix.
		NetPlay.players[player].position = position;
		NETBroadcastPlayerInfo(player);
		netPlayersUpdated = true;
		return true;
	}
	return false;
}

bool changeColour(unsigned player, int col, bool isHost)
{
	if (col < 0 || col >= MAX_PLAYERS_IN_GUI)
	{
		return true;
	}

	if (getPlayerColour(player) == col)
	{
		return true;  // Nothing to do.
	}

	for (unsigned i = 0; i < MAX_PLAYERS; ++i)
	{
		if (getPlayerColour(i) == col)
		{
			if (!isHost && NetPlay.players[i].allocated)
			{
				return true;  // May not swap.
			}

			debug(LOG_NET, "Swapping colours between players %d(%d) and %d(%d)",
			      player, getPlayerColour(player), i, getPlayerColour(i));
			setPlayerColour(i, getPlayerColour(player));
			NetPlay.players[i].colour = getPlayerColour(player);
			setPlayerColour(player, col);
			NetPlay.players[player].colour = col;
			NETBroadcastTwoPlayerInfo(player, i);
			netPlayersUpdated = true;
			return true;
		}
	}
	debug(LOG_ERROR, "Failed to swap colours for player %d, colour %d", (int)player, (int)col);
	if (player < game.maxPlayers && col < MAX_PLAYERS)
	{
		// Colours were corrupted. Attempt to fix.
		debug(LOG_NET, "corrupted colours: player (%u) new colour (%u) old colour (%d)", player, col, NetPlay.players[player].colour);
		setPlayerColour(player, col);
		NetPlay.players[player].colour = col;
		NETBroadcastPlayerInfo(player);
		netPlayersUpdated = true;
		return true;
	}
	return false;
}

static bool SendColourRequest(UBYTE player, UBYTE col)
{
	if(NetPlay.isHost)			// do or request the change
	{
		return changeColour(player, col, true);
	}
	else
	{
		// clients tell the host which color they want
		NETbeginEncode(NETnetQueue(NET_HOST_ONLY), NET_COLOURREQUEST);
			NETuint8_t(&player);
			NETuint8_t(&col);
		NETend();
	}
	return true;
}

static bool SendPositionRequest(UBYTE player, UBYTE position)
{
	if(NetPlay.isHost)			// do or request the change
	{
		return changePosition(player, position);
	}
	else
	{
		debug(LOG_NET, "Requesting the host to change our position. From %d to %d", player, position);
		// clients tell the host which position they want
		NETbeginEncode(NETnetQueue(NET_HOST_ONLY), NET_POSITIONREQUEST);
			NETuint8_t(&player);
			NETuint8_t(&position);
		NETend();
	}
	return true;
}

bool recvColourRequest(NETQUEUE queue)
{
	UBYTE	player, col;

	if (!NetPlay.isHost || !bHosted)  // Only host should act, and only if the game hasn't started yet.
	{
		ASSERT(false, "Host only routine detected for client!");
		return true;
	}

	NETbeginDecode(queue, NET_COLOURREQUEST);
		NETuint8_t(&player);
		NETuint8_t(&col);
	NETend();

	if (player >= MAX_PLAYERS)
	{
		debug(LOG_ERROR, "Invalid NET_COLOURREQUEST from player %d: Tried to change player %d to colour %d",
		      queue.index, (int)player, (int)col);
		return false;
	}

	if (whosResponsible(player) != queue.index)
	{
		HandleBadParam("NET_COLOURREQUEST given incorrect params.", player, queue.index);
		return false;
	}

	resetReadyStatus(false);

	return changeColour(player, col, false);
}

bool recvPositionRequest(NETQUEUE queue)
{
	UBYTE	player, position;

	if (!NetPlay.isHost || !bHosted)  // Only host should act, and only if the game hasn't started yet.
	{
		ASSERT(false, "Host only routine detected for client!");
		return true;
	}

	NETbeginDecode(queue, NET_POSITIONREQUEST);
		NETuint8_t(&player);
		NETuint8_t(&position);
	NETend();
	debug(LOG_NET, "Host received position request from player %d to %d", player, position);

	if (player >= MAX_PLAYERS || position >= MAX_PLAYERS)
	{
		debug(LOG_ERROR, "Invalid NET_POSITIONREQUEST from player %d: Tried to change player %d to %d",
		      queue.index, (int)player, (int)position);
		return false;
	}

	if (whosResponsible(player) != queue.index)
	{
		HandleBadParam("NET_POSITIONREQUEST given incorrect params.", player, queue.index);
		return false;
	}

	resetReadyStatus(false);

	return changePosition(player, position);
}

// If so, return that team; if not, return -1; if there are no players, return team MAX_PLAYERS.
int allPlayersOnSameTeam(int except)
{
	int minTeam = MAX_PLAYERS, maxTeam = 0;
	for (int i = 0; i < game.maxPlayers; ++i)
	{
		if (i != except && (NetPlay.players[i].allocated || NetPlay.players[i].ai >= 0))
		{
			minTeam = std::min(minTeam, NetPlay.players[i].team);
			maxTeam = std::max(maxTeam, NetPlay.players[i].team);
		}
	}
	if (minTeam == MAX_PLAYERS || minTeam == maxTeam)
	{
		return minTeam;  // Players all on same team.
	}
	return -1;  // Players not all on same team.
}

/*
 * Opens a menu for a player to choose a team
 * 'player' is a player id of the player who will get a new team assigned
 */
static void addTeamChooser(UDWORD player)
{
	UDWORD i;
	int disallow = allPlayersOnSameTeam(player);

	debug(LOG_NET, "Opened team chooser for %d, current team: %d", player, NetPlay.players[player].team);

	initChooser(player);

	// add form.
	addBlueForm(MULTIOP_PLAYERS, MULTIOP_TEAMCHOOSER_FORM, "", 8, playerBoxHeight(player), MULTIOP_ROW_WIDTH, MULTIOP_TEAMSHEIGHT);

	int teamW = iV_GetImageWidth(FrontImages, IMAGE_TEAM0);
	int teamH = iV_GetImageHeight(FrontImages, IMAGE_TEAM0);
	int space = MULTIOP_ROW_WIDTH - 4 - teamW*(game.maxPlayers + 1);
	int spaceDiv = game.maxPlayers;
	space = std::min(space, 3*spaceDiv);

	// add the teams, skipping the one we CAN'T be on (if applicable)
	for (i = 0; i < game.maxPlayers; i++)
	{
		if (i != disallow)
		{
			addMultiBut(psWScreen, MULTIOP_TEAMCHOOSER_FORM, MULTIOP_TEAMCHOOSER + i, i * (teamW*spaceDiv + space)/spaceDiv + 3, 6, teamW, teamH, _("Team"), IMAGE_TEAM0 + i , IMAGE_TEAM0_HI + i, IMAGE_TEAM0_HI + i);
		}
		// may want to add some kind of 'can't do' icon instead of being blank?
	}

	// add a kick button
	if (player != selectedPlayer && NetPlay.bComms && NetPlay.isHost && NetPlay.players[player].allocated)
	{
		const int imgwidth = iV_GetImageWidth(FrontImages, IMAGE_NOJOIN);
		const int imgheight = iV_GetImageHeight(FrontImages, IMAGE_NOJOIN);
		addMultiBut(psWScreen, MULTIOP_TEAMCHOOSER_FORM, MULTIOP_TEAMCHOOSER_KICK, MULTIOP_ROW_WIDTH - imgwidth - 4, 8, imgwidth, imgheight,
		            ("Kick player"), IMAGE_NOJOIN, IMAGE_NOJOIN, IMAGE_NOJOIN);
	}

	teamChooserUp = player;
}

/*
 * Closes Team Chooser dialog box, if there was any open
 */
static void closeTeamChooser(void)
{
	teamChooserUp = -1;
	widgDelete(psWScreen,MULTIOP_TEAMCHOOSER_FORM);	//only once!
}

static void drawReadyButton(UDWORD player)
{
	int disallow = allPlayersOnSameTeam(-1);

	// delete 'ready' botton form
	widgDelete(psWScreen, MULTIOP_READY_FORM_ID + player);

	// add form to hold 'ready' botton
	addBlueForm(MULTIOP_PLAYERS,MULTIOP_READY_FORM_ID + player,"",
				7 + MULTIOP_PLAYERWIDTH - MULTIOP_READY_WIDTH,
				playerBoxHeight(player),
				MULTIOP_READY_WIDTH,MULTIOP_READY_HEIGHT);

	WIDGET *parent = widgGetFromID(psWScreen, MULTIOP_READY_FORM_ID + player);


	if (!NetPlay.players[player].allocated && NetPlay.players[player].ai >= 0)
	{
		int icon = difficultyIcon(NetPlay.players[player].difficulty);
		addMultiBut(psWScreen, MULTIOP_READY_FORM_ID + player, MULTIOP_DIFFICULTY_INIT_START + player, 6, 4, MULTIOP_READY_WIDTH, MULTIOP_READY_HEIGHT,
		            locked.difficulty ? _("Difficulty locked") : (NetPlay.isHost ? _("Click to change difficulty") : NULL), icon, icon, icon);
		return;
	}
	else if (!NetPlay.players[player].allocated)
	{
		return;	// closed or open
	}

	if (disallow != -1)
	{
		return;
	}

	bool isMe = player == selectedPlayer;
	bool isReady = NetPlay.players[player].ready;
	char const *const toolTips[2][2] = {{_("Waiting for player"), _("Player is ready")}, {_("Click when ready"), _("Waiting for other players")}};
	unsigned images[2][2] = {{IMAGE_CHECK_OFF, IMAGE_CHECK_ON}, {IMAGE_CHECK_OFF_HI, IMAGE_CHECK_ON_HI}};

	// draw 'ready' button
	addMultiBut(psWScreen, MULTIOP_READY_FORM_ID + player, MULTIOP_READY_START + player, 3, 10, MULTIOP_READY_WIDTH, MULTIOP_READY_HEIGHT,
	            toolTips[isMe][isReady], images[0][isReady], images[0][isReady], images[isMe][isReady]);

	W_LABEL *label = new W_LABEL(parent);
	label->id = MULTIOP_READY_START + MAX_PLAYERS + player;
	label->setGeometry(0, 0, MULTIOP_READY_WIDTH, 17);
	label->setTextAlignment(WLAB_ALIGNBOTTOM);
	label->setFont(font_small, WZCOL_TEXT_BRIGHT);
	label->setString(_("READY?"));
}

static bool canChooseTeamFor(int i)
{
	return (i == selectedPlayer || NetPlay.isHost);
}

// ////////////////////////////////////////////////////////////////////////////
// box for players.

void addPlayerBox(bool players)
{
	// if background isn't there, then return since were not ready to draw the box yet!
	if(widgGetFromID(psWScreen,FRONTEND_BACKDROP) == NULL)
	{
		return;
	}

	widgDelete(psWScreen,MULTIOP_PLAYERS);		// del player window
	widgDelete(psWScreen,FRONTEND_SIDETEXT2);	// del text too,

	if (aiChooserUp >= 0)
	{
		addAiChooser(aiChooserUp);
		return;
	}
	else if (difficultyChooserUp >= 0)
	{
		addDifficultyChooser(difficultyChooserUp);
		return;
	}

	// draw player window
	WIDGET *parent = widgGetFromID(psWScreen, FRONTEND_BACKDROP);

	IntFormAnimated *playersForm = new IntFormAnimated(parent, false);
	playersForm->id = MULTIOP_PLAYERS;
	playersForm->setGeometry(MULTIOP_PLAYERSX, MULTIOP_PLAYERSY, MULTIOP_PLAYERSW, MULTIOP_PLAYERSH);

	addSideText(FRONTEND_SIDETEXT2, MULTIOP_PLAYERSX-3, MULTIOP_PLAYERSY,_("PLAYERS"));

	if(players)
	{
		int  team = -1;
		bool allOnSameTeam = true;

		for (int i = 0; i < game.maxPlayers; i++)
		{
			if (game.skDiff[i] || isHumanPlayer(i))
			{
				int myTeam = alliancesSetTeamsBeforeGame(game.alliance)? NetPlay.players[i].team : i;
				if (team == -1)
				{
					team = myTeam;
				}
				else if (myTeam != team)
				{
					allOnSameTeam = false;
					break;  // We just need to know if we have enough to start a game
				}
			}
		}

		for (int i = 0; i < game.maxPlayers; i++)
		{
			if (positionChooserUp >= 0 && positionChooserUp != i && (NetPlay.isHost || !isHumanPlayer(i)))
			{
				W_BUTINIT sButInit;
				sButInit.formID = MULTIOP_PLAYERS;
				sButInit.id = MULTIOP_PLAYER_START + i;
				sButInit.x = 7;
				sButInit.y = playerBoxHeight(i);
				sButInit.width = MULTIOP_PLAYERWIDTH + 1;
				sButInit.height = MULTIOP_PLAYERHEIGHT;
				sButInit.pTip = _("Click to change to this slot");
				sButInit.pDisplay = displayPosition;
				sButInit.UserData = i;
				widgAddButton(psWScreen, &sButInit);
				continue;
			}
			else if (i == colourChooserUp)
			{
				addColourChooser(i);
				continue;
			}
			else if (i == teamChooserUp)
			{
				addTeamChooser(i);
				continue;
			}
			else if (ingame.localOptionsReceived)
			{
				//add team chooser
				W_BUTINIT sButInit;
				sButInit.formID = MULTIOP_PLAYERS;
				sButInit.id = MULTIOP_TEAMS_START+i;
				sButInit.x = 7;
				sButInit.y = playerBoxHeight(i);
				sButInit.width = MULTIOP_TEAMSWIDTH;
				sButInit.height = MULTIOP_TEAMSHEIGHT;
				if (canChooseTeamFor(i) && !locked.teams)
				{
					sButInit.pTip = _("Choose Team");
				}
				else if (locked.teams)
				{
					sButInit.pTip = _("Teams locked");
				}
				sButInit.pDisplay = displayTeamChooser;
				sButInit.UserData = i;

				if (teamChooserUp == i && colourChooserUp < 0)
				{
					addTeamChooser(i);
				}
				else if (alliancesSetTeamsBeforeGame(game.alliance))
				{
					// only if not disabled and in locked teams mode
					widgAddButton(psWScreen, &sButInit);
				}
			}

			// draw player colour
			W_BUTINIT sColInit;
			sColInit.formID = MULTIOP_PLAYERS;
			sColInit.id = MULTIOP_COLOUR_START + i;
			sColInit.x = 7 + MULTIOP_TEAMSWIDTH;
			sColInit.y = playerBoxHeight(i);
			sColInit.width = MULTIOP_COLOUR_WIDTH;
			sColInit.height = MULTIOP_PLAYERHEIGHT;
			if (selectedPlayer == i || NetPlay.isHost)
			{
				sColInit.pTip = _("Click to change player colour");
			}
			sColInit.pDisplay = displayColour;
			sColInit.UserData = i;
			widgAddButton(psWScreen, &sColInit);

			if (ingame.localOptionsReceived)
			{
				if (!allOnSameTeam)
				{
					drawReadyButton(i);
				}

				// draw player info box
				W_BUTINIT sButInit;
				sButInit.formID = MULTIOP_PLAYERS;
				sButInit.id = MULTIOP_PLAYER_START+i;
				sButInit.x = 7 + MULTIOP_TEAMSWIDTH + MULTIOP_COLOUR_WIDTH;
				sButInit.y = playerBoxHeight(i);
				sButInit.width = MULTIOP_PLAYERWIDTH - MULTIOP_TEAMSWIDTH - MULTIOP_READY_WIDTH - MULTIOP_COLOUR_WIDTH;
				sButInit.height = MULTIOP_PLAYERHEIGHT;
				if ((selectedPlayer == i || NetPlay.isHost) && NetPlay.players[i].allocated && !locked.position)
				{
					sButInit.pTip = _("Click to change player position");
				}
				else if (!NetPlay.players[i].allocated && NetPlay.isHost && !locked.ai)
				{
					sButInit.pTip = _("Click to change AI");
				}
				if (NetPlay.players[i].allocated && !getMultiStats(i).identity.empty())
				{
					if (!sButInit.pTip.isEmpty())
					{
						sButInit.pTip += "\n";
					}
					EcKey::Key bytes = getMultiStats(i).identity.toBytes(EcKey::Public);
					sButInit.pTip += _("Player ID: ");
					if (!bytes.empty())
					{
						sButInit.pTip += sha256Sum(&bytes[0], bytes.size()).toString().substr(0, 20).c_str();
					}
					else
					{
						sButInit.pTip += _("(none)");
					}
				}
				sButInit.pDisplay = displayPlayer;
				sButInit.UserData = i;
				widgAddButton(psWScreen, &sButInit);
			}
		}
	}
}

/*
 * Notify all players of host launching the game
 */
static void SendFireUp(void)
{
	uint32_t randomSeed = rand();  // Pick a random random seed for the synchronised random number generator.

	NETbeginEncode(NETbroadcastQueue(), NET_FIREUP);
		NETuint32_t(&randomSeed);
	NETend();
	printSearchPath();
	gameSRand(randomSeed);  // Set the seed for the synchronised random number generator. The clients will use the same seed.
}

// host kicks a player from a game.
void kickPlayer(uint32_t player_id, const char *reason, LOBBY_ERROR_TYPES type)
{
	// send a kick msg
	NETbeginEncode(NETbroadcastQueue(), NET_KICK);
		NETuint32_t(&player_id);
		NETstring( (char *) reason, MAX_KICK_REASON);
		NETenum(&type);
	NETend();
	NETflush();
	wzDelay(300);
	debug(LOG_NET, "Kicking player %u (%s).",
	      (unsigned int)player_id, getPlayerName(player_id));

	NETplayerKicked(player_id);
}

static void addChatBox(void)
{
	if(widgGetFromID(psWScreen,FRONTEND_TOPFORM))
	{
		widgDelete(psWScreen,FRONTEND_TOPFORM);
	}

	if(widgGetFromID(psWScreen,MULTIOP_CHATBOX))
	{
		return;
	}

	WIDGET *parent = widgGetFromID(psWScreen, FRONTEND_BACKDROP);

	IntFormAnimated *chatBox = new IntFormAnimated(parent);
	chatBox->id = MULTIOP_CHATBOX;
	chatBox->setGeometry(MULTIOP_CHATBOXX, MULTIOP_CHATBOXY, MULTIOP_CHATBOXW, MULTIOP_CHATBOXH);

	addSideText(FRONTEND_SIDETEXT4,MULTIOP_CHATBOXX-3,MULTIOP_CHATBOXY,_("CHAT"));

	flushConsoleMessages();											// add the chatbox.
	initConsoleMessages();
	enableConsoleDisplay(true);
	setConsoleBackdropStatus(false);
	setConsoleSizePos(MULTIOP_CHATBOXX+4+D_W, MULTIOP_CHATBOXY+14+D_H, MULTIOP_CHATBOXW-4);
	setConsolePermanence(true,true);
	setConsoleLineInfo(5);											// use x lines on chat window

	W_EDBINIT sEdInit;                                                                                      // add the edit box
	sEdInit.formID = MULTIOP_CHATBOX;
	sEdInit.id = MULTIOP_CHATEDIT;
	sEdInit.x = MULTIOP_CHATEDITX;
	sEdInit.y = MULTIOP_CHATEDITY;
	sEdInit.width = MULTIOP_CHATEDITW;
	sEdInit.height = MULTIOP_CHATEDITH;

	sEdInit.pUserData = NULL;
	sEdInit.pBoxDisplay = displayChatEdit;

	widgAddEditBox(psWScreen, &sEdInit);

	if (*getModList())
	{
		std::string modListMessage = _("Mod: ");
		modListMessage += getModList();
		addConsoleMessage(modListMessage.c_str(), DEFAULT_JUSTIFY, SYSTEM_MESSAGE);
		if (NetPlay.bComms)
		{
			addConsoleMessage(_("All players need to have the same mods to join your game."),DEFAULT_JUSTIFY, SYSTEM_MESSAGE);
		}
	}

	return;
}

static void addConsoleBox(void)
{
	if(widgGetFromID(psWScreen, FRONTEND_TOPFORM))
	{
		widgDelete(psWScreen, FRONTEND_TOPFORM);
	}

	if(widgGetFromID(psWScreen, MULTIOP_CONSOLEBOX))
	{
		return;
	}

	WIDGET *parent = widgGetFromID(psWScreen, FRONTEND_BACKDROP);

	IntFormAnimated *consoleBox = new IntFormAnimated(parent);
	consoleBox->id = MULTIOP_CONSOLEBOX;
	consoleBox->setGeometry(MULTIOP_CONSOLEBOXX, MULTIOP_CONSOLEBOXY, MULTIOP_CONSOLEBOXW, MULTIOP_CONSOLEBOXH);

	flushConsoleMessages();											// add the chatbox.
	initConsoleMessages();
	enableConsoleDisplay(true);
	setConsoleBackdropStatus(false);
	setConsoleSizePos(MULTIOP_CONSOLEBOXX + 4 + D_W, MULTIOP_CONSOLEBOXY + 14 + D_H, MULTIOP_CONSOLEBOXW - 4);
	setConsolePermanence(true, true);
	setConsoleLineInfo(3);											// use x lines on chat window

	addConsoleMessage(_("Connecting to the lobby server..."), DEFAULT_JUSTIFY, SYSTEM_MESSAGE);
	displayConsoleMessages();
	return;
}

// ////////////////////////////////////////////////////////////////////////////
static void disableMultiButs(void)
{

	// edit box icons.
	widgSetButtonState(psWScreen, MULTIOP_GNAME_ICON, WBUT_DISABLE);
	widgSetButtonState(psWScreen, MULTIOP_MAP_ICON, WBUT_DISABLE);

	// edit boxes
	widgSetButtonState(psWScreen,MULTIOP_GNAME,WEDBS_DISABLE);
	widgSetButtonState(psWScreen,MULTIOP_MAP,WEDBS_DISABLE);

	if (!NetPlay.isHost)
	{
		((MultichoiceWidget *)widgGetFromID(psWScreen, MULTIOP_GAMETYPE))->disable();  // Scavengers.
		((MultichoiceWidget *)widgGetFromID(psWScreen, MULTIOP_BASETYPE))->disable();  // camapign subtype.
		((MultichoiceWidget *)widgGetFromID(psWScreen, MULTIOP_POWER))->disable();  // pow levels
		((MultichoiceWidget *)widgGetFromID(psWScreen, MULTIOP_ALLIANCES))->disable();
	}
}

////////////////////////////////////////////////////////////////////////////
static void stopJoining(void)
{
	dwSelectedGame	 = 0;
	reloadMPConfig(); // reload own settings

	debug(LOG_NET,"player %u (Host is %s) stopping.", selectedPlayer, NetPlay.isHost ? "true" : "false");

		if(bHosted)											// cancel a hosted game.
		{
			// annouce we are leaving...
			debug(LOG_NET, "Host is quitting game...");
			NETbeginEncode(NETbroadcastQueue(), NET_HOST_DROPPED);
			NETend();
			sendLeavingMsg();								// say goodbye
			NETclose();										// quit running game.
			bHosted = false;								// stop host mode.
			widgDelete(psWScreen,FRONTEND_BACKDROP);		// refresh options screen.
			startMultiOptions(false);
			ingame.localJoiningInProgress = false;
			return;
		}
		else if(ingame.localJoiningInProgress)				// cancel a joined game.
		{
			debug(LOG_NET, "Canceling game...");
			sendLeavingMsg();								// say goodbye
			NETclose();										// quit running game.

			// if we were in a midle of transfering a file, then close the file handle
			if (NetPlay.pMapFileHandle)
			{
				debug(LOG_NET, "closing aborted file");		// no need to delete it, we do size check on (map) file
				PHYSFS_close(NetPlay.pMapFileHandle);
				NetPlay.pMapFileHandle = NULL;
			}
			ingame.localJoiningInProgress = false;			// reset local flags
			ingame.localOptionsReceived = false;
			if(!ingame.bHostSetup && NetPlay.isHost)			// joining and host was transfered.
			{
				NetPlay.isHost = false;
			}

			changeTitleMode(MULTI);

			selectedPlayer = 0;
			realSelectedPlayer = 0;
			return;
		}
		debug(LOG_NET, "We have stopped joining.");
		changeTitleMode(lastTitleMode);
		selectedPlayer = 0;
		realSelectedPlayer = 0;

		if (ingame.bHostSetup)
		{
				pie_LoadBackDrop(SCREEN_RANDOMBDROP);
		}
}

static void loadMapSettings1()
{
	char aFileName[256];
	const char *ininame = challengeActive ? sRequestResult : aFileName;
	LEVEL_DATASET *psLevel = levFindDataSet(game.map, &game.hash);

	ASSERT_OR_RETURN(, psLevel, "No level found for %s", game.map);
	sstrcpy(aFileName, psLevel->apDataFiles[psLevel->game]);
	aFileName[strlen(aFileName) - 4] = '\0';
	sstrcat(aFileName, ".ini");
	WzConfig ini(ininame, WzConfig::ReadOnly);

	if (!PHYSFS_exists(ininame))
	{
		return;
	}

	ini.beginGroup("locked"); // GUI lockdown
	locked.power = ini.value("power", challengeActive).toBool();
	locked.alliances = ini.value("alliances", challengeActive).toBool();
	locked.teams = ini.value("teams", challengeActive).toBool();
	locked.difficulty = ini.value("difficulty", challengeActive).toBool();
	locked.ai = ini.value("ai", challengeActive).toBool();
	locked.scavengers = ini.value("scavengers", challengeActive).toBool();
	locked.position = ini.value("position", challengeActive).toBool();
	locked.bases = ini.value("bases", challengeActive).toBool();
	ini.endGroup();

	ini.beginGroup("defaults");
	game.scavengers = ini.value("scavengers", game.scavengers).toBool();
	game.base = ini.value("bases", game.base).toInt();
	game.alliance = ini.value("alliances", game.alliance).toInt();
	if (ini.contains("powerLevel"))
	{
		game.power = ini.value("powerLevel", game.power).toInt();
	}
	ini.endGroup();
}

static void loadMapSettings2()
{
	char aFileName[256];
	const char *ininame = challengeActive ? sRequestResult : aFileName;
	LEVEL_DATASET *psLevel = levFindDataSet(game.map, &game.hash);

	ASSERT_OR_RETURN(, psLevel, "No level found for %s", game.map);
	sstrcpy(aFileName, psLevel->apDataFiles[psLevel->game]);
	aFileName[strlen(aFileName) - 4] = '\0';
	sstrcat(aFileName, ".ini");
	WzConfig ini(ininame, WzConfig::ReadOnly);

	if (!PHYSFS_exists(ininame))
	{
		return;
	}
	int offbyone = 0; // for compatibility with 3.1 and earlier challenges

	ini.beginGroup("challenge"); // backwards compatibility mode
	if (challengeActive && ini.value("version", 1).toInt() <= 1)
	{
		offbyone = 1; // old version, counts from 1
	}
	ini.endGroup();

	for (int i = 0; i < MAX_PLAYERS; i++)
	{
		ini.beginGroup("player_" + QString::number(i + offbyone));
		if (ini.contains("team"))
		{
			NetPlay.players[i].team = ini.value("team").toInt() - offbyone;
		}
		else if (challengeActive) // team is a required key for challenges
		{
			NetPlay.players[i].ai = AI_CLOSED;
		}
		if (ini.contains("name"))
		{
			sstrcpy(nameOverrides[i], ini.value("name").toString().toUtf8().constData());
		}
		if (ini.contains("position"))
		{
			changePosition(i, ini.value("position", NetPlay.players[i].position).toInt());
		}
		if (ini.contains("difficulty"))
		{
			QString value = ini.value("difficulty", "Medium").toString();
			for (int j = 0; j < ARRAY_SIZE(difficultyList); j++)
			{
				if (strcasecmp(difficultyList[j], value.toUtf8().constData()) == 0)
				{
					game.skDiff[i] = difficultyValue[j];
					NetPlay.players[i].difficulty = j;
				}
			}
		}
		ini.endGroup();
	}
}

/*
 * Process click events on the multiplayer/skirmish options screen
 * 'id' is id of the button that was pressed
 */
static void processMultiopWidgets(UDWORD id)
{
	PLAYERSTATS playerStats;

	// host, who is setting up the game
	if((ingame.bHostSetup && !bHosted))
	{
		switch(id)												// Options buttons
		{
		case MULTIOP_GNAME:										// we get this when nec.
			sstrcpy(game.name,widgGetString(psWScreen, MULTIOP_GNAME));
			break;

		case MULTIOP_GNAME_ICON:
			break;

		case MULTIOP_MAP:
			widgDelete(psWScreen, MULTIOP_PLAYERS);
			widgDelete(psWScreen, FRONTEND_SIDETEXT2);  // del text too,

			debug(LOG_WZ, "processMultiopWidgets[MULTIOP_MAP_ICON]: %s.wrf", MultiCustomMapsPath);
			addMultiRequest(MultiCustomMapsPath, ".wrf", MULTIOP_MAP, current_tech, 0, widgGetString(psWScreen, MULTIOP_MAP));

			widgSetString(psWScreen, MULTIOP_MAP, game.map);
			break;

		case MULTIOP_MAP_ICON:
			widgDelete(psWScreen,MULTIOP_PLAYERS);
			widgDelete(psWScreen,FRONTEND_SIDETEXT2);					// del text too,

			debug(LOG_WZ, "processMultiopWidgets[MULTIOP_MAP_ICON]: %s.wrf", MultiCustomMapsPath);
			addMultiRequest(MultiCustomMapsPath, ".wrf", MULTIOP_MAP, current_tech, current_numplayers);
			break;

		case MULTIOP_MAP_PREVIEW:
			loadMapPreview(true);
			break;
		}
	}

	// host who is setting up or has hosted
	if(ingame.bHostSetup)// || NetPlay.isHost) // FIXME Was: if(ingame.bHostSetup);{} ??? Note the ; !
	{
		switch(id)
		{
		case MULTIOP_GAMETYPE:
			game.scavengers = ((MultichoiceWidget *)widgGetFromID(psWScreen, MULTIOP_GAMETYPE))->currentValue();
			resetReadyStatus(false);
			if(bHosted)
			{
				sendOptions();
			}
			break;

		case MULTIOP_BASETYPE:
			game.base = ((MultichoiceWidget *)widgGetFromID(psWScreen, MULTIOP_BASETYPE))->currentValue();
			addGameOptions();

			resetReadyStatus(false);

			if(bHosted)
			{
				sendOptions();
				disableMultiButs();
			}
			break;

		case MULTIOP_ALLIANCES:
			game.alliance = ((MultichoiceWidget *)widgGetFromID(psWScreen, MULTIOP_ALLIANCES))->currentValue();

			resetReadyStatus(false);
			netPlayersUpdated = true;

			if(bHosted)
			{
				sendOptions();
			}
			break;

		case MULTIOP_POWER:  // set power level
			game.power = ((MultichoiceWidget *)widgGetFromID(psWScreen, MULTIOP_POWER))->currentValue();

			resetReadyStatus(false);

			if(bHosted)
			{
				sendOptions();
			}
			break;

		case MULTIOP_PASSWORD_EDIT:
			{
				unsigned result = widgGetButtonState(psWScreen, MULTIOP_PASSWORD_BUT);
				if (result != 0)
				{
					break;
				}
			}
			// Continue, do not break, since we just set a password.
		case MULTIOP_PASSWORD_BUT:
			{
				char buf[255];

				bool willSet = widgGetButtonState(psWScreen, MULTIOP_PASSWORD_BUT) == 0;
				debug(LOG_NET, "Password button hit, %d", (int)willSet);
				widgSetButtonState(psWScreen, MULTIOP_PASSWORD_BUT,  willSet? WBUT_CLICKLOCK : 0);
				widgSetButtonState(psWScreen, MULTIOP_PASSWORD_EDIT, willSet? WEDBS_DISABLE  : 0);
				if (willSet)
				{
					char game_password[64];
					sstrcpy(game_password, widgGetString(psWScreen, MULTIOP_PASSWORD_EDIT));
					NETsetGamePassword(game_password);
					// say password is now required to join games?
					ssprintf(buf, _("*** password [%s] is now required! ***"), NetPlay.gamePassword);
					addConsoleMessage(buf, DEFAULT_JUSTIFY, NOTIFY_MESSAGE);
				}
				else
				{
					NETresetGamePassword();
					ssprintf(buf, _("*** password is NOT required! ***"));
					addConsoleMessage(buf, DEFAULT_JUSTIFY, NOTIFY_MESSAGE);
				}
				NETGameLocked(willSet);
			}
			break;
		}
	}

	// these work all the time.
	switch(id)
	{
	case MULTIOP_STRUCTLIMITS:
		changeTitleMode(MULTILIMIT);
		break;

	case MULTIOP_PNAME:
		sstrcpy(sPlayer,widgGetString(psWScreen, MULTIOP_PNAME));

		// chop to 15 chars..
		while(strlen(sPlayer) > 15)	// clip name.
		{
			sPlayer[strlen(sPlayer)-1]='\0';
		}

		// update string.
		widgSetString(psWScreen, MULTIOP_PNAME,sPlayer);

		removeWildcards((char*)sPlayer);

		printConsoleNameChange(NetPlay.players[selectedPlayer].name, sPlayer);

		NETchangePlayerName(selectedPlayer, (char*)sPlayer);			// update if joined.
		loadMultiStats((char*)sPlayer,&playerStats);
		setMultiStats(selectedPlayer,playerStats,false);
		setMultiStats(selectedPlayer,playerStats,true);
		netPlayersUpdated = true;
		break;

	case MULTIOP_PNAME_ICON:
		widgDelete(psWScreen,MULTIOP_PLAYERS);
		widgDelete(psWScreen,FRONTEND_SIDETEXT2);					// del text too,

		addMultiRequest(MultiPlayersPath, ".sta", MULTIOP_PNAME, 0, 0);
		break;

	case MULTIOP_HOST:
		debug(LOG_NET, "MULTIOP_HOST enabled");
		sstrcpy(game.name, widgGetString(psWScreen, MULTIOP_GNAME));	// game name
		sstrcpy(sPlayer, widgGetString(psWScreen, MULTIOP_PNAME));	// pname

		resetReadyStatus(false);
		resetDataHash();
		removeWildcards((char*)sPlayer);

		if (!hostCampaign((char*)game.name,(char*)sPlayer))
		{
			addConsoleMessage(_("Sorry! Failed to host the game."), DEFAULT_JUSTIFY, SYSTEM_MESSAGE);
			break;
		}
		bHosted = true;
		loadMapSettings2();

		widgDelete(psWScreen, MULTIOP_REFRESH);
		widgDelete(psWScreen, MULTIOP_HOST);
		widgDelete(psWScreen, MULTIOP_FILTER_TOGGLE);

		ingame.localOptionsReceived = true;

		addGameOptions();									// update game options box.
		addChatBox();

		disableMultiButs();

		addPlayerBox(!ingame.bHostSetup || bHosted);	//to make sure host can't skip player selection menu (sets game.skdiff to UBYTE_MAX for humans)
		break;

	case MULTIOP_CHATEDIT:

		// don't send empty lines to other players in the lobby
		if(!strcmp(widgGetString(psWScreen, MULTIOP_CHATEDIT), ""))
			break;

		sendTextMessage(widgGetString(psWScreen, MULTIOP_CHATEDIT),true);					//send
		widgSetString(psWScreen, MULTIOP_CHATEDIT, "");										// clear box
		break;

	case CON_CANCEL:
		pie_LoadBackDrop(SCREEN_RANDOMBDROP);
		if (!challengeActive)
		{
			NETGameLocked(false);		// reset status on a cancel
			stopJoining();
		}
		else
		{
			NETclose();
			bHosted = false;
			ingame.localJoiningInProgress = false;
			changeTitleMode(SINGLE);
			addChallenges();
		}
		break;
	case MULTIOP_MAP_PREVIEW:
		loadMapPreview(true);
		break;
	case MULTIOP_AI_CLOSED:
		NetPlay.players[aiChooserUp].ai = AI_CLOSED;
		break;
	case MULTIOP_AI_OPEN:
		NetPlay.players[aiChooserUp].ai = AI_OPEN;
		break;
	default:
		break;
	}

	if (id == MULTIOP_AI_CLOSED || id == MULTIOP_AI_OPEN)		// common code
	{
		game.skDiff[aiChooserUp] = 0;   // disable AI for this slot
		NETBroadcastPlayerInfo(aiChooserUp);
		closeAiChooser();
		addPlayerBox(!ingame.bHostSetup || bHosted);
	}

	if (id >= MULTIOP_DIFFICULTY_CHOOSE_START && id <= MULTIOP_DIFFICULTY_CHOOSE_END && difficultyChooserUp != -1)
	{
		int idx = id - MULTIOP_DIFFICULTY_CHOOSE_START;
		NetPlay.players[difficultyChooserUp].difficulty = idx;
		game.skDiff[difficultyChooserUp] = difficultyValue[idx];
		NETBroadcastPlayerInfo(difficultyChooserUp);
		closeDifficultyChooser();
		addPlayerBox(!ingame.bHostSetup || bHosted);
	}

	if (id >= MULTIOP_AI_START && id <= MULTIOP_AI_END && aiChooserUp != -1)
	{
		int idx = id - MULTIOP_AI_START;
		NetPlay.players[aiChooserUp].ai = idx;
		sstrcpy(NetPlay.players[aiChooserUp].name, getAIName(aiChooserUp));
		game.skDiff[aiChooserUp] = difficultyValue[NetPlay.players[aiChooserUp].difficulty];    // set difficulty, in case re-enabled
		NETBroadcastPlayerInfo(aiChooserUp);
		closeAiChooser();
		addPlayerBox(!ingame.bHostSetup || bHosted);
	}

	STATIC_ASSERT(MULTIOP_TEAMS_START + MAX_PLAYERS - 1 <= MULTIOP_TEAMS_END);
	if (id >= MULTIOP_TEAMS_START && id <= MULTIOP_TEAMS_START + MAX_PLAYERS - 1 && !locked.teams)  // Clicked on a team chooser
	{
		int clickedMenuID = id - MULTIOP_TEAMS_START;

		//make sure team chooser is not up before adding new one for another player
		if (teamChooserUp < 0 && colourChooserUp < 0 && canChooseTeamFor(clickedMenuID) && positionChooserUp < 0)
		{
			addTeamChooser(clickedMenuID);
		}
	}

	//clicked on a team
	STATIC_ASSERT(MULTIOP_TEAMCHOOSER + MAX_PLAYERS - 1 <= MULTIOP_TEAMCHOOSER_END);
	if(id >= MULTIOP_TEAMCHOOSER && id <= MULTIOP_TEAMCHOOSER + MAX_PLAYERS - 1)
	{
		ASSERT(teamChooserUp >= 0, "teamChooserUp < 0");
		ASSERT(id >= MULTIOP_TEAMCHOOSER
		    && (id - MULTIOP_TEAMCHOOSER) < MAX_PLAYERS, "processMultiopWidgets: wrong id - MULTIOP_TEAMCHOOSER value (%d)", id - MULTIOP_TEAMCHOOSER);

		resetReadyStatus(false);		// will reset only locally if not a host

		SendTeamRequest(teamChooserUp, (UBYTE)id - MULTIOP_TEAMCHOOSER);

		debug(LOG_WZ, "Changed team for player %d to %d", teamChooserUp, NetPlay.players[teamChooserUp].team);

		closeTeamChooser();
		addPlayerBox(  !ingame.bHostSetup || bHosted);	//restore initial options screen
	}

	// 'ready' button
	if(id >= MULTIOP_READY_START && id <= MULTIOP_READY_END)  // clicked on a player
	{
		UBYTE player = (UBYTE)(id-MULTIOP_READY_START);

		if (player == selectedPlayer && teamChooserUp < 0 && positionChooserUp < 0)
		{
			SendReadyRequest(selectedPlayer, !NetPlay.players[player].ready);

			// if hosting try to start the game if everyone is ready
			if(NetPlay.isHost && multiplayPlayersReady(false))
			{
				startMultiplayerGame();
				// reset flag in case people dropped/quit on join screen
				NETsetPlayerConnectionStatus(CONNECTIONSTATUS_NORMAL, NET_ALL_PLAYERS);
			}
		}

		if (NetPlay.isHost && !alliancesSetTeamsBeforeGame(game.alliance))
		{
			if(mouseDown(MOUSE_RMB) && player != NetPlay.hostPlayer) // both buttons....
			{
				char *msg;

				sasprintf(&msg, _("The host has kicked %s from the game!"), getPlayerName(player));
				sendTextMessage(msg, true);
				kickPlayer(player, "you are unwanted by the host.", ERROR_KICKED);
				resetReadyStatus(true);		//reset and send notification to all clients
			}
		}
	}

	if (id >= MULTIOP_COLOUR_START && id <= MULTIOP_COLOUR_END && (id - MULTIOP_COLOUR_START == selectedPlayer || NetPlay.isHost))
	{
		if (teamChooserUp < 0 && positionChooserUp < 0 && colourChooserUp < 0)		// not choosing something else already
		{
			addColourChooser(id - MULTIOP_COLOUR_START);
		}
	}

	// clicked on a player
	STATIC_ASSERT(MULTIOP_PLAYER_START + MAX_PLAYERS - 1 <= MULTIOP_PLAYER_END);
	if (id >= MULTIOP_PLAYER_START && id <= MULTIOP_PLAYER_START + MAX_PLAYERS - 1
	    && !locked.position
	    && (id - MULTIOP_PLAYER_START == selectedPlayer || NetPlay.isHost
	        || (positionChooserUp >= 0 && !isHumanPlayer(id - MULTIOP_PLAYER_START))))
	{
		int player = id - MULTIOP_PLAYER_START;
		if ((player == selectedPlayer || (NetPlay.players[player].allocated && NetPlay.isHost))
		    && positionChooserUp < 0 && teamChooserUp < 0 && colourChooserUp < 0)
		{
			addPositionChooser(player);
		}
		else if (positionChooserUp == player)
		{
			closePositionChooser();	// changed his mind
			addPlayerBox(!ingame.bHostSetup || bHosted);
		}
		else if (positionChooserUp >= 0)
		{
			// Switch player
			resetReadyStatus(false);		// will reset only locally if not a host
			SendPositionRequest(positionChooserUp, NetPlay.players[player].position);
			closePositionChooser();
			addPlayerBox(!ingame.bHostSetup || bHosted);
		}
		else if (!NetPlay.players[player].allocated && !locked.ai && NetPlay.isHost
		         && positionChooserUp < 0 && teamChooserUp < 0 && colourChooserUp < 0)
		{
			addAiChooser(player);
		}
	}

	if (id >= MULTIOP_DIFFICULTY_INIT_START && id <= MULTIOP_DIFFICULTY_INIT_END
	    && !locked.difficulty && NetPlay.isHost && positionChooserUp < 0 && teamChooserUp < 0 && colourChooserUp < 0)
	{
		addDifficultyChooser(id - MULTIOP_DIFFICULTY_INIT_START);
		addPlayerBox(!ingame.bHostSetup || bHosted);
	}

	STATIC_ASSERT(MULTIOP_COLCHOOSER + MAX_PLAYERS - 1 <= MULTIOP_COLCHOOSER_END);
	if (id >= MULTIOP_COLCHOOSER && id < MULTIOP_COLCHOOSER + MAX_PLAYERS - 1)  // chose a new colour.
	{
		resetReadyStatus(false);		// will reset only locally if not a host
		SendColourRequest(colourChooserUp, id - MULTIOP_COLCHOOSER);
		closeColourChooser();
		addPlayerBox(!ingame.bHostSetup || bHosted);
	}

	if (id == MULTIOP_TEAMCHOOSER_KICK)
	{
		char *msg;

		sasprintf(&msg, _("The host has kicked %s from the game!"), getPlayerName(teamChooserUp));
		kickPlayer(teamChooserUp, "you are unwanted by the host.", ERROR_KICKED);
		sendTextMessage(msg, true);
		resetReadyStatus(true);		//reset and send notification to all clients
		closeTeamChooser();
	}
}

/* Start a multiplayer or skirmish game */
void startMultiplayerGame(void)
{
	if (!bHosted)
	{
		debug(LOG_ERROR, "Multiple start requests received when we already started.");
		return;
	}
	decideWRF();										// set up swrf & game.map
	bMultiPlayer = true;
	bMultiMessages = true;
	NETsetPlayerConnectionStatus(CONNECTIONSTATUS_NORMAL, NET_ALL_PLAYERS);  // reset disconnect conditions
	initLoadingScreen(true);
	if (NetPlay.isHost)
	{
		// This sets the limits to whatever the defaults are for the limiter screen
		// If host sets limits, then we do not need to do the following routine.
		if (!bLimiterLoaded)
		{
			debug(LOG_NET, "limiter was NOT activated, setting defaults");

			if (!resLoad("wrf/limiter_data.wrf", 503))
			{
				debug(LOG_INFO, "Unable to load limiter_data.");
			}
		}
		else
		{
			debug(LOG_NET, "limiter was activated");
		}

		resetDataHash();	// need to reset it, since host's data has changed.
		createLimitSet();
		debug(LOG_NET,"sending our options to all clients");
		sendOptions();
		NEThaltJoining();							// stop new players entering.
		ingame.TimeEveryoneIsInGame = 0;
		ingame.isAllPlayersDataOK = false;
		memset(&ingame.DataIntegrity, 0x0, sizeof(ingame.DataIntegrity));	//clear all player's array
		SendFireUp();								//bcast a fireup message
	}

	debug(LOG_NET, "title mode STARTGAME is set--Starting Game!");
	changeTitleMode(STARTGAME);

	bHosted = false;

	if (NetPlay.isHost)
	{
		sendTextMessage(_("Host is Starting Game"),true);
	}
}

// ////////////////////////////////////////////////////////////////////////////
// Net message handling

void frontendMultiMessages(void)
{
	NETQUEUE queue;
	uint8_t type;

	while (NETrecvNet(&queue, &type))
	{
		// Copy the message to the global one used by the new NET API
		switch(type)
		{
		case NET_FILE_REQUESTED:
			recvMapFileRequested(queue);
			break;

		case NET_FILE_PAYLOAD:
		{
			bool done = recvMapFileData(queue);
			((MultibuttonWidget *)widgGetFromID(psWScreen, MULTIOP_MAP_PREVIEW))->enable(done);  // turn preview button on or off
			break;
		}

		case NET_FILE_CANCELLED:					// host only routine
			{
				uint32_t reason;
				uint32_t victim;

				if(!NetPlay.isHost)				// only host should act
				{
					ASSERT(false, "Host only routine detected for client!");
					break;
				}

				NETbeginDecode(queue, NET_FILE_CANCELLED);
					NETuint32_t(&victim);
					NETuint32_t(&reason);
				NETend();

				if (whosResponsible(victim) != queue.index)
				{
					HandleBadParam("NET_FILE_CANCELLED given incorrect params.", victim, queue.index);
					return;
				}

				switch (reason)
				{
					case STUCK_IN_FILE_LOOP:
						debug(LOG_WARNING, "Received file cancel request from player %u, They are stuck in a loop?", victim);
						kickPlayer(victim, "the host couldn't send a file for some reason.", ERROR_UNKNOWNFILEISSUE);
						NetPlay.players[victim].wzFile.isCancelled = true;
						NetPlay.players[victim].wzFile.isSending = false;
						break;

					case ALREADY_HAVE_FILE:
					default:
						debug(LOG_WARNING, "Received file cancel request from player %u, they already have the file.", victim);
						NetPlay.players[victim].wzFile.isCancelled = true;
						NetPlay.players[victim].wzFile.isSending = false;
						break;
				}
			}
			break;

		case NET_OPTIONS:					// incoming options file.
			recvOptions(queue);
			ingame.localOptionsReceived = true;

			if(titleMode == MULTIOPTION)
			{
				addGameOptions();
				disableMultiButs();
				addChatBox();
			}
			break;

		case GAME_ALLIANCE:
			recvAlliance(queue, false);
			break;

		case NET_COLOURREQUEST:
			recvColourRequest(queue);
			break;

		case NET_POSITIONREQUEST:
			recvPositionRequest(queue);
			break;

		case NET_TEAMREQUEST:
			recvTeamRequest(queue);
			break;

		case NET_READY_REQUEST:
			recvReadyRequest(queue);

			// If hosting and game not yet started, try to start the game if everyone is ready.
			if (NetPlay.isHost && bHosted && multiplayPlayersReady(false))
			{
				startMultiplayerGame();
			}
			break;

		case NET_PING:						// diagnostic ping msg.
			recvPing(queue);
			break;

		case NET_PLAYER_DROPPED:		// remote player got disconnected
		{
			uint32_t player_id = MAX_PLAYERS;

			resetReadyStatus(false);

			NETbeginDecode(queue, NET_PLAYER_DROPPED);
			{
				NETuint32_t(&player_id);
			}
			NETend();

			if (player_id >= MAX_PLAYERS)
			{
				debug(LOG_INFO, "** player %u has dropped - huh?", player_id);
				break;
			}

			if (whosResponsible(player_id) != queue.index && queue.index != NET_HOST_ONLY)
			{
				HandleBadParam("NET_PLAYER_DROPPED given incorrect params.", player_id, queue.index);
				break;
			}

			debug(LOG_INFO,"** player %u has dropped!", player_id);

			MultiPlayerLeave(player_id);		// get rid of their stuff
			NET_InitPlayer(player_id, false);           // sets index player's array to false
			NETsetPlayerConnectionStatus(CONNECTIONSTATUS_PLAYER_DROPPED, player_id);
			if (player_id == NetPlay.hostPlayer || player_id == selectedPlayer)	// if host quits or we quit, abort out
			{
				stopJoining();
			}
			break;
		}
		case NET_PLAYERRESPONDING:			// remote player is now playing.
		{
			uint32_t player_id;

			resetReadyStatus(false);

			NETbeginDecode(queue, NET_PLAYERRESPONDING);
				// the player that has just responded
				NETuint32_t(&player_id);
			NETend();

			ingame.JoiningInProgress[player_id] = false;
			ingame.DataIntegrity[player_id] = false;
			break;
		}
		case NET_FIREUP:					// campaign game started.. can fire the whole shebang up...
			if (NET_HOST_ONLY != queue.index)
			{
				HandleBadParam("NET_FIREUP given incorrect params.", 255, queue.index);
				break;
			}
			debug(LOG_NET, "NET_FIREUP was received ...");
			if(ingame.localOptionsReceived)
			{
				uint32_t randomSeed = 0;
				NETbeginDecode(queue, NET_FIREUP);
					NETuint32_t(&randomSeed);
				NETend();

				gameSRand(randomSeed);  // Set the seed for the synchronised random number generator, using the seed given by the host.

				debug(LOG_NET, "& local Options Received (MP game)");
				ingame.TimeEveryoneIsInGame = 0;			// reset time
				resetDataHash();
				decideWRF();

				bMultiPlayer = true;
				bMultiMessages = true;
				changeTitleMode(STARTGAME);
				bHosted = false;

				// Start the game before processing more messages.
				NETpop(queue);
				return;
			}
			ASSERT(false, "NET_FIREUP was received, but !ingame.localOptionsReceived.");
			break;

		case NET_KICK:						// player is forcing someone to leave
		{
			uint32_t player_id;
			char reason[MAX_KICK_REASON];
			LOBBY_ERROR_TYPES KICK_TYPE = ERROR_NOERROR;

			NETbeginDecode(queue, NET_KICK);
				NETuint32_t(&player_id);
				NETstring(reason, MAX_KICK_REASON);
				NETenum(&KICK_TYPE);
			NETend();

			if (player_id == NET_HOST_ONLY)
			{
				char buf[250]= {'\0'};

				ssprintf(buf, "*Player %d (%s : %s) tried to kick %u", (int) queue.index, NetPlay.players[queue.index].name, NetPlay.players[queue.index].IPtextAddress, player_id);
				NETlogEntry(buf, SYNC_FLAG, 0);
				debug(LOG_ERROR, "%s", buf);
				if (NetPlay.isHost)
				{
					NETplayerKicked((unsigned int) queue.index);
				}
				break;
			}

			if (selectedPlayer == player_id)	// we've been told to leave.
			{
				setLobbyError(KICK_TYPE);
				stopJoining();
				//screen_RestartBackDrop();
				changeTitleMode(GAMEFIND);
				pie_LoadBackDrop(SCREEN_RANDOMBDROP);
				debug(LOG_ERROR, "You have been kicked, because %s ", reason);
			}
			else
			{
				NETplayerKicked(player_id);
			}
			break;
		}
		case NET_HOST_DROPPED:
			NETbeginDecode(queue, NET_HOST_DROPPED);
			NETend();
			stopJoining();
			debug(LOG_NET, "The host has quit!");
			setLobbyError(ERROR_HOSTDROPPED);
			changeTitleMode(GAMEFIND);
			break;

		case NET_TEXTMSG:					// Chat message
			if(ingame.localOptionsReceived)
			{
				recvTextMessage(queue);
			}
			break;

		default:
			debug(LOG_ERROR, "Didn't handle %s message!", messageTypeToString(type));
			break;
		}

		NETpop(queue);
	}
}

void runMultiOptions(void)
{
	static UDWORD	lastrefresh = 0;
	char                    oldGameMap[128];
	int                     oldMaxPlayers;
	PLAYERSTATS		playerStats;
	W_CONTEXT		context;

	KEY_CODE		k;
	char			str[3];

	frontendMultiMessages();
	if (NetPlay.isHost)
	{
		for (unsigned i = 0; i < MAX_PLAYERS; i++)
		{
			// send it for each player that needs it
			if (NetPlay.players[i].wzFile.isSending)
			{
				sendMap();
			}
		}
	}

	// update boxes?
	if (netPlayersUpdated || (NetPlay.isHost && mouseDown(MOUSE_LMB) && gameTime-lastrefresh>500))
	{
		netPlayersUpdated = false;
		lastrefresh= gameTime;
		if (!multiRequestUp && (bHosted || ingame.localJoiningInProgress))
		{
			addPlayerBox(true);				// update the player box.
			loadMapPreview(false);
		}
	}


	// update scores and pings if far enough into the game
	if(ingame.localOptionsReceived && ingame.localJoiningInProgress)
	{
		sendScoreCheck();
		sendPing();
	}

	// if typing and not in an edit box then jump to chat box.
	k = getQwertyKey();
	if(	k && psWScreen->psFocus == NULL)
	{
		context.xOffset		= 0;
		context.yOffset		= 0;
		context.mx			= mouseX();
		context.my			= mouseY();

		keyScanToString(k,(char*)&str,3);
		if(widgGetFromID(psWScreen,MULTIOP_CHATEDIT))
		{
			widgSetString(psWScreen, MULTIOP_CHATEDIT, (char*)&str);	// start it up!
			widgGetFromID(psWScreen, MULTIOP_CHATEDIT)->clicked(&context);
		}
	}

	// chat box handling
	if(widgGetFromID(psWScreen,MULTIOP_CHATBOX))
	{
		while(getNumberConsoleMessages() >getConsoleLineInfo())
		{
			removeTopConsoleMessage();
		}
		updateConsoleMessages();								// run the chatbox
	}

	// widget handling

	if(multiRequestUp)
	{
		WidgetTriggers const &triggers = widgRunScreen(psRScreen);
		unsigned id = triggers.empty()? 0 : triggers.front().widget->id;  // Just use first click here, since the next click could be on another menu.

		LEVEL_DATASET *mapData;
		bool isHoverPreview;
		QString sTemp;
		if (runMultiRequester(id, &id, &sTemp, &mapData, &isHoverPreview))
		{
			Sha256 oldGameHash;

			switch(id)
			{
			case MULTIOP_PNAME:
				sstrcpy(sPlayer, sTemp.toUtf8().constData());
				widgSetString(psWScreen, MULTIOP_PNAME, sTemp.toUtf8().constData());

				removeWildcards((char*)sPlayer);

				printConsoleNameChange(NetPlay.players[selectedPlayer].name, sPlayer);

				NETchangePlayerName(selectedPlayer, (char*)sPlayer);
				loadMultiStats((char*)sPlayer,&playerStats);
				setMultiStats(selectedPlayer,playerStats,false);
				setMultiStats(selectedPlayer,playerStats,true);
				netPlayersUpdated = true;
				break;
			case MULTIOP_MAP:
			{
				sstrcpy(oldGameMap, game.map);
				oldGameHash = game.hash;
				oldMaxPlayers = game.maxPlayers;

				sstrcpy(game.map, mapData->pName);
				game.hash = levGetFileHash(mapData);
				game.maxPlayers = mapData->players;
				loadMapPreview(!isHoverPreview);

				if (isHoverPreview)
				{
					sstrcpy(game.map, oldGameMap);
					game.hash = oldGameHash;
					game.maxPlayers = oldMaxPlayers;
				}
				else
				{
					loadMapSettings1();
				}

				widgSetString(psWScreen, MULTIOP_MAP, mapData->pName);
				addGameOptions();
				break;
			}
			default:
				loadMapPreview(false);  // Restore the preview of the old map.
				break;
			}
			if (!isHoverPreview)
			{
				addPlayerBox( !ingame.bHostSetup );
			}
		}
	}
	else
	{
		if(hideTime != 0)
		{
			// we abort the 'hidetime' on press of a mouse button.
			if(gameTime-hideTime < MAP_PREVIEW_DISPLAY_TIME && !mousePressed(MOUSE_LMB) && !mousePressed(MOUSE_RMB))
			{
				return;
			}
			inputLoseFocus();	// remove the mousepress from the input stream.
			hideTime = 0;
		}

		WidgetTriggers const &triggers = widgRunScreen(psWScreen);
		unsigned id = triggers.empty()? 0 : triggers.front().widget->id;  // Just use first click here, since the next click could be on another menu.

		processMultiopWidgets(id);
	}

	widgDisplayScreen(psWScreen);									// show the widgets currently running

	if(multiRequestUp)
	{
		widgDisplayScreen(psRScreen);								// show the Requester running
	}

	if(widgGetFromID(psWScreen,MULTIOP_CHATBOX))
	{
		iV_SetFont(font_regular);											// switch to small font.
		displayConsoleMessages();									// draw the chatbox
	}

	if (CancelPressed())
	{
		processMultiopWidgets(CON_CANCEL);  // "Press" the cancel button to clean up net connections and stuff.
	}
	if (!NetPlay.isHostAlive && !ingame.bHostSetup)
	{
		changeTitleMode(GAMEFIND);
		screen_RestartBackDrop();
	}
}

bool startMultiOptions(bool bReenter)
{
	PLAYERSTATS		nullStats;
	UBYTE i;

	netPlayersUpdated = true;

	addBackdrop();
	loadMapPreview(false);
	addTopForm();

	if (getLobbyError() != ERROR_INVALID)
	{
		setLobbyError(ERROR_NOERROR);
	}

	// free limiter structure
	if(!bReenter || challengeActive)
	{
		if(ingame.numStructureLimits)
		{
			ingame.numStructureLimits = 0;
			free(ingame.pStructureLimits);
			ingame.pStructureLimits = NULL;
		}
	}

	if(!bReenter)
	{
		memset(nameOverrides, 0, sizeof(nameOverrides));
		memset(&locked, 0, sizeof(locked)); // nothing is locked by default

		teamChooserUp = -1;
		aiChooserUp = -1;
		difficultyChooserUp = -1;
		positionChooserUp = -1;
		colourChooserUp = -1;
		for(i=0; i < MAX_PLAYERS; i++)
		{
			game.skDiff[i] = (DIFF_SLIDER_STOPS / 2);	// reset AI (turn it on again)
			setPlayerColour(i,i);						//reset all colors as well
		}

		game.mapHasScavengers = true; // FIXME, should default to false
		if(!NetPlay.bComms)			// force skirmish if no comms.
		{
			game.type = SKIRMISH;
			sstrcpy(game.map, DEFAULTSKIRMISHMAP);
			game.hash = levGetMapNameHash(game.map);
			game.maxPlayers = 4;
		}

		ingame.localOptionsReceived = false;

		loadMultiStats((char*)sPlayer,&nullStats);
	}
	if (!bReenter && challengeActive)
	{
		resetReadyStatus(false);
		removeWildcards((char*)sPlayer);
		if (!hostCampaign((char*)game.name,(char*)sPlayer))
		{
			debug(LOG_ERROR, "Failed to host the challenge.");
			return false;
		}
		bHosted = true;

		loadMapSettings1();
		loadMapSettings2();

		WzConfig ini(sRequestResult, WzConfig::ReadOnly);
		ini.beginGroup("challenge");
		sstrcpy(game.map, ini.value("Map", game.map).toString().toUtf8().constData());
		game.hash = levGetMapNameHash(game.map);
		game.maxPlayers = ini.value("MaxPlayers", game.maxPlayers).toInt();	// TODO, read from map itself, not here!!
		game.scavengers = ini.value("Scavengers", game.scavengers).toBool();
		game.alliance = ALLIANCES_TEAMS;
		netPlayersUpdated = true;
		mapDownloadProgress = 100;
		game.power = ini.value("powerLevel", game.power).toInt();
		game.base = ini.value("Bases", game.base + 1).toInt() - 1;		// count from 1 like the humans do
		sstrcpy(game.name, ini.value("name").toString().toUtf8().constData());
		locked.position = ini.value("AllowPositionChange", locked.position).toBool();
		ini.endGroup();

		ingame.localOptionsReceived = true;
		addGameOptions();									// update game options box.
		addChatBox();
		disableMultiButs();
		addPlayerBox(true);
	}
	else
	{
		addPlayerBox(false);								// Players
		addGameOptions();
		addChatBox();

		if (ingame.bHostSetup)
		{
			char buf[512] = {'\0'};
			if (NetPlay.bComms)
			{
				if (NetPlay.isUPNP)
				{
					if (NetPlay.isUPNP_CONFIGURED)
					{
						ssprintf(buf, _("UPnP has been enabled."));
					}
					else
					{
						if (NetPlay.isUPNP_ERROR)
						{
							ssprintf(buf, _("UPnP detection faled. You must manually configure router yourself."));
						}
						else
						{
							ssprintf(buf, _("UPnP detection is in progress..."));
						}
					}
					addConsoleMessage(buf, DEFAULT_JUSTIFY, NOTIFY_MESSAGE);
				}
				else
				{
					ssprintf(buf, _("UPnP detection disabled by user. Autoconfig of port 2100 will not happen."));
					addConsoleMessage(buf, DEFAULT_JUSTIFY, NOTIFY_MESSAGE);
				}
			}
			ssprintf(buf, _("Press the start hosting button to begin hosting a game."));
			addConsoleMessage(buf, DEFAULT_JUSTIFY, NOTIFY_MESSAGE);
		}
<<<<<<< HEAD
=======
		if (challengeActive)
		{
			ssprintf(buf, _("Hit the ready box to begin your challenge!"));
		}
		else
		{
			ssprintf(buf, _("Press the start hosting button to begin hosting a game."));
		}
		addConsoleMessage(buf, DEFAULT_JUSTIFY, NOTIFY_MESSAGE);
>>>>>>> a2b72118
	}
	// going back to multiop after setting limits up..
	if(bReenter && bHosted)
	{
		disableMultiButs();
	}

	loadMapPreview(false);

	return true;
}

/////////////////////////////////////////////////////////////////////////////////////////
/////////////////////////////////////////////////////////////////////////////////////////
// Drawing functions

void displayChatEdit(WIDGET *psWidget, UDWORD xOffset, UDWORD yOffset)
{
	int x = xOffset + psWidget->x();
	int y = yOffset + psWidget->y() - 4;  // 4 is the magic number.

	// draws the line at the bottom of the multiplayer join dialog separating the chat
	// box from the input box
	iV_Line(x, y, x + psWidget->width(), y, WZCOL_MENU_SEPARATOR);

	return;
}

// ////////////////////////////////////////////////////////////////////////////
void displayRemoteGame(WIDGET *psWidget, UDWORD xOffset, UDWORD yOffset)
{
	int x = xOffset + psWidget->x();
	int y = yOffset + psWidget->y();
	UDWORD	gameID = psWidget->UserData;
	char tmp[80], name[StringSize];

	if ( (LobbyError != ERROR_NOERROR) && (bMultiPlayer && !NetPlay.bComms))
	{
		addConsoleMessage(_("Can't connect to lobby server!"), DEFAULT_JUSTIFY, NOTIFY_MESSAGE);
		return;
	}

	// Draw blue boxes for games (buttons) & headers
	drawBlueBox(x, y, psWidget->width(), psWidget->height());
	drawBlueBox(x, y, GAMES_STATUS_START - 4 ,psWidget->height());
	drawBlueBox(x, y, GAMES_PLAYERS_START - 4 ,psWidget->height());
	drawBlueBox(x, y, GAMES_MAPNAME_START - 4, psWidget->height());

	//draw game info
	iV_SetFont(font_regular);

	int lamp = IMAGE_LAMP_RED;
	int statusStart = IMAGE_NOJOIN;
	bool disableButton = true;
	iV_SetTextColour(WZCOL_TEXT_DARK);

	// As long as they got room, and mods are the same then we proccess the button(s) 
	if (NETisCorrectVersion(NetPlay.games[gameID].game_version_major, NetPlay.games[gameID].game_version_minor))
	{
		if (strcmp(NetPlay.games[gameID].modlist, getModList()) != 0)
		{
			// If wrong mod loaded.
			statusStart = IMAGE_NOJOIN_MOD;
		}
		else if (NetPlay.games[gameID].desc.dwCurrentPlayers >= NetPlay.games[gameID].desc.dwMaxPlayers)
		{
			// If game is full.
			statusStart = IMAGE_NOJOIN_FULL;
		}
		else
		{
			// Game is ok to join!
			iV_SetTextColour(WZCOL_FORM_TEXT);
			lamp = IMAGE_LAMP_GREEN;
			statusStart = IMAGE_SKIRMISH_OVER;
			disableButton = false;

			if (NetPlay.games[gameID].privateGame)  // check to see if it is a private game
			{
				statusStart = IMAGE_LOCKED_NOBG;
				lamp = IMAGE_LAMP_AMBER;
			}
		}

		ssprintf(tmp, "%d/%d", NetPlay.games[gameID].desc.dwCurrentPlayers, NetPlay.games[gameID].desc.dwMaxPlayers);
		iV_DrawText(tmp, x + GAMES_PLAYERS_START + 4 , y + 18);

		// see what host limits are... then draw them.
		if (NetPlay.games[gameID].limits)
		{
			if(NetPlay.games[gameID].limits & NO_TANKS)
				iV_DrawImage(FrontImages, IMAGE_NO_TANK, x + GAMES_STATUS_START + 37, y + 2);
			if(NetPlay.games[gameID].limits & NO_BORGS)
				iV_DrawImage(FrontImages, IMAGE_NO_CYBORG, x + GAMES_STATUS_START + (37 * 2), y + 2);
			if(NetPlay.games[gameID].limits & NO_VTOLS)
				iV_DrawImage(FrontImages, IMAGE_NO_VTOL, x + GAMES_STATUS_START + (37 * 3) , y + 2);
		}
	}
	// Draw type overlay.
	iV_DrawImage(FrontImages, statusStart, x + GAMES_STATUS_START, y + 3);
	iV_DrawImage(FrontImages, lamp, x - 14, y + 8);
	if (disableButton)
	{
		widgSetButtonState(psWScreen, psWidget->id, WBUT_DISABLE);
	}

	//draw game name, chop when we get a too long name
	sstrcpy(name, NetPlay.games[gameID].name);
	// box size in pixels
	while (iV_GetTextWidth(name) > (GAMES_MAPNAME_START - GAMES_GAMENAME_START- 4) )
	{
		name[strlen(name)-1]='\0';
	}
	iV_DrawText(name, x + GAMES_GAMENAME_START, y + 12);

	// draw map name, chop when we get a too long name
	sstrcpy(name, NetPlay.games[gameID].mapname);
	// box size in pixels
	while (iV_GetTextWidth(name) > (GAMES_PLAYERS_START - GAMES_MAPNAME_START - 4) )
	{
		name[strlen(name)-1]='\0';
	}
	iV_DrawText(name, x + GAMES_MAPNAME_START, y + 12);	// map name

	iV_SetFont(font_small);
	// draw mod name (if any)
	if (strlen(NetPlay.games[gameID].modlist))
	{
		// FIXME: we really don't have enough space to list all mods
		char tmp[300];
		sprintf(tmp, _("Mods: %s"), NetPlay.games[gameID].modlist);
		tmp[StringSize] = '\0';
		sstrcpy(name, tmp);

	}
	else
	{
		sstrcpy(name, _("Mods: None!"));
	}
	// box size in pixels
	while (iV_GetTextWidth(name) > (GAMES_PLAYERS_START - GAMES_MAPNAME_START - 8) )
	{
		name[strlen(name)-1]='\0';
	}
	iV_DrawText(name, x + GAMES_MODNAME_START, y + 24 );

	// draw version string
	sprintf(name, _("Version: %s"), NetPlay.games[gameID].versionstring);
	// box size in pixels
	while (iV_GetTextWidth(name) > (GAMES_MAPNAME_START - 6 - GAMES_GAMENAME_START - 4) )
	{
		name[strlen(name)-1]='\0';
	}
	iV_DrawText(name, x + GAMES_GAMENAME_START + 6, y + 24 );

	// crappy hack to only draw this once for the header.  TODO fix GUI
	if (gameID == 0)
	{
	 iV_SetTextColour(WZCOL_YELLOW);
	 // make the 'header' for the table...
	 drawBlueBox(x , y - 12 , GAMES_GAMEWIDTH, 12);
	 ssprintf(tmp, "Game Name");
	 iV_DrawText(tmp, x - 2 + GAMES_GAMENAME_START + 48, y - 3);
	 ssprintf(tmp, "Map Name");
	 iV_DrawText(tmp, x - 2 + GAMES_MAPNAME_START + 48, y - 3);
	 ssprintf(tmp, "Players");
	 iV_DrawText(tmp, x - 2 + GAMES_PLAYERS_START, y - 3);
	 ssprintf(tmp, "Status");
	 iV_DrawText(tmp, x - 2 + GAMES_STATUS_START + 48, y - 3);
	}
}

void displayTeamChooser(WIDGET *psWidget, UDWORD xOffset, UDWORD yOffset)
{
	int x = xOffset + psWidget->x();
	int y = yOffset + psWidget->y();
	UDWORD		i = psWidget->UserData;

	ASSERT(i < MAX_PLAYERS && NetPlay.players[i].team >= 0 && NetPlay.players[i].team < MAX_PLAYERS, "Team index out of bounds" );

	drawBlueBox(x, y, psWidget->width(), psWidget->height());

	if (game.skDiff[i])
	{
		iV_DrawImage(FrontImages, IMAGE_TEAM0 + NetPlay.players[i].team, x + 2, y + 8);
	}
}

void displayPosition(WIDGET *psWidget, UDWORD xOffset, UDWORD yOffset)
{
	const int x = xOffset + psWidget->x();
	const int y = yOffset + psWidget->y();
	const int i = psWidget->UserData;
	char text[80];

	drawBlueBox(x, y, psWidget->width(), psWidget->height());
	iV_SetFont(font_regular);
	iV_SetTextColour(WZCOL_FORM_TEXT);
	ssprintf(text, _("Click to take player slot %d"), NetPlay.players[i].position);
	iV_DrawText(text, x + 10, y + 22);
}

static void displayAi(WIDGET *psWidget, UDWORD xOffset, UDWORD yOffset)
{
	const int x = xOffset + psWidget->x();
	const int y = yOffset + psWidget->y();
	const int j = psWidget->UserData;
	const char *commsText[] = { N_("Open"), N_("Closed") };

	drawBlueBox(x, y, psWidget->width(), psWidget->height());
	iV_SetFont(font_regular);
	iV_SetTextColour(WZCOL_FORM_TEXT);
	iV_DrawText((j >= 0) ? aidata[j].name : gettext(commsText[j + 2]), x + 10, y + 22);
}

static int difficultyIcon(int difficulty)
{
	switch (difficulty)
	{
	case 0: return IMAGE_EASY;
	case 1: return IMAGE_MEDIUM;
	case 2: return IMAGE_HARD;
	case 3: return IMAGE_INSANE;
	default: return IMAGE_NO;	/// what??
	}
}

static void displayDifficulty(WIDGET *psWidget, UDWORD xOffset, UDWORD yOffset)
{
	const int x = xOffset + psWidget->x();
	const int y = yOffset + psWidget->y();
	const int j = psWidget->UserData;

	ASSERT_OR_RETURN(, j < ARRAY_SIZE(difficultyList), "Bad difficulty found: %d", j);
	drawBlueBox(x, y, psWidget->width(), psWidget->height());
	iV_SetFont(font_regular);
	iV_SetTextColour(WZCOL_FORM_TEXT);
	iV_DrawImage(FrontImages, difficultyIcon(j), x + 5, y + 5);
	iV_DrawText(gettext(difficultyList[j]), x + 42, y + 22);
}

static bool isKnownPlayer(std::map<std::string, EcKey::Key> const &knownPlayers, std::string const &name, EcKey const &key)
{
	if (key.empty())
	{
		return false;
	}
	std::map<std::string, EcKey::Key>::const_iterator i = knownPlayers.find(name);
	return i != knownPlayers.end() && key.toBytes(EcKey::Public) == i->second;
}

// ////////////////////////////////////////////////////////////////////////////
void displayPlayer(WIDGET *psWidget, UDWORD xOffset, UDWORD yOffset)
{
	int x = xOffset + psWidget->x();
	int y = yOffset + psWidget->y();
	UDWORD		j = psWidget->UserData, eval;

	const int nameX = 32;

	//bluboxes.
	drawBlueBox(x, y, psWidget->width(), psWidget->height());
	if (NetPlay.isHost && NetPlay.players[j].wzFile.isSending)
	{
		static char mapProgressString[MAX_STR_LENGTH] = {'\0'};
		int progress = (NetPlay.players[j].wzFile.currPos * 100) / NetPlay.players[j].wzFile.fileSize_32;

		snprintf(mapProgressString, MAX_STR_LENGTH, _("Sending Map: %d%% "), progress);
		iV_SetFont(font_regular); // font
		iV_SetTextColour(WZCOL_FORM_TEXT);
		iV_DrawText(mapProgressString, x + 15, y + 22);
	}
	else if (mapDownloadProgress != 100 && j == selectedPlayer)
	{
		static char mapProgressString[MAX_STR_LENGTH] = {'\0'};
		snprintf(mapProgressString, MAX_STR_LENGTH, _("Map: %d%% downloaded"), mapDownloadProgress);
		iV_SetFont(font_regular); // font
		iV_SetTextColour(WZCOL_FORM_TEXT);
		iV_DrawText(mapProgressString, x + 5, y + 22);
		return;
	}
	else if (ingame.localOptionsReceived && NetPlay.players[j].allocated)					// only draw if real player!
	{
		std::string name = NetPlay.players[j].name;

		drawBlueBox(x, y, psWidget->width(), psWidget->height());

		iV_SetFont(font_regular);											// font
		std::map<std::string, EcKey::Key> serverPlayers;  // TODO Fill this with players known to the server (needs implementing on the server, too). Currently useless.
		if (ingame.PingTimes[j] >= PING_LIMIT)
		{
			iV_SetTextColour(WZCOL_FORM_PLAYER_NOPING);
		}
		else if (isKnownPlayer(serverPlayers, name, getMultiStats(j).identity))
		{
			iV_SetTextColour(WZCOL_FORM_PLAYER_KNOWN_BY_SERVER);
		}
		else if (isKnownPlayer(getKnownPlayers(), name, getMultiStats(j).identity))
		{
			iV_SetTextColour(WZCOL_FORM_PLAYER_KNOWN);
		}
		else
		{
			iV_SetTextColour(WZCOL_FORM_PLAYER_UNKNOWN);
		}

		// name
		if (iV_GetTextWidth(name.c_str()) > psWidget->width() - nameX)
		{
			while (!name.empty() && iV_GetTextWidth((name + "...").c_str()) > psWidget->width() - nameX)
			{
				name.resize(name.size() - 1);  // Clip name.
			}
			name += "...";
		}
		std::string subText;
		if (j == NET_HOST_ONLY && NetPlay.bComms)
		{
			subText += _("HOST");
		}
		if (NetPlay.bComms && j != selectedPlayer)
		{
			char buf[250] = {'\0'};

			// show "actual" ping time
			ssprintf(buf, "%s%s: ", subText.empty()? "" : ", ", _("Ping"));
			subText += buf;
			if (ingame.PingTimes[j] < PING_LIMIT)
			{
				ssprintf(buf, "%03d", ingame.PingTimes[j]);
			}
			else
			{
				ssprintf(buf, "∞");  // Player has ping of somewhat questionable quality.
			}
			subText += buf;
		}
		iV_DrawText(name.c_str(), x + nameX, y + (subText.empty()? 22 : 18));
		if (!subText.empty())
		{
			iV_SetFont(font_small);
			iV_SetTextColour(WZCOL_TEXT_MEDIUM);
			iV_DrawText(subText.c_str(), x + nameX, y + 28);
			iV_SetFont(font_regular);
			iV_SetTextColour(WZCOL_FORM_TEXT);
		}

		PLAYERSTATS stat = getMultiStats(j);
		if(stat.wins + stat.losses < 5)
		{
			iV_DrawImage(FrontImages, IMAGE_MEDAL_DUMMY, x + 4, y + 13);
		}
		else
		{
			PLAYERSTATS stat = getMultiStats(j);

			// star 1 total droid kills
			eval = stat.totalKills;
			if(eval >600)
			{
				iV_DrawImage(FrontImages, IMAGE_MULTIRANK1, x + 4, y + 3);
			}
			else if(eval >300)
			{
				iV_DrawImage(FrontImages, IMAGE_MULTIRANK2, x + 4, y + 3);
			}
			else if(eval >150)
			{
				iV_DrawImage(FrontImages, IMAGE_MULTIRANK3, x + 4, y + 3);
			}

			// star 2 games played (Cannot use stat.played, since that's just the number of times the player exited via the game menu, not the number of games played.)
			eval = stat.wins + stat.losses;
			if(eval >200)
			{
				iV_DrawImage(FrontImages, IMAGE_MULTIRANK1, x + 4, y + 13);
			}
			else if(eval >100)
			{
				iV_DrawImage(FrontImages, IMAGE_MULTIRANK2, x + 4, y + 13);
			}
			else if(eval >50)
			{
				iV_DrawImage(FrontImages, IMAGE_MULTIRANK3, x + 4, y + 13);
			}

			// star 3 games won.
			eval = stat.wins;
			if(eval >80)
			{
				iV_DrawImage(FrontImages, IMAGE_MULTIRANK1, x + 4, y + 23);
			}
			else if(eval >40)
			{
				iV_DrawImage(FrontImages, IMAGE_MULTIRANK2, x + 4, y + 23);
			}
			else if(eval >10)
			{
				iV_DrawImage(FrontImages, IMAGE_MULTIRANK3, x + 4, y + 23);
			}

			// medals.
			if ((stat.wins >= 6) && (stat.wins > (2 * stat.losses))) // bronze requirement.
			{
				if ((stat.wins >= 12) && (stat.wins > (4 * stat.losses))) // silver requirement.
				{
					if ((stat.wins >= 24) && (stat.wins > (8 * stat.losses))) // gold requirement
					{
						iV_DrawImage(FrontImages, IMAGE_MEDAL_GOLD, x + 16, y + 11);
					}
					else
					{
						iV_DrawImage(FrontImages, IMAGE_MEDAL_SILVER, x + 16, y + 11);
					}
				}
				else
				{
					iV_DrawImage(FrontImages, IMAGE_MEDAL_BRONZE, x + 16, y + 11);
				}
			}
		}
		game.skDiff[j] = UBYTE_MAX;	// set AI difficulty to 0xFF (i.e. not an AI)
	}
	else	// AI
	{
		char aitext[80];

		if (NetPlay.players[j].ai >= 0)
		{
			iV_DrawImage(FrontImages, IMAGE_PLAYER_PC, x, y + 11);
		}
		iV_SetFont(font_regular);
		iV_SetTextColour(WZCOL_FORM_TEXT);
		ASSERT_OR_RETURN(, NetPlay.players[j].ai < (int)aidata.size(), "Uh-oh, AI index out of bounds");
		switch (NetPlay.players[j].ai)
		{
		case AI_OPEN: sstrcpy(aitext, _("Open")); break;
		case AI_CLOSED: sstrcpy(aitext, _("Closed")); break;
		default: sstrcpy(aitext, nameOverrides[j][0] == '\0'? NetPlay.isHost? aidata[NetPlay.players[j].ai].name : NetPlay.players[j].name : nameOverrides[j]); break;
		}
		iV_DrawText(aitext, x + nameX, y + 22);
	}
}

void displayColour(WIDGET *psWidget, UDWORD xOffset, UDWORD yOffset)
{
	const int x = xOffset + psWidget->x();
	const int y = yOffset + psWidget->y();
	const int j = psWidget->UserData;

	drawBlueBox(x, y, psWidget->width(), psWidget->height());
	if (!NetPlay.players[j].wzFile.isSending && game.skDiff[j])
	{
		int player = getPlayerColour(j);
		STATIC_ASSERT(MAX_PLAYERS <= 16);
		iV_DrawImageTc(FrontImages, IMAGE_PLAYERN, IMAGE_PLAYERN_TC, x + 7, y + 9, pal_GetTeamColour(player));
	}
}

// ////////////////////////////////////////////////////////////////////////////
// Display blue box
void intDisplayFeBox(WIDGET *psWidget, UDWORD xOffset, UDWORD yOffset)
{
	int x = xOffset + psWidget->x();
	int y = yOffset + psWidget->y();
	int w = psWidget->width();
	int h = psWidget->height();

	drawBlueBox(x,y,w,h);
}

// ////////////////////////////////////////////////////////////////////////////
// Display edit box
void displayMultiEditBox(WIDGET *psWidget, UDWORD xOffset, UDWORD yOffset)
{
	int x = xOffset + psWidget->x();
	int y = yOffset + psWidget->y();

	drawBlueBox(x, y, psWidget->width(), psWidget->height());

	if( ((W_EDITBOX*)psWidget)->state & WEDBS_DISABLE)					// disabled
	{
		PIELIGHT colour;

		colour.byte.r = FILLRED;
		colour.byte.b = FILLBLUE;
		colour.byte.g = FILLGREEN;
		colour.byte.a = FILLTRANS;
		pie_UniTransBoxFill(x, y, x + psWidget->width() + psWidget->height(), y + psWidget->height(), colour);
	}
}

static Image getFrontHighlightImage(Image image)
{
	if (image.isNull())
	{
		return Image();
	}
	switch (image.width())
	{
	case 30: return Image(FrontImages, IMAGE_HI34);
	case 60: return Image(FrontImages, IMAGE_HI64);
	case 19: return Image(FrontImages, IMAGE_HI23);
	case 27: return Image(FrontImages, IMAGE_HI31);
	case 35: return Image(FrontImages, IMAGE_HI39);
	case 37: return Image(FrontImages, IMAGE_HI41);
	case 56: return Image(FrontImages, IMAGE_HI56);
	}
	return Image();
}

void WzMultiButton::display(int xOffset, int yOffset)
{
	int x0 = xOffset + x();
	int y0 = yOffset + y();
	Image hiToUse(NULL, 0);

	// FIXME: This seems to be a way to conserve space, so you can use a
	// transparent icon with these edit boxes.
	// hack for multieditbox
	if (imNormal.id == IMAGE_EDIT_MAP || imNormal.id == IMAGE_EDIT_GAME || imNormal.id == IMAGE_EDIT_PLAYER
	    || imNormal.id == IMAGE_LOCK_BLUE || imNormal.id == IMAGE_UNLOCK_BLUE)
	{
		drawBlueBox(x0 - 2, y0 - 2, height(), height());  // box on end.
	}

	// evaluate auto-frame
	bool highlight = (getState() & WBUT_HIGHLIGHT) != 0;

	// evaluate auto-frame
	if (doHighlight == 1 && highlight)
	{
		hiToUse = getFrontHighlightImage(imNormal);
	}

	bool down = (getState() & (WBUT_DOWN | WBUT_LOCK | WBUT_CLICKLOCK)) != 0;
	bool grey = (getState() & WBUT_DISABLE) != 0;

	Image toDraw[3];
	int numToDraw = 0;

	// now display
	toDraw[numToDraw++] = imNormal;

	// hilights etc..
	if (down)
	{
		toDraw[numToDraw++] = imDown;
	}
	if (highlight && !grey && hiToUse.images != NULL)
	{
		toDraw[numToDraw++] = hiToUse;
	}

	for (int n = 0; n < numToDraw; ++n)
	{
		Image tcImage(toDraw[n].images, toDraw[n].id + 1);
		if (tc == MAX_PLAYERS)
		{
			iV_DrawImage(toDraw[n], x0, y0);
		}
		else if (tc == MAX_PLAYERS + 1)
		{
			const int scale = 4000;
			int f = realTime%scale;
			PIELIGHT mix;
			mix.byte.r = 128 + iSinR(65536*f/scale + 65536*0/3, 127);
			mix.byte.g = 128 + iSinR(65536*f/scale + 65536*1/3, 127);
			mix.byte.b = 128 + iSinR(65536*f/scale + 65536*2/3, 127);
			mix.byte.a = 255;
			iV_DrawImageTc(toDraw[n], tcImage, x0, y0, mix);
		}
		else
		{
			iV_DrawImageTc(toDraw[n], tcImage, x0, y0, pal_GetTeamColour(tc));
		}
	}

	if (grey)
	{
		// disabled, render something over it!
		iV_TransBoxFill(x0, y0, x0 + width(), y0 + height());
	}
}

/////////////////////////////////////////////////////////////////////////////////////////
/////////////////////////////////////////////////////////////////////////////////////////
// common widgets

static bool addMultiEditBox(UDWORD formid, UDWORD id, UDWORD x, UDWORD y, char const *tip, char const *tipres, UDWORD icon, UDWORD iconhi, UDWORD iconid)
{
	W_EDBINIT sEdInit;                           // editbox
	sEdInit.formID = formid;
	sEdInit.id = id;
	sEdInit.x = (short)x;
	sEdInit.y = (short)y;
	sEdInit.width = MULTIOP_EDITBOXW;
	sEdInit.height = MULTIOP_EDITBOXH;
	sEdInit.pText = tipres;
	sEdInit.pBoxDisplay = displayMultiEditBox;
	if (!widgAddEditBox(psWScreen, &sEdInit))
	{
		return false;
	}

	addMultiBut(psWScreen, MULTIOP_OPTIONS, iconid, x + MULTIOP_EDITBOXW + 2, y + 2, MULTIOP_EDITBOXH, MULTIOP_EDITBOXH, tip, icon, iconhi, iconhi);
	return true;
}

/////////////////////////////////////////////////////////////////////////////////////////

bool addMultiBut(W_SCREEN *screen, UDWORD formid, UDWORD id, UDWORD x, UDWORD y, UDWORD width, UDWORD height, const char* tipres, UDWORD norm, UDWORD down, UDWORD hi, unsigned tc)
{
	WzMultiButton *button = new WzMultiButton(widgGetFromID(screen, formid));
	button->id = id;
	button->setGeometry(x, y, width, height);
	button->setTip(QString::fromUtf8(tipres));
	button->imNormal = Image(FrontImages, norm);
	button->imDown = Image(FrontImages, down);
	button->doHighlight = hi;
	button->tc = tc;
	return true;
}

/* Returns true if all human players clicked on the 'ready' button */
bool multiplayPlayersReady(bool bNotifyStatus)
{
	unsigned int	player,playerID;
	bool			bReady;

	bReady = true;

	for(player = 0; player < game.maxPlayers; player++)
	{
		// check if this human player is ready, ignore AIs
		if (NetPlay.players[player].allocated && (!NetPlay.players[player].ready || ingame.PingTimes[player] >= PING_LIMIT))
		{
			if(bNotifyStatus)
			{
				for (playerID = 0; playerID <= game.maxPlayers && playerID != player; playerID++) ;

				console("%s is not ready", getPlayerName(playerID));
			}

			bReady = false;
		}
	}

	return bReady;
}<|MERGE_RESOLUTION|>--- conflicted
+++ resolved
@@ -3829,21 +3829,16 @@
 					addConsoleMessage(buf, DEFAULT_JUSTIFY, NOTIFY_MESSAGE);
 				}
 			}
-			ssprintf(buf, _("Press the start hosting button to begin hosting a game."));
+			if (challengeActive)
+			{
+				ssprintf(buf, _("Hit the ready box to begin your challenge!"));
+			}
+			else
+			{
+				ssprintf(buf, _("Press the start hosting button to begin hosting a game."));
+			}
 			addConsoleMessage(buf, DEFAULT_JUSTIFY, NOTIFY_MESSAGE);
 		}
-<<<<<<< HEAD
-=======
-		if (challengeActive)
-		{
-			ssprintf(buf, _("Hit the ready box to begin your challenge!"));
-		}
-		else
-		{
-			ssprintf(buf, _("Press the start hosting button to begin hosting a game."));
-		}
-		addConsoleMessage(buf, DEFAULT_JUSTIFY, NOTIFY_MESSAGE);
->>>>>>> a2b72118
 	}
 	// going back to multiop after setting limits up..
 	if(bReenter && bHosted)
