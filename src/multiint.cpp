--- conflicted
+++ resolved
@@ -3486,11 +3486,8 @@
 			{
 				setLobbyError(KICK_TYPE);
 				stopJoining();
-<<<<<<< HEAD
-=======
 				//screen_RestartBackDrop();
 				changeTitleMode(GAMEFIND);
->>>>>>> cd3c9251
 				pie_LoadBackDrop(SCREEN_RANDOMBDROP);
 				debug(LOG_ERROR, "You have been kicked, because %s ", reason);
 			}
