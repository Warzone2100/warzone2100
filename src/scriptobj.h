--- conflicted
+++ resolved
@@ -102,7 +102,6 @@
 // default value load routine
 extern BOOL scrValDefLoad(SDWORD version, INTERP_VAL *psVal, char *pBuffer, UDWORD size);
 
-<<<<<<< HEAD
 extern Vector2i luaWZ_checkWorldCoords(lua_State *L, int param);
 extern int luaWZObj_checkstructurestat(lua_State *L, int pos);
 extern int luaWZObj_checkfeaturestat(lua_State *L, int pos);
@@ -125,10 +124,4 @@
 
 DROID_ORDER luaWZ_checkorder(lua_State *L, int pos);
 
-#ifdef __cplusplus
-}
-#endif //__cplusplus
-
-=======
->>>>>>> 451f9f81
 #endif // __INCLUDED_SRC_SCRIPTOBJ_H__