--- conflicted
+++ resolved
@@ -355,15 +355,8 @@
 void moveStopDroid(DROID *psDroid)
 {
 	CHECK_DROID(psDroid);
-
-<<<<<<< HEAD
-	psPropStats = asPropulsionStats + psDroid->asBits[COMP_PROPULSION];
-	ASSERT(psPropStats != NULL,
-	       "moveUpdateUnit: invalid propulsion stats pointer");
-=======
-	PROPULSION_STATS *psPropStats = asPropulsionStats + psDroid->asBits[COMP_PROPULSION].nStat;
-	ASSERT_OR_RETURN(, psPropStats != NULL, "Invalid propulsion stats pointer");
->>>>>>> 548f720d
+	PROPULSION_STATS *psPropStats = asPropulsionStats + psDroid->asBits[COMP_PROPULSION];
+	ASSERT_OR_RETURN(, psPropStats != NULL, "invalid propulsion stats pointer");
 
 	if (psPropStats->propulsionType == PROPULSION_TYPE_LIFT)
 	{
@@ -1155,14 +1148,8 @@
 {
 	int32_t                 numObst = 0, distTot = 0;
 	Vector2i                dir(0, 0);
-<<<<<<< HEAD
 	PROPULSION_STATS       *psPropStats = asPropulsionStats + psDroid->asBits[COMP_PROPULSION];
-
-	ASSERT(psPropStats, "invalid propulsion stats pointer");
-=======
-	PROPULSION_STATS       *psPropStats = asPropulsionStats + psDroid->asBits[COMP_PROPULSION].nStat;
 	ASSERT_OR_RETURN(dir, psPropStats, "invalid propulsion stats pointer");
->>>>>>> 548f720d
 
 	int ourMaxSpeed = psPropStats->maxSpeed;
 	int ourRadius = moveObjRadius(psDroid);
@@ -1839,63 +1826,6 @@
 	}
 }
 
-<<<<<<< HEAD
-=======
-#define CYBORG_VERTICAL_SPEED	((int)psDroid->baseSpeed / 2)
-
-static void
-moveCyborgLaunchAnimDone(ANIM_OBJECT *psObj)
-{
-	DROID	*psDroid = (DROID *)psObj->psParent;
-
-	ASSERT_OR_RETURN(, psDroid != NULL, "Invalid cyborg pointer");
-
-	/* raise cyborg a little bit so flying - terrible hack - GJ */
-	// Actually, worse than a terrible hack, since it would break synch...
-	//psDroid->pos.z++;
-	//psDroid->sMove.iVertSpeed = CYBORG_VERTICAL_SPEED;
-
-	psDroid->psCurAnim = NULL;
-}
-
-static void
-moveCyborgTouchDownAnimDone(ANIM_OBJECT *psObj)
-{
-	DROID	*psDroid = (DROID *)psObj->psParent;
-
-	ASSERT_OR_RETURN(, psDroid != NULL, "Invalid cyborg pointer");
-
-	psDroid->psCurAnim = NULL;
-	// See comment in moveCyborgLaunchAnimDone().
-	//psDroid->pos.z = map_Height( psDroid->pos.x, psDroid->pos.y );
-}
-
-
-static void moveUpdateJumpCyborgModel(DROID *psDroid, SDWORD speed, uint16_t direction)
-{
-	int	fPerpSpeed, fNormalSpeed;
-	uint16_t iDroidDir;
-	int32_t dx, dy;
-
-	// nothing to do if the droid is stopped
-	if (moveDroidStopped(psDroid, speed) == true)
-	{
-		return;
-	}
-
-	// Used to update some kind of weird neighbour list here.
-
-	moveUpdateDroidDirection(psDroid, &speed, direction, VTOL_SPIN_ANGLE, psDroid->baseSpeed * DEG(1), psDroid->baseSpeed * DEG(1) / 3, &iDroidDir);
-
-	fNormalSpeed = moveCalcNormalSpeed(psDroid, speed, iDroidDir, VTOL_ACCEL, VTOL_DECEL);
-	fPerpSpeed   = 0;
-	moveCombineNormalAndPerpSpeeds(psDroid, fNormalSpeed, fPerpSpeed, iDroidDir);
-
-	moveGetDroidPosDiffs(psDroid, &dx, &dy);
-	moveUpdateDroidPos(psDroid, dx, dy);
-}
-
->>>>>>> 548f720d
 static void moveUpdateCyborgModel(DROID *psDroid, SDWORD moveSpeed, uint16_t moveDir, UBYTE oldStatus)
 {
 	CHECK_DROID(psDroid);
@@ -1914,15 +1844,7 @@
 		return;
 	}
 
-<<<<<<< HEAD
 	if (psDroid->psCurAnim == NULL)
-=======
-	PROPULSION_STATS *psPropStats = asPropulsionStats + psDroid->asBits[COMP_PROPULSION].nStat;
-	ASSERT_OR_RETURN(, psPropStats != NULL, "Invalid propulsion stats pointer");
-
-	/* do vertical movement */
-	if (psPropStats->propulsionType == PROPULSION_TYPE_JUMP)
->>>>>>> 548f720d
 	{
 		// Only add the animation if the droid is on screen, saves memory and time.
 		if (clipXY(psDroid->pos.x, psDroid->pos.y))
@@ -2006,15 +1928,13 @@
 	PROPULSION_TYPES	*psPropType;
 	UBYTE				iPropType = 0;
 
-<<<<<<< HEAD
-	ASSERT(psDroid != NULL, "Unit pointer invalid");
-=======
 	ASSERT_OR_RETURN(, psDroid != NULL, "Unit pointer invalid");
->>>>>>> 548f720d
 
 	if ((psDroid != NULL) &&
 	    (psDroid->visible[selectedPlayer]))
 	{
+		PROPULSION_STATS *psPropStats = asPropulsionStats + psDroid->asBits[COMP_PROPULSION];
+		ASSERT_OR_RETURN(, psPropStats != NULL, "Invalid propulsion stats pointer");
 		iPropType = asPropulsionStats[(psDroid)->asBits[COMP_PROPULSION]].propulsionType;
 		psPropType = &asPropulsionTypes[iPropType];
 
@@ -2073,14 +1993,8 @@
 	AUDIO_CALLBACK		pAudioCallback = NULL;
 
 	/* get prop stats */
-<<<<<<< HEAD
 	psPropStats = asPropulsionStats + psDroid->asBits[COMP_PROPULSION];
-	ASSERT(psPropStats != NULL,
-	       "moveUpdateUnit: invalid propulsion stats pointer");
-=======
-	psPropStats = asPropulsionStats + psDroid->asBits[COMP_PROPULSION].nStat;
 	ASSERT_OR_RETURN(, psPropStats != NULL, "Invalid propulsion stats pointer");
->>>>>>> 548f720d
 	propType = psPropStats->propulsionType;
 	psPropType = &asPropulsionTypes[propType];
 
