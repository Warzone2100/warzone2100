--- conflicted
+++ resolved
@@ -5254,11 +5254,7 @@
 
 /* gets a structure stat from its name - relies on the name being unique (or it will
 return the first one it finds!! */
-<<<<<<< HEAD
-SDWORD getStructStatFromName(const char *pName)
-=======
 int32_t getStructStatFromName(char const *pName)
->>>>>>> a31521f7
 {
 	UDWORD				inc;
 	STRUCTURE_STATS		*psStat;
