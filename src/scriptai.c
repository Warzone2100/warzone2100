/*
	This file is part of Warzone 2100.
	Copyright (C) 1999-2004  Eidos Interactive
	Copyright (C) 2005-2009  Warzone Resurrection Project

	Warzone 2100 is free software; you can redistribute it and/or modify
	it under the terms of the GNU General Public License as published by
	the Free Software Foundation; either version 2 of the License, or
	(at your option) any later version.

	Warzone 2100 is distributed in the hope that it will be useful,
	but WITHOUT ANY WARRANTY; without even the implied warranty of
	MERCHANTABILITY or FITNESS FOR A PARTICULAR PURPOSE. See the
	GNU General Public License for more details.

	You should have received a copy of the GNU General Public License
	along with Warzone 2100; if not, write to the Free Software
	Foundation, Inc., 51 Franklin St, Fifth Floor, Boston, MA 02110-1301 USA
*/
/*
 * ScriptAI.c
 *
 * Script functions to support the AI system
 *
 */

#include "lib/framework/frame.h"
#include "objects.h"
#include "group.h"
#include "lib/script/script.h"
#include "scripttabs.h"
#include "scriptai.h"
#include "order.h"
#include "map.h"
#include "cluster.h"
#include "lib/netplay/netplay.h"
#include "cmddroid.h"
#include "projectile.h"
#include "research.h"
#include "gateway.h"
#include "multiplay.h"
#include "action.h"		//because of .action
#include "power.h"
#include "geometry.h"
#include "src/scriptfuncs.h"
#include "fpath.h"

static INTERP_VAL	scrFunctionResult;	//function return value to be pushed to stack

// Add a droid to a group
BOOL scrGroupAddDroid(void)
{
	DROID_GROUP		*psGroup;
	DROID			*psDroid;

	if (!stackPopParams(2, ST_GROUP, &psGroup, ST_DROID, &psDroid))
	{
		return false;
	}

	ASSERT( psGroup != NULL,
		"scrGroupAdd: Invalid group pointer" );
	ASSERT( psDroid != NULL,
		"scrGroupAdd: Invalid droid pointer" );
	if (psDroid == NULL)
	{
		return false;
	}
	if (psDroid->droidType == DROID_COMMAND)
	{
		debug( LOG_ERROR,
			"scrGroupAdd: cannot add a command droid to a group" );
		return false;
	}
	if (psDroid->droidType == DROID_TRANSPORTER)
	{
		debug( LOG_ERROR,
			"scrGroupAdd: cannot add a transporter to a group" );
		return false;
	}

	grpJoin(psGroup, psDroid);

	return true;
}


// Add droids in an area to a group
BOOL scrGroupAddArea(void)
{
	DROID_GROUP		*psGroup;
	DROID			*psDroid;
	SDWORD			x1,y1,x2,y2, player;

	if (!stackPopParams(6, ST_GROUP, &psGroup, VAL_INT, &player,
							VAL_INT,&x1,VAL_INT,&y1, VAL_INT,&x2,VAL_INT,&y2))
	{
		return false;
	}

	ASSERT( psGroup != NULL,
		"scrGroupAdd: Invalid group pointer" );

	if (player < 0 || player >= MAX_PLAYERS)
	{
		ASSERT( false, "scrGroupAddArea: invalid player" );
		return false;
	}

// 	debug( LOG_SCRIPT, "groupAddArea: player %d (%d,%d) -> (%d,%d)\n", player, x1, y1, x2, y2 );

	for(psDroid=apsDroidLists[player]; psDroid; psDroid=psDroid->psNext)
	{
		if (((SDWORD)psDroid->pos.x >= x1) && ((SDWORD)psDroid->pos.x <= x2) &&
			((SDWORD)psDroid->pos.y >= y1) && ((SDWORD)psDroid->pos.y <= y2) &&
			psDroid->droidType != DROID_COMMAND &&
			psDroid->droidType != DROID_TRANSPORTER )

		{
			grpJoin(psGroup, psDroid);
		}
	}

	return true;
}


// Add groupless droids in an area to a group
BOOL scrGroupAddAreaNoGroup(void)
{
	DROID_GROUP		*psGroup;
	DROID			*psDroid;
	SDWORD			x1,y1,x2,y2, player;

	if (!stackPopParams(6, ST_GROUP, &psGroup, VAL_INT, &player,
							VAL_INT,&x1,VAL_INT,&y1, VAL_INT,&x2,VAL_INT,&y2))
	{
		return false;
	}

	ASSERT( psGroup != NULL,
		"scrGroupAddNoGroup: Invalid group pointer" );

	if (player < 0 || player >= MAX_PLAYERS)
	{
		ASSERT( false, "scrGroupAddAreaNoGroup: invalid player" );
		return false;
	}

	for(psDroid=apsDroidLists[player]; psDroid; psDroid=psDroid->psNext)
	{
		if (((SDWORD)psDroid->pos.x >= x1) && ((SDWORD)psDroid->pos.x <= x2) &&
			((SDWORD)psDroid->pos.y >= y1) && ((SDWORD)psDroid->pos.y <= y2) &&
			psDroid->droidType != DROID_COMMAND &&
			psDroid->droidType != DROID_TRANSPORTER &&
			psDroid->psGroup   == NULL)
		{
			grpJoin(psGroup, psDroid);
		}
	}

	return true;
}


// Move the droids from one group to another
BOOL scrGroupAddGroup(void)
{
	DROID_GROUP		*psTo, *psFrom;
	DROID			*psDroid, *psNext;

	if (!stackPopParams(2, ST_GROUP, &psTo, ST_GROUP, &psFrom))
	{
		return false;
	}

	ASSERT( psTo != NULL,
		"scrGroupAddGroup: Invalid group pointer" );
	ASSERT( psFrom != NULL,
		"scrGroupAddGroup: Invalid group pointer" );

	for(psDroid=psFrom->psList; psDroid; psDroid=psNext)
	{
		psNext = psDroid->psGrpNext;
		grpJoin(psTo, psDroid);
	}

	return true;
}


// check if a droid is a member of a group
BOOL scrGroupMember(void)
{
	DROID_GROUP		*psGroup;
	DROID			*psDroid;
	BOOL			retval;

	if (!stackPopParams(2, ST_GROUP, &psGroup, ST_DROID, &psDroid))
	{
		return false;
	}

	ASSERT( psGroup != NULL,
		"scrGroupMember: Invalid group pointer" );
	ASSERT( psDroid != NULL,
		"scrGroupMember: Invalid droid pointer" );
	if (psDroid == NULL)
	{
		return false;
	}

	if (psDroid->psGroup == psGroup)
	{
		retval = true;
	}
	else
	{
		retval = false;
	}

	scrFunctionResult.v.bval=retval;
	if (!stackPushResult(VAL_BOOL, &scrFunctionResult))
	{
		return false;
	}

	return true;
}


// returns number of idle droids in a group.
BOOL scrIdleGroup(void)
{
	DROID_GROUP *psGroup;
	DROID		*psDroid;
	UDWORD		count=0;

	if (!stackPopParams(1, ST_GROUP, &psGroup))
	{
		return false;
	}
	ASSERT_OR_RETURN(false, psGroup != NULL, "Invalid group pointer");

	for(psDroid = psGroup->psList;psDroid; psDroid = psDroid->psGrpNext)
	{
		if (psDroid->order == DORDER_NONE || (psDroid->order == DORDER_GUARD && psDroid->psTarget == NULL))
		{
			count++;
		}
	}

	scrFunctionResult.v.ival = (SDWORD)count;
	if (!stackPushResult(VAL_INT, &scrFunctionResult))
	{
		return false;
	}
	return true;
}

// variables for the group iterator
static DROID_GROUP		*psScrIterateGroup;
static DROID			*psScrIterateGroupDroid;

// initialise iterating a groups members
BOOL scrInitIterateGroup(void)
{
	DROID_GROUP	*psGroup;

	if (!stackPopParams(1, ST_GROUP, &psGroup))
	{
		return false;
	}

	ASSERT( psGroup != NULL,
		"scrInitGroupIterate: invalid group pointer" );

	psScrIterateGroup = psGroup;
	psScrIterateGroupDroid = psGroup->psList;

	return true;
}


// iterate through a groups members
BOOL scrIterateGroup(void)
{
	DROID_GROUP	*psGroup;
	DROID		*psDroid;

	if (!stackPopParams(1, ST_GROUP, &psGroup))
	{
		return false;
	}

	if (psGroup != psScrIterateGroup)
	{
		debug(LOG_ERROR, "scrIterateGroup: invalid group, InitGroupIterate not called?" );
		return false;
	}

	if (psScrIterateGroupDroid != NULL)
	{
		psDroid = psScrIterateGroupDroid;
		psScrIterateGroupDroid = psScrIterateGroupDroid->psGrpNext;
	}
	else
	{
		psDroid = NULL;
	}

	scrFunctionResult.v.oval = psDroid;
	if (!stackPushResult((INTERP_TYPE)ST_DROID, &scrFunctionResult))
	{
		return false;
	}

	return true;
}


// initialise iterating a cluster
BOOL scrInitIterateCluster(void)
{
	SDWORD	clusterID;

	if (!stackPopParams(1, VAL_INT, &clusterID))
	{
		return false;
	}

	clustInitIterate(clusterID);

	return true;
}


// iterate a cluster
BOOL scrIterateCluster(void)
{
	BASE_OBJECT		*psObj;

	psObj = clustIterate();

	scrFunctionResult.v.oval = psObj;
	if (!stackPushResult((INTERP_TYPE)ST_BASEOBJECT, &scrFunctionResult))
	{
		return false;
	}

	return true;
}


// remove a droid from a group
BOOL scrDroidLeaveGroup(void)
{
	DROID			*psDroid;

	if (!stackPopParams(1, ST_DROID, &psDroid))
	{
		return false;
	}

	if (psDroid->psGroup != NULL)
	{
		grpLeave(psDroid->psGroup, psDroid);
	}

	return true;
}


// Give a group an order
BOOL scrOrderGroup(void)
{
	DROID_GROUP		*psGroup;
	DROID_ORDER		order;

	if (!stackPopParams(2, ST_GROUP, &psGroup, VAL_INT, &order))
	{
		return false;
	}

	ASSERT( psGroup != NULL,
		"scrOrderGroup: Invalid group pointer" );

	if (order != DORDER_STOP &&
		order != DORDER_RETREAT &&
		order != DORDER_DESTRUCT &&
		order != DORDER_RTR &&
		order != DORDER_RTB &&
		order != DORDER_RUN)
	{
		ASSERT( false,
			"scrOrderGroup: Invalid order" );
		return false;
	}

	debug(LOG_NEVER, "group %p (%u) order %d", psGroup, grpNumMembers(psGroup), order);
	orderGroup(psGroup, order);

	return true;
}


// Give a group an order to a location
BOOL scrOrderGroupLoc(void)
{
	DROID_GROUP		*psGroup;
	DROID_ORDER		order;
	SDWORD			x,y;

	if (!stackPopParams(4, ST_GROUP, &psGroup, VAL_INT, &order, VAL_INT, &x, VAL_INT, &y))
	{
		return false;
	}

	ASSERT( psGroup != NULL,
		"scrOrderGroupLoc: Invalid group pointer" );

	if (order != DORDER_MOVE &&
		order != DORDER_SCOUT)
	{
		ASSERT( false,
			"scrOrderGroupLoc: Invalid order" );
		return false;
	}
	if (x < 0
	 || x > world_coord(mapWidth)
	 || y < 0
	 || y > world_coord(mapHeight))
	{
		ASSERT(false, "Invalid map location (%d, %d), max is (%d, %d)", x, y, world_coord(mapWidth), world_coord(mapHeight));
		return false;
	}

	debug(LOG_NEVER, "group %p (%u) order %d (%d,%d)",
		psGroup, grpNumMembers(psGroup), order, x,y);
	orderGroupLoc(psGroup, order, (UDWORD)x,(UDWORD)y);

	return true;
}


// Give a group an order to an object
BOOL scrOrderGroupObj(void)
{
	DROID_GROUP		*psGroup;
	DROID_ORDER		order;
	BASE_OBJECT		*psObj;

	if (!stackPopParams(3, ST_GROUP, &psGroup, VAL_INT, &order, ST_BASEOBJECT, &psObj))
	{
		return false;
	}

	ASSERT( psGroup != NULL,
		"scrOrderGroupObj: Invalid group pointer" );
	ASSERT( psObj != NULL,
		"scrOrderGroupObj: Invalid object pointer" );

	if (order != DORDER_ATTACK &&
		order != DORDER_HELPBUILD &&
		order != DORDER_DEMOLISH &&
		order != DORDER_REPAIR &&
		order != DORDER_OBSERVE &&
		order != DORDER_EMBARK &&
		order != DORDER_FIRESUPPORT &&
		order != DORDER_DROIDREPAIR)
	{
		ASSERT( false,
			"scrOrderGroupObj: Invalid order" );
		return false;
	}

	debug(LOG_NEVER, "group %p (%u) order %d,  obj type %d player %d id %d",
		psGroup, grpNumMembers(psGroup), order, psObj->type, psObj->player, psObj->id);

	orderGroupObj(psGroup, order, psObj);

	return true;
}

// Give a droid an order
BOOL scrOrderDroid(void)
{
	DROID			*psDroid;
	DROID_ORDER		order;

	if (!stackPopParams(2, ST_DROID, &psDroid, VAL_INT, &order))
	{
		return false;
	}

	ASSERT( psDroid != NULL,
		"scrOrderUnit: Invalid unit pointer" );
	if (psDroid == NULL)
	{
		return false;
	}

	if (order != DORDER_STOP &&
		order != DORDER_RETREAT &&
		order != DORDER_DESTRUCT &&
		order != DORDER_RTR &&
		order != DORDER_RTB &&
		order != DORDER_RUN &&
		order != DORDER_NONE )
	{
		ASSERT( false,
			"scrOrderUnit: Invalid order %d", order );
		return false;
	}

	orderDroid(psDroid, order);

	return true;
}


// Give a Droid an order to a location
BOOL scrOrderDroidLoc(void)
{
	DROID			*psDroid;
	DROID_ORDER		order;
	SDWORD			x,y;

	if (!stackPopParams(4, ST_DROID, &psDroid, VAL_INT, &order, VAL_INT, &x, VAL_INT, &y))
	{
		return false;
	}

	ASSERT( psDroid != NULL,
		"scrOrderUnitLoc: Invalid unit pointer" );
	if (psDroid == NULL)
	{
		return false;
	}

	if (order != DORDER_MOVE &&
		order != DORDER_SCOUT)
	{
		ASSERT( false,
			"scrOrderUnitLoc: Invalid order" );
		return false;
	}
	if (x < 0
	 || x > world_coord(mapWidth)
	 || y < 0
	 || y > world_coord(mapHeight))
	{
		ASSERT( false,
			"scrOrderUnitLoc: Invalid location" );
		return false;
	}

	orderDroidLoc(psDroid, order, (UDWORD)x,(UDWORD)y);

	return true;
}


// Give a Droid an order to an object
BOOL scrOrderDroidObj(void)
{
	DROID			*psDroid;
	DROID_ORDER		order;
	BASE_OBJECT		*psObj;

	if (!stackPopParams(3, ST_DROID, &psDroid, VAL_INT, &order, ST_BASEOBJECT, &psObj))
	{
		return false;
	}

	ASSERT( psDroid != NULL,
		"scrOrderUnitObj: Invalid unit pointer" );
	ASSERT( psObj != NULL,
		"scrOrderUnitObj: Invalid object pointer" );
	if (psDroid == NULL || psObj == NULL)
	{
		return false;
	}

	if (order != DORDER_ATTACK &&
		order != DORDER_HELPBUILD &&
		order != DORDER_DEMOLISH &&
		order != DORDER_REPAIR &&
		order != DORDER_OBSERVE &&
		order != DORDER_EMBARK &&
		order != DORDER_FIRESUPPORT &&
		order != DORDER_DROIDREPAIR)
	{
		ASSERT( false,
			"scrOrderUnitObj: Invalid order" );
		return false;
	}

	orderDroidObj(psDroid, order, psObj);

	return true;
}

// Give a Droid an order with a stat
BOOL scrOrderDroidStatsLoc(void)
{
	DROID			*psDroid;
	DROID_ORDER		order;
	SDWORD			x,y, statIndex;
	BASE_STATS		*psStats;

	if (!stackPopParams(5, ST_DROID, &psDroid, VAL_INT, &order, ST_STRUCTURESTAT, &statIndex,
						   VAL_INT, &x, VAL_INT, &y))
	{
		return false;
	}

	if (statIndex < 0 || statIndex >= (SDWORD)numStructureStats)
	{
		ASSERT( false,
			"scrOrderUnitStatsLoc: invalid structure stat" );
		return false;
	}
	psStats = (BASE_STATS *)(asStructureStats + statIndex);

	ASSERT( psDroid != NULL,
		"scrOrderUnitStatsLoc: Invalid Unit pointer" );
	ASSERT( psStats != NULL,
		"scrOrderUnitStatsLoc: Invalid object pointer" );
	if (psDroid == NULL)
	{
		return false;
	}

	if ((x < 0) || (x > (SDWORD)mapWidth*TILE_UNITS) ||
		(y < 0) || (y > (SDWORD)mapHeight*TILE_UNITS))
	{
		ASSERT( false,
			"scrOrderUnitStatsLoc: Invalid location" );
		return false;
	}

	if (order != DORDER_BUILD)
	{
		ASSERT( false,
			"scrOrderUnitStatsLoc: Invalid order" );
		return false;
	}

	// Don't allow scripts to order structure builds if players structure
	// limit has been reached.
	if (!IsPlayerStructureLimitReached(psDroid->player))
	{
		// HACK: FIXME: Looks like a script error in the player*.slo files
		// buildOnExactLocation() which references previously destroyed buildings from
		// _stat = rebuildStructStat[_count]  causes this.
		if (strcmp(psStats->pName, "A0ADemolishStructure") == 0)
		{
			// I don't feel like spamming a ASSERT here, we *know* it is a issue. 
			return true;
		}

		orderDroidStatsLocDir(psDroid, order, psStats, (UDWORD)x, (UDWORD)y, 0);
	}

	return true;
}


// set the secondary state for a droid
BOOL scrSetDroidSecondary(void)
{
	DROID		*psDroid;
	SECONDARY_ORDER	sec;
	SECONDARY_STATE	state;

	if (!stackPopParams(3, ST_DROID, &psDroid, VAL_INT, &sec, VAL_INT, &state))
	{
		return false;
	}

	ASSERT( psDroid != NULL,
		"scrSetUnitSecondary: invalid unit pointer" );
	if (psDroid == NULL)
	{
		return false;
	}

	secondarySetState(psDroid, sec, state);

	return true;
}

// set the secondary state for a droid
BOOL scrSetGroupSecondary(void)
{
	DROID_GROUP		*psGroup;
	SECONDARY_ORDER		sec;
	SECONDARY_STATE		state;

	if (!stackPopParams(3, ST_GROUP, &psGroup, VAL_INT, &sec, VAL_INT, &state))
	{
		return false;
	}

	ASSERT( psGroup != NULL,
		"scrSetGroupSecondary: invalid group pointer" );

	grpSetSecondary(psGroup, sec, state);

	return true;
}


// add a droid to a commander
BOOL scrCmdDroidAddDroid(void)
{
	DROID		*psDroid, *psCommander;

	if (!stackPopParams(2, ST_DROID, &psCommander, ST_DROID, &psDroid))
	{
		return false;
	}

	cmdDroidAddDroid(psCommander, psDroid);

	return true;
}

// returns max number of droids in a commander group
BOOL scrCmdDroidMaxGroup(void)
{
	DROID		*psCommander;

	if (!stackPopParams(1, ST_DROID, &psCommander))
	{
		return false;
	}

	ASSERT(psCommander != NULL,
		"scrCmdDroidMaxGroup: NULL pointer passed");

	scrFunctionResult.v.ival = cmdDroidMaxGroup(psCommander);
	if (!stackPushResult(VAL_INT, &scrFunctionResult))
	{
		return false;
	}

	return true;
}

// store the prefered and ignore targets for the target functions
UDWORD	scrStructPref, scrStructIgnore;
UDWORD	scrDroidPref, scrDroidIgnore;


// reset the structure preferences
BOOL scrResetStructTargets(void)
{
	scrStructPref = 0;
	scrStructIgnore = 0;

	return true;
}


// reset the droid preferences
BOOL scrResetDroidTargets(void)
{
	scrDroidPref = 0;
	scrDroidIgnore = 0;

	return true;
}


// set prefered structure target types
BOOL scrSetStructTarPref(void)
{
	UDWORD	pref;

	if (!stackPopParams(1, VAL_INT, &pref))
	{
		return false;
	}

	ASSERT( (SCR_ST_HQ					== pref) ||
			 (SCR_ST_FACTORY			== pref) ||
			 (SCR_ST_POWER_GEN			== pref) ||
			 (SCR_ST_RESOURCE_EXTRACTOR	== pref) ||
			 (SCR_ST_WALL				== pref) ||
			 (SCR_ST_RESEARCH			== pref) ||
			 (SCR_ST_REPAIR_FACILITY	== pref) ||
			 (SCR_ST_COMMAND_CONTROL	== pref) ||
			 (SCR_ST_CYBORG_FACTORY		== pref) ||
			 (SCR_ST_VTOL_FACTORY		== pref) ||
			 (SCR_ST_REARM_PAD			== pref) ||
			 (SCR_ST_SENSOR				== pref) ||
			 (SCR_ST_DEF_GROUND			== pref) ||
			 (SCR_ST_DEF_AIR			== pref) ||
			 (SCR_ST_DEF_IDF			== pref) ||
			 (SCR_ST_DEF_ALL			== pref) ,
		"scrSetStructTarPref: unknown target preference" );

	scrStructPref |= pref;

	return true;
}


// set structure target ignore types
BOOL scrSetStructTarIgnore(void)
{
	UDWORD	pref;

	if (!stackPopParams(1, VAL_INT, &pref))
	{
		return false;
	}

	ASSERT( (SCR_ST_HQ					== pref) ||
			 (SCR_ST_FACTORY			== pref) ||
			 (SCR_ST_POWER_GEN			== pref) ||
			 (SCR_ST_RESOURCE_EXTRACTOR	== pref) ||
			 (SCR_ST_WALL				== pref) ||
			 (SCR_ST_RESEARCH			== pref) ||
			 (SCR_ST_REPAIR_FACILITY	== pref) ||
			 (SCR_ST_COMMAND_CONTROL	== pref) ||
			 (SCR_ST_CYBORG_FACTORY		== pref) ||
			 (SCR_ST_VTOL_FACTORY		== pref) ||
			 (SCR_ST_REARM_PAD			== pref) ||
			 (SCR_ST_SENSOR				== pref) ||
			 (SCR_ST_DEF_GROUND			== pref) ||
			 (SCR_ST_DEF_AIR			== pref) ||
			 (SCR_ST_DEF_IDF			== pref) ||
			 (SCR_ST_DEF_ALL			== pref) ,
		"scrSetStructTarIgnore: unknown ignore target" );

	scrStructIgnore |= pref;

	return true;
}


// set prefered droid target types
BOOL scrSetDroidTarPref(void)
{
	UDWORD	pref;

	if (!stackPopParams(1, VAL_INT, &pref))
	{
		return false;
	}

	ASSERT( (SCR_DT_COMMAND		== pref) ||
			 (SCR_DT_SENSOR			== pref) ||
			 (SCR_DT_CONSTRUCT		== pref) ||
			 (SCR_DT_REPAIR			== pref) ||
			 (SCR_DT_WEAP_GROUND	== pref) ||
			 (SCR_DT_WEAP_AIR		== pref) ||
			 (SCR_DT_WEAP_IDF		== pref) ||
			 (SCR_DT_WEAP_ALL		== pref) ||
			 (SCR_DT_LIGHT			== pref) ||
			 (SCR_DT_MEDIUM			== pref) ||
			 (SCR_DT_HEAVY			== pref) ||
			 (SCR_DT_SUPER_HEAVY	== pref) ||
			 (SCR_DT_TRACK			== pref) ||
			 (SCR_DT_HTRACK			== pref) ||
			 (SCR_DT_WHEEL			== pref) ||
			 (SCR_DT_LEGS			== pref) ||
			 (SCR_DT_GROUND			== pref) ||
			 (SCR_DT_VTOL			== pref) ||
			 (SCR_DT_HOVER			== pref) ,
		"scrSetUnitTarPref: unknown target preference" );


	scrDroidPref |= pref;

	return true;
}

// set droid target ignore types
BOOL scrSetDroidTarIgnore(void)
{
	UDWORD	pref;

	if (!stackPopParams(1, VAL_INT, &pref))
	{
		return false;
	}

	ASSERT( (SCR_DT_COMMAND		== pref) ||
			 (SCR_DT_SENSOR			== pref) ||
			 (SCR_DT_CONSTRUCT		== pref) ||
			 (SCR_DT_REPAIR			== pref) ||
			 (SCR_DT_WEAP_GROUND	== pref) ||
			 (SCR_DT_WEAP_AIR		== pref) ||
			 (SCR_DT_WEAP_IDF		== pref) ||
			 (SCR_DT_WEAP_ALL		== pref) ||
			 (SCR_DT_LIGHT			== pref) ||
			 (SCR_DT_MEDIUM			== pref) ||
			 (SCR_DT_HEAVY			== pref) ||
			 (SCR_DT_SUPER_HEAVY	== pref) ||
			 (SCR_DT_TRACK			== pref) ||
			 (SCR_DT_HTRACK			== pref) ||
			 (SCR_DT_WHEEL			== pref) ||
			 (SCR_DT_LEGS			== pref) ||
			 (SCR_DT_GROUND			== pref) ||
			 (SCR_DT_VTOL			== pref) ||
			 (SCR_DT_HOVER			== pref) ,
		"scrSetUnitTarIgnore: unknown ignore target" );

	scrDroidIgnore |= pref;

	return true;
}


// get the correct type mask for a structure target
static UDWORD scrStructTargetMask(STRUCTURE *psStruct)
{
	UDWORD				mask = 0;
	STRUCTURE_STATS		*psStats;
	WEAPON_STATS		*psWStats;

	psStats = psStruct->pStructureType;
	switch (psStats->type)
	{
	case REF_HQ:
		mask = SCR_ST_HQ;
		break;
	case REF_FACTORY:
	case REF_FACTORY_MODULE:
		mask = SCR_ST_FACTORY;
		break;
	case REF_POWER_GEN:
	case REF_POWER_MODULE:
		mask = SCR_ST_POWER_GEN;
		break;
	case REF_RESOURCE_EXTRACTOR:
		mask = SCR_ST_RESOURCE_EXTRACTOR;
		break;
	case REF_DEFENSE:
		//if (psStats->numWeaps == 0 && psStats->pSensor != NULL)
		if (psStats->psWeapStat[0] == NULL && psStats->pSensor != NULL)
		{
			mask = SCR_ST_SENSOR;
		}
		//else if (psStats->numWeaps > 0)
		else if (psStats->psWeapStat[0] != NULL)
		{
			psWStats = psStats->psWeapStat[0];
			if (!proj_Direct(psWStats))
			{
				mask = SCR_ST_DEF_IDF;
			}
			else if (psWStats->surfaceToAir & SHOOT_IN_AIR)
			{
				mask = SCR_ST_DEF_AIR;
			}
			else
			{
				mask = SCR_ST_DEF_GROUND;
			}
		}
		break;
	case REF_WALL:
	case REF_WALLCORNER:
		mask = 0;	// ignore walls for now
		break;
	case REF_RESEARCH:
	case REF_RESEARCH_MODULE:
		mask = SCR_ST_RESEARCH;
		break;
	case REF_REPAIR_FACILITY:
		mask = SCR_ST_REPAIR_FACILITY;
		break;
	case REF_COMMAND_CONTROL:
		mask = SCR_ST_COMMAND_CONTROL;
		break;
	case REF_CYBORG_FACTORY:
		mask = SCR_ST_CYBORG_FACTORY;
		break;
	case REF_VTOL_FACTORY:
		mask = SCR_ST_VTOL_FACTORY;
		break;
	case REF_REARM_PAD:
		mask = SCR_ST_REARM_PAD;
		break;
    case REF_MISSILE_SILO:
        //don't want the assert!
        mask = 0;
        break;
	case REF_LAB:
	case REF_BRIDGE:
	case REF_DEMOLISH:
	case REF_BLASTDOOR:
	case REF_GATE:
	default:
		ASSERT( false,
			"scrStructTargetMask: unknown or invalid target structure type" );
		mask = 0;
		break;
	}

	return mask;
}


// prioritise structure targets
static void scrStructTargetPriority(STRUCTURE **ppsTarget, STRUCTURE *psCurr)
{
	// skip walls unless they are explicitly asked for
	if ((scrStructPref & SCR_ST_WALL) ||
		((psCurr->pStructureType->type != REF_WALL) &&
		 (psCurr->pStructureType->type != REF_WALLCORNER)) )
	{
		*ppsTarget = psCurr;
	}
}


static UDWORD scrDroidTargetMask(DROID *psDroid)
{
	UDWORD				mask = 0;
	WEAPON_STATS		*psWStats;
	BODY_STATS			*psBStats;
	PROPULSION_STATS	*psPStats;

	// get the turret type
	switch (psDroid->droidType)
	{
	case DROID_PERSON:
	case DROID_CYBORG:
	case DROID_CYBORG_SUPER:
	case DROID_WEAPON:
		//if (psDroid->numWeaps > 0)
        if (psDroid->asWeaps[0].nStat > 0)
		{
			psWStats = asWeaponStats + psDroid->asWeaps[0].nStat;
			if (!proj_Direct(psWStats))
			{
				mask |= SCR_DT_WEAP_IDF;
			}
			else if (psWStats->surfaceToAir & SHOOT_IN_AIR)
			{
				mask |= SCR_DT_WEAP_AIR;
			}
			else
			{
				mask |= SCR_DT_WEAP_GROUND;
			}
		}
		else
		{
			mask |= SCR_DT_SENSOR;
		}
		break;
	case DROID_SENSOR:
	case DROID_ECM:
		mask |= SCR_DT_SENSOR;
		break;
	case DROID_CONSTRUCT:
    case DROID_CYBORG_CONSTRUCT:
		mask |= SCR_DT_CONSTRUCT;
		break;
	case DROID_COMMAND:
		mask |= SCR_DT_COMMAND;
		break;
	case DROID_REPAIR:
    case DROID_CYBORG_REPAIR:
		mask |= SCR_DT_REPAIR;
		break;
	case DROID_TRANSPORTER:
		break;
	case DROID_DEFAULT:
	case DROID_ANY:
	default:
		ASSERT( false,
			"scrUnitTargetMask: unknown or invalid target unit type" );
		break;
	}

	// get the body type
	psBStats = asBodyStats + psDroid->asBits[COMP_BODY].nStat;
	switch (psBStats->size)
	{
	case SIZE_LIGHT:
		mask |= SCR_DT_LIGHT;
		break;
	case SIZE_MEDIUM:
		mask |= SCR_DT_MEDIUM;
		break;
	case SIZE_HEAVY:
		mask |= SCR_DT_HEAVY;
		break;
	case SIZE_SUPER_HEAVY:
		mask |= SCR_DT_SUPER_HEAVY;
		break;
	default:
		ASSERT( false,
			"scrUnitTargetMask: unknown or invalid target body size" );
		break;
	}

	// get the propulsion type
	psPStats = asPropulsionStats + psDroid->asBits[COMP_PROPULSION].nStat;
	switch(psPStats->propulsionType)
	{
	case PROPULSION_TYPE_WHEELED:
		mask |= SCR_DT_WHEEL;
		break;
	case PROPULSION_TYPE_TRACKED:
		mask |= SCR_DT_TRACK;
		break;
	case PROPULSION_TYPE_LEGGED:
	case PROPULSION_TYPE_JUMP:
		mask |= SCR_DT_LEGS;
		break;
	case PROPULSION_TYPE_HOVER:
		mask |= SCR_DT_HOVER;
		break;
	case PROPULSION_TYPE_LIFT:
		mask |= SCR_DT_VTOL;
		break;
	case PROPULSION_TYPE_HALF_TRACKED:
		mask |= SCR_DT_HTRACK;
		break;
	case PROPULSION_TYPE_PROPELLOR:
		mask |= SCR_DT_PROPELLOR;
		break;
	case PROPULSION_TYPE_SKI:
	default:
		ASSERT( false,
			"scrUnitTargetMask: unknown or invalid target unit propulsion type" );
		break;
	}


	return mask;
}

// prioritise droid targets
static void scrDroidTargetPriority(DROID **ppsTarget, DROID *psCurr)
{
	// priority to things with weapons
	if ( ((*ppsTarget) == NULL) ||
         ((*ppsTarget)->asWeaps[0].nStat == 0) )
	{
		*ppsTarget = psCurr;
	}
}


// what type of object for scrTargetInArea
enum
{
	SCR_TAR_STRUCT,
	SCR_TAR_DROID,
};

// get target mask function for scrTargetInArea
typedef UDWORD (*TARGET_MASK)(BASE_OBJECT *);

// see if one target is preferable to another
typedef void   (*TARGET_PREF)(BASE_OBJECT **, BASE_OBJECT *);

// generic find a target in an area given preference data
static BASE_OBJECT *scrTargetInArea(SDWORD tarPlayer, SDWORD visPlayer, SDWORD tarType, SDWORD cluster,
							 SDWORD x1, SDWORD y1, SDWORD x2, SDWORD y2)
{
	BASE_OBJECT		*psTarget, *psCurr;
	SDWORD			temp;
	BOOL			bVisCheck;
	UDWORD			tarMask;
	TARGET_MASK		getTargetMask;
	TARGET_PREF		targetPriority;
	UDWORD			prefer, ignore;

	if (tarPlayer < 0 || tarPlayer >= MAX_PLAYERS)
	{
		ASSERT( false,
			"scrTargetInArea: invalid target player number" );
		return NULL;
	}

	if (x1 > x2)
	{
		temp = x2;
		x2 = x1;
		x1 = temp;
	}
	if (y1 > y2)
	{
		temp = y2;
		y2 = y1;
		y1 = temp;
	}

	// see if a visibility check is required and for which player
	if (visPlayer < 0 || visPlayer >= MAX_PLAYERS)
	{
		bVisCheck = false;
	}
	else
	{
		bVisCheck = true;
	}
		bVisCheck = false;

	// see which target type to use
	switch (tarType)
	{
	case SCR_TAR_STRUCT:
		getTargetMask = (TARGET_MASK)scrStructTargetMask;
		targetPriority = (TARGET_PREF)scrStructTargetPriority;
		prefer = scrStructPref;
		ignore = scrStructIgnore;
		psCurr = (BASE_OBJECT *)apsStructLists[tarPlayer];
		break;
	case SCR_TAR_DROID:
		getTargetMask = (TARGET_MASK)scrDroidTargetMask;
		targetPriority = (TARGET_PREF)scrDroidTargetPriority;
		prefer = scrDroidPref;
		ignore = scrDroidIgnore;
		psCurr = (BASE_OBJECT *)apsDroidLists[tarPlayer];
		break;
	default:
		ASSERT( false, "scrTargetInArea: invalid target type" );
		return NULL;
	}

	psTarget = NULL;
	for(; psCurr; psCurr=psCurr->psNext)
	{
		if ((!bVisCheck || psCurr->visible[visPlayer]) &&
			(cluster == 0 || psCurr->cluster == cluster) &&
			((SDWORD)psCurr->pos.x >= x1) &&
			((SDWORD)psCurr->pos.x <= x2) &&
			((SDWORD)psCurr->pos.y >= y1) &&
			((SDWORD)psCurr->pos.y <= y2))
		{
			tarMask = getTargetMask(psCurr);
			if (tarMask & ignore)
			{
				// skip any that match ignore
				continue;
			}
			else if (tarMask & prefer)
			{
				// got a prefered target - go with that
				psTarget = psCurr;
				break;
			}
			else
			{
				// see if the current target has priority over the previous one
				targetPriority(&psTarget,psCurr);
			}
		}
	}


	return psTarget;
}

// get a structure target in an area using the preferences
BOOL scrStructTargetInArea(void)
{
	SDWORD		x1,y1,x2,y2;
	SDWORD		tarPlayer, visPlayer;

	if (!stackPopParams(6, VAL_INT, &tarPlayer, VAL_INT, &visPlayer,
						   VAL_INT, &x1, VAL_INT, &y1, VAL_INT, &x2, VAL_INT, &y2))
	{
		return false;
	}

	scrFunctionResult.v.oval = (STRUCTURE *)scrTargetInArea(tarPlayer, visPlayer, SCR_TAR_STRUCT, 0, x1,y1, x2,y2);

	if (!stackPushResult((INTERP_TYPE)ST_STRUCTURE, &scrFunctionResult))
	{
		return false;
	}

	return true;
}

// get a structure target on the map using the preferences
BOOL scrStructTargetOnMap(void)
{
	SDWORD		tarPlayer, visPlayer;
	STRUCTURE	*psTarget;

	if (!stackPopParams(2, VAL_INT, &tarPlayer, VAL_INT, &visPlayer))
	{
		return false;
	}

	psTarget = (STRUCTURE *)scrTargetInArea(tarPlayer, visPlayer, SCR_TAR_STRUCT, 0,
									scrollMinX*TILE_UNITS,scrollMinY*TILE_UNITS,
									scrollMaxX*TILE_UNITS,scrollMaxY*TILE_UNITS);

	scrFunctionResult.v.oval = psTarget;
	if (!stackPushResult((INTERP_TYPE)ST_STRUCTURE, &scrFunctionResult))
	{
		return false;
	}

	return true;
}

// get a droid target in an area using the preferences
BOOL scrDroidTargetInArea(void)
{
	SDWORD		x1,y1,x2,y2;
	SDWORD		tarPlayer, visPlayer;
	DROID		*psTarget;

	if (!stackPopParams(6, VAL_INT, &tarPlayer, VAL_INT, &visPlayer,
						   VAL_INT, &x1, VAL_INT, &y1, VAL_INT, &x2, VAL_INT, &y2))
	{
		return false;
	}

	psTarget = (DROID *)scrTargetInArea(tarPlayer, visPlayer, SCR_TAR_DROID, 0, x1,y1, x2,y2);

	scrFunctionResult.v.oval = psTarget;
	if (!stackPushResult((INTERP_TYPE)ST_DROID, &scrFunctionResult))
	{
		return false;
	}

	return true;
}

// get a droid target on the map using the preferences
BOOL scrDroidTargetOnMap(void)
{
	SDWORD		tarPlayer, visPlayer;
	DROID		*psTarget;

	if (!stackPopParams(2, VAL_INT, &tarPlayer, VAL_INT, &visPlayer))
	{
		return false;
	}

	psTarget = (DROID *)scrTargetInArea(tarPlayer, visPlayer, SCR_TAR_DROID, 0,
							scrollMinX*TILE_UNITS,scrollMinY*TILE_UNITS,
							scrollMaxX*TILE_UNITS,scrollMaxY*TILE_UNITS);

	scrFunctionResult.v.oval = psTarget;
	if (!stackPushResult((INTERP_TYPE)ST_DROID, &scrFunctionResult))
	{
		return false;
	}

	return true;
}

// get a target from a cluster using the preferences
BOOL scrTargetInCluster(void)
{
	SDWORD		tarPlayer, tarType, visPlayer, clusterID, cluster;
	BASE_OBJECT	*psTarget;

	if (!stackPopParams(2, VAL_INT, &clusterID, VAL_INT, &visPlayer))
	{
		return false;
	}

	if (clusterID < 0 || clusterID >= CLUSTER_MAX)
	{
		ASSERT( false, "scrTargetInCluster: invalid clusterID" );
		return false;
	}

	cluster = aClusterMap[clusterID];
	tarPlayer = aClusterInfo[cluster] & CLUSTER_PLAYER_MASK;
	tarType = (aClusterInfo[cluster] & CLUSTER_DROID) ? SCR_TAR_DROID : SCR_TAR_STRUCT;

	psTarget = scrTargetInArea(tarPlayer, visPlayer, tarType, cluster,
							scrollMinX*TILE_UNITS,scrollMinY*TILE_UNITS,
							scrollMaxX*TILE_UNITS,scrollMaxY*TILE_UNITS);

	scrFunctionResult.v.oval = psTarget;
	if (!stackPushResult((INTERP_TYPE)ST_BASEOBJECT, &scrFunctionResult))
	{
		return false;
	}

	return true;
}

// ********************************************************************************************
// ********************************************************************************************
// Additional Skirmish Code for superduper skirmish games may99
// ********************************************************************************************
// ********************************************************************************************

BOOL scrSkCanBuildTemplate(void)
{
	STRUCTURE *psStructure;
	DROID_TEMPLATE *psTempl;

	SDWORD player;

	if (!stackPopParams(3,VAL_INT, &player,ST_STRUCTURE, &psStructure, ST_TEMPLATE, &psTempl))
	{
		return false;
	}

	// is factory big enough?
	if(!validTemplateForFactory(psTempl, psStructure) )
	{
		goto failTempl;
	}

	if ((asBodyStats + psTempl->asParts[COMP_BODY])->size > ((FACTORY*)psStructure->pFunctionality)->capacity  )
	{
		goto failTempl;
	}

	// is every component from template available?
	// body available.
	if( apCompLists[player][COMP_BODY][psTempl->asParts[COMP_BODY]] != AVAILABLE )
	{
		goto failTempl;
	}

	// propulsion method available.
	if( apCompLists[player][COMP_PROPULSION][psTempl->asParts[COMP_PROPULSION]] != AVAILABLE )
	{
		goto failTempl;
	}

	// weapon/sensor

	switch (droidTemplateType(psTempl))
	{
	case DROID_CYBORG:		        // cyborg-type thang.. no need to check weapon.
	case DROID_CYBORG_SUPER:		// super cyborg-type thang
		break;
	case DROID_WEAPON:
		if( apCompLists[player][COMP_WEAPON][ psTempl->asWeaps[0] ] != AVAILABLE )
		{
			goto failTempl;
		}
		break;
	case DROID_SENSOR:
		if( apCompLists[player][COMP_SENSOR][psTempl->asParts[COMP_SENSOR]] != AVAILABLE )
		{
			goto failTempl;
		}
		break;
	case DROID_ECM:
		if( apCompLists[player][COMP_ECM][psTempl->asParts[COMP_ECM]] != AVAILABLE )
		{
			goto failTempl;
		}
		break;
	case DROID_REPAIR:
		if( apCompLists[player][COMP_REPAIRUNIT][psTempl->asParts[COMP_REPAIRUNIT]] != AVAILABLE )
		{
			goto failTempl;
		}
		break;
	case DROID_CYBORG_REPAIR:
		if( apCompLists[player][COMP_REPAIRUNIT][psTempl->asParts[COMP_REPAIRUNIT]] != AVAILABLE )
		{
			goto failTempl;
		}
		break;
	case DROID_COMMAND:
		if( apCompLists[player][COMP_BRAIN][psTempl->asParts[COMP_BRAIN]] != AVAILABLE )
		{
			goto failTempl;
		}
		break;
	case DROID_CONSTRUCT:
		if( apCompLists[player][COMP_CONSTRUCT][psTempl->asParts[COMP_CONSTRUCT]] != AVAILABLE )
		{
			goto failTempl;
		}
		break;
	case DROID_CYBORG_CONSTRUCT:
		if( apCompLists[player][COMP_CONSTRUCT][psTempl->asParts[COMP_CONSTRUCT]] != AVAILABLE )
		{
			goto failTempl;
		}
		break;

	case DROID_PERSON:		        // person
	case DROID_TRANSPORTER:	        // guess what this is!
	case DROID_DEFAULT:		        // Default droid
	case DROID_ANY:
	default:
		debug( LOG_FATAL, "scrSkCanBuildTemplate: Unhandled template type" );
		abort();
		break;
	}

	scrFunctionResult.v.bval = true;
	if (!stackPushResult(VAL_BOOL, &scrFunctionResult))		// yes
	{
		return false;
	}
	return true;

failTempl:
	scrFunctionResult.v.bval = false;
	if (!stackPushResult(VAL_BOOL, &scrFunctionResult))		// no
	{
		return false;
	}
	return true;
}

// ********************************************************************************************
// locate the enemy
// gives a target location given a player to attack.
BOOL scrSkLocateEnemy(void)
{
	SDWORD		player;//,*x,*y;
	STRUCTURE	*psStruct;

	if (!stackPopParams(1,VAL_INT, &player))
	{
		return false;
	}

	// find where the player has some structures..	// factories or hq.
	for(psStruct=apsStructLists[player];
		psStruct &&
			!( psStruct->pStructureType->type == REF_HQ
			|| psStruct->pStructureType->type == REF_FACTORY
			|| psStruct->pStructureType->type == REF_CYBORG_FACTORY
			|| psStruct->pStructureType->type == REF_VTOL_FACTORY
			);
		psStruct=psStruct->psNext);


	// set the x and y accordingly..
	if(psStruct)
	{
		scrFunctionResult.v.oval = psStruct;
		if (!stackPushResult((INTERP_TYPE)ST_BASEOBJECT, &scrFunctionResult))		// success!
		{
			return false;
		}
	}
	else
	{
		scrFunctionResult.v.oval = NULL;
		if (!stackPushResult((INTERP_TYPE)ST_BASEOBJECT, &scrFunctionResult))		// part success
		{
			return false;
		}
	}
	return true;
}

// ********************************************************************************************

BOOL skTopicAvail(UWORD inc, UDWORD player)
{
	UDWORD				incPR, incS;
	PLAYER_RESEARCH		*pPlayerRes = asPlayerResList[player];
	BOOL				bPRFound, bStructFound;


	//if the topic is possible and has not already been researched - add to list
	if ((IsResearchPossible(&pPlayerRes[inc])))
	{
		if ((IsResearchCompleted(&pPlayerRes[inc])==false) && (IsResearchStarted(&pPlayerRes[inc])==false))
		{
		return true;
		}
	}

	// make sure that the research is not completed  or started by another researchfac
	if ((IsResearchCompleted(&pPlayerRes[inc])==false) && (IsResearchStarted(&pPlayerRes[inc])==false))
	{
		// Research is not completed  ... also  it has not been started by another researchfac

		//if there aren't any PR's - go to next topic
		if (!asResearch[inc].numPRRequired)
		{
			return false;
		}

		//check for pre-requisites
		bPRFound = true;
		for (incPR = 0; incPR < asResearch[inc].numPRRequired; incPR++)
		{
			if (IsResearchCompleted(&(pPlayerRes[asResearch[inc].pPRList[incPR]]))==0)
			{
				//if haven't pre-requisite - quit checking rest
				bPRFound = false;
				break;
			}
		}
		if (!bPRFound)
		{
			//if haven't pre-requisites, skip the rest of the checks
			return false;
		}

		//check for structure effects
		bStructFound = true;
		for (incS = 0; incS < asResearch[inc].numStructures; incS++)
		{
			//if (!checkStructureStatus(asStructureStats + asResearch[inc].
			//	pStructList[incS], playerID, SS_BUILT))
			if (!checkSpecificStructExists(asResearch[inc].pStructList[incS],
				player))
			{
				//if not built, quit checking
				bStructFound = false;
				break;
			}
		}
		if (!bStructFound)
		{
			//if haven't all structs built, skip to next topic
			return false;
		}

		return true;
	}
	return false;
}

// ********************************************************************************************
BOOL scrSkDoResearch(void)
{
	SDWORD				player, bias;//,timeToResearch;//,*x,*y;
	UWORD				i;

	STRUCTURE			*psBuilding;
	RESEARCH_FACILITY	*psResFacilty;
	PLAYER_RESEARCH		*pPlayerRes;
	RESEARCH			*pResearch;

	if (!stackPopParams(3,ST_STRUCTURE, &psBuilding, VAL_INT, &player, VAL_INT,&bias ))
	{
		return false;
	}

	psResFacilty =	(RESEARCH_FACILITY*)psBuilding->pFunctionality;

	if(psResFacilty->psSubject != NULL)
	{
		// not finshed yet..
		return true;
	}

	// choose a topic to complete.
	for(i=0;i<numResearch;i++)
	{
		if (skTopicAvail(i, player) && (!bMultiPlayer || !beingResearchedByAlly(i, player)))
		{
			break;
		}
	}

	if(i != numResearch)
	{
		pResearch = asResearch + i;
		if (bMultiMessages)
		{
			sendResearchStatus(psBuilding, pResearch->ref - REF_RESEARCH_START, player, true);
		}
		else
		{
			pPlayerRes				= asPlayerResList[player]+ i;
			psResFacilty->psSubject = (BASE_STATS*)pResearch;		  //set the subject up

<<<<<<< HEAD
			if (IsResearchCancelled(pPlayerRes))
			{
				psResFacilty->powerAccrued = pResearch->researchPower;//set up as if all power available for cancelled topics
			}
			else
			{
				psResFacilty->powerAccrued = 0;
			}

			MakeResearchStarted(pPlayerRes);
			psResFacilty->timeStarted = ACTION_START_TIME;
			psResFacilty->timeStartHold = 0;
			psResFacilty->timeToResearch = pResearch->researchPoints / 	psResFacilty->researchPoints;
			if (psResFacilty->timeToResearch == 0)
			{
				psResFacilty->timeToResearch = 1;
			}
		}

		sprintf(sTemp,"player:%d starts topic: %s",player, asResearch[i].pName );
		NETlogEntry(sTemp,0,0);
=======
		MakeResearchStarted(pPlayerRes);
		psResFacilty->timeStarted = ACTION_START_TIME;
		psResFacilty->timeStartHold = 0;
		psResFacilty->timeToResearch = pResearch->researchPoints / 	psResFacilty->researchPoints;
		if (psResFacilty->timeToResearch == 0)
		{
			psResFacilty->timeToResearch = 1;
		}
#if defined (DEBUG)
		{
			char				sTemp[128];
			sprintf(sTemp,"player:%d starts topic: %s",player, asResearch[i].pName );
			NETlogEntry(sTemp, SYNC_FLAG, 0);
		}
#endif
>>>>>>> cf8976e3
	}

	return true;
}

// ********************************************************************************************
BOOL scrSkVtolEnableCheck(void)
{
	SDWORD player;
	UDWORD i;

	if (!stackPopParams(1,VAL_INT, &player ))
	{
		return false;
	}


	// vtol factory
	for(i=0;(i<numStructureStats)&&(asStructureStats[i].type != REF_VTOL_FACTORY);i++);
	if( (i < numStructureStats) && (apStructTypeLists[player][i] == AVAILABLE) )
	{
		// vtol propulsion
		for(i=0;(i<numPropulsionStats);i++)
		{
			if((asPropulsionStats[i].propulsionType == PROPULSION_TYPE_LIFT)
			 && apCompLists[player][COMP_PROPULSION][i] == AVAILABLE)
			{
				scrFunctionResult.v.bval = true;
				if (!stackPushResult(VAL_BOOL, &scrFunctionResult))		// success!
				{
					return false;
				}
				return true;
			}
		}
	}

	scrFunctionResult.v.bval = false;
	if (!stackPushResult(VAL_BOOL, &scrFunctionResult))		// success!
	{
		return false;
	}
	return true;
}

// ********************************************************************************************
BOOL scrSkGetFactoryCapacity(void)
{
	SDWORD count=0;
	STRUCTURE *psStructure;

	if (!stackPopParams(1,ST_STRUCTURE, &psStructure))
	{
		return false;
	}

	if(psStructure && StructIsFactory(psStructure))
	{
		count = ((FACTORY *)psStructure->pFunctionality)->capacity;
	}

	scrFunctionResult.v.ival = count;
	if (!stackPushResult(VAL_INT, &scrFunctionResult))
	{
		return false;
	}
	return true;
}
// ********************************************************************************************
BOOL scrSkDifficultyModifier(void)
{
	int 			player;
	RESEARCH_FACILITY	*psResFacility;
	STRUCTURE		*psStr;
	PLAYER_RESEARCH		*pPlayerRes;

	if (!stackPopParams(1,VAL_INT, &player ))
	{
		return false;
	}

	/* Skip cheats if difficulty modifier slider is set to minimum.
	 * (0 - player disabled, 20 - max value, UBYTE_MAX - autogame)
	 */
	if (game.skDiff[player] <= 1 || game.skDiff[player] == UBYTE_MAX)
	{
		return true;
	}

	// power modifier, range: 0-1000
	addPower(player, game.skDiff[player] * 50);

	//research modifier
	for (psStr=apsStructLists[player];psStr;psStr=psStr->psNext)
	{
		if (psStr->pStructureType->type == REF_RESEARCH)
		{
			psResFacility =	(RESEARCH_FACILITY*)psStr->pFunctionality;

			// subtract 0 - 80% off the time to research.
			if (psResFacility->psSubject)
			{
				RESEARCH	*psResearch = (RESEARCH *)psResFacility->psSubject;

				pPlayerRes = asPlayerResList[player] + (psResearch->ref - REF_RESEARCH_START);
				pPlayerRes->currentPoints += (psResearch->researchPoints * 4 * game.skDiff[player]) / 100;
			}
		}

	}

	return true;
}

// ********************************************************************************************

// not a direct script function but a helper for scrSkDefenseLocation and scrSkDefenseLocationB
static BOOL defenseLocation(BOOL variantB)
{
	SDWORD		*pX,*pY,statIndex,statIndex2;
	UDWORD		x,y,gX,gY,dist,player,nearestSoFar,count;
	GATEWAY		*psGate,*psChosenGate;
	DROID		*psDroid;
	BASE_STATS	*psStats,*psWStats;
	UDWORD		x1,x2,x3,x4,y1,y2,y3,y4;
	BOOL		noWater;
	UDWORD      minCount;
	UDWORD      offset;

	if (!stackPopParams(6,
						VAL_REF|VAL_INT, &pX,
						VAL_REF|VAL_INT, &pY,
						ST_STRUCTURESTAT, &statIndex,
						ST_STRUCTURESTAT, &statIndex2,
						ST_DROID, &psDroid,
						VAL_INT, &player) )
	{
		debug(LOG_ERROR,"defenseLocation: failed to pop");
		return false;
	}

	if (player >= MAX_PLAYERS)
	{
		ASSERT( false, "defenseLocation:player number is too high" );
		return false;
	}

	psStats = (BASE_STATS *)(asStructureStats + statIndex);
	psWStats = (BASE_STATS *)(asStructureStats + statIndex2);

    // check for wacky coords.
	if(		*pX < 0
		||	*pX > world_coord(mapWidth)
		||	*pY < 0
		||	*pY > world_coord(mapHeight)
	  )
	{
		goto failed;
	}

	x = map_coord(*pX);					// change to tile coords.
	y = map_coord(*pY);

	// go down the gateways, find the nearest gateway with >1 empty tiles
	nearestSoFar = UDWORD_MAX;
	psChosenGate = NULL;
	for (psGate = gwGetGateways(); psGate; psGate = psGate->psNext)
	{
		count = 0;
		noWater = true;
		// does it have >1 tile unoccupied.
		if(psGate->x1 == psGate->x2)
		{// vert
			//skip gates that are too short
			if(variantB && (psGate->y2 - psGate->y1) <= 2)
			{
				continue;
			}
			gX = psGate->x1;
			for(gY=psGate->y1;gY <= psGate->y2; gY++)
			{
				if(! TileIsOccupied(mapTile(gX,gY) ))
				{
					count++;
				}
				if (terrainType(mapTile(gX,gY)) == TER_WATER)
				{
					noWater = false;
				}
			}
		}
		else
		{// horiz
			//skip gates that are too short
			if(variantB && (psGate->x2 - psGate->x1) <= 2)
			{
				continue;
			}
			gY = psGate->y1;
			for(gX=psGate->x1;gX <= psGate->x2; gX++)
			{
				if(! TileIsOccupied(mapTile(gX,gY) ))
				{
					count++;
				}
				if (terrainType(mapTile(gX,gY)) == TER_WATER)
				{
					noWater = false;
				}
			}
		}
		if(variantB) {
		    minCount = 2;
		} else {
		    minCount = 1;
		}
		if(count > minCount && noWater)	//<NEW> min 2 tiles
		{
			// ok it's free. Is it the nearest one yet?
			/* Get gateway midpoint */
			gX = (psGate->x1 + psGate->x2)/2;
			gY = (psGate->y1 + psGate->y2)/2;
			/* Estimate the distance to it */
			dist = iHypot(x - gX, y - gY);
			/* Is it best we've found? */
			if(dist<nearestSoFar && dist<30)
			{
				/* Yes, then keep a record of it */
				nearestSoFar = dist;
				psChosenGate = psGate;
			}
		}
	}

	if(!psChosenGate)	// we have a gateway.
	{
		goto failed;
	}

	// find an unnocupied tile on that gateway.
	if(psChosenGate->x1 == psChosenGate->x2)
	{// vert
		gX = psChosenGate->x1;
		for(gY=psChosenGate->y1;gY <= psChosenGate->y2; gY++)
		{
			if(! TileIsOccupied(mapTile(gX,gY) ))
			{
				y = gY;
				x = gX;
				break;
			}
		}
	}
	else
	{// horiz
		gY = psChosenGate->y1;
		for(gX=psChosenGate->x1;gX <= psChosenGate->x2; gX++)
		{
			if(! TileIsOccupied(mapTile(gX,gY) ))
			{
				y = gY;
				x = gX;
				break;
			}
		}
	}

	// back to world coords and store result.
	*pX = world_coord(x) + (TILE_UNITS / 2);		// return centre of tile.
	*pY = world_coord(y) + (TILE_UNITS / 2);

	scrFunctionResult.v.bval = true;
	if (!stackPushResult(VAL_BOOL,&scrFunctionResult))		// success
	{
		return false;
	}


	// order the droid to build two walls, one either side of the gateway.
	// or one in the case of a 2 size gateway.

	//find center of the gateway
	x = (psChosenGate->x1 + psChosenGate->x2)/2;
	y = (psChosenGate->y1 + psChosenGate->y2)/2;

	//find start pos of the gateway
	x1 = world_coord(psChosenGate->x1) + (TILE_UNITS / 2);
	y1 = world_coord(psChosenGate->y1) + (TILE_UNITS / 2);

	if(variantB) {
	    offset = 2;
	} else {
	    offset = 1;
	}
	if(psChosenGate->x1 == psChosenGate->x2)	//vert
	{
		x2 = x1;	//vert: end x pos of the first section = start x pos
		y2 = world_coord(y - 1) + TILE_UNITS / 2;	//start y loc of the first sec
		x3 = x1;
		y3 = world_coord(y + offset) + TILE_UNITS / 2;
	}
	else		//hor
	{
		x2 = world_coord(x - 1) + TILE_UNITS / 2;
		y2 = y1;
		x3 = world_coord(x+offset) + TILE_UNITS / 2;
		y3 = y1;

	}
	//end coords of the second section
	x4 = world_coord(psChosenGate->x2) + TILE_UNITS / 2;
	y4 = world_coord(psChosenGate->y2) + TILE_UNITS / 2;

	// first section.
	if(x1 == x2 && y1 == y2)	//first sec is 1 tile only: ((2 tile gate) or (3 tile gate and first sec))
	{
		orderDroidStatsLocDir(psDroid, DORDER_BUILD, psWStats, x1, y1, 0);
	}
	else
	{
		orderDroidStatsTwoLocDir(psDroid, DORDER_LINEBUILD, psWStats,  x1, y1, x2, y2, 0);
	}

	// second section
	if(x3 == x4 && y3 == y4)
	{
		orderDroidStatsLocDirAdd(psDroid, DORDER_BUILD, psWStats, x3, y3, 0);
	}
	else
	{
		orderDroidStatsTwoLocDirAdd(psDroid, DORDER_LINEBUILD, psWStats,  x3, y3, x4, y4, 0);
	}

	return true;

failed:
	scrFunctionResult.v.bval = false;
	if (!stackPushResult(VAL_BOOL,&scrFunctionResult))		// failed!
	{
		return false;
	}
	return true;
}


// return a good place to build a defence, given a starting point
BOOL scrSkDefenseLocation(void)
{
    return defenseLocation(false);
}

// return a good place to build a defence with a min number of clear tiles
BOOL scrSkDefenseLocationB(void)
{
    return defenseLocation(true);
}


BOOL scrSkFireLassat(void)
{
	SDWORD	player;
	BASE_OBJECT *psObj;

	if (!stackPopParams(2,  VAL_INT, &player, ST_BASEOBJECT, &psObj))
	{
		return false;
	}

	if(psObj)
	{
		orderStructureObj(player, psObj);
	}

	return true;
}

//-----------------------
// New functions
//-----------------------
BOOL scrActionDroidObj(void)
{
	DROID			*psDroid;
	DROID_ACTION		action;
	BASE_OBJECT		*psObj;

	if (!stackPopParams(3, ST_DROID, &psDroid, VAL_INT, &action, ST_BASEOBJECT, &psObj))
	{
		debug(LOG_ERROR, "scrActionDroidObj: failed to pop");
		return false;
	}

	ASSERT( psDroid != NULL,
		"scrOrderUnitObj: Invalid unit pointer" );
	ASSERT( psObj != NULL,
		"scrOrderUnitObj: Invalid object pointer" );

	if (psDroid == NULL || psObj == NULL)
	{
		return false;
	}

	if (action != DACTION_DROIDREPAIR)
	{
		debug(LOG_ERROR, "scrActionDroidObj: this action is not supported");
		return false;
	}

	actionDroidObj(psDroid, action, (BASE_OBJECT *)psObj);

	return true;
}

//<script function - improved version
// variables for the group iterator
DROID_GROUP		*psScrIterateGroupB[MAX_PLAYERS];
DROID			*psScrIterateGroupDroidB[MAX_PLAYERS];

// initialise iterating a groups members
BOOL scrInitIterateGroupB(void)
{
	DROID_GROUP	*psGroup;
	SDWORD		bucket;

	if (!stackPopParams(2, ST_GROUP, &psGroup, VAL_INT, &bucket))
	{
		debug(LOG_ERROR, "scrInitIterateGroupB: stackPopParams failed");
		return false;
	}

	ASSERT( psGroup != NULL,
		"scrInitIterateGroupB: invalid group pointer" );

	ASSERT( bucket < MAX_PLAYERS,
		"scrInitIterateGroupB: invalid bucket" );

	psScrIterateGroupB[bucket] = psGroup;
	psScrIterateGroupDroidB[bucket] = psGroup->psList;

	return true;
}

//script function - improved version
// iterate through a groups members
BOOL scrIterateGroupB(void)
{
	DROID_GROUP	*psGroup;
	DROID		*psDroid;
	SDWORD		bucket;

	if (!stackPopParams(2, ST_GROUP, &psGroup, VAL_INT, &bucket))
	{
		debug(LOG_ERROR, "scrIterateGroupB: stackPopParams failed");
		return false;
	}

	ASSERT( bucket < MAX_PLAYERS,
		"scrIterateGroupB: invalid bucket" );

	if (psGroup != psScrIterateGroupB[bucket])
	{
		ASSERT( false, "scrIterateGroupB: invalid group, InitGroupIterateB not called?" );
		return false;
	}

	if (psScrIterateGroupDroidB[bucket] != NULL)
	{
		psDroid = psScrIterateGroupDroidB[bucket];
		psScrIterateGroupDroidB[bucket] = psScrIterateGroupDroidB[bucket]->psGrpNext;
	}
	else
	{
		psDroid = NULL;
	}

	scrFunctionResult.v.oval = psDroid;
	if (!stackPushResult((INTERP_TYPE)ST_DROID, &scrFunctionResult))
	{
		debug(LOG_ERROR, "scrIterateGroupB: stackPushResult failed");
		return false;
	}

	return true;
}

BOOL scrDroidCanReach(void)
{
	DROID			*psDroid;
	int			x, y;

	if (!stackPopParams(3, ST_DROID, &psDroid, VAL_INT, &x, VAL_INT, &y))
	{
		debug(LOG_ERROR, "Failed to pop parameters");
		return false;
	}
	if (psDroid)
	{
		const PROPULSION_STATS *psPropStats = asPropulsionStats + psDroid->asBits[COMP_PROPULSION].nStat;
		const Vector3i rPos = { x, y, 0 };

		scrFunctionResult.v.bval = fpathCheck(psDroid->pos, rPos, psPropStats->propulsionType);
		if (!stackPushResult(VAL_BOOL, &scrFunctionResult))
		{
			debug(LOG_ERROR, "stackPushResult failed");
			return false;
		}
		return true;
	}
	return false;
}

// ********************************************************************************************
// ********************************************************************************************<|MERGE_RESOLUTION|>--- conflicted
+++ resolved
@@ -1676,7 +1676,6 @@
 			pPlayerRes				= asPlayerResList[player]+ i;
 			psResFacilty->psSubject = (BASE_STATS*)pResearch;		  //set the subject up
 
-<<<<<<< HEAD
 			if (IsResearchCancelled(pPlayerRes))
 			{
 				psResFacilty->powerAccrued = pResearch->researchPower;//set up as if all power available for cancelled topics
@@ -1696,17 +1695,6 @@
 			}
 		}
 
-		sprintf(sTemp,"player:%d starts topic: %s",player, asResearch[i].pName );
-		NETlogEntry(sTemp,0,0);
-=======
-		MakeResearchStarted(pPlayerRes);
-		psResFacilty->timeStarted = ACTION_START_TIME;
-		psResFacilty->timeStartHold = 0;
-		psResFacilty->timeToResearch = pResearch->researchPoints / 	psResFacilty->researchPoints;
-		if (psResFacilty->timeToResearch == 0)
-		{
-			psResFacilty->timeToResearch = 1;
-		}
 #if defined (DEBUG)
 		{
 			char				sTemp[128];
@@ -1714,7 +1702,6 @@
 			NETlogEntry(sTemp, SYNC_FLAG, 0);
 		}
 #endif
->>>>>>> cf8976e3
 	}
 
 	return true;
