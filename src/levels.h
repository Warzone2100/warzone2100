/*
	This file is part of Warzone 2100.
	Copyright (C) 1999-2004  Eidos Interactive
	Copyright (C) 2005-2007  Warzone Resurrection Project

	Warzone 2100 is free software; you can redistribute it and/or modify
	it under the terms of the GNU General Public License as published by
	the Free Software Foundation; either version 2 of the License, or
	(at your option) any later version.

	Warzone 2100 is distributed in the hope that it will be useful,
	but WITHOUT ANY WARRANTY; without even the implied warranty of
	MERCHANTABILITY or FITNESS FOR A PARTICULAR PURPOSE. See the
	GNU General Public License for more details.

	You should have received a copy of the GNU General Public License
	along with Warzone 2100; if not, write to the Free Software
	Foundation, Inc., 51 Franklin St, Fifth Floor, Boston, MA 02110-1301 USA
*/
/** @file
 *  Control the data loading for game levels
 */

#ifndef __INCLUDED_SRC_LEVELS_H__
#define __INCLUDED_SRC_LEVELS_H__

#include "init.h"

// maximum number of WRF/WDG files

#define LEVEL_MAXFILES	9


// types of level datasets


enum _level_type
{
	LDS_COMPLETE,		// all data required for a stand alone level
	LDS_CAMPAIGN,		// the data set for a campaign (no map data)
	LDS_CAMSTART,		// mapdata for the start of a campaign
	LDS_CAMCHANGE,		// data for changing between levels
	LDS_EXPAND,			// extra data for expanding a campaign map
	LDS_BETWEEN,		// pause between missions
	LDS_MKEEP,			// off map mission (extra map data)
	LDS_MCLEAR,			// off map mission (extra map data)
	LDS_EXPAND_LIMBO,   // expand campaign map using droids held in apsLimboDroids
	LDS_MKEEP_LIMBO,    // off map saving any droids (selectedPlayer) at end into apsLimboDroids
	LDS_NONE,			//flags when not got a mission to go back to or when
						//already on one - ****LEAVE AS LAST ONE****
};


typedef UDWORD LEVEL_TYPE;

// the WRF/WDG files needed for a particular level
// the WRF/WDG files needed for a particular level

typedef struct _level_dataset
{
	SWORD	type;					// type of map
	SWORD	players;				// number of players for the map
	SWORD	game;					// index of WRF/WDG that loads the scenario file
	char	*pName;					// title for the level
	searchPathMode	dataDir;					// title for the level
	char	*apDataFiles[LEVEL_MAXFILES];		// the WRF/WDG files for the level
							// in load order
	struct _level_dataset *psBaseData;		// LEVEL_DATASET that must be loaded for this level to load
	struct _level_dataset *psChange;		// LEVEL_DATASET used when changing to this level from another

	struct _level_dataset *psNext;
} LEVEL_DATASET;


// the current level descriptions
extern LEVEL_DATASET	*psLevels;

// parse a level description data file
extern BOOL levParse(char *pBuffer, SDWORD size, searchPathMode datadir);

// shutdown the level system
extern void levShutDown(void);

extern BOOL levInitialise(void);

// load up the data for a level
extern BOOL levLoadData(const char* name, char *pSaveName, SDWORD saveType);

// find the level dataset
extern BOOL levFindDataSet(const char* name, LEVEL_DATASET **ppsDataSet);

// free the currently loaded dataset
extern BOOL levReleaseAll(void);

// free the data for the current mission
extern BOOL levReleaseMissionData(void);

//get the type of level currently being loaded of GTYPE type
extern SDWORD getLevelLoadType(void);

extern char *getLevelName( void );
<<<<<<< HEAD
=======

extern void levTest(void);
>>>>>>> ab2bafd7

#endif // __INCLUDED_SRC_LEVELS_H__<|MERGE_RESOLUTION|>--- conflicted
+++ resolved
@@ -99,10 +99,7 @@
 extern SDWORD getLevelLoadType(void);
 
 extern char *getLevelName( void );
-<<<<<<< HEAD
-=======
 
 extern void levTest(void);
->>>>>>> ab2bafd7
 
 #endif // __INCLUDED_SRC_LEVELS_H__