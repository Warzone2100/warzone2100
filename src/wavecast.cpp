#include "map.h"
#include "wavecast.h"
#include <vector>
#include <algorithm>
#include <map>

// Angles are sorted in this order. Can only be created and compared to each other, nothing else.
// (1, 0) < (0, 1) < (-1, 0) < (0, -1) < (1, -ε) < (0, 0)
// (0, 0) = special case, compares greater than all other angles.
struct RationalAngle
{
	RationalAngle(int x, int y) : myX(x), myY(y) {}
	bool operator <(RationalAngle const &v2) const
	{
		int x1, y1, x2, y2;
		int qa = quadrant(x1, y1), qb = v2.quadrant(x2, y2);
		return qa != qb ? qa < qb
		                : y1*x2 < y2*x1;  // Same as y1/x1 < y2/x2, using real numbers. (And works even with x1 or x2 = 0.)
	}
	bool operator ==(RationalAngle const &v2) const
	{
		int x1, y1, x2, y2;
		int qa = quadrant(x1, y1), qb = v2.quadrant(x2, y2);
		return qa == qb && y1*x2 == y2*x1;  // Same as y1/x1 == y2/x2, using real numbers. (And works even with x1 or x2 = 0.)
	}

private:
	int quadrant(int &x, int &y) const
	{
		int q = myY >= 0 ? (myX >= 0 ? (myX != 0 || myY != 0 ? 0 : 4) : 1)   // Quadrant is arbitrarily chosen for myX == 0 || myY == 0, just needs to be consistent. Quadrant is 4 for myX == 0 && myY == 0.
		                 : (myX >= 0 ?                         3      : 2);
		switch (q)
		{
			case 0: x =  myX; y =  myY; break;
			case 1: x =  myY; y = -myX; break;
			case 2: x = -myX; y = -myY; break;
			case 3: x = -myY; y =  myX; break;
			case 4: x = 0;    y = 0;    break;  // myX and myY are both 0, set x, y to arbitrary constant so (0, 0) compares equal to itself.
		}
		return q;
	}

	int myX, myY;
};

// Create a list of all tiles within the given radius, and the leftmost and rightmost angles of the tiles, for field of vision.
// Radius in tiles*TILE_UNITS.
// The droid is assumed to be at (dx = 0.5, dy = 0.5)*TILE_UNITS, not at the origin, since tile data is for the top left of the tile.
static std::vector<WavecastTile> generateWavecastTable(unsigned radius)
{
	std::vector<WavecastTile> tiles;

	std::vector<RationalAngle> unsortedAngles;

<<<<<<< HEAD
	for (int diamond = 1; (unsigned)diamond*TILE_UNITS < radius*2; ++diamond)  // Factor is a bit more than needed to surround the circle with diamonds.
=======
	for (unsigned diamond = 1; diamond*TILE_UNITS < radius*2; ++diamond)  // Factor is a bit more than needed to surround the circle with diamonds.
>>>>>>> 7a1d9ead
	{
		for (unsigned quadrant = 0; quadrant < 4; ++quadrant)
		{
			for (unsigned s = 0; s < diamond; ++s)
			{
				WavecastTile tile;
				switch (quadrant)
				{
					case 0: tile.dx =  diamond - s;     tile.dy =            s + 1; break;
					case 1: tile.dx =          - s;     tile.dy =  diamond - s;     break;
					case 2: tile.dx = -diamond + s + 1; tile.dy =          - s;     break;
					case 3: tile.dx =            s + 1; tile.dy = -diamond + s + 1; break;
				}
				const int sdx = tile.dx*2 - 1, sdy = tile.dy*2 - 1;  // 2*distance from sensor located at (0.5, 0.5)
				const unsigned tileRadiusSq = sdx*sdx + sdy*sdy;

				if (tileRadiusSq*(TILE_UNITS*TILE_UNITS/4) > radius*radius)
				{
					continue;
				}
				tile.invRadius = 92681 / sqrt((double)tileRadiusSq) + 0.5;  // +0.5 = round to nearest. Result is at most 92681 / sqrt(2), approximately 65536.

				const int minCorner[4][2] = {{1, 0}, {1, 1}, {0, 1}, {0, 0}};
				const int mcdx = minCorner[quadrant][0], mcdy = minCorner[quadrant][1];  // Corner of the tile which the minimum angle.
				RationalAngle minAngle = RationalAngle(tile.dx - 1 + mcdx, tile.dy - 1 + mcdy), maxAngle = RationalAngle(tile.dx - mcdx, tile.dy - mcdy);
				if (maxAngle < minAngle)
				{
					maxAngle = RationalAngle(0, 0);  // Special case, like RationalAngle(1, 0), except that it compares greater than all other angles instead of less than all other angles.
				}
				tile.angBegin = unsortedAngles.size();
				unsortedAngles.push_back(minAngle);
				tile.angEnd = unsortedAngles.size();
				unsortedAngles.push_back(maxAngle);

				tiles.push_back(tile);
			}
		}
	}

	// Sort the angles and remove duplicates.
	std::vector<RationalAngle> sortedAngles = unsortedAngles;
	std::sort(sortedAngles.begin(), sortedAngles.end());
	sortedAngles.erase(std::unique(sortedAngles.begin(), sortedAngles.end()), sortedAngles.end());

	// Subtitute the angle values angBegin and angEnd with ones that can be compared to each other, so that
	// the angles can be compared without using the unsortedAngles lookup table. (And without using the
	// sortedAngles lookup table either.)
	for (std::vector<WavecastTile>::iterator i = tiles.begin(); i != tiles.end(); ++i)
	{
		i->angBegin = std::find(sortedAngles.begin(), sortedAngles.end(), unsortedAngles[i->angBegin]) - sortedAngles.begin();
		i->angEnd   = std::find(sortedAngles.begin(), sortedAngles.end(), unsortedAngles[i->angEnd  ]) - sortedAngles.begin();
	}

#if 0  // Prints wavecast table.
	if (radius == 8*TILE_UNITS)
	{
		printf("Table for radius %f:\n", radius/(float)TILE_UNITS);
		for (std::vector<WavecastTile>::iterator i = tiles.begin(); i != tiles.end(); ++i)
			printf("Tile%5d: (%3d,%3d): angle %3d-%3d, invRadius %5d\n", (int)(i-/*>*/tiles.begin()), i->dx, i->dy, i->angBegin, i->angEnd, i->invRadius);
		printf("Unsorted angles for radius %f:\n", radius/(float)TILE_UNITS);
		for (std::vector<RationalAngle>::iterator i = unsortedAngles.begin(); i != unsortedAngles.end(); ++i)
			printf("Unsorted angle%5d: (%3d,%3d) = %11.6lf°\n", (int)(i-/*>*/unsortedAngles.begin()), ((int *)&*i)[0], ((int *)&*i)[1], atan2(((int *)&*i)[1], ((int *)&*i)[0])*180/M_PI);  // ((int *)&*i)[0] = very hacky bypass of "private:".
		printf("Sorted angles for radius %f:\n", radius/(float)TILE_UNITS);
		for (std::vector<RationalAngle>::iterator i = sortedAngles.begin(); i != sortedAngles.end(); ++i)
			printf("Sorted angle%5d: (%3d,%3d) = %11.6lf°\n", (int)(i-/*>*/sortedAngles.begin()), ((int *)&*i)[0], ((int *)&*i)[1], atan2(((int *)&*i)[1], ((int *)&*i)[0])*180/M_PI);  // ((int *)&*i)[0] = very hacky bypass of "private:".
	}
	printf("Radius %11.6f summary: %5d tiles, %5d angles (%5d with duplicates)\n", radius/(float)TILE_UNITS, (int)tiles.size(), (int)sortedAngles.size(), (int)unsortedAngles.size());
#endif

	return tiles;
}

// Not thread safe if someone calls with a new radius. Thread safe, otherwise.
const WavecastTile *getWavecastTable(unsigned radius, size_t *size)
{
	static std::map<unsigned, std::vector<WavecastTile> > tables;

	std::vector<WavecastTile> &table = tables[radius];
	if (table.empty())
	{
		// Table not generated yet.
		generateWavecastTable(radius).swap(table);
	}

	*size = table.size();
	return &table[0];
}<|MERGE_RESOLUTION|>--- conflicted
+++ resolved
@@ -52,11 +52,7 @@
 
 	std::vector<RationalAngle> unsortedAngles;
 
-<<<<<<< HEAD
-	for (int diamond = 1; (unsigned)diamond*TILE_UNITS < radius*2; ++diamond)  // Factor is a bit more than needed to surround the circle with diamonds.
-=======
 	for (unsigned diamond = 1; diamond*TILE_UNITS < radius*2; ++diamond)  // Factor is a bit more than needed to surround the circle with diamonds.
->>>>>>> 7a1d9ead
 	{
 		for (unsigned quadrant = 0; quadrant < 4; ++quadrant)
 		{
