--- conflicted
+++ resolved
@@ -884,7 +884,6 @@
 	return true;
 }
 
-<<<<<<< HEAD
 class IntFormAnimatedQuickLoad : public IntFormAnimated {};
 
 void showQuickLoadConfirmation()
@@ -922,13 +921,13 @@
 bool isQuickLoadConfirmationFormOpen()
 {
 	return dynamic_cast<IntFormAnimatedQuickLoad*>(widgGetFromID(psWScreen, INTINGAMEOP)) != nullptr;
-=======
+}
+
 // Cycle through options as in program seq(1) from coreutils
 // The T cast is to cycle through enums.
 template <typename T> static T seqCycleForwards(T value, T min, int inc, T max)
 {
 	return value < max ? T(value + inc) : min;  // Cycle forwards.
->>>>>>> 16020034
 }
 
 static bool runIGMouseOptionsMenu(UDWORD id)
