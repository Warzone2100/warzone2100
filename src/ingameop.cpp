/*
	This file is part of Warzone 2100.
	Copyright (C) 1999-2004  Eidos Interactive
	Copyright (C) 2005-2020  Warzone 2100 Project

	Warzone 2100 is free software; you can redistribute it and/or modify
	it under the terms of the GNU General Public License as published by
	the Free Software Foundation; either version 2 of the License, or
	(at your option) any later version.

	Warzone 2100 is distributed in the hope that it will be useful,
	but WITHOUT ANY WARRANTY; without even the implied warranty of
	MERCHANTABILITY or FITNESS FOR A PARTICULAR PURPOSE. See the
	GNU General Public License for more details.

	You should have received a copy of the GNU General Public License
	along with Warzone 2100; if not, write to the Free Software
	Foundation, Inc., 51 Franklin St, Fifth Floor, Boston, MA 02110-1301 USA
*/
/**
 * @file ingameop.c
 * Ingame options screen.
 * Pumpkin Studios. 98
 */

#include "lib/framework/frame.h"
#include "lib/framework/wzapp.h"
#include "lib/widget/widget.h"
#include "lib/widget/label.h"
#include "lib/netplay/netplay.h"
#include "lib/sound/audio.h"					// for sound.
#include "lib/sound/mixer.h"

#include "display3d.h"
#include "intdisplay.h"
#include "hci.h"			// for wFont def.& intmode.
#include "loop.h"
#include "lib/framework/cursors.h"
#include "frontend.h"		// for textdisplay function
#include "loadsave.h"		// for textdisplay function
#include "console.h"		// to add console message
#include "keybind.h"
#include "multiplay.h"
#include "musicmanager.h"
#include "ingameop.h"
#include "mission.h"
#include "warzoneconfig.h"
#include "qtscript.h"		// for bInTutorial
#include "radar.h"
#include "seqdisp.h"
#include "campaigninfo.h"
#include "hci/groups.h"
#include "screens/netpregamescreen.h"
#include "screens/guidescreen.h"
#include "screens/ingameopscreen.h"
#include "titleui/options/optionsforms.h"

bool hostQuitConfirmation = true;

bool	InGameOpUp		= false;
bool 	isInGamePopupUp = false;
static bool		isInGameConfirmQuitUp = false;

// ////////////////////////////////////////////////////////////////////////////
// functions

// ////////////////////////////////////////////////////////////////////////////

static bool addIGTextButton(UDWORD id, UWORD x, UWORD y, UWORD width, const char *string, UDWORD Style)
{
	W_BUTINIT sButInit;

	//resume
	sButInit.formID		= INTINGAMEOP;
	sButInit.id			= id;
	sButInit.style		= Style;


	sButInit.x			= x;
	sButInit.y			= y;
	sButInit.width		= width;
	sButInit.height		= INTINGAMEOP_OP_H;

	sButInit.pDisplay	= displayTextOption;
	sButInit.pText		= string;
	sButInit.pUserData = new DisplayTextOptionCache();
	sButInit.onDelete = [](WIDGET *psWidget) {
		assert(psWidget->pUserData != nullptr);
		delete static_cast<DisplayTextOptionCache *>(psWidget->pUserData);
		psWidget->pUserData = nullptr;
	};
	widgAddButton(psWScreen, &sButInit);

	return true;
}

static bool addHostQuitOptions()
{
	// get rid of the old stuff.
	widgDelete(psWScreen, INTINGAMEPOPUP);
	widgDelete(psWScreen, INTINGAMEOP);

	auto const &parent = psWScreen->psForm;

	// add form
	auto inGameOp = std::make_shared<IntFormAnimated>();
	parent->attach(inGameOp);
	inGameOp->id = INTINGAMEOP;
	inGameOp->setCalcLayout(LAMBDA_CALCLAYOUT_SIMPLE({
		psWidget->setGeometry(INTINGAMEOP3_X, INTINGAMEOP3_Y, INTINGAMEOP3_W, INTINGAMEOP3_H);
	}));

	addIGTextButton(INTINGAMEOP_RESUME, INTINGAMEOP_1_X, INTINGAMEOP_1_Y, INTINGAMEOP_OP_W, _("Resume Game"), OPALIGN);

	auto inGamePopup = std::make_shared<IntFormAnimated>();
	parent->attach(inGamePopup);
	inGamePopup->id = INTINGAMEPOPUP;
	inGamePopup->setCalcLayout(LAMBDA_CALCLAYOUT_SIMPLE({
		assert(psWScreen != nullptr);
		WIDGET * inGameOp = widgGetFromID(psWScreen, INTINGAMEOP);
		assert(inGameOp != nullptr);
		psWidget->setGeometry((pie_GetVideoBufferWidth() - 600)/2, inGameOp->y() - 26 - 20, 600, 26);
	}));

	auto label = std::make_shared<W_LABEL>();
	inGamePopup->attach(label);
	label->setGeometry(0, 0, inGamePopup->width(), inGamePopup->height());
	label->setString(_("WARNING: You're the host. If you quit, the game ends for everyone!"));
	label->setTextAlignment(WLAB_ALIGNCENTRE);
	label->setFont(font_medium, WZCOL_YELLOW);

	addIGTextButton(INTINGAMEOP_QUIT, INTINGAMEOP_1_X, INTINGAMEOP_2_Y, INTINGAMEOP_OP_W, _("Host Quit"), OPALIGN);

	return true;
}

// ////////////////////////////////////////////////////////////////////////////

static bool _intAddInGameOptions()
{
	audio_StopAll();

	//clear out any mission widgets - timers etc that may be on the screen
	clearMissionWidgets();

	setWidgetsStatus(true);

	//if already open, then close!
	if (widgGetFromID(psWScreen, INTINGAMEOP))
	{
		intCloseInGameOptions(false, true);
		return true;
	}

	setReticulesEnabled(false);

	// Pause the game.
	if (!gamePaused())
	{
		kf_TogglePauseMode();
	}

	auto const &parent = psWScreen->psForm;

	// add form
	auto ingameOp = std::make_shared<IntFormAnimated>();
	parent->attach(ingameOp);
	ingameOp->id = INTINGAMEOP;

	int row = 1;
	// add 'resume'
	addIGTextButton(INTINGAMEOP_RESUME, INTINGAMEOP_1_X, INTINGAMEOPAUTO_Y_LINE(row), INTINGAMEOP_OP_W, _("Resume Game"), OPALIGN);
	row++;

	if (hasGameGuideTopics())
	{
		// add "View Guide"
		addIGTextButton(INTINGAMEOP_OPENGAMEGUIDE, INTINGAMEOP_1_X, INTINGAMEOPAUTO_Y_LINE(row), INTINGAMEOP_OP_W, _("View Guide"), OPALIGN);
		row++;
	}

	// add 'options'
	addIGTextButton(INTINGAMEOP_OPTIONS, INTINGAMEOP_1_X, INTINGAMEOPAUTO_Y_LINE(row), INTINGAMEOP_OP_W, _("Options"), OPALIGN);
	row++;

	if (!((bMultiPlayer && NetPlay.bComms) || bInTutorial || NETisReplay()))
	{
		if (bMultiPlayer)
		{
			// add 'load'
			addIGTextButton(INTINGAMEOP_LOAD_SKIRMISH, INTINGAMEOP_1_X, INTINGAMEOPAUTO_Y_LINE(row), INTINGAMEOP_OP_W, _("Load Game"), OPALIGN);
			row++;
			// add 'save'
			addIGTextButton(INTINGAMEOP_SAVE_SKIRMISH, INTINGAMEOP_1_X, INTINGAMEOPAUTO_Y_LINE(row), INTINGAMEOP_OP_W, _("Save Game"), OPALIGN);
			row++;
		}
		else
		{
			// add 'load'
			addIGTextButton(INTINGAMEOP_LOAD_MISSION, INTINGAMEOP_1_X, INTINGAMEOPAUTO_Y_LINE(row), INTINGAMEOP_OP_W, _("Load Game"), OPALIGN);
			row++;
			if (!getCamTweakOption_AutosavesOnly())
			{
				// add 'save'
				addIGTextButton(INTINGAMEOP_SAVE_MISSION, INTINGAMEOP_1_X, INTINGAMEOPAUTO_Y_LINE(row), INTINGAMEOP_OP_W, _("Save Game"), OPALIGN);
				row++;
			}
		}
	}

	// add 'quit' text
	if (NetPlay.isHost && bMultiPlayer && NetPlay.bComms)
	{
		addIGTextButton(hostQuitConfirmation ? INTINGAMEOP_HOSTQUIT : INTINGAMEOP_QUIT, INTINGAMEOP_1_X, INTINGAMEOPAUTO_Y_LINE(row), INTINGAMEOP_OP_W, _("Host Quit"), OPALIGN);
	}
	else
	{
		addIGTextButton(INTINGAMEOP_CONFIRM_QUIT, INTINGAMEOP_1_X, INTINGAMEOPAUTO_Y_LINE(row), INTINGAMEOP_OP_W, _("Quit"), OPALIGN);
	}

	// calculate layout
	int lines = row;
	ingameOp->setCalcLayout([lines](WIDGET *psWidget){
		psWidget->setGeometry(INTINGAMEOP_X, INTINGAMEOPAUTO_Y(lines), INTINGAMEOP_W, INTINGAMEOPAUTO_H(lines));
	});

	intMode		= INT_INGAMEOP;			// change interface mode.
	InGameOpUp	= true;					// inform interface.

	wzSetCursor(CURSOR_DEFAULT);

	return true;
}

bool intAddInGameOptions()
{
	return _intAddInGameOptions();
}

static bool startInGameConfirmQuit()
{
	widgDelete(psWScreen, INTINGAMEOP); // get rid of the old stuff.
	auto const& parent = psWScreen->psForm;

	// add form
	auto ingameOp = std::make_shared<IntFormAnimated>();
	parent->attach(ingameOp);
	ingameOp->id = INTINGAMEOP;

	int row = 1;

	auto label = std::make_shared<W_LABEL>();
	ingameOp->attach(label);
	label->setGeometry(INTINGAMEOP_2_X, INTINGAMEOPAUTO_Y_LINE(row), INTINGAMEOP4_OP_W, INTINGAMEOP_OP_H);
	if (bMultiPlayer && (NetPlay.bComms || NETisReplay()))
	{
		label->setString(_("Warning: Are you sure?")); //Do not mention saving in real multiplayer matches
	}
	else
	{
		label->setString(_("Warning: Are you sure? Any unsaved progress will be lost."));
	}
	label->setTextAlignment(WLAB_ALIGNCENTRE);
	label->setFont(font_medium, WZCOL_YELLOW);

	row++;

	// add quit confirmation text
	addIGTextButton(INTINGAMEOP_QUIT, INTINGAMEOP_2_X, INTINGAMEOPAUTO_Y_LINE(row), INTINGAMEOP4_OP_W, _("Confirm"), OPALIGN);
	row++;
	addIGTextButton(INTINGAMEOP_GO_BACK, INTINGAMEOP_2_X, INTINGAMEOPAUTO_Y_LINE(row), INTINGAMEOP4_OP_W, _("Back"), OPALIGN);

	ingameOp->setCalcLayout([row](WIDGET* psWidget) {
		psWidget->setGeometry(INTINGAMEOP4_X, INTINGAMEOPAUTO_Y(row), INTINGAMEOP4_W, INTINGAMEOPAUTO_H(row));
	});

	return true;
}

static bool runInGameConfirmQuit(UDWORD id)
{
	switch (id)
	{
		case INTINGAMEOP_QUIT:
			return true;

		case INTINGAMEOP_GO_BACK:
			intReopenMenuWithoutUnPausing();
			break;

		default:
			break;
	}

	return false;
}

//
// Quick hack to throw up a ingame 'popup' for when the host drops connection.
//
void intAddInGamePopup()
{
	//clear out any mission widgets - timers etc that may be on the screen
	clearMissionWidgets();
	setWidgetsStatus(true);
	intResetScreen(false);

	if (isInGamePopupUp)
	{
		return;
	}

	intCloseInGameOptions(false, false); //clear out option-like menus

	audio_StopAll();

	if (!gamePaused())
	{
		kf_TogglePauseMode();	// Pause the game.
	}

	auto const &parent = psWScreen->psForm;

	auto ingamePopup = std::make_shared<IntFormAnimated>();
	parent->attach(ingamePopup);
	ingamePopup->id = INTINGAMEPOPUP;
	ingamePopup->setCalcLayout(LAMBDA_CALCLAYOUT_SIMPLE({
		psWidget->setGeometry(20 + D_W, (240 - 160 / 2) + D_H, 600, 160);
	}));

	// add the text "buttons" now
	W_BUTINIT sButInit;

	sButInit.formID		= INTINGAMEPOPUP;
	sButInit.style		= OPALIGN;
	sButInit.width		= 600;
	sButInit.FontID		= font_large;
	sButInit.x			= 0;
	sButInit.height		= 10;
	sButInit.pDisplay	= displayTextOption;
	sButInit.initPUserDataFunc = []() -> void * { return new DisplayTextOptionCache(); };
	sButInit.onDelete = [](WIDGET *psWidget) {
		assert(psWidget->pUserData != nullptr);
		delete static_cast<DisplayTextOptionCache *>(psWidget->pUserData);
		psWidget->pUserData = nullptr;
	};

	sButInit.id			= INTINGAMEOP_POPUP_MSG2;
	sButInit.y			= 20;
	sButInit.pText		= _("Host has quit the game!");

	widgAddButton(psWScreen, &sButInit);

	sButInit.id			= INTINGAMEOP_POPUP_MSG1;
	sButInit.y			= 60;
	sButInit.pText		= _("The game can't continue without the host.");

	widgAddButton(psWScreen, &sButInit);

	sButInit.id			= INTINGAMEOP_POPUP_QUIT;
	sButInit.y			= 124;
	sButInit.pText		= _("-->  QUIT  <--");

	widgAddButton(psWScreen, &sButInit);

	intMode		= INT_POPUPMSG;			// change interface mode.
	isInGamePopupUp = true;

	shutdownGameStartScreen();
}

// ////////////////////////////////////////////////////////////////////////////

static void ProcessOptionFinished()
{
	intMode		= INT_NORMAL;

	if (gamePaused())
	{
		kf_TogglePauseMode();
	}

	setReticulesEnabled(true);
}

void intCloseInGameOptionsNoAnim()
{
	if (NetPlay.isHost)
	{
		widgDelete(psWScreen, INTINGAMEPOPUP);
	}
	widgDelete(psWScreen, INTINGAMEOP);
	InGameOpUp = false;

	ProcessOptionFinished();
	resetMissionWidgets();
}

// ////////////////////////////////////////////////////////////////////////////
bool intCloseInGameOptions(bool bPutUpLoadSave, bool bResetMissionWidgets)
{
	isInGameConfirmQuitUp = false;

	if (NetPlay.isHost)
	{
		widgDelete(psWScreen, INTINGAMEPOPUP);
	}

	if (bPutUpLoadSave)
	{
		WIDGET *widg = widgGetFromID(psWScreen, INTINGAMEOP);
		if (widg)
		{
			widgDelete(psWScreen, INTINGAMEOP);
		}

		InGameOpUp = false;
	}
	if (!bPutUpLoadSave)
	{
		// close the form.
		// Start the window close animation.
		IntFormAnimated *form = dynamic_cast<IntFormAnimated *>(widgGetFromID(psWScreen, INTINGAMEPOPUP));
		if (form)	// FIXME: we hijack this routine for the popup close.
		{
			form->closeAnimateDelete();
			isInGamePopupUp = false;
		}
		form = dynamic_cast<IntFormAnimated *>(widgGetFromID(psWScreen, INTINGAMEOP_POPUP_QUIT));
		if (form)
		{
			form->closeAnimateDelete();
			isInGamePopupUp = false;
		}

		form = dynamic_cast<IntFormAnimated *>(widgGetFromID(psWScreen, INTINGAMEOP));
		if (form)
		{
			form->closeAnimateDelete();
			InGameOpUp = false;
		}
		form = dynamic_cast<IntFormAnimated *>(widgGetFromID(psWScreen, INTINGAMEOP_QUIT));
		if (form)
		{
			form->closeAnimateDelete();
			InGameOpUp = false;
		}
	}

	ProcessOptionFinished();

	//don't add the widgets if the load/save screen is put up or exiting to front end
	if (bResetMissionWidgets)
	{
		//put any widgets back on for the missions
		resetMissionWidgets();
	}

	// the setting for group menu display may have been modified
	intShowGroupSelectionMenu();
	return true;
}

void intReopenMenuWithoutUnPausing()
{
	isInGameConfirmQuitUp = false;

	if (NetPlay.isHost)
	{
		widgDelete(psWScreen, INTINGAMEPOPUP);
	}
	widgDelete(psWScreen, INTINGAMEOP);
	intAddInGameOptions();
}

static bool startIGOptionsMenu()
{
	showInGameOptionsScreen(psWScreen, createOptionsBrowser(true), []() {
		// the setting for group menu display may have been modified
		intShowGroupSelectionMenu();
	});
	return true;
}

<<<<<<< HEAD
static bool runIGGraphicsOptionsMenu(UDWORD id)
{
	switch (id)
	{
	case INTINGAMEOP_SHADOWS:
	case INTINGAMEOP_SHADOWS_R:
		setDrawShadows(!getDrawShadows());
		widgSetString(psWScreen, INTINGAMEOP_SHADOWS_R, graphicsOptionsShadowsString());
		break;

	case INTINGAMEOP_FMVMODE:
	case INTINGAMEOP_FMVMODE_R:
		seqFMVmode();
		widgSetString(psWScreen, INTINGAMEOP_FMVMODE_R, graphicsOptionsFmvmodeString());
		break;

	case INTINGAMEOP_SCANLINES:
	case INTINGAMEOP_SCANLINES_R:
		seqScanlineMode();
		widgSetString(psWScreen, INTINGAMEOP_SCANLINES_R, graphicsOptionsScanlinesString());
		break;

	case INTINGAMEOP_RADAR:
	case INTINGAMEOP_RADAR_R:
		rotateRadar = !rotateRadar;
		widgSetString(psWScreen, INTINGAMEOP_RADAR_R, graphicsOptionsRadarString());
		break;

	case INTINGAMEOP_RADAR_JUMP:
	case INTINGAMEOP_RADAR_JUMP_R:
		war_SetRadarJump(!war_GetRadarJump());
		widgSetString(psWScreen, INTINGAMEOP_RADAR_JUMP_R, graphicsOptionsRadarJumpString());
		break;

	case INTINGAMEOP_SCREENSHAKE:
	case INTINGAMEOP_SCREENSHAKE_R:
		setShakeStatus(!getShakeStatus());
		widgSetString(psWScreen, INTINGAMEOP_SCREENSHAKE_R, graphicsOptionsScreenShakeString());
		break;
	case INTINGAMEOP_GROUPS:
	case INTINGAMEOP_GROUPS_R:
		setGroupButtonEnabled(!getGroupButtonEnabled());
		war_setGroupsMenuEnabled(getGroupButtonEnabled()); // persist
		widgSetString(psWScreen, INTINGAMEOP_GROUPS_R, graphicsOptionsGroupsMenuEnabled());
		break;

	case INTINGAMEOP_GO_BACK:
		intReopenMenuWithoutUnPausing();
		break;

	case INTINGAMEOP_RESUME:			//resume was pressed.
		return true;

	default:
		break;
	}

	return false;
}

// Video Options
static void refreshCurrentIGVideoOptionsValues()
{
	widgSetString(psWScreen, INTINGAMEOP_VSYNC_R, videoOptionsVsyncString());
	if (widgGetFromID(psWScreen, INTINGAMEOP_DISPLAYSCALE_R)) // Display Scale option may not be available
	{
		widgSetString(psWScreen, INTINGAMEOP_DISPLAYSCALE_R, videoOptionsDisplayScaleString().c_str());
	}
}

static bool startIGVideoOptionsMenu()
{
	widgDelete(psWScreen, INTINGAMEOP);  // get rid of the old stuff.
	auto const &parent = psWScreen->psForm;

	// add form
	auto ingameOp = std::make_shared<IntFormAnimated>();
	parent->attach(ingameOp);
	ingameOp->id = INTINGAMEOP;

	int row = 1;
	// Fullscreen/windowed can't be changed during game
	// Resolution can't be changed during game
	// Texture size can't be changed during game

	// Vsync
	addIGTextButton(INTINGAMEOP_VSYNC, INTINGAMEOP_2_X, INTINGAMEOPAUTO_Y_LINE(row), INTINGAMEOP_OP_W, _("Vertical sync"), WBUT_PLAIN);
	addIGTextButton(INTINGAMEOP_VSYNC_R, INTINGAMEOP_MID, INTINGAMEOPAUTO_Y_LINE(row), INTINGAMEOP_OP_W, videoOptionsVsyncString(), WBUT_PLAIN);
	row++;

	// Antialiasing can't be changed during game

	// Display Scale
	if (wzAvailableDisplayScales().size() > 1)
	{
		addIGTextButton(INTINGAMEOP_DISPLAYSCALE, INTINGAMEOP_2_X, INTINGAMEOPAUTO_Y_LINE(row), INTINGAMEOP_OP_W, videoOptionsDisplayScaleLabel(), WBUT_PLAIN);
		addIGTextButton(INTINGAMEOP_DISPLAYSCALE_R, INTINGAMEOP_MID, INTINGAMEOPAUTO_Y_LINE(row), INTINGAMEOP_OP_W, videoOptionsDisplayScaleString().c_str(), WBUT_PLAIN);
		row++;
	}

	addIGTextButton(INTINGAMEOP_GO_BACK, INTINGAMEOP_1_X, INTINGAMEOPAUTO_Y_LINE(row), INTINGAMEOP_SW_W, _("Go Back"), OPALIGN);
	row++;

	// Quit/return
	addIGTextButton(INTINGAMEOP_RESUME, INTINGAMEOP_1_X, INTINGAMEOPAUTO_Y_LINE(row), INTINGAMEOP_SW_W, _("Resume Game"), OPALIGN);

	ingameOp->setCalcLayout([row](WIDGET *psWidget) {
		psWidget->setGeometry(INTINGAMEOP2_X, INTINGAMEOPAUTO_Y(row), INTINGAMEOP2_W, INTINGAMEOPAUTO_H(row));
	});

	refreshCurrentIGVideoOptionsValues();

	return true;
}

static bool runIGVideoOptionsMenu(UDWORD id)
{
	switch (id)
	{
	case INTINGAMEOP_VSYNC:
	case INTINGAMEOP_VSYNC_R:
		seqVsyncMode();

		// Update the widget(s)
		refreshCurrentIGVideoOptionsValues();
		break;

	case INTINGAMEOP_DISPLAYSCALE:
	case INTINGAMEOP_DISPLAYSCALE_R:
		seqDisplayScale();

		// Update the widget(s)
		refreshCurrentIGVideoOptionsValues();
		break;

	case INTINGAMEOP_GO_BACK:
		intReopenMenuWithoutUnPausing();
		break;

	case INTINGAMEOP_RESUME:			//resume was pressed.
		return true;

	default:
		break;
	}

	return false;
}

// Mouse Options
static bool startIGMouseOptionsMenu()
{
	widgDelete(psWScreen, INTINGAMEOP);  // get rid of the old stuff.
	auto const &parent = psWScreen->psForm;

	// add form
	auto ingameOp = std::make_shared<IntFormAnimated>();
	parent->attach(ingameOp);
	ingameOp->id = INTINGAMEOP;

	int row = 1;
	// mouseflip
	addIGTextButton(INTINGAMEOP_MFLIP,   INTINGAMEOP_2_X, INTINGAMEOPAUTO_Y_LINE(row), INTINGAMEOP_OP_W, _("Reverse Rotation"), WBUT_PLAIN);
	addIGTextButton(INTINGAMEOP_MFLIP_R, INTINGAMEOP_MID, INTINGAMEOPAUTO_Y_LINE(row), INTINGAMEOP_OP_W, mouseOptionsMflipString(), WBUT_PLAIN);
	row++;

	if (!bMultiPlayer || !NetPlay.bComms) // Cursor trapping does not work for true multiplayer
	{
		addIGTextButton(INTINGAMEOP_TRAP,   INTINGAMEOP_2_X, INTINGAMEOPAUTO_Y_LINE(row), INTINGAMEOP_OP_W, _("Trap Cursor"), WBUT_PLAIN);
		addIGTextButton(INTINGAMEOP_TRAP_R, INTINGAMEOP_MID, INTINGAMEOPAUTO_Y_LINE(row), INTINGAMEOP_OP_W, mouseOptionsTrapString(), WBUT_PLAIN);
		row++;
	}

	// left-click orders
	addIGTextButton(INTINGAMEOP_MBUTTONS,   INTINGAMEOP_2_X, INTINGAMEOPAUTO_Y_LINE(row), INTINGAMEOP_OP_W, _("Switch Mouse Buttons"), WBUT_PLAIN);
	addIGTextButton(INTINGAMEOP_MBUTTONS_R, INTINGAMEOP_MID, INTINGAMEOPAUTO_Y_LINE(row), INTINGAMEOP_OP_W, mouseOptionsMbuttonsString(), WBUT_PLAIN);
	row++;

	// middle-click rotate
	addIGTextButton(INTINGAMEOP_MMROTATE,   INTINGAMEOP_2_X, INTINGAMEOPAUTO_Y_LINE(row), INTINGAMEOP_OP_W, _("Rotate Screen"), WBUT_PLAIN);
	addIGTextButton(INTINGAMEOP_MMROTATE_R, INTINGAMEOP_MID, INTINGAMEOPAUTO_Y_LINE(row), INTINGAMEOP_OP_W, mouseOptionsMmrotateString(), WBUT_PLAIN);
	row++;

	// Hardware / software cursor toggle
	addIGTextButton(INTINGAMEOP_CURSORMODE,   INTINGAMEOP_2_X, INTINGAMEOPAUTO_Y_LINE(row), INTINGAMEOP_OP_W, _("Colored Cursors"), WBUT_PLAIN);
	addIGTextButton(INTINGAMEOP_CURSORMODE_R, INTINGAMEOP_MID, INTINGAMEOPAUTO_Y_LINE(row), INTINGAMEOP_OP_W, mouseOptionsCursorModeString(), WBUT_PLAIN);
	row++;

	addIGTextButton(INTINGAMEOP_GO_BACK, INTINGAMEOP_1_X, INTINGAMEOPAUTO_Y_LINE(row), INTINGAMEOP_SW_W, _("Go Back"), OPALIGN);
	row++;

	// Quit/return
	addIGTextButton(INTINGAMEOP_RESUME, INTINGAMEOP_1_X, INTINGAMEOPAUTO_Y_LINE(row), INTINGAMEOP_SW_W, _("Resume Game"), OPALIGN);

	ingameOp->setCalcLayout([row](WIDGET *psWidget) {
		psWidget->setGeometry(INTINGAMEOP2_X, INTINGAMEOPAUTO_Y(row), INTINGAMEOP2_W, INTINGAMEOPAUTO_H(row));
	});

	return true;
}

class IntFormAnimatedQuickLoad : public IntFormAnimated {};

void showQuickLoadConfirmation()
{
	widgDelete(psWScreen, INTINGAMEOP);
	auto const& parent = psWScreen->psForm;

	auto ingameOp = std::make_shared<IntFormAnimatedQuickLoad>();
	parent->attach(ingameOp);
	ingameOp->id = INTINGAMEOP;

	int row = 1;

	auto label = std::make_shared<W_LABEL>();
	ingameOp->attach(label);
	label->setGeometry(INTINGAMEOP_2_X, INTINGAMEOPAUTO_Y_LINE(row), INTINGAMEOP4_OP_W, 0);
	label->setString(_("Warning: Are you sure? Any unsaved progress will be lost."));
	label->setTextAlignment(WLAB_ALIGNCENTRE);
	label->setFont(font_medium, WZCOL_YELLOW);

	row++;

	auto label2 = std::make_shared<W_LABEL>();
	ingameOp->attach(label2);
	label2->setGeometry(INTINGAMEOP_2_X, INTINGAMEOPAUTO_Y_LINE(row), INTINGAMEOP4_OP_W, 0);
	label2->setString(_("Press the key again to continue or ESC to cancel."));
	label2->setTextAlignment(WLAB_ALIGNCENTRE);
	label2->setFont(font_medium, WZCOL_WHITE);

	ingameOp->setCalcLayout([row](WIDGET* psWidget) {
		psWidget->setGeometry(INTINGAMEOP4_X, INTINGAMEOPAUTO_Y(row), INTINGAMEOP4_W, INTINGAMEOPAUTO_H(row));
	});
}

bool isQuickLoadConfirmationFormOpen()
{
	return dynamic_cast<IntFormAnimatedQuickLoad*>(widgGetFromID(psWScreen, INTINGAMEOP)) != nullptr;
}

// Cycle through options as in program seq(1) from coreutils
// The T cast is to cycle through enums.
template <typename T> static T seqCycleForwards(T value, T min, int inc, T max)
{
	return value < max ? T(value + inc) : min;  // Cycle forwards.
}

static bool runIGMouseOptionsMenu(UDWORD id)
{
	switch (id)
	{
	case INTINGAMEOP_MFLIP:
	case INTINGAMEOP_MFLIP_R:
		setInvertMouseStatus(!getInvertMouseStatus());
		widgSetString(psWScreen, INTINGAMEOP_MFLIP_R, mouseOptionsMflipString());
		break;

	case INTINGAMEOP_TRAP:
	case INTINGAMEOP_TRAP_R:
		war_SetTrapCursor(static_cast<TrapCursorMode>(seqCycleForwards(static_cast<int>(war_GetTrapCursor()), static_cast<int>(TrapCursorMode::Disabled), 1, static_cast<int>(TrapCursorMode::Automatic))));
		widgSetString(psWScreen, INTINGAMEOP_TRAP_R, mouseOptionsTrapString());
		break;

	case INTINGAMEOP_MBUTTONS:
	case INTINGAMEOP_MBUTTONS_R:
		setRightClickOrders(!getRightClickOrders());
		widgSetString(psWScreen, INTINGAMEOP_MBUTTONS_R, mouseOptionsMbuttonsString());
		break;

	case INTINGAMEOP_MMROTATE:
	case INTINGAMEOP_MMROTATE_R:
		setMiddleClickRotate(!getMiddleClickRotate());
		widgSetString(psWScreen, INTINGAMEOP_MMROTATE_R, mouseOptionsMmrotateString());
		break;

	case INTINGAMEOP_CURSORMODE:
	case INTINGAMEOP_CURSORMODE_R:
		war_SetColouredCursor(!war_GetColouredCursor());
		widgSetString(psWScreen, INTINGAMEOP_CURSORMODE_R, mouseOptionsCursorModeString());
		wzSetCursor(CURSOR_DEFAULT);
		break;

	case INTINGAMEOP_GO_BACK:
		intReopenMenuWithoutUnPausing();
		break;

	case INTINGAMEOP_RESUME:			//resume was pressed.
		return true;

	default:
		break;
	}

	return false;
}

=======
>>>>>>> 8e7a03a4
// ////////////////////////////////////////////////////////////////////////////
// process clicks made by user.
void intProcessInGameOptions(UDWORD id)
{
	if (isInGameConfirmQuitUp)
	{
		if (runInGameConfirmQuit(id))
		{
			intCloseInGameOptions(true, true);
		}
		return;
	}

	switch (id)
	{
	// NORMAL KEYS
	case INTINGAMEOP_HOSTQUIT:				//quit was pressed
		addHostQuitOptions();
		break;

	case INTINGAMEOP_CONFIRM_QUIT:
		startInGameConfirmQuit();
		isInGameConfirmQuitUp = true;
		break;

	case INTINGAMEOP_POPUP_QUIT:
	case INTINGAMEOP_QUIT:		//quit was confirmed.
		intCloseInGameOptions(false, false);
		break;

	case INTINGAMEOP_OPENGAMEGUIDE:
		intCloseInGameOptions(false, false);
		showGuideScreen([]() { /* no=op on close func */ }, true);
		break;

	case INTINGAMEOP_OPTIONS:			//game options  was pressed
		intCloseInGameOptions(false, false);
		startIGOptionsMenu();
		break;
	case INTINGAMEOP_RESUME:			//resume was pressed.
		intCloseInGameOptions(false, true);
		break;
	case INTINGAMEOP_GO_BACK:
		intReopenMenuWithoutUnPausing();
		break;


//	case INTINGAMEOP_REPLAY:
//		intCloseInGameOptions(true, false);
//		if(0!=strcmp(getLevelName(),"CAM_1A"))
//		{
//			loopMissionState = LMS_LOADGAME;
//			strcpy(saveGameName, "replay/replay.gam");
//			addConsoleMessage(_("GAME SAVED!"), LEFT_JUSTIFY, SYSTEM_MESSAGE);
//		}
//		break;
	case INTINGAMEOP_LOAD_MISSION:
		intCloseInGameOptions(true, false);
		addLoadSave(LOAD_INGAME_MISSION, _("Load Campaign Saved Game"));	// change mode when loadsave returns
		break;
	case INTINGAMEOP_LOAD_SKIRMISH:
		intCloseInGameOptions(true, false);
		addLoadSave(LOAD_INGAME_SKIRMISH, _("Load Skirmish Saved Game"));	// change mode when loadsave returns
		break;
	case INTINGAMEOP_SAVE_MISSION:
		intCloseInGameOptions(true, false);
		addLoadSave(SAVE_INGAME_MISSION, _("Save Campaign Game"));
		break;
	case INTINGAMEOP_SAVE_SKIRMISH:
		intCloseInGameOptions(true, false);
		addLoadSave(SAVE_INGAME_SKIRMISH, _("Save Skirmish Game"));
		break;

	default:
		break;
	}
}<|MERGE_RESOLUTION|>--- conflicted
+++ resolved
@@ -482,208 +482,6 @@
 	return true;
 }
 
-<<<<<<< HEAD
-static bool runIGGraphicsOptionsMenu(UDWORD id)
-{
-	switch (id)
-	{
-	case INTINGAMEOP_SHADOWS:
-	case INTINGAMEOP_SHADOWS_R:
-		setDrawShadows(!getDrawShadows());
-		widgSetString(psWScreen, INTINGAMEOP_SHADOWS_R, graphicsOptionsShadowsString());
-		break;
-
-	case INTINGAMEOP_FMVMODE:
-	case INTINGAMEOP_FMVMODE_R:
-		seqFMVmode();
-		widgSetString(psWScreen, INTINGAMEOP_FMVMODE_R, graphicsOptionsFmvmodeString());
-		break;
-
-	case INTINGAMEOP_SCANLINES:
-	case INTINGAMEOP_SCANLINES_R:
-		seqScanlineMode();
-		widgSetString(psWScreen, INTINGAMEOP_SCANLINES_R, graphicsOptionsScanlinesString());
-		break;
-
-	case INTINGAMEOP_RADAR:
-	case INTINGAMEOP_RADAR_R:
-		rotateRadar = !rotateRadar;
-		widgSetString(psWScreen, INTINGAMEOP_RADAR_R, graphicsOptionsRadarString());
-		break;
-
-	case INTINGAMEOP_RADAR_JUMP:
-	case INTINGAMEOP_RADAR_JUMP_R:
-		war_SetRadarJump(!war_GetRadarJump());
-		widgSetString(psWScreen, INTINGAMEOP_RADAR_JUMP_R, graphicsOptionsRadarJumpString());
-		break;
-
-	case INTINGAMEOP_SCREENSHAKE:
-	case INTINGAMEOP_SCREENSHAKE_R:
-		setShakeStatus(!getShakeStatus());
-		widgSetString(psWScreen, INTINGAMEOP_SCREENSHAKE_R, graphicsOptionsScreenShakeString());
-		break;
-	case INTINGAMEOP_GROUPS:
-	case INTINGAMEOP_GROUPS_R:
-		setGroupButtonEnabled(!getGroupButtonEnabled());
-		war_setGroupsMenuEnabled(getGroupButtonEnabled()); // persist
-		widgSetString(psWScreen, INTINGAMEOP_GROUPS_R, graphicsOptionsGroupsMenuEnabled());
-		break;
-
-	case INTINGAMEOP_GO_BACK:
-		intReopenMenuWithoutUnPausing();
-		break;
-
-	case INTINGAMEOP_RESUME:			//resume was pressed.
-		return true;
-
-	default:
-		break;
-	}
-
-	return false;
-}
-
-// Video Options
-static void refreshCurrentIGVideoOptionsValues()
-{
-	widgSetString(psWScreen, INTINGAMEOP_VSYNC_R, videoOptionsVsyncString());
-	if (widgGetFromID(psWScreen, INTINGAMEOP_DISPLAYSCALE_R)) // Display Scale option may not be available
-	{
-		widgSetString(psWScreen, INTINGAMEOP_DISPLAYSCALE_R, videoOptionsDisplayScaleString().c_str());
-	}
-}
-
-static bool startIGVideoOptionsMenu()
-{
-	widgDelete(psWScreen, INTINGAMEOP);  // get rid of the old stuff.
-	auto const &parent = psWScreen->psForm;
-
-	// add form
-	auto ingameOp = std::make_shared<IntFormAnimated>();
-	parent->attach(ingameOp);
-	ingameOp->id = INTINGAMEOP;
-
-	int row = 1;
-	// Fullscreen/windowed can't be changed during game
-	// Resolution can't be changed during game
-	// Texture size can't be changed during game
-
-	// Vsync
-	addIGTextButton(INTINGAMEOP_VSYNC, INTINGAMEOP_2_X, INTINGAMEOPAUTO_Y_LINE(row), INTINGAMEOP_OP_W, _("Vertical sync"), WBUT_PLAIN);
-	addIGTextButton(INTINGAMEOP_VSYNC_R, INTINGAMEOP_MID, INTINGAMEOPAUTO_Y_LINE(row), INTINGAMEOP_OP_W, videoOptionsVsyncString(), WBUT_PLAIN);
-	row++;
-
-	// Antialiasing can't be changed during game
-
-	// Display Scale
-	if (wzAvailableDisplayScales().size() > 1)
-	{
-		addIGTextButton(INTINGAMEOP_DISPLAYSCALE, INTINGAMEOP_2_X, INTINGAMEOPAUTO_Y_LINE(row), INTINGAMEOP_OP_W, videoOptionsDisplayScaleLabel(), WBUT_PLAIN);
-		addIGTextButton(INTINGAMEOP_DISPLAYSCALE_R, INTINGAMEOP_MID, INTINGAMEOPAUTO_Y_LINE(row), INTINGAMEOP_OP_W, videoOptionsDisplayScaleString().c_str(), WBUT_PLAIN);
-		row++;
-	}
-
-	addIGTextButton(INTINGAMEOP_GO_BACK, INTINGAMEOP_1_X, INTINGAMEOPAUTO_Y_LINE(row), INTINGAMEOP_SW_W, _("Go Back"), OPALIGN);
-	row++;
-
-	// Quit/return
-	addIGTextButton(INTINGAMEOP_RESUME, INTINGAMEOP_1_X, INTINGAMEOPAUTO_Y_LINE(row), INTINGAMEOP_SW_W, _("Resume Game"), OPALIGN);
-
-	ingameOp->setCalcLayout([row](WIDGET *psWidget) {
-		psWidget->setGeometry(INTINGAMEOP2_X, INTINGAMEOPAUTO_Y(row), INTINGAMEOP2_W, INTINGAMEOPAUTO_H(row));
-	});
-
-	refreshCurrentIGVideoOptionsValues();
-
-	return true;
-}
-
-static bool runIGVideoOptionsMenu(UDWORD id)
-{
-	switch (id)
-	{
-	case INTINGAMEOP_VSYNC:
-	case INTINGAMEOP_VSYNC_R:
-		seqVsyncMode();
-
-		// Update the widget(s)
-		refreshCurrentIGVideoOptionsValues();
-		break;
-
-	case INTINGAMEOP_DISPLAYSCALE:
-	case INTINGAMEOP_DISPLAYSCALE_R:
-		seqDisplayScale();
-
-		// Update the widget(s)
-		refreshCurrentIGVideoOptionsValues();
-		break;
-
-	case INTINGAMEOP_GO_BACK:
-		intReopenMenuWithoutUnPausing();
-		break;
-
-	case INTINGAMEOP_RESUME:			//resume was pressed.
-		return true;
-
-	default:
-		break;
-	}
-
-	return false;
-}
-
-// Mouse Options
-static bool startIGMouseOptionsMenu()
-{
-	widgDelete(psWScreen, INTINGAMEOP);  // get rid of the old stuff.
-	auto const &parent = psWScreen->psForm;
-
-	// add form
-	auto ingameOp = std::make_shared<IntFormAnimated>();
-	parent->attach(ingameOp);
-	ingameOp->id = INTINGAMEOP;
-
-	int row = 1;
-	// mouseflip
-	addIGTextButton(INTINGAMEOP_MFLIP,   INTINGAMEOP_2_X, INTINGAMEOPAUTO_Y_LINE(row), INTINGAMEOP_OP_W, _("Reverse Rotation"), WBUT_PLAIN);
-	addIGTextButton(INTINGAMEOP_MFLIP_R, INTINGAMEOP_MID, INTINGAMEOPAUTO_Y_LINE(row), INTINGAMEOP_OP_W, mouseOptionsMflipString(), WBUT_PLAIN);
-	row++;
-
-	if (!bMultiPlayer || !NetPlay.bComms) // Cursor trapping does not work for true multiplayer
-	{
-		addIGTextButton(INTINGAMEOP_TRAP,   INTINGAMEOP_2_X, INTINGAMEOPAUTO_Y_LINE(row), INTINGAMEOP_OP_W, _("Trap Cursor"), WBUT_PLAIN);
-		addIGTextButton(INTINGAMEOP_TRAP_R, INTINGAMEOP_MID, INTINGAMEOPAUTO_Y_LINE(row), INTINGAMEOP_OP_W, mouseOptionsTrapString(), WBUT_PLAIN);
-		row++;
-	}
-
-	// left-click orders
-	addIGTextButton(INTINGAMEOP_MBUTTONS,   INTINGAMEOP_2_X, INTINGAMEOPAUTO_Y_LINE(row), INTINGAMEOP_OP_W, _("Switch Mouse Buttons"), WBUT_PLAIN);
-	addIGTextButton(INTINGAMEOP_MBUTTONS_R, INTINGAMEOP_MID, INTINGAMEOPAUTO_Y_LINE(row), INTINGAMEOP_OP_W, mouseOptionsMbuttonsString(), WBUT_PLAIN);
-	row++;
-
-	// middle-click rotate
-	addIGTextButton(INTINGAMEOP_MMROTATE,   INTINGAMEOP_2_X, INTINGAMEOPAUTO_Y_LINE(row), INTINGAMEOP_OP_W, _("Rotate Screen"), WBUT_PLAIN);
-	addIGTextButton(INTINGAMEOP_MMROTATE_R, INTINGAMEOP_MID, INTINGAMEOPAUTO_Y_LINE(row), INTINGAMEOP_OP_W, mouseOptionsMmrotateString(), WBUT_PLAIN);
-	row++;
-
-	// Hardware / software cursor toggle
-	addIGTextButton(INTINGAMEOP_CURSORMODE,   INTINGAMEOP_2_X, INTINGAMEOPAUTO_Y_LINE(row), INTINGAMEOP_OP_W, _("Colored Cursors"), WBUT_PLAIN);
-	addIGTextButton(INTINGAMEOP_CURSORMODE_R, INTINGAMEOP_MID, INTINGAMEOPAUTO_Y_LINE(row), INTINGAMEOP_OP_W, mouseOptionsCursorModeString(), WBUT_PLAIN);
-	row++;
-
-	addIGTextButton(INTINGAMEOP_GO_BACK, INTINGAMEOP_1_X, INTINGAMEOPAUTO_Y_LINE(row), INTINGAMEOP_SW_W, _("Go Back"), OPALIGN);
-	row++;
-
-	// Quit/return
-	addIGTextButton(INTINGAMEOP_RESUME, INTINGAMEOP_1_X, INTINGAMEOPAUTO_Y_LINE(row), INTINGAMEOP_SW_W, _("Resume Game"), OPALIGN);
-
-	ingameOp->setCalcLayout([row](WIDGET *psWidget) {
-		psWidget->setGeometry(INTINGAMEOP2_X, INTINGAMEOPAUTO_Y(row), INTINGAMEOP2_W, INTINGAMEOPAUTO_H(row));
-	});
-
-	return true;
-}
-
 class IntFormAnimatedQuickLoad : public IntFormAnimated {};
 
 void showQuickLoadConfirmation()
@@ -723,64 +521,6 @@
 	return dynamic_cast<IntFormAnimatedQuickLoad*>(widgGetFromID(psWScreen, INTINGAMEOP)) != nullptr;
 }
 
-// Cycle through options as in program seq(1) from coreutils
-// The T cast is to cycle through enums.
-template <typename T> static T seqCycleForwards(T value, T min, int inc, T max)
-{
-	return value < max ? T(value + inc) : min;  // Cycle forwards.
-}
-
-static bool runIGMouseOptionsMenu(UDWORD id)
-{
-	switch (id)
-	{
-	case INTINGAMEOP_MFLIP:
-	case INTINGAMEOP_MFLIP_R:
-		setInvertMouseStatus(!getInvertMouseStatus());
-		widgSetString(psWScreen, INTINGAMEOP_MFLIP_R, mouseOptionsMflipString());
-		break;
-
-	case INTINGAMEOP_TRAP:
-	case INTINGAMEOP_TRAP_R:
-		war_SetTrapCursor(static_cast<TrapCursorMode>(seqCycleForwards(static_cast<int>(war_GetTrapCursor()), static_cast<int>(TrapCursorMode::Disabled), 1, static_cast<int>(TrapCursorMode::Automatic))));
-		widgSetString(psWScreen, INTINGAMEOP_TRAP_R, mouseOptionsTrapString());
-		break;
-
-	case INTINGAMEOP_MBUTTONS:
-	case INTINGAMEOP_MBUTTONS_R:
-		setRightClickOrders(!getRightClickOrders());
-		widgSetString(psWScreen, INTINGAMEOP_MBUTTONS_R, mouseOptionsMbuttonsString());
-		break;
-
-	case INTINGAMEOP_MMROTATE:
-	case INTINGAMEOP_MMROTATE_R:
-		setMiddleClickRotate(!getMiddleClickRotate());
-		widgSetString(psWScreen, INTINGAMEOP_MMROTATE_R, mouseOptionsMmrotateString());
-		break;
-
-	case INTINGAMEOP_CURSORMODE:
-	case INTINGAMEOP_CURSORMODE_R:
-		war_SetColouredCursor(!war_GetColouredCursor());
-		widgSetString(psWScreen, INTINGAMEOP_CURSORMODE_R, mouseOptionsCursorModeString());
-		wzSetCursor(CURSOR_DEFAULT);
-		break;
-
-	case INTINGAMEOP_GO_BACK:
-		intReopenMenuWithoutUnPausing();
-		break;
-
-	case INTINGAMEOP_RESUME:			//resume was pressed.
-		return true;
-
-	default:
-		break;
-	}
-
-	return false;
-}
-
-=======
->>>>>>> 8e7a03a4
 // ////////////////////////////////////////////////////////////////////////////
 // process clicks made by user.
 void intProcessInGameOptions(UDWORD id)
