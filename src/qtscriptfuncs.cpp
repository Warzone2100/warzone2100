/*
	This file is part of Warzone 2100.
	Copyright (C) 2013  Warzone 2100 Project

	Warzone 2100 is free software; you can redistribute it and/or modify
	it under the terms of the GNU General Public License as published by
	the Free Software Foundation; either version 2 of the License, or
	(at your option) any later version.

	Warzone 2100 is distributed in the hope that it will be useful,
	but WITHOUT ANY WARRANTY; without even the implied warranty of
	MERCHANTABILITY or FITNESS FOR A PARTICULAR PURPOSE. See the
	GNU General Public License for more details.

	You should have received a copy of the GNU General Public License
	along with Warzone 2100; if not, write to the Free Software
	Foundation, Inc., 51 Franklin St, Fifth Floor, Boston, MA 02110-1301 USA
*/
/**
 * @file qtscriptfuncs.cpp
 *
 * New scripting system -- script functions
 */

#include "lib/framework/wzapp.h"
#include "lib/framework/wzconfig.h"
#include "lib/sound/audio.h"
#include "lib/netplay/netplay.h"
#include "qtscriptfuncs.h"
#include "lib/ivis_opengl/tex.h"

#include <QtScript/QScriptValue>
#include <QtCore/QStringList>
#include <QtGui/QStandardItemModel>

#include "action.h"
#include "console.h"
#include "design.h"
#include "display3d.h"
#include "map.h"
#include "mission.h"
#include "transporter.h"
#include "message.h"
#include "display3d.h"
#include "intelmap.h"
#include "hci.h"
#include "wrappers.h"
#include "challenge.h"
#include "research.h"
#include "multilimit.h"
#include "multigifts.h"
#include "template.h"
#include "lighting.h"
#include "radar.h"
#include "random.h"
#include "frontend.h"
#include "loop.h"
#include "scriptextern.h"
#include "gateway.h"
#include "mapgrid.h"
#include "lighting.h"
#include "atmos.h"
#include "warcam.h"
#include "projectile.h"

#define FAKE_REF_LASSAT 999
#define ALL_PLAYERS -1
#define ALLIES -2
#define ENEMIES -3

// TODO, move this stuff into a script common subsystem
#include "scriptfuncs.h"
extern bool structDoubleCheck(BASE_STATS *psStat,UDWORD xx,UDWORD yy, SDWORD maxBlockingTiles);
extern Vector2i positions[MAX_PLAYERS];
extern std::vector<Vector2i> derricks;

// private qtscript bureaucracy
typedef QMap<BASE_OBJECT *, int> GROUPMAP;
typedef QMap<QScriptEngine *, GROUPMAP *> ENGINEMAP;
static ENGINEMAP groups;

struct labeltype
{
	Vector2i p1, p2;
	int id;
	int type;
	int player;
	QList<int> idlist;

	bool operator==(const labeltype &o) const { return id == o.id && type == o.type && player == o.player; }
};
typedef QMap<QString, labeltype> LABELMAP;
static LABELMAP labels;
static QStandardItemModel *labelModel = NULL;

#define SCRIPT_ASSERT_PLAYER(_context, _player) \
	SCRIPT_ASSERT(_context, _player >= 0 && _player < MAX_PLAYERS, "Invalid player index %d", _player);

// ----------------------------------------------------------------------------------------
// Utility functions -- not called directly from scripts

static void updateLabelModel()
{
	if (!labelModel)
	{
		return;
	}
	labelModel->setRowCount(0);
	labelModel->setRowCount(labels.size());
	int nextRow = 0;
	for (LABELMAP::iterator i = labels.begin(); i != labels.end(); i++)
	{
		labeltype &l = (*i);
		labelModel->setItem(nextRow, 0, new QStandardItem(i.key()));
		const char *c = "?";
		switch (l.type)
		{
		case OBJ_DROID: c = "DROID"; break;
		case OBJ_FEATURE: c = "FEATURE"; break;
		case OBJ_STRUCTURE: c = "STRUCTURE"; break;
		case SCRIPT_POSITION: c = "POSITION"; break;
		case SCRIPT_AREA: c = "AREA"; break;
		case SCRIPT_GROUP: c = "GROUP"; break;
		case SCRIPT_PLAYER:
		case SCRIPT_RESEARCH:
		case OBJ_PROJECTILE:
		case OBJ_TARGET:
		case SCRIPT_COUNT: c = "ERROR"; break;
		}
		labelModel->setItem(nextRow, 1, new QStandardItem(QString(c)));
		nextRow++;
	}
}

QStandardItemModel *createLabelModel()
{
	labelModel = new QStandardItemModel(0, 2);
	labelModel->setHeaderData(0, Qt::Horizontal, QString("Label"));
	labelModel->setHeaderData(1, Qt::Horizontal, QString("Type"));
	updateLabelModel();
	return labelModel;
}

static void clearMarks()
{
	for (int x = 0; x < mapWidth; x++) // clear old marks
	{
		for (int y = 0; y < mapHeight; y++)
		{
			MAPTILE *psTile = mapTile(x, y);
			psTile->tileInfoBits &= ~BITS_MARKED;
		}
	}
}

void showLabel(const QString &key)
{
	if (!labels.contains(key))
	{
		debug(LOG_ERROR, "label %s not found", key.toUtf8().constData());
		return;
	}
	labeltype &l = labels[key];
	if (l.type == SCRIPT_AREA || l.type == SCRIPT_POSITION)
	{
		setViewPos(map_coord(l.p1.x), map_coord(l.p1.y), false); // move camera position
		clearMarks();
		int maxx = map_coord(l.p2.x);
		int maxy = map_coord(l.p2.y);
		if (l.type == SCRIPT_POSITION)
		{
			maxx = MIN(mapWidth, maxx + 1);
			maxy = MIN(mapHeight, maxy + 1);
		}
		for (int x = map_coord(l.p1.x); x < maxx; x++) // make new ones
		{
			for (int y = map_coord(l.p1.y); y < maxy; y++)
			{
				MAPTILE *psTile = mapTile(x, y);
				psTile->tileInfoBits |= BITS_MARKED;
			}
		}
	}
	else if (l.type == OBJ_DROID || l.type == OBJ_FEATURE || l.type == OBJ_STRUCTURE)
	{
		clearMarks();
		BASE_OBJECT *psObj = IdToObject((OBJECT_TYPE)l.type, l.id, l.player);
		if (psObj)
		{
			setViewPos(map_coord(psObj->pos.x), map_coord(psObj->pos.y), false); // move camera position
			MAPTILE *psTile = mapTile(map_coord(psObj->pos.x), map_coord(psObj->pos.y));
			psTile->tileInfoBits |= BITS_MARKED;
		}
	}
	else if (l.type == SCRIPT_GROUP)
	{
		bool cameraMoved = false;
		clearMarks();
		for (ENGINEMAP::iterator i = groups.begin(); i != groups.end(); ++i)
		{
			for (GROUPMAP::const_iterator iter = i.value()->constBegin(); iter != i.value()->constEnd(); ++iter)
			{
				if (iter.value() == l.id)
				{
					BASE_OBJECT *psObj = iter.key();
					if (!cameraMoved)
					{
						setViewPos(map_coord(psObj->pos.x), map_coord(psObj->pos.y), false); // move camera position
						cameraMoved = true;
					}
					MAPTILE *psTile = mapTile(map_coord(psObj->pos.x), map_coord(psObj->pos.y));
					psTile->tileInfoBits |= BITS_MARKED;
				}
			}
		}
	}
}

bool areaLabelCheck(DROID *psDroid)
{
	int x = psDroid->pos.x;
	int y = psDroid->pos.y;
	for (LABELMAP::iterator i = labels.begin(); i != labels.end(); i++)
	{
		labeltype &l = (*i);
		if (l.id == -1 && l.p1.x < x && l.p1.y < y && l.p2.x > x && l.p2.y > y
		    && (l.player == ALL_PLAYERS || l.player == psDroid->player)
		    && l.type == SCRIPT_AREA)
		{
			// We're inside an untriggered area
			l.id = 1; // deactivate it
			triggerEventArea(i.key(), psDroid);
			return true;
		}
	}
	return false;
}

static void removeFromGroup(QScriptEngine *engine, GROUPMAP *psMap, BASE_OBJECT *psObj)
{
	if (psMap->contains(psObj))
	{
		int groupId = psMap->take(psObj); // take and remove item
		QScriptValue groupMembers = engine->globalObject().property("groupSizes");
		const int newValue = groupMembers.property(groupId).toInt32() - 1;
		ASSERT(newValue >= 0, "Bad group count in group %d (was %d)", groupId, newValue + 1);
		groupMembers.setProperty(groupId, newValue, QScriptValue::ReadOnly);
		triggerEventGroupLoss(psObj, groupId, newValue, engine);
	}
}

void groupRemoveObject(BASE_OBJECT *psObj)
{
	for (ENGINEMAP::iterator i = groups.begin(); i != groups.end(); ++i)
	{
		removeFromGroup(i.key(), i.value(), psObj);
	}
}

static bool groupAddObject(BASE_OBJECT *psObj, int groupId, QScriptEngine *engine)
{
	ASSERT_OR_RETURN(false, psObj && engine, "Bad parameter");
	GROUPMAP *psMap = groups.value(engine);
	removeFromGroup(engine, psMap, psObj);
	QScriptValue groupMembers = engine->globalObject().property("groupSizes");
	int prev = groupMembers.property(QString::number(groupId)).toInt32();
	groupMembers.setProperty(QString::number(groupId), prev + 1, QScriptValue::ReadOnly);
	psMap->insert(psObj, groupId);
	return true; // inserted
}

//;; \subsection{Research}
//;; Describes a research item. The following properties are defined:
//;; \begin{description}
//;; \item[power] Number of power points needed for starting the research.
//;; \item[points] Number of resarch points needed to complete the research.
//;; \item[started] A boolean saying whether or not this research has been started by current player or any of its allies.
//;; \item[done] A boolean saying whether or not this research has been completed.
//;; \item[name] A string containing the canonical name of the research.
//;; \item[type] The type will always be RESEARCH_DATA.
//;; \end{description}
QScriptValue convResearch(RESEARCH *psResearch, QScriptEngine *engine, int player)
{
	QScriptValue value = engine->newObject();
	value.setProperty("power", (int)psResearch->researchPower);
	value.setProperty("points", (int)psResearch->researchPoints);
	bool started = false;
	for (int i = 0; i < game.maxPlayers; i++)
	{
		if (aiCheckAlliances(player, i) || player == i)
		{
			int bits = asPlayerResList[i][psResearch->index].ResearchStatus;
			started = started || (bits & STARTED_RESEARCH) || (bits & STARTED_RESEARCH_PENDING) || (bits & RESBITS_PENDING_ONLY);
		}
	}
	value.setProperty("started", started); // including whether an ally has started it
	value.setProperty("done", IsResearchCompleted(&asPlayerResList[player][psResearch->index]));
	value.setProperty("name", psResearch->pName);
	value.setProperty("type", SCRIPT_RESEARCH);
	return value;
}

//;; \subsection{Structure\label{objects:structure}}
//;; Describes a structure (building). It inherits all the properties of the base object (see below).
//;; In addition, the following properties are defined:
//;; \begin{description}
//;; \item[status] The completeness status of the structure. It will be one of BEING_BUILT and BUILT.
//;; \item[type] The type will always be STRUCTURE.
//;; \item[cost] What it would cost to build this structure. (3.2+ only)
//;; \item[stattype] The stattype defines the type of structure. It will be one of HQ, FACTORY, POWER_GEN, RESOURCE_EXTRACTOR, 
//;; LASSAT, DEFENSE, WALL, RESEARCH_LAB, REPAIR_FACILITY, CYBORG_FACTORY, VTOL_FACTORY, REARM_PAD, SAT_UPLINK, GATE
//;; and COMMAND_CONTROL.
//;; \item[modules] If the stattype is set to one of the factories, POWER_GEN or RESEARCH_LAB, then this property is set to the
//;; number of module upgrades it has.
//;; \item[canHitAir] True if the structure has anti-air capabilities. (3.2+ only)
//;; \item[canHitGround] True if the structure has anti-ground capabilities. (3.2+ only)
//;; \item[isSensor] True if the structure has sensor ability. (3.2+ only)
//;; \item[isCB] True if the structure has counter-battery ability. (3.2+ only)
//;; \item[isRadarDetector] True if the structure has radar detector ability. (3.2+ only)
//;; \item[range] Maximum range of its weapons. (3.2+ only)
//;; \item[hasIndirect] One or more of the structure's weapons are indirect. (3.2+ only)
//;; \end{description}
QScriptValue convStructure(STRUCTURE *psStruct, QScriptEngine *engine)
{
	bool aa = false;
	bool ga = false;
	bool indirect = false;
	int range = -1;
	for (int i = 0; i < psStruct->numWeaps; i++)
	{
		if (psStruct->asWeaps[i].nStat)
		{
			WEAPON_STATS *psWeap = &asWeaponStats[psStruct->asWeaps[i].nStat];
			aa = aa || psWeap->surfaceToAir & SHOOT_IN_AIR;
			ga = ga || psWeap->surfaceToAir & SHOOT_ON_GROUND;
			indirect = indirect || psWeap->movementModel == MM_INDIRECT || psWeap->movementModel == MM_HOMINGINDIRECT;
			range = MAX((int)psWeap->longRange, range);
		}
	}
	QScriptValue value = convObj(psStruct, engine);
	value.setProperty("isCB", structCBSensor(psStruct), QScriptValue::ReadOnly);
	value.setProperty("isSensor", structStandardSensor(psStruct), QScriptValue::ReadOnly);
	value.setProperty("canHitAir", aa, QScriptValue::ReadOnly);
	value.setProperty("canHitGround", ga, QScriptValue::ReadOnly);
	value.setProperty("hasIndirect", indirect, QScriptValue::ReadOnly);
	value.setProperty("isRadarDetector", objRadarDetector(psStruct), QScriptValue::ReadOnly);
	value.setProperty("range", range, QScriptValue::ReadOnly);
	value.setProperty("status", (int)psStruct->status, QScriptValue::ReadOnly);
<<<<<<< HEAD
	value.setProperty("health", 100 * structureBody(psStruct) / MAX(1, psStruct->body), QScriptValue::ReadOnly);
	value.setProperty("cost", psStruct->pStructureType->powerToBuild, QScriptValue::ReadOnly);
=======
	value.setProperty("health", 100 * psStruct->body / MAX(1, structureBody(psStruct)), QScriptValue::ReadOnly);
>>>>>>> 0633524b
	switch (psStruct->pStructureType->type) // don't bleed our source insanities into the scripting world
	{
	case REF_WALL:
	case REF_WALLCORNER:
	case REF_GATE:
		value.setProperty("stattype", (int)REF_WALL, QScriptValue::ReadOnly);
		break;
	case REF_BLASTDOOR:
	case REF_DEFENSE:
		if (isLasSat(psStruct->pStructureType))
		{
			value.setProperty("stattype", (int)FAKE_REF_LASSAT, QScriptValue::ReadOnly);
			break;
		}
		value.setProperty("stattype", (int)REF_DEFENSE, QScriptValue::ReadOnly);
		break;
	default:
		value.setProperty("stattype", (int)psStruct->pStructureType->type, QScriptValue::ReadOnly);
		break;
	}
	if (psStruct->pStructureType->type == REF_FACTORY || psStruct->pStructureType->type == REF_CYBORG_FACTORY
	    || psStruct->pStructureType->type == REF_VTOL_FACTORY)
	{
		FACTORY *psFactory = (FACTORY *)psStruct->pFunctionality;
		value.setProperty("modules", psFactory->capacity, QScriptValue::ReadOnly);
	}
	else if (psStruct->pStructureType->type == REF_RESEARCH)
	{
		value.setProperty("modules", ((RESEARCH_FACILITY *)psStruct->pFunctionality)->capacity, QScriptValue::ReadOnly);
	}
	else if (psStruct->pStructureType->type == REF_POWER_GEN)
	{
		value.setProperty("modules", ((POWER_GEN *)psStruct->pFunctionality)->capacity);
	}
	else
	{
		value.setProperty("modules", QScriptValue::NullValue);
	}
	QScriptValue weaponlist = engine->newArray(psStruct->numWeaps);
	for (int j = 0; j < psStruct->numWeaps; j++)
	{
		QScriptValue weapon = engine->newObject();
		const WEAPON_STATS *psStats = asWeaponStats + psStruct->asWeaps[j].nStat;
		weapon.setProperty("name", psStats->pName, QScriptValue::ReadOnly);
		weapon.setProperty("lastFired", psStruct->asWeaps[j].lastFired, QScriptValue::ReadOnly);
		weaponlist.setProperty(j, weapon, QScriptValue::ReadOnly);
	}
	value.setProperty("weapons", weaponlist, QScriptValue::ReadOnly);
	return value;
}

//;; \subsection{Feature}
//;; Describes a feature (a \emph{game object} not owned by any player). It inherits all the properties of the base object (see below).
//;; In addition, the following properties are defined:
//;; \begin{description}
//;; \item[type] It will always be FEATURE.
//;; \item[stattype] The type of feature. Defined types are OIL_RESOURCE, OIL_DRUM and ARTIFACT.
//;; \item[damageable] Can this feature be damaged?
//;; \end{description}
QScriptValue convFeature(FEATURE *psFeature, QScriptEngine *engine)
{
	QScriptValue value = convObj(psFeature, engine);
	value.setProperty("health", 100 * psFeature->psStats->body / MAX(1, psFeature->body), QScriptValue::ReadOnly);
	value.setProperty("damageable", psFeature->psStats->damageable, QScriptValue::ReadOnly);
	value.setProperty("stattype", psFeature->psStats->subType, QScriptValue::ReadOnly);
	return value;
}

//;; \subsection{Droid}
//;; Describes a droid. It inherits all the properties of the base object (see below).
//;; In addition, the following properties are defined:
//;; \begin{description}
//;; \item[type] It will always be DROID.
//;; \item[order] The current order of the droid. This is its plan. The following orders are defined:
//;;  \begin{description}
//;;   \item[DORDER_ATTACK] Order a droid to attack something.
//;;   \item[DORDER_MOVE] Order a droid to move somewhere.
//;;   \item[DORDER_SCOUT] Order a droid to move somewhere and stop to attack anything on the way.
//;;   \item[DORDER_BUILD] Order a droid to build something.
//;;   \item[DORDER_HELPBUILD] Order a droid to help build something.
//;;   \item[DORDER_LINEBUILD] Order a droid to build something repeatedly in a line.
//;;   \item[DORDER_REPAIR] Order a droid to repair something.
//;;   \item[DORDER_RETREAT] Order a droid to retreat back to HQ.
//;;   \item[DORDER_PATROL] Order a droid to patrol.
//;;   \item[DORDER_DEMOLISH] Order a droid to demolish something.
//;;   \item[DORDER_EMBARK] Order a droid to embark on a transport.
//;;   \item[DORDER_DISEMBARK] Order a transport to disembark its units at the given position.
//;;   \item[DORDER_FIRESUPPORT] Order a droid to fire at whatever the target sensor is targeting. (3.2+ only)
//;;   \item[DORDER_STOP] Order a droid to stop whatever it is doing. (3.2+ only)
//;;   \item[DORDER_RTR] Order a droid to return for repairs. (3.2+ only)
//;;   \item[DORDER_RTB] Order a droid to return to base. (3.2+ only)
//;;   \item[DORDER_HOLD] Order a droid to hold its position. (3.2+ only)
//;;   \item[DORDER_REARM] Order a VTOL droid to rearm. If given a target, will go to specified rearm pad. If not, will go to nearest rearm pad. (3.2+ only)
//;;   \item[DORDER_OBSERVE] Order a droid to keep a target in sensor view. (3.2+ only)
//;;   \item[DORDER_RECOVER] Order a droid to pick up something. (3.2+ only)
//;;   \item[DORDER_RECYCLE] Order a droid to factory for recycling. (3.2+ only)
//;;  \end{description}
//;; \item[action] The current action of the droid. This is how it intends to carry out its plan. The
//;; C++ code may change the action frequently as it tries to carry out its order. You never want to set
//;; the action directly, but it may be interesting to look at what it currently is.
//;; \item[droidType] The droid's type. The following types are defined:
//;;  \begin{description}
//;;   \item[DROID_CONSTRUCT] Trucks and cyborg constructors.
//;;   \item[DROID_WEAPON] Droids with weapon turrets, except cyborgs.
//;;   \item[DROID_PERSON] Non-cyborg two-legged units, like scavengers.
//;;   \item[DROID_REPAIR] Units with repair turret, including repair cyborgs.
//;;   \item[DROID_SENSOR] Units with sensor turret.
//;;   \item[DROID_ECM] Unit with ECM jammer turret.
//;;   \item[DROID_CYBORG] Cyborgs with weapons.
//;;   \item[DROID_TRANSPORTER] Cyborg transporter.
//;;   \item[DROID_SUPERTRANSPORTER] Droid transporter.
//;;   \item[DROID_COMMAND] Commanders.
//;;  \end{description}
//;; \item[group] The group this droid is member of. This is a numerical ID. If not a member of any group, will be set to \emph{null}.
//;; \item[armed] The percentage of weapon capability that is fully armed. Will be \emph{null} for droids other than VTOLs.
//;; \item[experience] Amount of experience this droid has, based on damage it has dealt to enemies.
//;; \item[cost] What it would cost to build the droid. (3.2+ only)
//;; \item[isVTOL] True if the droid is VTOL. (3.2+ only)
//;; \item[canHitAir] True if the droid has anti-air capabilities. (3.2+ only)
//;; \item[canHitGround] True if the droid has anti-ground capabilities. (3.2+ only)
//;; \item[isSensor] True if the droid has sensor ability. (3.2+ only)
//;; \item[isCB] True if the droid has counter-battery ability. (3.2+ only)
//;; \item[isRadarDetector] True if the droid has radar detector ability. (3.2+ only)
//;; \item[hasIndirect] One or more of the droid's weapons are indirect. (3.2+ only)
//;; \item[range] Maximum range of its weapons. (3.2+ only)
//;; \item[body] The body component of the droid. (3.2+ only)
//;; \item[propulsion] The propulsion component of the droid. (3.2+ only)
//;; \item[weapons] The weapon components of the droid, as an array. Contains 'name', 'id', 'armed' percentage and 'lastFired' properties. (3.2+ only)
//;; \item[cargoCapacity] Defined for transporters only: Total cargo capacity (number of items that will fit may depend on their size). (3.2+ only)
//;; \item[cargoSpace] Defined for transporters only: Cargo capacity left. (3.2+ only)
//;; \item[cargoCount] Defined for transporters only: Number of individual \emph{items} in the cargo hold. (3.2+ only)
//;; \item[cargoSize] The amount of cargo space the droid will take inside a transport. (3.2+ only)
//;; \end{description}
QScriptValue convDroid(DROID *psDroid, QScriptEngine *engine)
{
	bool aa = false;
	bool ga = false;
	bool indirect = false;
	int range = -1;
	const BODY_STATS *psBodyStats = &asBodyStats[psDroid->asBits[COMP_BODY].nStat];

	for (int i = 0; i < psDroid->numWeaps; i++)
	{
		if (psDroid->asWeaps[i].nStat)
		{
			WEAPON_STATS *psWeap = &asWeaponStats[psDroid->asWeaps[i].nStat];
			aa = aa || psWeap->surfaceToAir & SHOOT_IN_AIR;
			ga = ga || psWeap->surfaceToAir & SHOOT_ON_GROUND;
			indirect = indirect || psWeap->movementModel == MM_INDIRECT || psWeap->movementModel == MM_HOMINGINDIRECT;
			range = MAX((int)psWeap->longRange, range);
		}
	}
	DROID_TYPE type = psDroid->droidType;
	QScriptValue value = convObj(psDroid, engine);
	value.setProperty("action", (int)psDroid->action, QScriptValue::ReadOnly);
	if (range >= 0)
	{
		value.setProperty("range", range, QScriptValue::ReadOnly);
	}
	else
	{
		value.setProperty("range", QScriptValue::NullValue);
	}
	value.setProperty("order", (int)psDroid->order.type, QScriptValue::ReadOnly);
	value.setProperty("cost", calcDroidPower(psDroid), QScriptValue::ReadOnly);
	value.setProperty("hasIndirect", indirect, QScriptValue::ReadOnly);
	switch (psDroid->droidType) // hide some engine craziness
	{
	case DROID_CYBORG_CONSTRUCT:
		type = DROID_CONSTRUCT; break;
	case DROID_CYBORG_SUPER:
		type = DROID_CYBORG; break;
	case DROID_DEFAULT:
		type = DROID_WEAPON; break;
	case DROID_CYBORG_REPAIR:
		type = DROID_REPAIR; break;
	default:
		break;
	}
	value.setProperty("bodySize", psBodyStats->size, QScriptValue::ReadOnly);
	if (psDroid->droidType == DROID_TRANSPORTER || psDroid->droidType == DROID_SUPERTRANSPORTER)
	{
		value.setProperty("cargoCapacity", TRANSPORTER_CAPACITY, QScriptValue::ReadOnly);
		value.setProperty("cargoLeft", calcRemainingCapacity(psDroid), QScriptValue::ReadOnly);
		value.setProperty("cargoCount", psDroid->psGroup->getNumMembers(), QScriptValue::ReadOnly);
	}
	value.setProperty("isRadarDetector", objRadarDetector(psDroid), QScriptValue::ReadOnly);
	value.setProperty("isCB", cbSensorDroid(psDroid), QScriptValue::ReadOnly);
	value.setProperty("isSensor", standardSensorDroid(psDroid), QScriptValue::ReadOnly);
	value.setProperty("canHitAir", aa, QScriptValue::ReadOnly);
	value.setProperty("canHitGround", ga, QScriptValue::ReadOnly);
	value.setProperty("isVTOL", isVtolDroid(psDroid), QScriptValue::ReadOnly);
	value.setProperty("droidType", (int)type, QScriptValue::ReadOnly);
	value.setProperty("experience", (double)psDroid->experience / 65536.0, QScriptValue::ReadOnly);
	value.setProperty("health", 100.0 / (double)psDroid->originalBody * (double)psDroid->body, QScriptValue::ReadOnly);
	value.setProperty("body", asBodyStats[psDroid->asBits[COMP_BODY].nStat].pName, QScriptValue::ReadOnly);
	value.setProperty("propulsion", asPropulsionStats[psDroid->asBits[COMP_PROPULSION].nStat].pName, QScriptValue::ReadOnly);
	value.setProperty("armed", 0.0, QScriptValue::ReadOnly); // deprecated!
	QScriptValue weaponlist = engine->newArray(psDroid->numWeaps);
	for (int j = 0; j < psDroid->numWeaps; j++)
	{
		int armed = droidReloadBar(psDroid, &psDroid->asWeaps[j], j);
		QScriptValue weapon = engine->newObject();
		const WEAPON_STATS *psStats = asWeaponStats + psDroid->asWeaps[j].nStat;
		weapon.setProperty("name", psStats->pName, QScriptValue::ReadOnly);
		weapon.setProperty("lastFired", psDroid->asWeaps[j].lastFired, QScriptValue::ReadOnly);
		weapon.setProperty("armed", armed, QScriptValue::ReadOnly);
		weaponlist.setProperty(j, weapon, QScriptValue::ReadOnly);
	}
	value.setProperty("weapons", weaponlist, QScriptValue::ReadOnly);
	value.setProperty("cargoSize", transporterSpaceRequired(psDroid), QScriptValue::ReadOnly);
	return value;
}

//;; \subsection{Base Object}
//;; Describes a basic object. It will always be a droid, structure or feature, but sometimes
//;; the difference does not matter, and you can treat any of them simply as a basic object.
//;; The following properties are defined:
//;; \begin{description}
//;; \item[type] It will be one of DROID, STRUCTURE or FEATURE.
//;; \item[id] The unique ID of this object.
//;; \item[x] X position of the object in tiles.
//;; \item[y] Y position of the object in tiles.
//;; \item[z] Z (height) position of the object in tiles.
//;; \item[player] The player owning this object.
//;; \item[selected] A boolean saying whether 'selectedPlayer' has selected this object.
//;; \item[name] A user-friendly name for this object.
//;; \item[health] Percentage that this object is damaged (where 100% means not damaged at all).
//;; \item[armour] Amount of armour points that protect against kinetic weapons.
//;; \item[thermal] Amount of thermal protection that protect against heat based weapons.
//;; \item[born] The game time at which this object was produced or came into the world. (3.2+ only)
//;; \end{description}
QScriptValue convObj(BASE_OBJECT *psObj, QScriptEngine *engine)
{
	QScriptValue value = engine->newObject();
	ASSERT_OR_RETURN(value, psObj, "No object for conversion");
	value.setProperty("id", psObj->id, QScriptValue::ReadOnly);
	value.setProperty("x", map_coord(psObj->pos.x), QScriptValue::ReadOnly);
	value.setProperty("y", map_coord(psObj->pos.y), QScriptValue::ReadOnly);
	value.setProperty("z", map_coord(psObj->pos.z), QScriptValue::ReadOnly);
	value.setProperty("player", psObj->player, QScriptValue::ReadOnly);
	value.setProperty("armour", psObj->armour[WC_KINETIC], QScriptValue::ReadOnly);
	value.setProperty("thermal", psObj->armour[WC_HEAT], QScriptValue::ReadOnly);
	value.setProperty("type", psObj->type, QScriptValue::ReadOnly);
	value.setProperty("selected", psObj->selected, QScriptValue::ReadOnly);
	value.setProperty("name", objInfo(psObj), QScriptValue::ReadOnly);
	value.setProperty("born", psObj->born, QScriptValue::ReadOnly);
	GROUPMAP *psMap = groups.value(engine);
	if (psMap->contains(psObj))
	{
		int group = psMap->value(psObj);
		value.setProperty("group", group, QScriptValue::ReadOnly);
	}
	else
	{
		value.setProperty("group", QScriptValue::NullValue);
	}
	return value;
}

//;; \subsection{Template}
//;; Describes a template type. Templates are droid designs that a player has created. This type is experimental
//;; and subject to change.
//;; The following properties are defined:
//;; \begin{description}
//;; \item[id] The unique ID of this object.
//;; \item[name] Name of the template.
//;; \item[cost] The power cost of the template if put into production.
//;; \item[droidType] The type of droid that would be created.
//;; \item[body] The name of the body type.
//;; \item[propulsion] The name of the propulsion type.
//;; \item[brain] The name of the brain type.
//;; \item[repair] The name of the repair type.
//;; \item[ecm] The name of the ECM (electronic counter-measure) type.
//;; \item[construct] The name of the construction type.
//;; \item[weapons] An array of weapon names attached to this template.
//;; \end{description}
QScriptValue convTemplate(DROID_TEMPLATE *psTempl, QScriptEngine *engine)
{
	QScriptValue value = engine->newObject();
	ASSERT_OR_RETURN(value, psTempl, "No object for conversion");
	value.setProperty("id", psTempl->multiPlayerID, QScriptValue::ReadOnly);
	value.setProperty("name", psTempl->pName, QScriptValue::ReadOnly);
	value.setProperty("points", psTempl->buildPoints, QScriptValue::ReadOnly);
	value.setProperty("power", psTempl->powerPoints, QScriptValue::ReadOnly); // deprecated
	value.setProperty("cost", psTempl->powerPoints, QScriptValue::ReadOnly);
	value.setProperty("droidType", psTempl->droidType, QScriptValue::ReadOnly);
	value.setProperty("body", (asBodyStats + psTempl->asParts[COMP_BODY])->pName, QScriptValue::ReadOnly);
	value.setProperty("propulsion", (asPropulsionStats + psTempl->asParts[COMP_PROPULSION])->pName, QScriptValue::ReadOnly);
	value.setProperty("brain", (asBrainStats + psTempl->asParts[COMP_BRAIN])->pName, QScriptValue::ReadOnly);
	value.setProperty("repair", (asRepairStats + psTempl->asParts[COMP_REPAIRUNIT])->pName, QScriptValue::ReadOnly);
	value.setProperty("ecm", (asECMStats + psTempl->asParts[COMP_ECM])->pName, QScriptValue::ReadOnly);
	value.setProperty("sensor", (asSensorStats + psTempl->asParts[COMP_SENSOR])->pName, QScriptValue::ReadOnly);
	value.setProperty("construct", (asConstructStats + psTempl->asParts[COMP_CONSTRUCT])->pName, QScriptValue::ReadOnly);
	QScriptValue weaponlist = engine->newArray(psTempl->numWeaps);
	for (int j = 0; j < psTempl->numWeaps; j++)
	{
		weaponlist.setProperty(j, QScriptValue((asWeaponStats + psTempl->asWeaps[j])->pName), QScriptValue::ReadOnly);
	}
	value.setProperty("weapons", weaponlist);
	return value;
}

QScriptValue convMax(BASE_OBJECT *psObj, QScriptEngine *engine)
{
	if (!psObj)
	{
		return QScriptValue::NullValue;
	}
	switch (psObj->type)
	{
	case OBJ_DROID: return convDroid((DROID *)psObj, engine);
	case OBJ_STRUCTURE: return convStructure((STRUCTURE *)psObj, engine);
	case OBJ_FEATURE: return convFeature((FEATURE *)psObj, engine);
	default: ASSERT(false, "No such supported object type"); return convObj(psObj, engine);
	}
}

BASE_OBJECT *IdToObject(OBJECT_TYPE type, int id, int player)
{
	switch (type)
	{
	case OBJ_DROID: return IdToDroid(id, player);
	case OBJ_FEATURE: return IdToFeature(id, player);
	case OBJ_STRUCTURE: return IdToStruct(id, player);
	default: return NULL;
	}
}

// ----------------------------------------------------------------------------------------
// Group system
//

bool loadGroup(QScriptEngine *engine, int groupId, int objId)
{
	BASE_OBJECT *psObj = IdToPointer(objId, ANYPLAYER);
	return groupAddObject(psObj, groupId, engine);
}

bool saveGroups(WzConfig &ini, QScriptEngine *engine)
{
	// Save group info as a list of group memberships for each droid
	GROUPMAP *psMap = groups.value(engine);	
	for (GROUPMAP::const_iterator i = psMap->constBegin(); i != psMap->constEnd(); ++i)
	{
		QStringList value;
		BASE_OBJECT *psObj = i.key();
		if (ini.contains(QString::number(psObj->id)))
		{
			value.push_back(ini.value(QString::number(psObj->id)).toString());
		}
		value.push_back(QString::number(i.value()));
		ini.setValue(QString::number(psObj->id), value);
	}
	return true;
}

// ----------------------------------------------------------------------------------------
// Label system (function defined in qtscript.h header)
//

// Load labels
bool loadLabels(const char *filename)
{
	int groupidx = -1;

	if (!PHYSFS_exists(filename))
	{
		debug(LOG_SAVE, "No %s found -- not adding any labels", filename);
		return false;
	}
	WzConfig ini(filename, WzConfig::ReadOnly);
	labels.clear();
	QStringList list = ini.childGroups();
	debug(LOG_SAVE, "Loading %d labels...", list.size());
	for (int i = 0; i < list.size(); ++i)
	{
		ini.beginGroup(list[i]);
		labeltype p;
		QString label(ini.value("label").toString());
		if (labels.contains(label))
		{
			debug(LOG_ERROR, "Duplicate label found");
		}
		else if (list[i].startsWith("position"))
		{
			p.p1 = ini.vector2i("pos");
			p.p2 = p.p1;
			p.type = SCRIPT_POSITION;
			p.player = ALL_PLAYERS;
			p.id = -1;
			labels.insert(label, p);
		}
		else if (list[i].startsWith("area"))
		{
			p.p1 = ini.vector2i("pos1");
			p.p2 = ini.vector2i("pos2");
			p.type = SCRIPT_AREA;
			p.player = ini.value("player", ALL_PLAYERS).toInt();
			p.id = ini.value("triggered", -1).toInt();
			labels.insert(label, p);
		}
		else if (list[i].startsWith("object"))
		{
			p.id = ini.value("id").toInt();
			p.type = ini.value("type").toInt();
			p.player = ini.value("player").toInt();
			labels.insert(label, p);
		}
		else if (list[i].startsWith("group"))
		{
			p.id = groupidx--;
			p.type = SCRIPT_GROUP;
			p.player = ini.value("player").toInt();
			QStringList list = ini.value("members").toStringList();
			for (QStringList::iterator j = list.begin(); j != list.end(); j++)
			{
				int id = (*j).toInt();
				BASE_OBJECT *psObj = IdToPointer(id, p.player);
				ASSERT(psObj, "Unit %d belonging to player %d not found from label %s", 
				       id, p.player, list[i].toUtf8().constData());
				p.idlist += id;
			}
			labels.insert(label, p);
		}
		else
		{
			debug(LOG_ERROR, "Misnamed group in %s", filename);
		}
		ini.endGroup();
	}
	return true;
}

bool writeLabels(const char *filename)
{
	int c[4]; // make unique, incremental section names
	memset(c, 0, sizeof(c));
	WzConfig ini(filename);
	for (LABELMAP::const_iterator i = labels.constBegin(); i != labels.constEnd(); i++)
	{
		QString key = i.key();
		labeltype l = i.value();
		if (l.type == SCRIPT_POSITION)
		{
			ini.beginGroup("position_" + QString::number(c[0]++));
			ini.setVector2i("pos", l.p1);
			ini.setValue("label", key);
			ini.endGroup();
		}
		else if (l.type == SCRIPT_AREA)
		{
			ini.beginGroup("area_" + QString::number(c[1]++));
			ini.setVector2i("pos1", l.p1);
			ini.setVector2i("pos2", l.p2);
			ini.setValue("label", key);
			ini.setValue("player", l.player);
			ini.setValue("triggered", l.id);
			ini.endGroup();
		}
		else if (l.type == SCRIPT_GROUP)
		{
			ini.beginGroup("group_" + QString::number(c[2]++));
			ini.setValue("player", l.player);
			QStringList list;
			for (int i = 0; i < l.idlist.size(); i++)
			{
				list += QString::number(l.idlist[i]);
			}
			ini.setValue("members", list);
			ini.setValue("label", key);
			ini.endGroup();
		}
		else
		{
			ini.beginGroup("object_" + QString::number(c[3]++));
			ini.setValue("id", l.id);
			ini.setValue("player", l.player);
			ini.setValue("type", l.type);
			ini.setValue("label", key);
			ini.endGroup();
		}
	}
	return true;
}

// ----------------------------------------------------------------------------------------
// Script functions
//
// All script functions should be prefixed with "js_" then followed by same name as in script.

//-- \subsection{getWeaponInfo(weapon id)}
//-- Return information about a particular weapon type.
// TODO, add more and document
static QScriptValue js_getWeaponInfo(QScriptContext *context, QScriptEngine *engine)
{
	QString id = context->argument(0).toString();
	int idx = getCompFromName(COMP_WEAPON, id.toUtf8().constData());
	SCRIPT_ASSERT(context, idx >= 0, "No such weapon: %s", id.toUtf8().constData());
	WEAPON_STATS *psStats = asWeaponStats + idx;
	QScriptValue info = engine->newObject();
	info.setProperty("id", id);
	info.setProperty("name", getStatName(psStats));
	info.setProperty("impactClass", psStats->weaponClass == WC_KINETIC ? "KINETIC" : "HEAT");
	info.setProperty("damage", psStats->damage);
	info.setProperty("firePause", psStats->firePause);
	info.setProperty("fireOnMove", psStats->fireOnMove);
	return QScriptValue(info);
}

//-- \subsection{resetArea(label[, filter])}
//-- Reset the trigger on an area. Next time a unit enters the area, it will trigger
//-- an area event. Optionally add a filter on it in the second parameter, which can
//-- be a specific player to watch for, or ALL_PLAYERS by default.
//-- This is a fast operation of O(log n) algorithmic complexity.
static QScriptValue js_resetArea(QScriptContext *context, QScriptEngine *)
{
	QString labelName = context->argument(0).toString();
	SCRIPT_ASSERT(context, labels.contains(labelName), "Label %s not found", labelName.toUtf8().constData());
	labeltype &l = labels[labelName];
	l.id = -1; // make active again
	if (context->argumentCount() > 1)
	{
		l.player = context->argument(1).toInt32();
	}
	return QScriptValue();
}

//-- \subsection{enumLabels([filter])}
//-- Returns a string list of labels that exist for this map. The optional filter
//-- parameter can be used to only return labels of one specific type. (3.2+ only)
static QScriptValue js_enumLabels(QScriptContext *context, QScriptEngine *engine)
{
	QStringList matches;
	if (context->argumentCount() > 0) // filter
	{
		SCRIPT_TYPE type = (SCRIPT_TYPE)context->argument(0).toInt32();
		for (LABELMAP::iterator i = labels.begin(); i != labels.end(); i++)
		{
			labeltype &l = (*i);
			if (l.type == type)
			{
				matches += i.key();
			}
		}
	}
	else // fast path, give all
	{
		matches = labels.keys();
	}
	QScriptValue result = engine->newArray(matches.size());
	for (int i = 0; i < matches.size(); i++)
	{
		result.setProperty(i, QScriptValue(matches[i]), QScriptValue::ReadOnly);
	}
	return result;
}

//-- \subsection{addLabel(object, label)}
//-- Add a label to a game object. If there already is a label by that name, it is overwritten.
//-- This is a fast operation of O(log n) algorithmic complexity.
static QScriptValue js_addLabel(QScriptContext *context, QScriptEngine *engine)
{
	struct labeltype value;
	QScriptValue qval = context->argument(0);
	value.type = qval.property("type").toInt32();
	value.id = qval.property("id").toInt32();
	value.player = qval.property("player").toInt32();
	value.p1.x = world_coord(qval.property("x").toInt32());
	value.p1.y = world_coord(qval.property("y").toInt32());
	value.p2.x = world_coord(qval.property("x2").toInt32());
	value.p2.y = world_coord(qval.property("y2").toInt32());
	if (value.type == OBJ_DROID || value.type == OBJ_STRUCTURE || value.type == OBJ_FEATURE)
	{
		BASE_OBJECT *psObj = IdToObject((OBJECT_TYPE)value.type, value.id, value.player);
		SCRIPT_ASSERT(context, psObj, "Object id %d not found belonging to player %d", value.id, value.player);
	}
	QString key = context->argument(1).toString();
	labels.insert(key, value);
	updateLabelModel();
	return QScriptValue();
}

//-- \subsection{removeLabel(label)}
//-- Remove a label from the game. Returns the number of labels removed, which should normally be
//-- either 1 (label found) or 0 (label not found).
static QScriptValue js_removeLabel(QScriptContext *context, QScriptEngine *engine)
{
	QString key = context->argument(0).toString();
	int result = labels.remove(key);
	updateLabelModel();
	return QScriptValue(result);
}

//-- \subsection{getLabel(object)}
//-- Get a label string belonging to a game object. If the object has multiple labels, only the first
//-- label found will be returned. If the object has no labels, null is returned.
//-- This is a relatively slow operation of O(n) algorithmic complexity.
static QScriptValue js_getLabel(QScriptContext *context, QScriptEngine *engine)
{
	struct labeltype value;
	QScriptValue objparam = context->argument(0);
	value.id = objparam.property("id").toInt32();
	value.player = objparam.property("player").toInt32();
	value.type = (OBJECT_TYPE)objparam.property("type").toInt32();
	QString label = labels.key(value, QString());
	if (!label.isEmpty())
	{
		return QScriptValue(label);
	}
	return QScriptValue::NullValue;
}

//-- \subsection{getObject(label | x, y | type, player, id)}
//-- Fetch something denoted by a label, a map position or its object ID. A label refers to an area, 
//-- a position or a \emph{game object} on the map defined using the map editor and stored 
//-- together with the map. In this case, the only argument is a text label. The function 
//-- returns an object that has a type variable defining what it is (in case this is 
//-- unclear). This type will be one of DROID, STRUCTURE, FEATURE, AREA, GROUP or POSITION.
//-- The AREA has defined 'x', 'y', 'x2', and 'y2', while POSITION has only defined 'x' and 'y'.
//-- The GROUP type has defined 'type' and 'id' of the group, which can be passed to enumGroup().
//-- This is a fast operation of O(log n) algorithmic complexity. If the label is not found, an
//-- undefined value is returned. If whatever object the label should point at no longer exists,
//-- a null value is returned.
//-- You can also fetch a STRUCTURE or FEATURE type game object from a given map position (if any). 
//-- This is a very fast operation of O(1) algorithmic complexity. Droids cannot be fetched in this
//-- manner, since they do not a unique placement on map tiles. Finally, you can fetch an object using 
//-- its ID, in which case you need to pass its type, owner and unique object ID. This is an
//-- operation of O(n) algorithmic complexity.
static QScriptValue js_getObject(QScriptContext *context, QScriptEngine *engine)
{
	if (context->argumentCount() == 2) // get at position case
	{
		int x = context->argument(0).toInt32();
		int y = context->argument(1).toInt32();
		SCRIPT_ASSERT(context, tileOnMap(x, y), "Map position (%d, %d) not on the map!", x, y);
		const MAPTILE *psTile = mapTile(x, y);
		return QScriptValue(convMax(psTile->psObject, engine));
	}
	else if (context->argumentCount() == 3) // get by ID case
	{
		OBJECT_TYPE type = (OBJECT_TYPE)context->argument(0).toInt32();
		int player = context->argument(1).toInt32();
		int id = context->argument(2).toInt32();
		SCRIPT_ASSERT_PLAYER(context, player);
		return QScriptValue(convMax(IdToObject(type, id, player), engine));
	}
	// get by label case
	BASE_OBJECT *psObj;
	QString label = context->argument(0).toString();
	QScriptValue ret;
	if (labels.contains(label))
	{
		ret = engine->newObject();
		labeltype p = labels.value(label);
		switch (p.type)
		{
		case SCRIPT_AREA:
			ret.setProperty("x2", map_coord(p.p2.x), QScriptValue::ReadOnly);
			ret.setProperty("y2", map_coord(p.p2.y), QScriptValue::ReadOnly);
			ret.setProperty("type", p.type, QScriptValue::ReadOnly);
			// fall through
		case SCRIPT_POSITION:
			ret.setProperty("x", map_coord(p.p1.x), QScriptValue::ReadOnly);
			ret.setProperty("y", map_coord(p.p1.y), QScriptValue::ReadOnly);
			ret.setProperty("type", p.type, QScriptValue::ReadOnly);
			break;
		case SCRIPT_GROUP:
			ret.setProperty("id", p.id, QScriptValue::ReadOnly);
			ret.setProperty("type", p.type, QScriptValue::ReadOnly);
			break;
		case OBJ_DROID:
		case OBJ_FEATURE:
		case OBJ_STRUCTURE:
			psObj = IdToObject((OBJECT_TYPE)p.type, p.id, p.player);
			return convMax(psObj, engine);
		default:
			ASSERT(false, "Bad object label type found for label %s!", label.toUtf8().constData());
			break;
		}
	}
	return ret;
}

//-- \subsection{enumBlips(player)}
//-- Return an array containing all the non-transient radar blips that the given player 
//-- can see. This includes sensors revealed by radar detectors, as well as ECM jammers.
//-- It does not include units going out of view.
static QScriptValue js_enumBlips(QScriptContext *context, QScriptEngine *engine)
{
	QList<Position> matches;
	int player = context->argument(0).toInt32();
	SCRIPT_ASSERT_PLAYER(context, player);
	for (BASE_OBJECT *psSensor = apsSensorList[0]; psSensor; psSensor = psSensor->psNextFunc)
	{
		if (psSensor->visible[player] > 0 && psSensor->visible[player] < UBYTE_MAX)
		{
			matches.push_back(psSensor->pos);
		}
	}
	QScriptValue result = engine->newArray(matches.size());
	for (int i = 0; i < matches.size(); i++)
	{
		Position p = matches.at(i);
		QScriptValue v = engine->newObject();
		v.setProperty("x", map_coord(p.x), QScriptValue::ReadOnly);
		v.setProperty("y", map_coord(p.y), QScriptValue::ReadOnly);
		v.setProperty("type", SCRIPT_POSITION, QScriptValue::ReadOnly);
		result.setProperty(i, v);
	}
	return result;
}

//-- \subsection{enumSelected()}
//-- Return an array containing all game objects currently selected by the host player.
QScriptValue js_enumSelected(QScriptContext *, QScriptEngine *engine)
{
	QList<BASE_OBJECT *> matches;
	for (DROID *psDroid = apsDroidLists[selectedPlayer]; psDroid; psDroid = psDroid->psNext)
	{
		if (psDroid->selected)
		{
			matches.push_back(psDroid);
		}
	}
	for (STRUCTURE *psStruct = apsStructLists[selectedPlayer]; psStruct; psStruct = psStruct->psNext)
	{
		if (psStruct->selected)
		{
			matches.push_back(psStruct);
		}
	}
	// TODO - also add selected delivery points
	QScriptValue result = engine->newArray(matches.size());
	for (int i = 0; i < matches.size(); i++)
	{
		result.setProperty(i, convMax(matches.at(i), engine));
	}
	return result;
}

//-- \subsection{enumGateways()}
//-- Return an array containing all the gateways on the current map. The array contains object with the properties
//-- x1, y1, x2 and y2.
static QScriptValue js_enumGateways(QScriptContext *, QScriptEngine *engine)
{
	QScriptValue result = engine->newArray(gwNumGateways());
	int i = 0;
	for (GATEWAY *psGateway = gwGetGateways(); psGateway; psGateway = psGateway->psNext)
	{
		QScriptValue v = engine->newObject();
		v.setProperty("x1", psGateway->x1, QScriptValue::ReadOnly);
		v.setProperty("y1", psGateway->y1, QScriptValue::ReadOnly);
		v.setProperty("x2", psGateway->x2, QScriptValue::ReadOnly);
		v.setProperty("y2", psGateway->y2, QScriptValue::ReadOnly);
		result.setProperty(i++, v);
	}
	return result;
}

//-- \subsection{enumTemplates(player)}
//-- Return an array containing all the buildable templates for the given player.
static QScriptValue js_enumTemplates(QScriptContext *context, QScriptEngine *engine)
{
	int player = context->argument(0).toInt32();
	int count = 0;
	for (DROID_TEMPLATE *psCurr = apsDroidTemplates[player]; psCurr != NULL; psCurr = psCurr->psNext) count++;
	QScriptValue result = engine->newArray(count);
	count = 0;
	for (DROID_TEMPLATE *psCurr = apsDroidTemplates[player]; psCurr != NULL; psCurr = psCurr->psNext)
	{
		result.setProperty(count, convTemplate(psCurr, engine));
		count++;
	}
	return result;
}

//-- \subsection{enumGroup(group)}
//-- Return an array containing all the members of a given group.
static QScriptValue js_enumGroup(QScriptContext *context, QScriptEngine *engine)
{
	int groupId = context->argument(0).toInt32();
	QList<BASE_OBJECT *> matches;
	GROUPMAP *psMap = groups.value(engine);

	for (GROUPMAP::const_iterator i = psMap->constBegin(); i != psMap->constEnd(); ++i)
	{
		if (i.value() == groupId)
		{
			matches.push_back(i.key());
		}
	}
	QScriptValue result = engine->newArray(matches.size());
	for (int i = 0; i < matches.size(); i++)
	{
		BASE_OBJECT *psObj = matches.at(i);
		result.setProperty(i, convMax(psObj, engine));
	}
	return result;
}

//-- \subsection{newGroup()}
//-- Allocate a new group. Returns its numerical ID. Deprecated since 3.2 - you should now 
//-- use your own number scheme for groups.
static QScriptValue js_newGroup(QScriptContext *, QScriptEngine *engine)
{
	static int i = 1; // group zero reserved
	return QScriptValue(i++);
}

//-- \subsection{activateStructure(structure, [target[, ability]])}
//-- Activate a special ability on a structure. Currently only works on the lassat.
//-- The lassat needs a target.
static QScriptValue js_activateStructure(QScriptContext *context, QScriptEngine *)
{
	QScriptValue structVal = context->argument(0);
	int id = structVal.property("id").toInt32();
	int player = structVal.property("player").toInt32();
	STRUCTURE *psStruct = IdToStruct(id, player);
	SCRIPT_ASSERT(context, psStruct, "No such structure id %d belonging to player %d", id, player);
	// ... and then do nothing with psStruct yet
	QScriptValue objVal = context->argument(1);
	int oid = objVal.property("id").toInt32();
	int oplayer = objVal.property("player").toInt32();
	OBJECT_TYPE otype = (OBJECT_TYPE)objVal.property("type").toInt32();
	BASE_OBJECT *psObj = IdToObject(otype, oid, oplayer);
	SCRIPT_ASSERT(context, psObj, "No such object id %d belonging to player %d", oid, oplayer);
	orderStructureObj(player, psObj);
	return QScriptValue(true);
}

//-- \subsection{findResearch(research)}
//-- Return list of research items remaining to research for the given research item. (3.2+ only)
static QScriptValue js_findResearch(QScriptContext *context, QScriptEngine *engine)
{
	QList<RESEARCH *> list;
	QString resName = context->argument(0).toString();
	int player = engine->globalObject().property("me").toInt32();
	RESEARCH *psTarget = getResearch(resName.toUtf8().constData());
	SCRIPT_ASSERT(context, psTarget, "No such research: %s", resName.toUtf8().constData());
	PLAYER_RESEARCH *plrRes = &asPlayerResList[player][psTarget->index];
	if (IsResearchStartedPending(plrRes) || IsResearchCompleted(plrRes))
	{
		return engine->newArray(0); // return empty array
	}
	// Go down the requirements list for the desired tech
	QList<RESEARCH *> reslist;
	RESEARCH *cur = psTarget;
	while (cur)
	{
		if (!(asPlayerResList[player][cur->index].ResearchStatus & RESEARCHED))
		{
			debug(LOG_SCRIPT, "Added research in %d's %s for %s", player, cur->pName, psTarget->pName);
			list.append(cur);
		}
		RESEARCH *prev = cur;
		cur = NULL;
		if (prev->pPRList.size())
		{
			cur = &asResearch[prev->pPRList[0]]; // get first pre-req
		}
		for (int i = 1; i < prev->pPRList.size(); i++)
		{
			// push any other pre-reqs on the stack
			reslist += &asResearch[prev->pPRList[i]];
		}
		if (!cur && reslist.size())
		{
			cur = reslist.takeFirst(); // retrieve options from the stack
		}
	}
	QScriptValue retval = engine->newArray(list.size());
	for (int i = 0; i < list.size(); i++)
	{
		retval.setProperty(i, convResearch(list[i], engine, i));
	}
	return retval;
}	

//-- \subsection{pursueResearch(lab, research)}
//-- Start researching the first available technology on the way to the given technology.
//-- First parameter is the structure to research in, which must be a research lab. The
//-- second parameter is the technology to pursue, as a text string as defined in "research.txt".
//-- The second parameter may also be an array of such strings. The first technology that has
//-- not yet been researched in that list will be pursued.
static QScriptValue js_pursueResearch(QScriptContext *context, QScriptEngine *engine)
{
	QScriptValue structVal = context->argument(0);
	int id = structVal.property("id").toInt32();
	int player = structVal.property("player").toInt32();
	STRUCTURE *psStruct = IdToStruct(id, player);
	SCRIPT_ASSERT(context, psStruct, "No such structure id %d belonging to player %d", id, player);
	QScriptValue list = context->argument(1);
	RESEARCH *psResearch = NULL;  // Dummy initialisation.
	if (list.isArray())
	{
		int length = list.property("length").toInt32();
		int k;
		for (k = 0; k < length; k++)
		{
			QString resName = list.property(k).toString();
			psResearch = getResearch(resName.toUtf8().constData());
			SCRIPT_ASSERT(context, psResearch, "No such research: %s", resName.toUtf8().constData());
			PLAYER_RESEARCH *plrRes = &asPlayerResList[player][psResearch->index];
			if (!IsResearchStartedPending(plrRes) && !IsResearchCompleted(plrRes))
			{
				break; // use this one
			}
		}
		if (k == length)
		{
			debug(LOG_SCRIPT, "Exhausted research list -- doing nothing");
			return QScriptValue(false);
		}
	}
	else
	{
		QString resName = list.toString();
		psResearch = getResearch(resName.toUtf8().constData());
		SCRIPT_ASSERT(context, psResearch, "No such research: %s", resName.toUtf8().constData());
		PLAYER_RESEARCH *plrRes = &asPlayerResList[player][psResearch->index];
		if (IsResearchStartedPending(plrRes) || IsResearchCompleted(plrRes))
		{
			debug(LOG_SCRIPT, "%s has already been researched!", resName.toUtf8().constData());
			return QScriptValue(false);
		}
	}
	SCRIPT_ASSERT(context, psStruct->pStructureType->type == REF_RESEARCH, "Not a research lab: %s", objInfo(psStruct));
	RESEARCH_FACILITY *psResLab = (RESEARCH_FACILITY *)psStruct->pFunctionality;
	SCRIPT_ASSERT(context, psResLab->psSubject == NULL, "Research lab not ready");
	// Go down the requirements list for the desired tech
	QList<RESEARCH *> reslist;
	RESEARCH *cur = psResearch;
	int iterations = 0;  // Only used to assert we're not stuck in the loop.
	while (cur)
	{
		if (researchAvailable(cur->index, player, ModeQueue))
		{
			bool started = false;
			for (int i = 0; i < game.maxPlayers; i++)
			{
				if (aiCheckAlliances(player, i) || i == player)
				{
					int bits = asPlayerResList[i][cur->index].ResearchStatus;
					started = started || (bits & STARTED_RESEARCH) || (bits & STARTED_RESEARCH_PENDING)
							|| (bits & RESBITS_PENDING_ONLY) || (bits & RESEARCHED);
				}
			}
			if (!started) // found relevant item on the path?
			{
				sendResearchStatus(psStruct, cur->index, player, true);
#if defined (DEBUG)
				char sTemp[128];
				sprintf(sTemp, "player:%d starts topic from script: %s", player, cur->pName);
				NETlogEntry(sTemp, SYNC_FLAG, 0);
#endif
				debug(LOG_SCRIPT, "Started research in %d's %s(%d) of %s", player, 
				      objInfo(psStruct), psStruct->id, cur->pName);
				return QScriptValue(true);
			}
		}
		RESEARCH *prev = cur;
		cur = NULL;
		if (!prev->pPRList.empty())
		{
			cur = &asResearch[prev->pPRList[0]]; // get first pre-req
		}
		for (int i = 1; i < prev->pPRList.size(); i++)
		{
			// push any other pre-reqs on the stack
			reslist += &asResearch[prev->pPRList[i]];
		}
		if (!cur && !reslist.empty())
		{
			cur = reslist.takeFirst(); // retrieve options from the stack
		}
		ASSERT_OR_RETURN(QScriptValue(false), ++iterations < asResearch.size()*100 || !cur, "Possible cyclic dependencies in prerequisites, possibly of research \"%s\".", cur->pName);
	}
	debug(LOG_SCRIPT, "No research topic found for %s(%d)", objInfo(psStruct), psStruct->id);
	return QScriptValue(false); // none found
}

//-- \subsection{getResearch(research)}
//-- Fetch information about a given technology item, given by a string that matches
//-- its definition in "research.txt". If not found, returns null.
static QScriptValue js_getResearch(QScriptContext *context, QScriptEngine *engine)
{
	int player = engine->globalObject().property("me").toInt32();
	QString resName = context->argument(0).toString();
	RESEARCH *psResearch = getResearch(resName.toUtf8().constData());
	if (!psResearch)
	{
		return QScriptValue::NullValue;
	}
	return convResearch(psResearch, engine, player);
}

//-- \subsection{enumResearch()}
//-- Returns an array of all research objects that are currently and immediately available for research.
static QScriptValue js_enumResearch(QScriptContext *context, QScriptEngine *engine)
{
	QList<RESEARCH *> reslist;
	int player = engine->globalObject().property("me").toInt32();
	for (int i = 0; i < asResearch.size(); i++)
	{
		RESEARCH *psResearch = &asResearch[i];
		if (!IsResearchCompleted(&asPlayerResList[player][i]) && researchAvailable(i, player, ModeQueue))
		{
			reslist += psResearch;
		}
	}
	QScriptValue result = engine->newArray(reslist.size());
	for (int i = 0; i < reslist.size(); i++)
	{
		result.setProperty(i, convResearch(reslist[i], engine, player));
	}
	return result;
}

//-- \subsection{componentAvailable([component type,] component name)}
//-- Checks whether a given component is available to the current player. The first argument is
//-- optional and deprecated.
static QScriptValue js_componentAvailable(QScriptContext *context, QScriptEngine *engine)
{
	int player = engine->globalObject().property("me").toInt32();
	if (context->argumentCount() == 1)
	{
		QString id = context->argument(0).toString();
		int idx = -1;
#define CHECK_COMPONENT(_comp) \
		if ((idx = getCompFromName(_comp, id.toUtf8().constData())) >= 0) \
		{ \
			return QScriptValue(apCompLists[player][_comp][idx] == AVAILABLE); \
		}
		CHECK_COMPONENT(COMP_BODY);
		CHECK_COMPONENT(COMP_BRAIN);
		CHECK_COMPONENT(COMP_PROPULSION);
		CHECK_COMPONENT(COMP_REPAIRUNIT);
		CHECK_COMPONENT(COMP_ECM);
		CHECK_COMPONENT(COMP_SENSOR);
		CHECK_COMPONENT(COMP_CONSTRUCT);
		CHECK_COMPONENT(COMP_WEAPON);
#undef CHECK_COMPONENT
		SCRIPT_ASSERT(context, false, "No such component: %s", id.toUtf8().constData());
		return QScriptValue::NullValue; // to satisfy compiler
	}
	else
	{
		COMPONENT_TYPE comp = (COMPONENT_TYPE)context->argument(0).toInt32();
		QString compName = context->argument(1).toString();
		int result = getCompFromName(comp, compName.toUtf8().constData());
		SCRIPT_ASSERT(context, result >= 0, "No such component: %s", compName.toUtf8().constData());
		return QScriptValue(apCompLists[player][comp][result] == AVAILABLE);
	}
}

//-- \subsection{addFeature(name, x, y)}
//-- Create and place a feature at the given x, y position. Will cause a desync in multiplayer.
//-- Returns the created game object on success, null otherwise. (3.2+ only)
static QScriptValue js_addFeature(QScriptContext *context, QScriptEngine *engine)
{
	QString featName = context->argument(0).toString();
	int x = context->argument(1).toInt32();
	int y = context->argument(2).toInt32();
	int feature = getFeatureStatFromName(featName.toUtf8().constData());
	FEATURE_STATS *psStats = &asFeatureStats[feature];
	for (FEATURE *psFeat = apsFeatureLists[0]; psFeat; psFeat = psFeat->psNext)
	{
		SCRIPT_ASSERT(context, map_coord(psFeat->pos.x) != x || map_coord(psFeat->pos.y) != y, 
		              "Building feature on tile already occupied");
	}
	FEATURE *psFeature = buildFeature(psStats, world_coord(x), world_coord(y), false);
	return convFeature(psFeature, engine);
}

static int get_first_available_component(int player, int capacity, const QScriptValue &list, COMPONENT_TYPE type, bool strict)
{
	if (list.isArray())
	{
		int length = list.property("length").toInt32();
		int k;
		for (k = 0; k < length; k++)
		{
			QString compName = list.property(k).toString();
			int result = getCompFromName(type, compName.toUtf8().constData());
			if (result >= 0 && (apCompLists[player][type][result] == AVAILABLE || !strict)
			    && (type != COMP_BODY || asBodyStats[result].size <= capacity))
			{
				return result; // found one!
			}
			if (result < 0)
			{
				debug(LOG_ERROR, "No such component: %s", compName.toUtf8().constData());
			}
		}
	}
	else if (list.isString())
	{
		int result = getCompFromName(type, list.toString().toUtf8().constData());
		if (result >= 0 && (apCompLists[player][type][result] == AVAILABLE || !strict)
		    && (type != COMP_BODY || asBodyStats[result].size <= capacity))
		{
			return result; // found it!
		}
		if (result < 0)
		{
			debug(LOG_ERROR, "No such component: %s", list.toString().toUtf8().constData());
		}
	}
	return -1; // no available component found in list
}

static DROID_TEMPLATE *makeTemplate(int player, int x, int y, const QString &templName, QScriptContext *context, int paramstart, int capacity, bool strict)
{
	const int firstTurret = paramstart + 4; // index position of first turret parameter
	DROID_TEMPLATE *psTemplate = new DROID_TEMPLATE;
	int numTurrets = context->argumentCount() - firstTurret; // anything beyond first six parameters, are turrets
	int result;

	memset(psTemplate->asParts, 0, sizeof(psTemplate->asParts)); // reset to defaults
	memset(psTemplate->asWeaps, 0, sizeof(psTemplate->asWeaps));
	int body = get_first_available_component(player, capacity, context->argument(2), COMP_BODY, strict);
	if (body < 0)
	{
		debug(LOG_SCRIPT, "Wanted to build %s but body types all unavailable",
		      templName.toUtf8().constData());
		delete psTemplate;
		return NULL; // no component available
	}
	int prop = get_first_available_component(player, capacity, context->argument(3), COMP_PROPULSION, strict);
	if (prop < 0)
	{
		debug(LOG_SCRIPT, "Wanted to build %s but propulsion types all unavailable",
		      templName.toUtf8().constData());
		delete psTemplate;
		return NULL; // no component available
	}
	psTemplate->asParts[COMP_BODY] = body;
	psTemplate->asParts[COMP_PROPULSION] = prop;

	psTemplate->numWeaps = 0;
	numTurrets = MIN(numTurrets, asBodyStats[body].weaponSlots); // Restrict max no. turrets
	if (asBodyStats[body].droidTypeOverride != DROID_ANY)
	{
		psTemplate->droidType = asBodyStats[body].droidTypeOverride; // set droidType based on body
	}
	// Find first turret component type (assume every component in list is same type)
	QString compName;
	if (context->argument(firstTurret).isArray())
	{
		compName = context->argument(firstTurret).property(0).toString();
	}
	else // must be string
	{
		compName = context->argument(firstTurret).toString();
	}
	if ((result = getCompFromName(COMP_WEAPON, compName.toUtf8().constData())) >= 0)
	{
		for (int i = 0; i < numTurrets; i++) // may be multi-weapon
		{
			result = get_first_available_component(player, SIZE_NUM, context->argument(firstTurret + i), COMP_WEAPON, strict);
			if (result < 0)
			{
				debug(LOG_SCRIPT, "Wanted to build %s but no weapon available", templName.toUtf8().constData());
				delete psTemplate;
				return NULL;
			}
			psTemplate->asWeaps[i] = result;
			psTemplate->numWeaps++;
		}
	}
	else
	{
		COMPONENT_TYPE compType = COMP_NUMCOMPONENTS;

		if ((result = getCompFromName(COMP_CONSTRUCT, compName.toUtf8().constData())) >= 0)
		{
			compType = COMP_CONSTRUCT;
		}
		else if ((result = getCompFromName(COMP_BRAIN, compName.toUtf8().constData())) >= 0)
		{
			compType = COMP_BRAIN;
			psTemplate->numWeaps = 1; // hack, necessary to pass intValidTemplate
		}
		else if ((result = getCompFromName(COMP_REPAIRUNIT, compName.toUtf8().constData())) >= 0)
		{
			compType = COMP_REPAIRUNIT;
		}
		else if ((result = getCompFromName(COMP_ECM, compName.toUtf8().constData())) >= 0)
		{
			compType = COMP_ECM;
		}
		else if ((result = getCompFromName(COMP_SENSOR, compName.toUtf8().constData())) >= 0)
		{
			compType = COMP_SENSOR;
		}
		else
		{
			debug(LOG_ERROR, "No known component type found for %s", compName.toUtf8().constData());
			delete psTemplate;
			return NULL;
		}
		result = get_first_available_component(player, SIZE_NUM, context->argument(firstTurret), compType, strict);
		if (result < 0)
		{
			debug(LOG_SCRIPT, "Wanted to build %s but turret unavailable", templName.toUtf8().constData());
			delete psTemplate;
			return NULL;
		}
		psTemplate->asParts[compType] = result;
	}
	bool valid = intValidTemplate(psTemplate, templName.toUtf8().constData(), true, player);
	if (valid)
	{
		return psTemplate;
	}
	else
	{
		delete psTemplate;
		debug(LOG_ERROR, "Invalid template %s", templName.toUtf8().constData());
		return NULL;
	}
}

//-- \subsection{addDroid(player, x, y, name, body, propulsion, reserved, reserved, turrets...)}
//-- Create and place a droid at the given x, y position as belonging to the given player, built with
//-- the given components. Currently does not support placing droids in multiplayer, doing so will
//-- cause a desync. Returns the created droid on success, otherwise returns null. Passing "" for
//-- reserved parameters is recommended.
static QScriptValue js_addDroid(QScriptContext *context, QScriptEngine *engine)
{
	int player = context->argument(0).toInt32();
	SCRIPT_ASSERT_PLAYER(context, player);
	int x = context->argument(1).toInt32();
	int y = context->argument(2).toInt32();
	QString templName = context->argument(3).toString();
	DROID_TEMPLATE *psTemplate = makeTemplate(player, x, y, templName, context, 4, SIZE_NUM, false);
	if (psTemplate)
	{
		bool oldMulti = bMultiMessages;
		bMultiMessages = false; // ugh, fixme
		DROID *psDroid = buildDroid(psTemplate, world_coord(x) + TILE_UNITS / 2, world_coord(y) + TILE_UNITS / 2, player, false, NULL);
		if (psDroid)
		{
			addDroid(psDroid, apsDroidLists);
			debug(LOG_LIFE, "Created droid %s by script for player %d: %u", objInfo(psDroid), player, psDroid->id);
		}
		else
		{
			debug(LOG_ERROR, "Invalid droid %s", templName.toUtf8().constData());
		}
		bMultiMessages = oldMulti; // ugh
		delete psTemplate;
		return psDroid ? QScriptValue(convDroid(psDroid, engine)) : QScriptValue::NullValue;
	}
	return QScriptValue::NullValue;
}

//-- \subsection{makeTemplate(player, name, body, propulsion, reserved, turrets...)}
//-- Create a template (virtual droid) with the given components. Can be useful for calculating the cost 
//-- of droids before putting them into production, for instance. Will fail and return null if template
//-- could not possibly be built using current research.
static QScriptValue js_makeTemplate(QScriptContext *context, QScriptEngine *engine)
{
	int player = context->argument(0).toInt32();
	QString templName = context->argument(1).toString();
	DROID_TEMPLATE *psTemplate = makeTemplate(player, -1, -1, templName, context, 2, SIZE_NUM, true);
	if (!psTemplate)
	{
		return QScriptValue::NullValue;
	}
	QScriptValue retval = convTemplate(psTemplate, engine);
	delete psTemplate;
	return QScriptValue(retval);
}

//-- \subsection{buildDroid(factory, name, body, propulsion, reserved, reserved, turrets...)}
//-- Start factory production of new droid with the given name, body, propulsion and turrets.
//-- The reserved parameter should be passed \emph{null} for now. The components can be
//-- passed as ordinary strings, or as a list of strings. If passed as a list, the first available
//-- component in the list will be used. The second reserved parameter used to be a droid type.
//-- It is now unused and in 3.2+ should be passed "", while in 3.1 it should be the
//-- droid type to be built. Returns a boolean that is true if production was started.
static QScriptValue js_buildDroid(QScriptContext *context, QScriptEngine *engine)
{
	QScriptValue structVal = context->argument(0);
	int id = structVal.property("id").toInt32();
	int player = structVal.property("player").toInt32();
	STRUCTURE *psStruct = IdToStruct(id, player);
	SCRIPT_ASSERT(context, psStruct, "No such structure id %d belonging to player %d", id, player);
	SCRIPT_ASSERT(context, (psStruct->pStructureType->type == REF_FACTORY || psStruct->pStructureType->type == REF_CYBORG_FACTORY
		       || psStruct->pStructureType->type == REF_VTOL_FACTORY), "Structure %s is not a factory", objInfo(psStruct));
	QString templName = context->argument(1).toString();
	const int capacity = psStruct->pFunctionality->factory.capacity; // body size limit
	DROID_TEMPLATE *psTemplate = makeTemplate(player, psStruct->pos.x, psStruct->pos.y, templName, context, 2, capacity, true);
	if (psTemplate)
	{
		SCRIPT_ASSERT(context, validTemplateForFactory(psTemplate, psStruct, true),
		              "Invalid template %s for factory %s",
		              psTemplate->aName, psStruct->pStructureType->pName);
		// Delete similar template from existing list before adding this one
		for (int j = 0; j < apsTemplateList.size(); j++)
		{
			DROID_TEMPLATE *t = apsTemplateList[j];
			if (strcmp(t->aName, psTemplate->aName) == 0)
			{
				debug(LOG_SCRIPT, "deleting %s for player %d", t->aName, player);
				deleteTemplateFromProduction(t, player, ModeQueue); // duplicate? done below?
				SendDestroyTemplate(t, player);
				break;
			}
		}
		// Add to list
		debug(LOG_SCRIPT, "adding template %s for player %d", psTemplate->aName, player);
		psTemplate->multiPlayerID = generateNewObjectId();
		psTemplate->psNext = apsDroidTemplates[player];
		apsDroidTemplates[player] = psTemplate;
		sendTemplate(player, psTemplate);
		if (!structSetManufacture(psStruct, psTemplate, ModeQueue))
		{
			debug(LOG_ERROR, "Could not produce template %s in %s", psTemplate->aName, objInfo(psStruct));
			return QScriptValue(false);
		}
	}
	return QScriptValue(psTemplate != NULL);
}

//-- \subsection{enumStruct([player[, structure type[, looking player]]])}
//-- Returns an array of structure objects. If no parameters given, it will
//-- return all of the structures for the current player. The second parameter
//-- can be either a string with the name of the structure type as defined in
//-- "structures.txt", or a stattype as defined in \ref{objects:structure}. The
//-- third parameter can be used to filter by visibility, the default is not
//-- to filter.
static QScriptValue js_enumStruct(QScriptContext *context, QScriptEngine *engine)
{
	QList<STRUCTURE *> matches;
	int player = -1, looking = -1;
	QString statsName;
	QScriptValue val;
	STRUCTURE_TYPE type = NUM_DIFF_BUILDINGS;

	switch (context->argumentCount())
	{
	default:
	case 3: looking = context->argument(2).toInt32(); // fall-through
	case 2: val = context->argument(1);
		if (val.isNumber())
		{
			type = (STRUCTURE_TYPE)val.toInt32();
		}
		else
		{
			statsName = val.toString();
		} // fall-through
	case 1: player = context->argument(0).toInt32(); break;
	case 0: player = engine->globalObject().property("me").toInt32();
	}

	SCRIPT_ASSERT_PLAYER(context, player);
	SCRIPT_ASSERT(context, looking < MAX_PLAYERS && looking >= -1, "Looking player index out of range: %d", looking);
	for (STRUCTURE *psStruct = apsStructLists[player]; psStruct; psStruct = psStruct->psNext)
	{
		if ((looking == -1 || psStruct->visible[looking])
		    && !psStruct->died
		    && (type == NUM_DIFF_BUILDINGS || type == psStruct->pStructureType->type)
		    && (statsName.isEmpty() || statsName.compare(psStruct->pStructureType->pName) == 0))
		{
			matches.push_back(psStruct);
		}
	}
	QScriptValue result = engine->newArray(matches.size());
	for (int i = 0; i < matches.size(); i++)
	{
		STRUCTURE *psStruct = matches.at(i);
		result.setProperty(i, convStructure(psStruct, engine));
	}
	return result;
}

//-- \subsection{enumStructOffWorld([player[, structure type[, looking player]]])}
//-- Returns an array of structure objects in your base when on an off-world mission, NULL otherwise.
//-- If no parameters given, it will return all of the structures for the current player.
//-- The second parameter can be either a string with the name of the structure type as defined
//-- in "structures.txt", or a stattype as defined in \ref{objects:structure}.
//-- The third parameter can be used to filter by visibility, the default is not
//-- to filter.
static QScriptValue js_enumStructOffWorld(QScriptContext *context, QScriptEngine *engine)
{
	QList<STRUCTURE *> matches;
	int player = -1, looking = -1;
	QString statsName;
	QScriptValue val;
	STRUCTURE_TYPE type = NUM_DIFF_BUILDINGS;

	switch (context->argumentCount())
	{
	default:
	case 3: looking = context->argument(2).toInt32(); // fall-through
	case 2: val = context->argument(1);
		if (val.isNumber())
		{
			type = (STRUCTURE_TYPE)val.toInt32();
		}
		else
		{
			statsName = val.toString();
		} // fall-through
	case 1: player = context->argument(0).toInt32(); break;
	case 0: player = engine->globalObject().property("me").toInt32();
	}

	SCRIPT_ASSERT(context, player < MAX_PLAYERS && player >= 0, "Target player index out of range: %d", player);
	SCRIPT_ASSERT(context, looking < MAX_PLAYERS && looking >= -1, "Looking player index out of range: %d", looking);
	for (STRUCTURE *psStruct = mission.apsStructLists[player]; psStruct; psStruct = psStruct->psNext)
	{
		if ((looking == -1 || psStruct->visible[looking])
		    && !psStruct->died
		    && (type == NUM_DIFF_BUILDINGS || type == psStruct->pStructureType->type)
		    && (statsName.isEmpty() || statsName.compare(psStruct->pStructureType->pName) == 0))
		{
			matches.push_back(psStruct);
		}
	}
	QScriptValue result = engine->newArray(matches.size());
	for (int i = 0; i < matches.size(); i++)
	{
		STRUCTURE *psStruct = matches.at(i);
		result.setProperty(i, convStructure(psStruct, engine));
	}
	return result;
}

//-- \subsection{enumFeature(player[, name])}
//-- Returns an array of all features seen by player of given name, as defined in "features.txt".
//-- If player is \emph{ALL_PLAYERS}, it will return all features irrespective of visibility to any player. If
//-- name is empty, it will return any feature.
static QScriptValue js_enumFeature(QScriptContext *context, QScriptEngine *engine)
{
	QList<FEATURE *> matches;
	int looking = context->argument(0).toInt32();
	QString statsName;
	if (context->argumentCount() > 1)
	{
		statsName = context->argument(1).toString();
	}
	SCRIPT_ASSERT(context, looking < MAX_PLAYERS && looking >= -1, "Looking player index out of range: %d", looking);
	for (FEATURE *psFeat = apsFeatureLists[0]; psFeat; psFeat = psFeat->psNext)
	{
		if ((looking == -1 || psFeat->visible[looking])
		    && !psFeat->died
		    && (statsName.isEmpty() || statsName.compare(psFeat->psStats->pName) == 0))
		{
			matches.push_back(psFeat);
		}
	}
	QScriptValue result = engine->newArray(matches.size());
	for (int i = 0; i < matches.size(); i++)
	{
		FEATURE *psFeat = matches.at(i);
		result.setProperty(i, convFeature(psFeat, engine));
	}
	return result;
}

//-- \subsection{enumCargo(transport droid)}
//-- Returns an array of droid objects inside given transport.
static QScriptValue js_enumCargo(QScriptContext *context, QScriptEngine *engine)
{
	QScriptValue droidVal = context->argument(0);
	int id = droidVal.property("id").toInt32();
	int player = droidVal.property("player").toInt32();
	DROID *psDroid = IdToDroid(id, player);
	SCRIPT_ASSERT(context, psDroid, "No such droid id %d belonging to player %d", id, player);
	SCRIPT_ASSERT(context, psDroid->droidType == DROID_TRANSPORTER || psDroid->droidType == DROID_SUPERTRANSPORTER, "Wrong droid type");
	QScriptValue result = engine->newArray(psDroid->psGroup->getNumMembers());
	int i = 0;
	for (DROID *psCurr = psDroid->psGroup->psList; psCurr; psCurr = psCurr->psGrpNext, i++)
	{
		if (psDroid != psCurr)
		{
			result.setProperty(i, convDroid(psCurr, engine));
		}
	}
	return result;
}

//-- \subsection{enumDroid([player[, droid type[, looking player]]])}
//-- Returns an array of droid objects. If no parameters given, it will
//-- return all of the droids for the current player. The second, optional parameter
//-- is the name of the droid type. The third parameter can be used to filter by
//-- visibility - the default is not to filter.
static QScriptValue js_enumDroid(QScriptContext *context, QScriptEngine *engine)
{
	QList<DROID *> matches;
	int player = -1, looking = -1;
	DROID_TYPE droidType = DROID_ANY;
	DROID_TYPE droidType2;

	switch (context->argumentCount())
	{
	default:
	case 3: looking = context->argument(2).toInt32(); // fall-through
	case 2: droidType = (DROID_TYPE)context->argument(1).toInt32(); // fall-through
	case 1: player = context->argument(0).toInt32(); break;
	case 0: player = engine->globalObject().property("me").toInt32();
	}
	switch (droidType) // hide some engine craziness
	{
	case DROID_CONSTRUCT:
		droidType2 = DROID_CYBORG_CONSTRUCT; break;
	case DROID_WEAPON:
		droidType2 = DROID_CYBORG_SUPER; break;
	case DROID_REPAIR:
		droidType2 = DROID_CYBORG_REPAIR; break;
	case DROID_CYBORG:
		droidType2 = DROID_CYBORG_SUPER; break;
	default:
		droidType2 = droidType;
		break;
	}
	SCRIPT_ASSERT_PLAYER(context, player);
	SCRIPT_ASSERT(context, looking < MAX_PLAYERS && looking >= -1, "Looking player index out of range: %d", looking);
	for (DROID *psDroid = apsDroidLists[player]; psDroid; psDroid = psDroid->psNext)
	{
		if ((looking == -1 || psDroid->visible[looking])
		    && !psDroid->died
		    && (droidType == DROID_ANY || droidType == psDroid->droidType || droidType2 == psDroid->droidType))
		{
			matches.push_back(psDroid);
		}
	}
	QScriptValue result = engine->newArray(matches.size());
	for (int i = 0; i < matches.size(); i++)
	{
		DROID *psDroid = matches.at(i);
		result.setProperty(i, convDroid(psDroid, engine));
	}
	return result;
}

void dumpScriptLog(const QString &scriptName, int me, const QString &info)
{
	QString path = PHYSFS_getWriteDir();
	path += "/logs/" + scriptName + "." + QString::number(me) + ".log";
	FILE *fp = fopen(path.toUtf8().constData(), "a");
	if (fp)
	{
		fputs(info.toUtf8().constData(), fp);
		fclose(fp);
	}
}

//-- \subsection{dump(string...)}
//-- Output text to a debug file.
static QScriptValue js_dump(QScriptContext *context, QScriptEngine *engine)
{
	QString result;
	for (int i = 0; i < context->argumentCount(); ++i)
	{
		if (i != 0)
		{
			result.append(QLatin1String(" "));
		}
		QString s = context->argument(i).toString();
		if (context->state() == QScriptContext::ExceptionState)
		{
			break;
		}
		result.append(s);
	}
	result += "\n";

	QString scriptName = engine->globalObject().property("scriptName").toString();
	int me = engine->globalObject().property("me").toInt32();
	dumpScriptLog(scriptName, me, result);
	return QScriptValue();
}

//-- \subsection{debug(string...)}
//-- Output text to the command line.
static QScriptValue js_debug(QScriptContext *context, QScriptEngine *engine)
{
	QString result;
	for (int i = 0; i < context->argumentCount(); ++i)
	{
		if (i != 0)
		{
			result.append(QLatin1String(" "));
		}
		QString s = context->argument(i).toString();
		if (context->state() == QScriptContext::ExceptionState)
		{
			break;
		}
		result.append(s);
	}
	qWarning("%s", result.toUtf8().constData());
	return QScriptValue();
}

//-- \subsection{pickStructLocation(droid, structure type, x, y)}
//-- Pick a location for constructing a certain type of building near some given position.
//-- Returns an object containing "type" POSITION, and "x" and "y" values, if successful.
static QScriptValue js_pickStructLocation(QScriptContext *context, QScriptEngine *engine)
{
	QScriptValue droidVal = context->argument(0);
	const int id = droidVal.property("id").toInt32();
	const int player = droidVal.property("player").toInt32();
	DROID *psDroid = IdToDroid(id, player);
	QString statName = context->argument(1).toString();
	int index = getStructStatFromName(statName.toUtf8().constData());
	SCRIPT_ASSERT(context, index >= 0, "%s not found", statName.toUtf8().constData());
	STRUCTURE_STATS	*psStat = &asStructureStats[index];
	const int startX = context->argument(2).toInt32();
	const int startY = context->argument(3).toInt32();
	int numIterations = 30;
	bool found = false;
	int incX, incY, x, y;
	int maxBlockingTiles = 0;

	SCRIPT_ASSERT(context, psDroid, "No such droid id %d belonging to player %d", id, player);
	SCRIPT_ASSERT(context, psStat, "No such stat found: %s", statName.toUtf8().constData());
	SCRIPT_ASSERT_PLAYER(context, player);
	SCRIPT_ASSERT(context, startX >= 0 && startX < mapWidth && startY >= 0 && startY < mapHeight, "Bad position (%d, %d)", startX, startY);

	if (context->argumentCount() > 4) // final optional argument
	{
		maxBlockingTiles = context->argument(4).toInt32();
	}

	x = startX;
	y = startY;

	Vector2i offset(psStat->baseWidth * (TILE_UNITS / 2), psStat->baseBreadth * (TILE_UNITS / 2));

	// save a lot of typing... checks whether a position is valid
	#define LOC_OK(_x, _y) (tileOnMap(_x, _y) && \
				(!psDroid || fpathCheck(psDroid->pos, Vector3i(world_coord(_x), world_coord(_y), 0), PROPULSION_TYPE_WHEELED)) \
				&& validLocation(psStat, world_coord(Vector2i(_x, _y)) + offset, 0, player, false) && structDoubleCheck(psStat, _x, _y, maxBlockingTiles))

	// first try the original location
	if (LOC_OK(startX, startY))
	{
		found = true;
	}

	// try some locations nearby
	for (incX = 1, incY = 1; incX < numIterations && !found; incX++, incY++)
	{
		y = startY - incY;	// top
		for (x = startX - incX; x < startX + incX; x++)
		{
			if (LOC_OK(x, y))
			{
				found = true;
				goto endstructloc;
			}
		}
		x = startX + incX;	// right
		for (y = startY - incY; y < startY + incY; y++)
		{
			if (LOC_OK(x, y))
			{
				found = true;
				goto endstructloc;
			}
		}
		y = startY + incY;	// bottom
		for (x = startX + incX; x > startX - incX; x--)
		{
			if (LOC_OK(x, y))
			{
				found = true;
				goto endstructloc;
			}
		}
		x = startX - incX;	// left
		for (y = startY + incY; y > startY - incY; y--)
		{
			if (LOC_OK(x, y))
			{
				found = true;
				goto endstructloc;
			}
		}
	}

endstructloc:
	if (found)
	{
		QScriptValue retval = engine->newObject();
		retval.setProperty("x", x + map_coord(offset.x), QScriptValue::ReadOnly);
		retval.setProperty("y", y + map_coord(offset.y), QScriptValue::ReadOnly);
		retval.setProperty("type", SCRIPT_POSITION, QScriptValue::ReadOnly);
		return retval;
	}
	else
	{
		debug(LOG_SCRIPT, "Did not find valid positioning for %s", psStat->pName);
	}
	return QScriptValue();
}

//-- \subsection{structureIdle(structure)}
//-- Is given structure idle?
static QScriptValue js_structureIdle(QScriptContext *context, QScriptEngine *)
{
	QScriptValue structVal = context->argument(0);
	int id = structVal.property("id").toInt32();
	int player = structVal.property("player").toInt32();
	STRUCTURE *psStruct = IdToStruct(id, player);
	SCRIPT_ASSERT(context, psStruct, "No such structure id %d belonging to player %d", id, player);
	return QScriptValue(structureIdle(psStruct));
}

//-- \subsection{removeStruct(structure)}
//-- Immediately remove the given structure from the map. Returns a boolean that is true on success.
//-- No special effects are applied. Deprecated since 3.2.
static QScriptValue js_removeStruct(QScriptContext *context, QScriptEngine *)
{
	QScriptValue structVal = context->argument(0);
	int id = structVal.property("id").toInt32();
	int player = structVal.property("player").toInt32();
	STRUCTURE *psStruct = IdToStruct(id, player);
	SCRIPT_ASSERT(context, psStruct, "No such structure id %d belonging to player %d", id, player);
	return QScriptValue(removeStruct(psStruct, true));
}

//-- \subsection{removeObject(game object[, special effects?])}
//-- Remove the given game object with special effects. Returns a boolean that is true on success.
//-- A second, optional boolean parameter specifies whether special effects are to be applied. (3.2+ only)
static QScriptValue js_removeObject(QScriptContext *context, QScriptEngine *)
{
	QScriptValue qval = context->argument(0);
	int id = qval.property("id").toInt32();
	int player = qval.property("player").toInt32();
	OBJECT_TYPE type = (OBJECT_TYPE)qval.property("type").toInt32();
	BASE_OBJECT *psObj = IdToObject(type, id, player);
	SCRIPT_ASSERT(context, psObj, "Object id %d not found belonging to player %d", id, player);
	bool sfx = false;
	if (context->argumentCount() > 1)
	{
		sfx = context->argument(1).toBool();
	}
	bool retval = false;
	if (sfx)
	{
		switch (psObj->type)
		{
		case OBJ_STRUCTURE: destroyStruct((STRUCTURE *)psObj, gameTime); break;
		case OBJ_DROID: retval = destroyDroid((DROID *)psObj, gameTime); break;
		case OBJ_FEATURE: retval = destroyFeature((FEATURE *)psObj, gameTime); break;
		default: SCRIPT_ASSERT(context, false, "Wrong game object type"); break;
		}
	}
	else
	{
		switch (psObj->type)
		{
		case OBJ_STRUCTURE: retval = removeStruct((STRUCTURE *)psObj, true); break;
		case OBJ_DROID: retval = removeDroidBase((DROID *)psObj); break;
		case OBJ_FEATURE: retval = removeFeature((FEATURE *)psObj); break;
		default: SCRIPT_ASSERT(context, false, "Wrong game object type"); break;
		}
	}
	return QScriptValue(retval);
}

//-- \subsection{console(strings...)}
//-- Print text to the player console.
// TODO, should cover scrShowConsoleText, scrAddConsoleText, scrTagConsoleText and scrConsole
static QScriptValue js_console(QScriptContext *context, QScriptEngine *engine)
{
	int player = engine->globalObject().property("me").toInt32();
	if (player == selectedPlayer)
	{
		QString result;
		for (int i = 0; i < context->argumentCount(); ++i)
		{
			if (i != 0)
			{
				result.append(QLatin1String(" "));
			}
			QString s = context->argument(i).toString();
			if (context->state() == QScriptContext::ExceptionState)
			{
				break;
			}
			result.append(s);
		}
		//permitNewConsoleMessages(true);
		//setConsolePermanence(true,true);
		addConsoleMessage(result.toUtf8().constData(), CENTRE_JUSTIFY, SYSTEM_MESSAGE);
		//permitNewConsoleMessages(false);
	}
	return QScriptValue();
}

//-- \subsection{groupAddArea(group, x1, y1, x2, y2)}
//-- Add any droids inside the given area to the given group.
static QScriptValue js_groupAddArea(QScriptContext *context, QScriptEngine *engine)
{
	int groupId = context->argument(0).toInt32();
	int player = engine->globalObject().property("me").toInt32();
	int x1 = world_coord(context->argument(1).toInt32());
	int y1 = world_coord(context->argument(2).toInt32());
	int x2 = world_coord(context->argument(3).toInt32());
	int y2 = world_coord(context->argument(4).toInt32());
	QScriptValue groups = engine->globalObject().property("groupSizes");

	for (DROID *psDroid = apsDroidLists[player]; psDroid; psDroid = psDroid->psNext)
	{
		if (psDroid->pos.x >= x1 && psDroid->pos.x <= x2 && psDroid->pos.y >= y1 && psDroid->pos.y <= y2)
		{
			groupAddObject(psDroid, groupId, engine);
		}
	}
	return QScriptValue();
}

//-- \subsection{groupAddDroid(group, droid)}
//-- Add given droid to given group. Deprecated since 3.2 - use groupAdd() instead.
static QScriptValue js_groupAddDroid(QScriptContext *context, QScriptEngine *engine)
{
	int groupId = context->argument(0).toInt32();
	QScriptValue droidVal = context->argument(1);
	int droidId = droidVal.property("id").toInt32();
	int droidPlayer = droidVal.property("player").toInt32();
	DROID *psDroid = IdToDroid(droidId, droidPlayer);
	QScriptValue groups = engine->globalObject().property("groupSizes");
	SCRIPT_ASSERT(context, psDroid, "Invalid droid index %d", droidId);
	groupAddObject(psDroid, groupId, engine);
	return QScriptValue();
}

//-- \subsection{groupAdd(group, object)}
//-- Add given game object to the given group.
static QScriptValue js_groupAdd(QScriptContext *context, QScriptEngine *engine)
{
	int groupId = context->argument(0).toInt32();
	QScriptValue val = context->argument(1);
	int id = val.property("id").toInt32();
	int player = val.property("player").toInt32();
	OBJECT_TYPE type = (OBJECT_TYPE)val.property("type").toInt32();
	BASE_OBJECT *psObj = IdToObject(type, id, player);
	SCRIPT_ASSERT(context, psObj, "Invalid object index %d", id);
	QScriptValue groups = engine->globalObject().property("groupSizes");
	groupAddObject(psObj, groupId, engine);
	return QScriptValue();
}

//-- \subsection{distBetweenTwoPoints(x1, y1, x2, y2)}
//-- Return distance between two points.
static QScriptValue js_distBetweenTwoPoints(QScriptContext *context, QScriptEngine *engine)
{
	int x1 = context->argument(0).toNumber();
	int y1 = context->argument(1).toNumber();
	int x2 = context->argument(2).toNumber();
	int y2 = context->argument(3).toNumber();
	return QScriptValue(iHypot(x1 - x2, y1 - y2));
}

//-- \subsection{groupSize(group)}
//-- Return the number of droids currently in the given group. Note that you can use groupSizes[] instead.
static QScriptValue js_groupSize(QScriptContext *context, QScriptEngine *engine)
{
	QScriptValue groups = engine->globalObject().property("groupSizes");
	int groupId = context->argument(0).toInt32();
	return groups.property(groupId).toInt32();
}

//-- \subsection{droidCanReach(droid, x, y)}
//-- Return whether or not the given droid could possibly drive to the given position. Does
//-- not take player built blockades into account.
static QScriptValue js_droidCanReach(QScriptContext *context, QScriptEngine *)
{
	QScriptValue droidVal = context->argument(0);
	int id = droidVal.property("id").toInt32();
	int player = droidVal.property("player").toInt32();
	int x = context->argument(1).toInt32();
	int y = context->argument(2).toInt32();
	DROID *psDroid = IdToDroid(id, player);
	SCRIPT_ASSERT(context, psDroid, "Droid id %d not found belonging to player %d", id, player);
	const PROPULSION_STATS *psPropStats = asPropulsionStats + psDroid->asBits[COMP_PROPULSION].nStat;
	return QScriptValue(fpathCheck(psDroid->pos, Vector3i(world_coord(x), world_coord(y), 0), psPropStats->propulsionType));
}

//-- \subsection{propulsionCanReach(propulsion, x1, y1, x2, y2)}
//-- Return true if a droid with a given propulsion is able to travel from (x1, y1) to (x2, y2).
//-- Does not take player built blockades into account.
static QScriptValue js_propulsionCanReach(QScriptContext *context, QScriptEngine *)
{
	QScriptValue propulsionValue = context->argument(0);
	int propulsion = getCompFromName(COMP_PROPULSION, propulsionValue.toString().toUtf8().constData());
	SCRIPT_ASSERT(context, propulsion > 0, "No such propulsion: %s", propulsionValue.toString().toUtf8().constData());
	int x1 = context->argument(1).toInt32();
	int y1 = context->argument(2).toInt32();
	int x2 = context->argument(3).toInt32();
	int y2 = context->argument(4).toInt32();
	const PROPULSION_STATS *psPropStats = asPropulsionStats + propulsion;
	return QScriptValue(fpathCheck(Vector3i(world_coord(x1), world_coord(y1), 0), Vector3i(world_coord(x2), world_coord(y2), 0), psPropStats->propulsionType));
}

//-- \subsection{orderDroid(droid, order)}
//-- Give a droid an order to do something.
static QScriptValue js_orderDroid(QScriptContext *context, QScriptEngine *)
{
	QScriptValue droidVal = context->argument(0);
	int id = droidVal.property("id").toInt32();
	int player = droidVal.property("player").toInt32();
	DROID *psDroid = IdToDroid(id, player);
	SCRIPT_ASSERT(context, psDroid, "Droid id %d not found belonging to player %d", id, player);
	DROID_ORDER order = (DROID_ORDER)context->argument(1).toInt32();
	SCRIPT_ASSERT(context, order == DORDER_HOLD || order == DORDER_RTR || order == DORDER_STOP
		      || order == DORDER_RTB || order == DORDER_REARM || order == DORDER_RECYCLE,
	              "Invalid order: %s", getDroidOrderName(order));
	if (order == DORDER_REARM)
	{
		moveToRearm(psDroid);
	}
	else
	{
		orderDroid(psDroid, order, ModeQueue);
	}
	return QScriptValue(true);
}

//-- \subsection{orderDroidObj(droid, order, object)}
//-- Give a droid an order to do something to something.
static QScriptValue js_orderDroidObj(QScriptContext *context, QScriptEngine *)
{
	QScriptValue droidVal = context->argument(0);
	int id = droidVal.property("id").toInt32();
	int player = droidVal.property("player").toInt32();
	DROID *psDroid = IdToDroid(id, player);
	SCRIPT_ASSERT(context, psDroid, "Droid id %d not found belonging to player %d", id, player);
	DROID_ORDER order = (DROID_ORDER)context->argument(1).toInt32();
	QScriptValue objVal = context->argument(2);
	int oid = objVal.property("id").toInt32();
	int oplayer = objVal.property("player").toInt32();
	OBJECT_TYPE otype = (OBJECT_TYPE)objVal.property("type").toInt32();
	BASE_OBJECT *psObj = IdToObject(otype, oid, oplayer);
	SCRIPT_ASSERT(context, psObj, "Object id %d not found belonging to player %d", oid, oplayer);
	SCRIPT_ASSERT(context, validOrderForObj(order), "Invalid order: %s", getDroidOrderName(order));
	orderDroidObj(psDroid, order, psObj, ModeQueue);
	return QScriptValue(true);
}

//-- \subsection{orderDroidBuild(droid, order, structure type, x, y[, direction])}
//-- Give a droid an order to build someting at the given position. Returns true if allowed.
static QScriptValue js_orderDroidBuild(QScriptContext *context, QScriptEngine *)
{
	QScriptValue droidVal = context->argument(0);
	int id = droidVal.property("id").toInt32();
	int player = droidVal.property("player").toInt32();
	DROID *psDroid = IdToDroid(id, player);
	DROID_ORDER order = (DROID_ORDER)context->argument(1).toInt32();
	QString statName = context->argument(2).toString();
	int index = getStructStatFromName(statName.toUtf8().constData());
	SCRIPT_ASSERT(context, index >= 0, "%s not found", statName.toUtf8().constData());
	STRUCTURE_STATS	*psStats = &asStructureStats[index];
	int x = context->argument(3).toInt32();
	int y = context->argument(4).toInt32();
	uint16_t direction = 0;

	SCRIPT_ASSERT(context, order == DORDER_BUILD, "Invalid order");
	SCRIPT_ASSERT(context, strcmp(psStats->pName, "A0ADemolishStructure") != 0, "Cannot build demolition");
	if (context->argumentCount() > 5)
	{
		direction = DEG(context->argument(5).toNumber());
	}
	orderDroidStatsLocDir(psDroid, order, psStats, world_coord(x) + TILE_UNITS / 2, world_coord(y) + TILE_UNITS / 2, direction, ModeQueue);
	return QScriptValue(true);
}

//-- \subsection{orderDroidLoc(droid, order, x, y)}
//-- Give a droid an order to do something at the given location.
static QScriptValue js_orderDroidLoc(QScriptContext *context, QScriptEngine *)
{
	QScriptValue droidVal = context->argument(0);
	int id = droidVal.property("id").toInt32();
	int player = droidVal.property("player").toInt32();
	QScriptValue orderVal = context->argument(1);
	int x = context->argument(2).toInt32();
	int y = context->argument(3).toInt32();
	DROID_ORDER order = (DROID_ORDER)orderVal.toInt32();
	SCRIPT_ASSERT(context, validOrderForLoc(order), "Invalid location based order: %s", getDroidOrderName(order));
	DROID *psDroid = IdToDroid(id, player);
	SCRIPT_ASSERT(context, psDroid, "Droid id %d not found belonging to player %d", id, player);
	SCRIPT_ASSERT(context, tileOnMap(x, y), "Outside map bounds (%d, %d)", x, y);
	orderDroidLoc(psDroid, order, world_coord(x), world_coord(y), ModeQueue);
	return QScriptValue();
}

//-- \subsection{setMissionTime(time)} Set mission countdown in seconds.
static QScriptValue js_setMissionTime(QScriptContext *context, QScriptEngine *)
{
	int value = context->argument(0).toInt32() * GAME_TICKS_PER_SEC;
	mission.startTime = gameTime;
	mission.time = value;
	setMissionCountDown();
	if (mission.time >= 0)
	{
		mission.startTime = gameTime;
		addMissionTimerInterface();
	}
	else
	{
		intRemoveMissionTimer();
		mission.cheatTime = 0;
	}
	return QScriptValue();
}

//-- \subsection{getMissionTime()} Get time remaining on mission countdown in seconds.
static QScriptValue js_getMissionTime(QScriptContext *, QScriptEngine *)
{
	return QScriptValue((mission.time - (gameTime - mission.startTime)) / GAME_TICKS_PER_SEC);
}

//-- \subsection{setTransporterExit(x, y, player)}
//-- Set the exit position for the mission transporter.
static QScriptValue js_setTransporterExit(QScriptContext *context, QScriptEngine *)
{
	int x = context->argument(0).toInt32();
	int y = context->argument(1).toInt32();
	int player = context->argument(2).toInt32();
	SCRIPT_ASSERT_PLAYER(context, player);
	missionSetTransporterExit(player, x, y);
	return QScriptValue();
}

//-- \subsection{startTransporterEntry(x, y, player)}
//-- Set the entry position for the mission transporter, and make it start flying in
//-- reinforcements. If you want the camera to follow it in, use cameraTrack() on it.
//-- The transport needs to be set up with the mission droids, and the first transport
//-- found will be used.
static QScriptValue js_startTransporterEntry(QScriptContext *context, QScriptEngine *)
{
	int x = context->argument(0).toInt32();
	int y = context->argument(1).toInt32();
	int player = context->argument(2).toInt32();
	SCRIPT_ASSERT_PLAYER(context, player);
	missionSetTransporterEntry(player, x, y);
	missionFlyTransportersIn(player, false);
	return QScriptValue();
}

//-- \subsection{setReinforcementTime(time)} Set time for reinforcements to arrive. If time is
//-- negative, the reinforcement GUI is removed and the timer stopped. Time is in seconds.
static QScriptValue js_setReinforcementTime(QScriptContext *context, QScriptEngine *)
{
	int value = context->argument(0).toInt32() * GAME_TICKS_PER_SEC;
	SCRIPT_ASSERT(context, value == LZ_COMPROMISED_TIME || value < 60 * 60,
	              "The transport timer cannot be set to more than 1 hour!");
	mission.ETA = value;
	if (missionCanReEnforce())
	{
		addTransporterTimerInterface();
	}
	if (value < 0)
	{
		DROID *psDroid;

		intRemoveTransporterTimer();
		/* Only remove the launch if haven't got a transporter droid since the scripts set the 
		 * time to -1 at the between stage if there are not going to be reinforcements on the submap  */
		for (psDroid = apsDroidLists[selectedPlayer]; psDroid != NULL; psDroid = psDroid->psNext)
		{
			if (psDroid->droidType == DROID_TRANSPORTER || psDroid->droidType == DROID_SUPERTRANSPORTER)
			{
				break;
			}
		}
		// if not found a transporter, can remove the launch button
		if (psDroid ==  NULL)
		{
			intRemoveTransporterLaunch();
		}
	}
	return QScriptValue();
}

//-- \subsection{setStructureLimits(structure type, limit[, player])} Set build limits for a structure.
static QScriptValue js_setStructureLimits(QScriptContext *context, QScriptEngine *engine)
{
	QString building = context->argument(0).toString();
	int limit = context->argument(1).toInt32();
	int player;
	int structInc = getStructStatFromName(building.toUtf8().constData());
	if (context->argumentCount() > 2)
	{
		player = context->argument(2).toInt32();
	}
	else
	{
		player = engine->globalObject().property("me").toInt32();
	}
	SCRIPT_ASSERT_PLAYER(context, player);
	SCRIPT_ASSERT(context, limit < LOTS_OF && limit >= 0, "Invalid limit");
	SCRIPT_ASSERT(context, structInc < numStructureStats && structInc >= 0, "Invalid structure");

	STRUCTURE_LIMITS *psStructLimits = asStructLimits[player];
	psStructLimits[structInc].limit = limit;
	psStructLimits[structInc].globalLimit = limit;

	return QScriptValue();
}

//-- \subsection{centreView(x, y)}
//-- Center the player's camera at the given position.
static QScriptValue js_centreView(QScriptContext *context, QScriptEngine *)
{
	int x = context->argument(0).toInt32();
	int y = context->argument(1).toInt32();
	setViewPos(x, y, false);
	return QScriptValue();
}

//-- \subsection{playSound(sound[, x, y, z])}
//-- Play a sound, optionally at a location.
static QScriptValue js_playSound(QScriptContext *context, QScriptEngine *engine)
{
	int player = engine->globalObject().property("me").toInt32();
	if (player != selectedPlayer)
	{
		return QScriptValue();
	}
	QString sound = context->argument(0).toString();
	int soundID = audio_GetTrackID(sound.toUtf8().constData());
	if (soundID == SAMPLE_NOT_FOUND)
	{
		soundID = audio_SetTrackVals(sound.toUtf8().constData(), false, 100, 1800);
	}
	if (context->argumentCount() > 1)
	{
		int x = world_coord(context->argument(1).toInt32());
		int y = world_coord(context->argument(2).toInt32());
		int z = world_coord(context->argument(3).toInt32());
		audio_QueueTrackPos(soundID, x, y, z);
	}
	else
	{
		audio_QueueTrack(soundID);
		/*  -- FIXME properly (from original script func)
		if(bInTutorial)
		{
			audio_QueueTrack(ID_SOUND_OF_SILENCE);
		}
		*/
	}
	return QScriptValue();
}

//-- \subsection{gameOverMessage(won)}
//-- End game in victory or defeat.
static QScriptValue js_gameOverMessage(QScriptContext *context, QScriptEngine *engine)
{
	int player = engine->globalObject().property("me").toInt32();
	const MESSAGE_TYPE msgType = MSG_MISSION;	// always
	bool gameWon = context->argument(0).toBool();
	VIEWDATA *psViewData;
	if (gameWon)
	{
		 psViewData = getViewData("WIN");
		addConsoleMessage(_("YOU ARE VICTORIOUS!"), DEFAULT_JUSTIFY, SYSTEM_MESSAGE);
	}
	else
	{
		psViewData = getViewData("END");	// FIXME: rename to FAILED|LOST ?
		addConsoleMessage(_("YOU WERE DEFEATED!"), DEFAULT_JUSTIFY, SYSTEM_MESSAGE);
	}
	ASSERT(psViewData, "Viewdata not found");
	MESSAGE *psMessage = addMessage(msgType, false, player);
	if (psMessage)
	{
		//set the data
		psMessage->pViewData = (MSG_VIEWDATA *)psViewData;
		displayImmediateMessage(psMessage);
		stopReticuleButtonFlash(IDRET_INTEL_MAP);

		//we need to set this here so the VIDEO_QUIT callback is not called
		setScriptWinLoseVideo(gameWon ? PLAY_WIN : PLAY_LOSE);
	}
	displayGameOver(gameWon);
	if (challengeActive)
	{
		updateChallenge(gameWon);
	}
	return QScriptValue();
}

//-- \subsection{completeResearch(research[, player])}
//-- Finish a research for the given player.
static QScriptValue js_completeResearch(QScriptContext *context, QScriptEngine *engine)
{
	QString researchName = context->argument(0).toString();
	int player;
	if (context->argumentCount() > 1)
	{
		player = context->argument(1).toInt32();
	}
	else
	{
		player = engine->globalObject().property("me").toInt32();
	}
	RESEARCH *psResearch = getResearch(researchName.toUtf8().constData());
	SCRIPT_ASSERT(context, psResearch, "No such research %s for player %d", researchName.toUtf8().constData(), player);
	SCRIPT_ASSERT(context, psResearch->index < asResearch.size(), "Research index out of bounds");
	if (bMultiMessages && (gameTime > 2))
	{
		SendResearch(player, psResearch->index, false);
		// Wait for our message before doing anything.
	}
	else
	{
		researchResult(psResearch->index, player, false, NULL, false);
	}
	return QScriptValue();
}

//-- \subsection{enableResearch(research[, player])}
//-- Enable a research for the given player, allowing it to be researched.
static QScriptValue js_enableResearch(QScriptContext *context, QScriptEngine *engine)
{
	QString researchName = context->argument(0).toString();
	int player;
	if (context->argumentCount() > 1)
	{
		player = context->argument(1).toInt32();
	}
	else
	{
		player = engine->globalObject().property("me").toInt32();
	}
	RESEARCH *psResearch = getResearch(researchName.toUtf8().constData());
	SCRIPT_ASSERT(context, psResearch, "No such research %s for player %d", researchName.toUtf8().constData(), player);
	if (!enableResearch(psResearch, player))
	{
		debug(LOG_ERROR, "Unable to enable research %s for player %d", researchName.toUtf8().constData(), player);
	}
	return QScriptValue();
}

//-- \subsection{extraPowerTime(time, player)}
//-- Increase a player's power as if that player had power income equal to current income
//-- over the given amount of extra time.
static QScriptValue js_extraPowerTime(QScriptContext *context, QScriptEngine *engine)
{
	int ticks = context->argument(0).toInt32() * GAME_UPDATES_PER_SEC;
	int player;
	if (context->argumentCount() > 1)
	{
		player = context->argument(1).toInt32();
		SCRIPT_ASSERT_PLAYER(context, player);
	}
	else
	{
		player = engine->globalObject().property("me").toInt32();
	}
	updatePlayerPower(player, ticks);
	return QScriptValue();
}

//-- \subsection{setPower(power[, player])}
//-- Set a player's power directly. (Do not use this in an AI script.)
static QScriptValue js_setPower(QScriptContext *context, QScriptEngine *engine)
{
	int power = context->argument(0).toInt32();
	int player;
	if (context->argumentCount() > 1)
	{
		player = context->argument(1).toInt32();
		SCRIPT_ASSERT_PLAYER(context, player);
	}
	else
	{
		player = engine->globalObject().property("me").toInt32();
	}
	setPower(player, power);
	return QScriptValue();
}

//-- \subsection{setPowerModifier(power[, player])}
//-- Set a player's power modifier percentage. (Do not use this in an AI script.)
static QScriptValue js_setPowerModifier(QScriptContext *context, QScriptEngine *engine)
{
	int power = context->argument(0).toInt32();
	int player;
	if (context->argumentCount() > 1)
	{
		player = context->argument(1).toInt32();
		SCRIPT_ASSERT_PLAYER(context, player);
	}
	else
	{
		player = engine->globalObject().property("me").toInt32();
	}
	setPowerModifier(player, power);
	return QScriptValue();
}

//-- \subsection{enableStructure(structure type[, player])}
//-- The given structure type is made available to the given player. It will appear in the
//-- player's build list.
static QScriptValue js_enableStructure(QScriptContext *context, QScriptEngine *engine)
{
	QString building = context->argument(0).toString();
	int index = getStructStatFromName(building.toUtf8().constData());
	int player;
	if (context->argumentCount() > 1)
	{
		player = context->argument(1).toInt32();
		SCRIPT_ASSERT_PLAYER(context, player);
	}
	else
	{
		player = engine->globalObject().property("me").toInt32();
	}
	SCRIPT_ASSERT(context, index >= 0 && index < numStructureStats, "Invalid structure stat");
	// enable the appropriate structure
	apStructTypeLists[player][index] = AVAILABLE;
	return QScriptValue();
}

//-- \subsection{setTutorialMode(bool)} Sets a number of restrictions appropriate for tutorial if set to true.
static QScriptValue js_setTutorialMode(QScriptContext *context, QScriptEngine *engine)
{
	bInTutorial = context->argument(0).toBool();
	return QScriptValue();
}

//-- \subsection{setMiniMap(bool)} Turns visible minimap on or off in the GUI.
static QScriptValue js_setMiniMap(QScriptContext *context, QScriptEngine *engine)
{
	radarPermitted = context->argument(0).toBool();
	return QScriptValue();
}

//-- \subsection{setDesign(bool)} Whether to allow player to design stuff.
static QScriptValue js_setDesign(QScriptContext *context, QScriptEngine *engine)
{
	DROID_TEMPLATE *psCurr;
	allowDesign = context->argument(0).toBool();
	// Switch on or off future templates
	// FIXME: This dual data structure for templates is just plain insane.
	for (psCurr = apsDroidTemplates[selectedPlayer]; psCurr != NULL; psCurr = psCurr->psNext)
	{
		bool researched = researchedTemplate(psCurr, selectedPlayer);
		psCurr->enabled = (researched || allowDesign);
	}
	for (std::list<DROID_TEMPLATE>::iterator i = localTemplates.begin(); i != localTemplates.end(); ++i)
	{
		psCurr = &*i;
		bool researched = researchedTemplate(psCurr, selectedPlayer);
		psCurr->enabled = (researched || allowDesign);
	}
	return QScriptValue();
}

//-- \subsection{enableTemplate(template name)} Enable a specific template (even if design is disabled).
static QScriptValue js_enableTemplate(QScriptContext *context, QScriptEngine *engine)
{
	DROID_TEMPLATE *psCurr;
	QString templateName = context->argument(0).toString();
	bool found = false;
	// FIXME: This dual data structure for templates is just plain insane.
	for (psCurr = apsDroidTemplates[selectedPlayer]; psCurr != NULL; psCurr = psCurr->psNext)
	{
		if (!templateName.compare(psCurr->pName))
		{
			psCurr->enabled = true;
			found = true;
		}
	}
	if (!found)
	{
		debug(LOG_ERROR, "Template %s was not found!", templateName.toUtf8().constData());
		return QScriptValue(false);
	}
	for (std::list<DROID_TEMPLATE>::iterator i = localTemplates.begin(); i != localTemplates.end(); ++i)
	{
		psCurr = &*i;
		if (!templateName.compare(psCurr->pName))
		{
			psCurr->enabled = true;
		}
	}
	return QScriptValue();
}


//-- \subsection{addReticuleButton(button type)} Add reticule button. FIXME: This currently only works in tutorial.
//-- Valid parameters for this and \emph{removeReticuleButton}: MANUFACTURE, RESEARCH, BUILD, DESIGN, INTELMAP, COMMAND, CANCEL.
static QScriptValue js_addReticuleButton(QScriptContext *context, QScriptEngine *engine)
{
	int button = context->argument(0).toInt32();
	SCRIPT_ASSERT(context, button != IDRET_OPTIONS, "Invalid button");
	widgReveal(psWScreen, button);
	return QScriptValue();
}

//-- \subsection{removeReticuleButton(button type)} Remove reticule button. FIXME: This currently only works in tutorial.
static QScriptValue js_removeReticuleButton(QScriptContext *context, QScriptEngine *engine)
{
	int button = context->argument(0).toInt32();
	SCRIPT_ASSERT(context, button != IDRET_OPTIONS, "Invalid button");
	// if (bInTutorial && bReset) intResetScreen(true);
	widgHide(psWScreen, button);
	return QScriptValue();
}

//-- \subsection{applyLimitSet()} Mix user set limits with script set limits and defaults.
static QScriptValue js_applyLimitSet(QScriptContext *context, QScriptEngine *engine)
{
	Q_UNUSED(context);
	Q_UNUSED(engine);
	applyLimitSet();
	return QScriptValue();
}

static void setComponent(QString name, int player, int value)
{
	int type = -1;
	int compInc = -1;
	for (int j = COMP_BODY; j < COMP_NUMCOMPONENTS && compInc == -1; j++)
	{
		// this is very inefficient, but I am so not giving in to the deranged nature of the components code
		// and convoluting the new script system for its sake
		compInc = getCompFromName(j, name.toUtf8().constData());
		type = j;
	}
	ASSERT_OR_RETURN(, compInc != -1 && type != -1, "Bad component value");
	apCompLists[player][type][compInc] = value;
}

//-- \subsection{enableComponent(component, player)}
//-- The given component is made available for research for the given player.
static QScriptValue js_enableComponent(QScriptContext *context, QScriptEngine *engine)
{
	QString componentName = context->argument(0).toString();
	int player = context->argument(1).toInt32();

	SCRIPT_ASSERT_PLAYER(context, player);
	setComponent(componentName, player, FOUND);
	return QScriptValue();
}

//-- \subsection{makeComponentAvailable(component, player)}
//-- The given component is made available to the given player. This means the player can
//-- actually build designs with it.
static QScriptValue js_makeComponentAvailable(QScriptContext *context, QScriptEngine *engine)
{
	QString componentName = context->argument(0).toString();
	int player = context->argument(1).toInt32();

	SCRIPT_ASSERT_PLAYER(context, player);
	setComponent(componentName, player, AVAILABLE);
	return QScriptValue();
}

//-- \subsection{allianceExistsBetween(player, player)}
//-- Returns true if an alliance exists between the two players, or they are the same player.
static QScriptValue js_allianceExistsBetween(QScriptContext *context, QScriptEngine *engine)
{
	int player1 = context->argument(0).toInt32();
	int player2 = context->argument(1).toInt32();
	SCRIPT_ASSERT(context, player1 < MAX_PLAYERS && player1 >= 0, "Invalid player");
	SCRIPT_ASSERT(context, player2 < MAX_PLAYERS && player2 >= 0, "Invalid player");
	return QScriptValue(alliances[player1][player2] == ALLIANCE_FORMED);
}

//-- \subsection{_(string)}
//-- Mark string for translation.
static QScriptValue js_translate(QScriptContext *context, QScriptEngine *engine)
{
	return QScriptValue(gettext(context->argument(0).toString().toUtf8().constData()));
}

//-- \subsection{playerPower(player)}
//-- Return amount of power held by the given player.
static QScriptValue js_playerPower(QScriptContext *context, QScriptEngine *engine)
{
	int player = context->argument(0).toInt32();
	SCRIPT_ASSERT_PLAYER(context, player);
	return QScriptValue(getPower(player));
}

//-- \subsection{queuedPower(player)}
//-- Return amount of power queued up for production by the given player.
static QScriptValue js_queuedPower(QScriptContext *context, QScriptEngine *engine)
{
	int player = context->argument(0).toInt32();
	SCRIPT_ASSERT_PLAYER(context, player);
	return QScriptValue(getQueuedPower(player));
}

//-- \subsection{isStructureAvailable(structure type[, player])}
//-- Returns true if given structure can be built. It checks both research and unit limits.
static QScriptValue js_isStructureAvailable(QScriptContext *context, QScriptEngine *engine)
{
	QString building = context->argument(0).toString();
	int index = getStructStatFromName(building.toUtf8().constData());
	SCRIPT_ASSERT(context, index >= 0, "%s not found", building.toUtf8().constData());
	int player;
	if (context->argumentCount() > 1)
	{
		player = context->argument(1).toInt32();
	}
	else
	{
		player = engine->globalObject().property("me").toInt32();
	}
	return QScriptValue(apStructTypeLists[player][index] == AVAILABLE
			    && asStructLimits[player][index].currentQuantity < asStructLimits[player][index].limit);
}

//-- \subsection{isVTOL(droid)}
//-- Returns true if given droid is a VTOL (not including transports).
static QScriptValue js_isVTOL(QScriptContext *context, QScriptEngine *engine)
{
	QScriptValue droidVal = context->argument(0);
	int id = droidVal.property("id").toInt32();
	int player = droidVal.property("player").toInt32();
	DROID *psDroid = IdToDroid(id, player);
	SCRIPT_ASSERT(context, psDroid, "No such droid id %d belonging to player %d", id, player);
	return QScriptValue(isVtolDroid(psDroid));
}

//-- \subsection{hackGetObj(type, player, id)}
//-- Function to find and return a game object of DROID, FEATURE or STRUCTURE types, if it exists.
//-- Otherwise, it will return null. This function is deprecated by getObject().
static QScriptValue js_hackGetObj(QScriptContext *context, QScriptEngine *engine)
{
	OBJECT_TYPE type = (OBJECT_TYPE)context->argument(0).toInt32();
	int player = context->argument(1).toInt32();
	int id = context->argument(2).toInt32();
	SCRIPT_ASSERT_PLAYER(context, player);
	return QScriptValue(convMax(IdToObject(type, id, player), engine));
}

//-- \subsection{hackChangeMe(player)}
//-- Change the 'me' who owns this script to the given player. This needs to be run
//-- first in \emph{eventGameInit} to make sure things do not get out of control.
// This is only intended for use in campaign scripts until we get a way to add
// scripts for each player.
static QScriptValue js_hackChangeMe(QScriptContext *context, QScriptEngine *engine)
{
	int me = context->argument(0).toInt32();
	engine->globalObject().setProperty("me", me);
	return QScriptValue();
}

//-- \subsection{hackAssert(condition, message...)}
//-- Function to perform unit testing. It will throw a script error and a game assert.
static QScriptValue js_hackAssert(QScriptContext *context, QScriptEngine *engine)
{
	bool condition = context->argument(0).toBool();
	if (condition)
	{
		return QScriptValue(); // pass
	}
	// fail
	QString result;
	for (int i = 1; i < context->argumentCount(); ++i)
	{
		if (i != 1)
		{
			result.append(QLatin1String(" "));
		}
		QString s = context->argument(i).toString();
		if (context->state() == QScriptContext::ExceptionState)
		{
			break;
		}
		result.append(s);
	}
	context->throwError(QScriptContext::ReferenceError, result +  " in " + QString(__FUNCTION__) + " at line " + QString::number(__LINE__));
	return QScriptValue();
}

//-- \subsection{objFromId(fake game object)}
//-- Broken function meant to make porting from the old scripting system easier. Do not use for new code.
//-- Instead, use labels.
static QScriptValue js_objFromId(QScriptContext *context, QScriptEngine *engine)
{
	QScriptValue droidVal = context->argument(0);
	int id = droidVal.property("id").toInt32();
	BASE_OBJECT *psObj = getBaseObjFromId(id);
	SCRIPT_ASSERT(context, psObj, "No such object id %d", id);
	return QScriptValue(convMax(psObj, engine));
}

//-- \subsection{setDroidExperience(droid, experience)}
//-- Set the amount of experience a droid has. Experience is read using floating point precision.
static QScriptValue js_setDroidExperience(QScriptContext *context, QScriptEngine *engine)
{
	QScriptValue droidVal = context->argument(0);
	int id = droidVal.property("id").toInt32();
	int player = droidVal.property("player").toInt32();
	DROID *psDroid = IdToDroid(id, player);
	SCRIPT_ASSERT(context, psDroid, "No such droid id %d belonging to player %d", id, player);
	psDroid->experience = context->argument(1).toNumber() * 65536;
	return QScriptValue();
}

//-- \subsection{donateObject(object, to)}
//-- Donate a game object (currently restricted to droids) to another player. Returns true if
//-- donation was successful. May return false if this donation would push the receiving player
//-- over unit limits.
static QScriptValue js_donateObject(QScriptContext *context, QScriptEngine *engine)
{
	QScriptValue val = context->argument(0);
	uint32_t id = val.property("id").toUInt32();
	uint8_t player = val.property("player").toInt32();
	OBJECT_TYPE type = (OBJECT_TYPE)val.property("type").toInt32();
	uint8_t to = context->argument(1).toInt32();
	if (type == OBJ_DROID)
	{
		// Check unit limits.
		DROID *psDroid = IdToDroid(id, player);
		SCRIPT_ASSERT(context, psDroid, "No such droid id %u belonging to player %u", id, player);
		if ((psDroid->droidType == DROID_COMMAND && getNumCommandDroids(to) + 1 > getMaxCommanders(to))
		    || (psDroid->droidType == DROID_CONSTRUCT && getNumConstructorDroids(to) + 1 > getMaxConstructors(to))
		    || getNumDroids(to) + 1 > getMaxDroids(to))
		{
			return QScriptValue(false);
		}
		uint8_t giftType = DROID_GIFT;
		NETbeginEncode(NETgameQueue(selectedPlayer), GAME_GIFT);
		NETuint8_t(&giftType);
		NETuint8_t(&player);
		NETuint8_t(&to);
		NETuint32_t(&id);
		NETend();
	}
	return QScriptValue(true);
}

//-- \subsection{donatePower(amount, to)}
//-- Donate power to another player. Returns true.
static QScriptValue js_donatePower(QScriptContext *context, QScriptEngine *engine)
{
	int amount = context->argument(0).toInt32();
	int to = context->argument(1).toInt32();
	int from = engine->globalObject().property("me").toInt32();
	giftPower(from, to, amount, true);
	return QScriptValue(true);
}

//-- \subsection{safeDest(player, x, y)} Returns true if given player is safe from hostile fire at
//-- the given location, to the best of that player's map knowledge.
static QScriptValue js_safeDest(QScriptContext *context, QScriptEngine *engine)
{
	int player = context->argument(0).toInt32();
	SCRIPT_ASSERT_PLAYER(context, player);
	int x = context->argument(1).toInt32();
	int y = context->argument(2).toInt32();
	SCRIPT_ASSERT(context, tileOnMap(x, y), "Out of bounds coordinates(%d, %d)", x, y);
	return QScriptValue(!(auxTile(x, y, player) & AUXBITS_DANGER));
}

//-- \subsection{addStructure(structure type, player, x, y)}
//-- Create a structure on the given position. Returns the structure on success, null otherwise.
static QScriptValue js_addStructure(QScriptContext *context, QScriptEngine *engine)
{
	QString building = context->argument(0).toString();
	int index = getStructStatFromName(building.toUtf8().constData());
	SCRIPT_ASSERT(context, index >= 0, "%s not found", building.toUtf8().constData());
	int player = context->argument(1).toInt32();
	SCRIPT_ASSERT_PLAYER(context, player);
	int x = context->argument(2).toInt32();
	int y = context->argument(3).toInt32();
	STRUCTURE_STATS *psStat = &asStructureStats[index];
	STRUCTURE *psStruct = buildStructure(psStat, x, y, player, false);
	if (psStruct)
	{
		psStruct->status = SS_BUILT;
		buildingComplete(psStruct);
		return QScriptValue(convStructure(psStruct, engine));
	}
	return QScriptValue::NullValue;
}

//-- \subsection{getStructureLimit(structure type[, player])}
//-- Create a structure on the given position. Returns true on success.
static QScriptValue js_getStructureLimit(QScriptContext *context, QScriptEngine *engine)
{
	QString building = context->argument(0).toString();
	int index = getStructStatFromName(building.toUtf8().constData());
	SCRIPT_ASSERT(context, index >= 0, "%s not found", building.toUtf8().constData());
	int player;
	if (context->argumentCount() > 1)
	{
		player = context->argument(1).toInt32();
	}
	else
	{
		player = engine->globalObject().property("me").toInt32();
	}
	return QScriptValue(asStructLimits[player][index].limit);
}

//-- \subsection{countStruct(structure type[, player])}
//-- Count the number of structures of a given type.
//-- The player parameter can be a specific player, ALL_PLAYERS, ALLIES or ENEMIES.
static QScriptValue js_countStruct(QScriptContext *context, QScriptEngine *engine)
{
	QString building = context->argument(0).toString();
	int index = getStructStatFromName(building.toUtf8().constData());
	int me = engine->globalObject().property("me").toInt32();
	int player = me;
	int quantity = 0;
	if (context->argumentCount() > 1)
	{
		player = context->argument(1).toInt32();
	}
	SCRIPT_ASSERT(context, index < numStructureStats && index >= 0, "Structure %s not found", building.toUtf8().constData());
	for (int i = 0; i < MAX_PLAYERS; i++)
	{
		if (player == i || player == ALL_PLAYERS
		    || (player == ALLIES && aiCheckAlliances(i, me))
		    || (player == ENEMIES && !aiCheckAlliances(i, me)))
		{
			quantity += asStructLimits[i][index].currentQuantity;
		}
	}
	return QScriptValue(quantity);
}

//-- \subsection{countDroid([droid type[, player]])}
//-- Count the number of droids that a given player has. Droid type must be either
//-- DROID_ANY, DROID_COMMAND or DROID_CONSTRUCT.
//-- The player parameter can be a specific player, ALL_PLAYERS, ALLIES or ENEMIES.
static QScriptValue js_countDroid(QScriptContext *context, QScriptEngine *engine)
{
	int me = engine->globalObject().property("me").toInt32();
	int player = me;
	int quantity = 0;
	int type = DROID_ANY;
	if (context->argumentCount() > 0)
	{
		type = context->argument(0).toInt32();
	}
	SCRIPT_ASSERT(context, type <= DROID_ANY, "Bad droid type parameter");
	if (context->argumentCount() > 1)
	{
		player = context->argument(1).toInt32();
	}
	for (int i = 0; i < MAX_PLAYERS; i++)
	{
		if (player == i || player == ALL_PLAYERS
		    || (player == ALLIES && aiCheckAlliances(i, me))
		    || (player == ENEMIES && !aiCheckAlliances(i, me)))
		{
			if (type == DROID_ANY)
			{
				quantity += getNumDroids(i);
			}
			else if (type == DROID_CONSTRUCT)
			{
				quantity += getNumConstructorDroids(i);
			}
			else if (type == DROID_COMMAND)
			{
				quantity += getNumCommandDroids(i);
			}
		}
	}
	return QScriptValue(quantity);
}

//-- \subsection{setNoGoArea(x1, y1, x2, y2, player)}
//-- Creates an area on the map on which nothing can be built. If player is zero,
//-- then landing lights are placed. If player is -1, then a limbo landing zone
//-- is created and limbo droids placed.
// FIXME: missing a way to call initNoGoAreas(); check if we can call this in
// every level start instead of through scripts
static QScriptValue js_setNoGoArea(QScriptContext *context, QScriptEngine *)
{
	const int x1 = context->argument(0).toInt32();
	const int y1 = context->argument(1).toInt32();
	const int x2 = context->argument(2).toInt32();
	const int y2 = context->argument(3).toInt32();
	const int player = context->argument(4).toInt32();

	SCRIPT_ASSERT(context, x1 >= 0, "Minimum scroll x value %d is less than zero - ", x1);
	SCRIPT_ASSERT(context, y1 >= 0, "Minimum scroll y value %d is less than zero - ", y1);
	SCRIPT_ASSERT(context, x2 <= mapWidth, "Maximum scroll x value %d is greater than mapWidth %d", x2, (int)mapWidth);
	SCRIPT_ASSERT(context, y2 <= mapHeight, "Maximum scroll y value %d is greater than mapHeight %d", y2, (int)mapHeight);
	SCRIPT_ASSERT(context, player < MAX_PLAYERS && player >= -1, "Bad player value %d", player);
	
	if (player == -1)
	{
		setNoGoArea(x1, y1, x2, y2, LIMBO_LANDING);
		placeLimboDroids();	// this calls the Droids from the Limbo list onto the map
	}
	else
	{
		setNoGoArea(x1, y1, x2, y2, player);
	}
	return QScriptValue();
}

//-- \subsection{setScrollLimits(x1, y1, x2, y2)}
//-- Limit the scrollable area of the map to the given rectangle.
static QScriptValue js_setScrollLimits(QScriptContext *context, QScriptEngine *)
{
	const int minX = context->argument(0).toInt32();
	const int minY = context->argument(1).toInt32();
	const int maxX = context->argument(2).toInt32();
	const int maxY = context->argument(3).toInt32();

	SCRIPT_ASSERT(context, minX >= 0, "Minimum scroll x value %d is less than zero - ", minX);
	SCRIPT_ASSERT(context, minY >= 0, "Minimum scroll y value %d is less than zero - ", minY);
	SCRIPT_ASSERT(context, maxX <= mapWidth, "Maximum scroll x value %d is greater than mapWidth %d", maxX, (int)mapWidth);
	SCRIPT_ASSERT(context, maxY <= mapHeight, "Maximum scroll y value %d is greater than mapHeight %d", maxY, (int)mapHeight);

	const int prevMinX = scrollMinX;
	const int prevMinY = scrollMinY;
	const int prevMaxX = scrollMaxX;
	const int prevMaxY = scrollMaxY;

	scrollMinX = minX;
	scrollMaxX = maxX;
	scrollMinY = minY;
	scrollMaxY = maxY;

	// When the scroll limits change midgame - need to redo the lighting
	initLighting(prevMinX < scrollMinX ? prevMinX : scrollMinX,
				 prevMinY < scrollMinY ? prevMinY : scrollMinY,
				 prevMaxX < scrollMaxX ? prevMaxX : scrollMaxX,
				 prevMaxY < scrollMaxY ? prevMaxY : scrollMaxY);

	// need to reset radar to take into account of new size
	resizeRadar();
	return QScriptValue();
}

//-- \subsection{getScrollLimits()}
//-- Get the limits of the scrollable area of the map as an area object.
static QScriptValue js_getScrollLimits(QScriptContext *context, QScriptEngine *engine)
{
	QScriptValue ret = engine->newObject();
	ret.setProperty("x", scrollMinX, QScriptValue::ReadOnly);
	ret.setProperty("y", scrollMinY, QScriptValue::ReadOnly);
	ret.setProperty("x2", scrollMaxX, QScriptValue::ReadOnly);
	ret.setProperty("y2", scrollMaxY, QScriptValue::ReadOnly);
	ret.setProperty("type", SCRIPT_AREA, QScriptValue::ReadOnly);
	return ret;
}

//-- \subsection{loadLevel(level name)}
//-- Load the level with the given name.
static QScriptValue js_loadLevel(QScriptContext *context, QScriptEngine *)
{
	QString level = context->argument(0).toString();

	sstrcpy(aLevelName, level.toUtf8().constData());

	// Find the level dataset
	LEVEL_DATASET *psNewLevel = levFindDataSet(level.toUtf8().constData());
	SCRIPT_ASSERT(context, psNewLevel, "Could not find level data for %s", level.toUtf8().constData());

	// Get the mission rolling...
	nextMissionType = psNewLevel->type;
	loopMissionState = LMS_CLEAROBJECTS;
	return QScriptValue();
}

//-- \subsection{enumRange(x, y, range[, filter[, seen]])}
//-- Returns an array of game objects seen within range of given position that passes the optional filter
//-- which can be one of a player index, ALL_PLAYERS, ALLIES or ENEMIES. By default, filter is 
//-- ALL_PLAYERS. Finally an optional parameter can specify whether only visible objects should be 
//-- returned; by default only visible objects are returned. Calling this function is much faster than 
//-- iterating over all game objects using other enum functions. (3.2+ only)
static QScriptValue js_enumRange(QScriptContext *context, QScriptEngine *engine)
{
	int player = engine->globalObject().property("me").toInt32();
	int x = world_coord(context->argument(0).toInt32());
	int y = world_coord(context->argument(1).toInt32());
	int range = world_coord(context->argument(2).toInt32());
	int filter = ALL_PLAYERS;
	bool seen = true;
	if (context->argumentCount() > 3)
	{
		filter = context->argument(3).toInt32();
	}
	if (context->argumentCount() > 4)
	{
		seen = context->argument(4).toBool();
	}
	gridStartIterate(x, y, range);
	QList<BASE_OBJECT *> list;
	for (BASE_OBJECT *psObj = gridIterate(); psObj != NULL; psObj = gridIterate())
	{
		if ((psObj->visible[player] || !seen) && !psObj->died)
		{
			if ((filter >= 0 && psObj->player == filter) || filter == ALL_PLAYERS
			    || (filter == ALLIES && psObj->type != OBJ_FEATURE && aiCheckAlliances(psObj->player, player))
			    || (filter == ENEMIES && psObj->type != OBJ_FEATURE && !aiCheckAlliances(psObj->player, player)))
			{
				list.append(psObj);
			}
		}
	}
	QScriptValue value = engine->newArray(list.size());
	for (int i = 0; i < list.size(); i++)
	{
		value.setProperty(i, convMax(list[i], engine), QScriptValue::ReadOnly);
	}
	return value;
}

//-- \subsection{enumArea(<x1, y1, x2, y2 | label>[, filter[, seen]])}
//-- Returns an array of game objects seen within the given area that passes the optional filter
//-- which can be one of a player index, ALL_PLAYERS, ALLIES or ENEMIES. By default, filter is 
//-- ALL_PLAYERS. Finally an optional parameter can specify whether only visible objects should be 
//-- returned; by default only visible objects are returned. The label can either be actual 
//-- positions or a label to an AREA. Calling this function is much faster than iterating over all
//-- game objects using other enum functions. (3.2+ only)
static QScriptValue js_enumArea(QScriptContext *context, QScriptEngine *engine)
{
	int player = engine->globalObject().property("me").toInt32();
	int x1, y1, x2, y2, nextparam;
	int filter = ALL_PLAYERS;
	bool seen = true;
	if (context->argument(0).isString())
	{
		QString label = context->argument(0).toString();
		nextparam = 1;
		SCRIPT_ASSERT(context, labels.contains(label), "Label %s not found", label.toUtf8().constData());
		labeltype p = labels.value(label);
		SCRIPT_ASSERT(context, p.type == SCRIPT_AREA, "Wrong label type for %s", label.toUtf8().constData());
		x1 = p.p1.x;
		y1 = p.p1.y;
		x2 = p.p2.x;
		y2 = p.p2.y;
	}
	else
	{
		x1 = world_coord(context->argument(0).toInt32());
		y1 = world_coord(context->argument(1).toInt32());
		x2 = world_coord(context->argument(2).toInt32());
		y2 = world_coord(context->argument(3).toInt32());
		nextparam = 4;
	}
	if (context->argumentCount() > nextparam++)
	{
		filter = context->argument(nextparam - 1).toInt32();
	}
	if (context->argumentCount() > nextparam++)
	{
		seen = context->argument(nextparam - 1).toBool();
	}
	gridStartIterateArea(x1, y1, x2, y2);
	QList<BASE_OBJECT *> list;
	for (BASE_OBJECT *psObj = gridIterate(); psObj != NULL; psObj = gridIterate())
	{
		if ((psObj->visible[player] || !seen) && !psObj->died)
		{
			if ((filter >= 0 && psObj->player == filter) || filter == ALL_PLAYERS
			    || (filter == ALLIES && psObj->type != OBJ_FEATURE && aiCheckAlliances(psObj->player, player))
			    || (filter == ENEMIES && psObj->type != OBJ_FEATURE && !aiCheckAlliances(psObj->player, player)))
			{
				list.append(psObj);
			}
		}
	}
	QScriptValue value = engine->newArray(list.size());
	for (int i = 0; i < list.size(); i++)
	{
		value.setProperty(i, convMax(list[i], engine), QScriptValue::ReadOnly);
	}
	return value;
}

//-- \subsection{addBeacon(x, y, target player[, message])}
//-- Send a beacon message to target player. Target may also be \emph{ALLIES}.
//-- Message is currently unused. Returns a boolean that is true on success. (3.2+ only)
static QScriptValue js_addBeacon(QScriptContext *context, QScriptEngine *engine)
{
	int x = world_coord(context->argument(0).toInt32());
	int y = world_coord(context->argument(1).toInt32());
	int target = context->argument(2).toInt32();
	QString message = context->argument(3).toString();
	int me = engine->globalObject().property("me").toInt32();
	SCRIPT_ASSERT(context, target >= 0 || target == ALLIES, "Message to invalid player %d", target);
	for (int i = 0; i < MAX_PLAYERS; i++)
	{
		if (i != me && (i == target || (target == ALLIES && aiCheckAlliances(i, me))))
		{
			debug(LOG_MSG, "adding script beacon to %d from %d", i, me);
			sendBeaconToPlayer(x, y, i, me, message.toUtf8().constData());
		}
	}
	return QScriptValue(true);
}

//-- \subsection{removeBeacon(target player)}
//-- Remove a beacon message sent to target player. Target may also be \emph{ALLIES}.
//-- Returns a boolean that is true on success. (3.2+ only)
static QScriptValue js_removeBeacon(QScriptContext *context, QScriptEngine *engine)
{
	int me = engine->globalObject().property("me").toInt32();
	int target = context->argument(0).toInt32();
	SCRIPT_ASSERT(context, target >= 0 || target == ALLIES, "Message to invalid player %d", target);
	for (int i = 0; i < MAX_PLAYERS; i++)
	{
		if (i == target || (target == ALLIES && aiCheckAlliances(i, me)))
		{
			MESSAGE *psMessage = findBeaconMsg(i, me);
			if (psMessage)
			{
				removeMessage(psMessage, i);
				triggerEventBeaconRemoved(me, i);
			}
		}
	}
	return QScriptValue(true);
}

//-- \subsection{chat(target player, message)}
//-- Send a message to target player. Target may also be \emph{ALL_PLAYERS} or \emph{ALLIES}.
//-- Returns a boolean that is true on success. (3.2+ only)
static QScriptValue js_chat(QScriptContext *context, QScriptEngine *engine)
{
	int player = engine->globalObject().property("me").toInt32();
	int target = context->argument(0).toInt32();
	QString message = context->argument(1).toString();
	SCRIPT_ASSERT(context, target >= 0 || target == ALL_PLAYERS || target == ALLIES, "Message to invalid player %d", target);
	if (target == ALL_PLAYERS) // all
	{
		return QScriptValue(sendTextMessage(message.toUtf8().constData(), true, player));
	}
	else if (target == ALLIES) // allies
	{
		return QScriptValue(sendTextMessage(QString(". " + message).toUtf8().constData(), false, player));
	}
	else // specific player
	{
		QString tmp = QString::number(NetPlay.players[target].position) + message;
		return QScriptValue(sendTextMessage(tmp.toUtf8().constData(), false, player));
	}
}

//-- \subsection{setAlliance(player1, player2, value)}
//-- Set alliance status between two players to either true or false. (3.2+ only)
static QScriptValue js_setAlliance(QScriptContext *context, QScriptEngine *engine)
{
	int player1 = context->argument(0).toInt32();
	int player2 = context->argument(1).toInt32();
	bool value = context->argument(2).toBool();
	if (value)
	{
		formAlliance(player1, player2, true, false, true);
	}
	else
	{
		breakAlliance(player1, player2, true, true);
	}
	return QScriptValue(true);
}

//-- \subsection{setAssemblyPoint(structure, x, y)}
//-- Set the assembly point droids go to when built for the specified structure. (3.2+ only)
static QScriptValue js_setAssemblyPoint(QScriptContext *context, QScriptEngine *engine)
{
	QScriptValue structVal = context->argument(0);
	int id = structVal.property("id").toInt32();
	int player = structVal.property("player").toInt32();
	STRUCTURE *psStruct = IdToStruct(id, player);
	SCRIPT_ASSERT(context, psStruct, "No such structure id %d belonging to player %d", id, player);
	int x = context->argument(1).toInt32();
	int y = context->argument(2).toInt32();
	SCRIPT_ASSERT(context, psStruct->pStructureType->type == REF_FACTORY
	                       || psStruct->pStructureType->type == REF_CYBORG_FACTORY
	                       || psStruct->pStructureType->type == REF_VTOL_FACTORY, "Structure not a factory");
	setAssemblyPoint(((FACTORY *)psStruct->pFunctionality)->psAssemblyPoint, x, y, player, true);
	return QScriptValue(true);
}

//-- \subsection{hackNetOff()}
//-- Turn off network transmissions. FIXME - find a better way.
static QScriptValue js_hackNetOff(QScriptContext *, QScriptEngine *)
{
	bMultiPlayer = false;
	bMultiMessages = false;
	return QScriptValue();
}

//-- \subsection{hackNetOn()}
//-- Turn on network transmissions. FIXME - find a better way.
static QScriptValue js_hackNetOn(QScriptContext *, QScriptEngine *)
{
	bMultiPlayer = true;
	bMultiMessages = true;
	return QScriptValue();
}

//-- \subsection{getDroidProduction(factory)}
//-- Return droid in production in given factory. Note that this droid is fully
//-- virtual, and should never be passed anywhere.
static QScriptValue js_getDroidProduction(QScriptContext *context, QScriptEngine *engine)
{
	QScriptValue structVal = context->argument(0);
	int id = structVal.property("id").toInt32();
	int player = structVal.property("player").toInt32();
	STRUCTURE *psStruct = IdToStruct(id, player);
	SCRIPT_ASSERT(context, psStruct, "No such structure id %d belonging to player %d", id, player);
	FACTORY *psFactory = &psStruct->pFunctionality->factory;
	DROID_TEMPLATE *psTemp = psFactory->psSubject;
	if (!psTemp)
	{
		return QScriptValue::NullValue;
	}
	DROID sDroid(0, player), *psDroid = &sDroid;
	psDroid->pos = psStruct->pos;
	psDroid->rot = psStruct->rot;
	psDroid->experience = 0;
	droidSetName(psDroid, psTemp->aName);
	droidSetBits(psTemp, psDroid);
	psDroid->weight = calcDroidWeight(psTemp);
	psDroid->baseSpeed = calcDroidBaseSpeed(psTemp, psDroid->weight, player);
	objSensorCache((BASE_OBJECT *)psDroid, asSensorStats + psTemp->asParts[COMP_SENSOR]);
	objEcmCache((BASE_OBJECT *)psDroid, asECMStats + psTemp->asParts[COMP_ECM]);
	return convDroid(psDroid, engine);
}

//-- \subsection{getDroidLimit([player[, unit type]])}
//-- Return maximum number of droids that this player can produce. This limit is usually
//-- fixed throughout a game and the same for all players. If no arguments are passed,
//-- returns general unit limit for the current player. If a second, unit type argument 
//-- is passed, the limit for this unit type is returned, which may be different from
//-- the general unit limit (eg for commanders and construction droids). (3.2+ only)
static QScriptValue js_getDroidLimit(QScriptContext *context, QScriptEngine *engine)
{
	if (context->argumentCount() > 1)
	{
		DROID_TYPE type = (DROID_TYPE)context->argument(1).toInt32();
		if (type == DROID_COMMAND)
		{
			return QScriptValue(getMaxCommanders(context->argument(0).toInt32()));
		}
		else if (type == DROID_CONSTRUCT)
		{
			return QScriptValue(getMaxConstructors(context->argument(0).toInt32()));
		}
		// else return general unit limit
	}
	if (context->argumentCount() > 0)
	{
		return QScriptValue(getMaxDroids(context->argument(0).toInt32()));
	}
	return QScriptValue(getMaxDroids(engine->globalObject().property("me").toInt32()));
}

//-- \subsection{getExperienceModifier(player)}
//-- Get the % of experience this player droids are going to gain. (3.2+ only)
static QScriptValue js_getExperienceModifier(QScriptContext *context, QScriptEngine *)
{
	int player = context->argument(0).toInt32();
	return QScriptValue(getExpGain(player));
}

//-- \subsection{setExperienceModifier(player, percent)}
//-- Set the % of experience this player droids are going to gain. (3.2+ only)
static QScriptValue js_setExperienceModifier(QScriptContext *context, QScriptEngine *)
{
	int player = context->argument(0).toInt32();
	int percent = context->argument(1).toInt32();
	setExpGain(player, percent);
	return QScriptValue();
}

//-- \subsection{setDroidLimit(player, value[, droid type])}
//-- Set the maximum number of droids that this player can produce. If a third
//-- parameter is added, this is the droid type to limit. It can be DROID_ANY
//-- for droids in general, DROID_CONSTRUCT for constructors, or DROID_COMMAND
//-- for commanders. (3.2+ only)
static QScriptValue js_setDroidLimit(QScriptContext *context, QScriptEngine *)
{
	int player = context->argument(0).toInt32();
	int value = context->argument(1).toInt32();
	DROID_TYPE type = DROID_ANY;
	if (context->argumentCount() > 1)
	{
		type = (DROID_TYPE)context->argument(2).toInt32();
	}
	switch (type)
	{
	case DROID_CONSTRUCT:
		setMaxConstructors(player, value);
		break;
	case DROID_COMMAND:
		setMaxCommanders(player, value);
		break;
	default:
	case DROID_ANY:
		setMaxDroids(player, value);
		break;
	}
	return QScriptValue();
}

//-- \subsection{setCommanderLimit(player, value)}
//-- Set the maximum number of commanders that this player can produce.
//-- THIS FUNCTION IS DEPRECATED AND WILL BE REMOVED!
static QScriptValue js_setCommanderLimit(QScriptContext *context, QScriptEngine *)
{
	int player = context->argument(0).toInt32();
	int value = context->argument(1).toInt32();
	setMaxCommanders(player, value);
	return QScriptValue();
}

//-- \subsection{setConstructorLimit(player, value)}
//-- Set the maximum number of constructors that this player can produce.
//-- THIS FUNCTION IS DEPRECATED AND WILL BE REMOVED!
static QScriptValue js_setConstructorLimit(QScriptContext *context, QScriptEngine *)
{
	int player = context->argument(0).toInt32();
	int value = context->argument(1).toInt32();
	setMaxConstructors(player, value);
	return QScriptValue();
}

//-- \subsection{hackAddMessage(message, type, player, immediate)}
//-- See wzscript docs for info, to the extent any exist. (3.2+ only)
static QScriptValue js_hackAddMessage(QScriptContext *context, QScriptEngine *)
{
	QString mess = context->argument(0).toString();
	MESSAGE_TYPE msgType = (MESSAGE_TYPE)context->argument(1).toInt32();
	int player = context->argument(2).toInt32();
	bool immediate = context->argument(3).toBool();
	MESSAGE *psMessage = addMessage(msgType, false, player);
	if (psMessage)
	{
		VIEWDATA *psViewData = getViewData(mess.toUtf8().constData());
		SCRIPT_ASSERT(context, psViewData, "Viewdata not found");
		psMessage->pViewData = (MSG_VIEWDATA *)psViewData;
		debug(LOG_MSG, "Adding %s pViewData=%p", psViewData->pName, psMessage->pViewData);
		if (msgType == MSG_PROXIMITY)
		{
			VIEW_PROXIMITY *psProx = (VIEW_PROXIMITY *)psViewData->pData;
			// check the z value is at least the height of the terrain
			int height = map_Height(psProx->x, psProx->y);
			if (psProx->z < height)
			{
				psProx->z = height;
			}
		}
		if (immediate)
		{
			displayImmediateMessage(psMessage);
		}
	}
	return QScriptValue();
}

//-- \subsection{hackRemoveMessage(message, type, player)}
//-- See wzscript docs for info, to the extent any exist. (3.2+ only)
static QScriptValue js_hackRemoveMessage(QScriptContext *context, QScriptEngine *)
{
	QString mess = context->argument(0).toString();
	MESSAGE_TYPE msgType = (MESSAGE_TYPE)context->argument(1).toInt32();
	int player = context->argument(2).toInt32();
	VIEWDATA *psViewData = getViewData(mess.toUtf8().constData());
	SCRIPT_ASSERT(context, psViewData, "Viewdata not found");
	MESSAGE *psMessage = findMessage((MSG_VIEWDATA *)psViewData, msgType, player);
	if (psMessage)
	{
		debug(LOG_MSG, "Removing %s", psViewData->pName);
		removeMessage(psMessage, player);
	}
	else
	{
		debug(LOG_ERROR, "cannot find message - %s", psViewData->pName);
	}
	return QScriptValue();
}

//-- \subsection{setSunPosition(x, y, z)}
//-- Move the position of the Sun, which in turn moves where shadows are cast. (3.2+ only)
static QScriptValue js_setSunPosition(QScriptContext *context, QScriptEngine *)
{
	float x = context->argument(0).toNumber();
	float y = context->argument(1).toNumber();
	float z = context->argument(2).toNumber();
	setTheSun(Vector3f(x, y, z));
	return QScriptValue();
}

//-- \subsection{setSunIntensity(ambient r, g, b, diffuse r, g, b, specular r, g, b)}
//-- Set the ambient, diffuse and specular colour intensities of the Sun lighting source. (3.2+ only)
static QScriptValue js_setSunIntensity(QScriptContext *context, QScriptEngine *)
{
	float ambient[4];
	float diffuse[4];
	float specular[4];
	ambient[0] = context->argument(0).toNumber();
	ambient[1] = context->argument(1).toNumber();
	ambient[2] = context->argument(2).toNumber();
	ambient[3] = 1.0f;
	diffuse[0] = context->argument(3).toNumber();
	diffuse[1] = context->argument(4).toNumber();
	diffuse[2] = context->argument(5).toNumber();
	diffuse[3] = 1.0f;
	specular[0] = context->argument(6).toNumber();
	specular[1] = context->argument(7).toNumber();
	specular[2] = context->argument(8).toNumber();
	specular[3] = 1.0f;
	pie_Lighting0(LIGHT_AMBIENT, ambient);
	pie_Lighting0(LIGHT_DIFFUSE, diffuse);
	pie_Lighting0(LIGHT_SPECULAR, specular);
	return QScriptValue();
}

//-- \subsection{setWeather(weather type)}
//-- Set the current weather. This should be one of WEATHER_RAIN, WEATHER_SNOW or WEATHER_CLEAR. (3.2+ only)
static QScriptValue js_setWeather(QScriptContext *context, QScriptEngine *)
{
	WT_CLASS weather = (WT_CLASS)context->argument(0).toInt32();
	SCRIPT_ASSERT(context, weather >= 0 && weather <= WT_NONE, "Bad weather type");
	atmosSetWeatherType(weather);
	return QScriptValue();
}

//-- \subsection{setSky(texture page, wind speed, skybox scale)}
//-- Change the skybox. Default values are "page-25", 0.5, and 10000.0. Returns true on success. (3.2+ only)
static QScriptValue js_setSky(QScriptContext *context, QScriptEngine *)
{
	QString page = context->argument(0).toString();
	float wind = context->argument(1).toNumber();
	float scale = context->argument(2).toNumber();
	bool found = iV_GetTexture(page.toUtf8().constData()) >= 0;
	if (found)
	{
		setSkyBox(page.toUtf8().constData(), wind, scale);
	}
	return QScriptValue(found);
}

//-- \subsection{hackMarkTiles([label | x, y[, x2, y2]])}
//-- Mark the given tile(s) on the map. Either give a POSITION or AREA label,
//-- or a tile x, y position, or four positions for a square area. If no parameter 
//-- is given, all marked tiles are cleared.
static QScriptValue js_hackMarkTiles(QScriptContext *context, QScriptEngine *)
{
	if (context->argumentCount() == 4) // square area
	{
		int x1 = context->argument(0).toInt32();
		int y1 = context->argument(1).toInt32();
		int x2 = context->argument(2).toInt32();
		int y2 = context->argument(3).toInt32();
		for (int x = x1; x < x2; x++)
		{
			for (int y = y1; y < y2; y++)
			{
				MAPTILE *psTile = mapTile(x, y);
				psTile->tileInfoBits |= BITS_MARKED;
			}
		}
	}
	else if (context->argumentCount() == 2) // single tile
	{
		int x = context->argument(0).toInt32();
		int y = context->argument(1).toInt32();
		MAPTILE *psTile = mapTile(x, y);
		psTile->tileInfoBits |= BITS_MARKED;
	}
	else if (context->argumentCount() == 1) // label
	{
		QString label = context->argument(0).toString();
		SCRIPT_ASSERT(context, labels.contains(label), "Label %s not found", label.toUtf8().constData());
		labeltype &l = labels[label];
		for (int x = map_coord(l.p1.x); x < map_coord(l.p2.x); x++)
		{
			for (int y = map_coord(l.p1.y); y < map_coord(l.p2.y); y++)
			{
				MAPTILE *psTile = mapTile(x, y);
				psTile->tileInfoBits |= BITS_MARKED;
			}
		}
	}
	else // clear all marks
	{
		clearMarks();
	}
	return QScriptValue();
}

//-- \subsection{cameraSlide(x, y)}
//-- Slide the camera over to the given position on the map. (3.2+ only)
static QScriptValue js_cameraSlide(QScriptContext *context, QScriptEngine *)
{
	float x = context->argument(0).toNumber();
	float y = context->argument(1).toNumber();
	requestRadarTrack(x, y);
	return QScriptValue();
}

//-- \subsection{cameraZoom(z, speed)}
//-- Slide the camera to the given zoom distance. Normal camera zoom ranges between 500 and 5000.
static QScriptValue js_cameraZoom(QScriptContext *context, QScriptEngine *)
{
	float z = context->argument(0).toNumber();
	float speed = context->argument(1).toNumber();
	setZoom(speed, z);
	return QScriptValue();
}

//-- \subsection{cameraTrack(droid)}
//-- Make the camera follow the given droid object around. Pass in a null object to stop. (3.2+ only)
static QScriptValue js_cameraTrack(QScriptContext *context, QScriptEngine *)
{
	if (context->argument(0).isNull())
	{
		setWarCamActive(false);
	}
	else
	{
		QScriptValue droidVal = context->argument(0);
		int id = droidVal.property("id").toInt32();
		int player = droidVal.property("player").toInt32();
		DROID *targetDroid = IdToDroid(id, player);
		SCRIPT_ASSERT(context, targetDroid, "No such droid id %d belonging to player %d", id, player);
		for (DROID *psDroid = apsDroidLists[selectedPlayer]; psDroid!=NULL; psDroid = psDroid->psNext)
		{
			psDroid->selected = (psDroid == targetDroid); // select only the target droid
		}
		setWarCamActive(true);
	}
	return QScriptValue();
}

//-- \subsection{syncRandom(limit)}
//-- Generate a synchronized random number in range 0...(limit - 1) that will be the same if this function is 
//-- run on all network peers in the same game frame. If it is called on just one peer (such as would be 
//-- the case for AIs, for instance), then game sync will break.
static QScriptValue js_syncRandom(QScriptContext *context, QScriptEngine *)
{
	uint32_t limit = context->argument(0).toInt32();
	return QScriptValue(gameRand(limit));
}

// ----------------------------------------------------------------------------------------
// Register functions with scripting system

bool unregisterFunctions(QScriptEngine *engine)
{
	GROUPMAP *psMap = groups.value(engine);
	int num = groups.remove(engine);
	delete psMap;
	ASSERT(num == 1, "Number of engines removed from group map is %d!", num);
	labels.clear();
	labelModel = NULL;
	return true;
}

// Call this just before launching game; we can't do everything in registerFunctions()
// since all game state may not be fully loaded by then
void prepareLabels()
{
	// load the label group data into every scripting context, with the same negative group id
	for (ENGINEMAP::iterator iter = groups.begin(); iter != groups.end(); ++iter)
	{
		QScriptEngine *engine = iter.key();
		for (LABELMAP::iterator i = labels.begin(); i != labels.end(); ++i)
		{
			struct labeltype l = i.value();
			if (l.type == SCRIPT_GROUP)
			{
				QScriptValue groupMembers = iter.key()->globalObject().property("groupSizes");
				groupMembers.setProperty(l.id, l.idlist.length(), QScriptValue::ReadOnly);
				for (QList<int>::iterator j = l.idlist.begin(); j != l.idlist.end(); j++)
				{
					int id = (*j);
					BASE_OBJECT *psObj = IdToPointer(id, l.player);
					ASSERT(psObj, "Unit %d belonging to player %d not found", id, l.player);
					if (psObj)
					{
						groupAddObject(psObj, l.id, engine);
					}
				}
			}
		}
	}
	updateLabelModel();
}

bool registerFunctions(QScriptEngine *engine, QString scriptName)
{
	debug(LOG_WZ, "Loading functions for engine %p, script %s", engine, scriptName.toUtf8().constData());

	// Create group map
	GROUPMAP *psMap = new GROUPMAP;
	groups.insert(engine, psMap);

	// Register functions to the script engine here
	engine->globalObject().setProperty("_", engine->newFunction(js_translate));
	engine->globalObject().setProperty("dump", engine->newFunction(js_dump));
	engine->globalObject().setProperty("syncRandom", engine->newFunction(js_syncRandom));
	engine->globalObject().setProperty("label", engine->newFunction(js_getObject)); // deprecated
	engine->globalObject().setProperty("getObject", engine->newFunction(js_getObject));
	engine->globalObject().setProperty("addLabel", engine->newFunction(js_addLabel));
	engine->globalObject().setProperty("removeLabel", engine->newFunction(js_removeLabel));
	engine->globalObject().setProperty("getLabel", engine->newFunction(js_getLabel));
	engine->globalObject().setProperty("enumLabels", engine->newFunction(js_enumLabels));
	engine->globalObject().setProperty("enumGateways", engine->newFunction(js_enumGateways));
	engine->globalObject().setProperty("enumTemplates", engine->newFunction(js_enumTemplates));
	engine->globalObject().setProperty("makeTemplate", engine->newFunction(js_makeTemplate));
	engine->globalObject().setProperty("setAlliance", engine->newFunction(js_setAlliance));
	engine->globalObject().setProperty("setAssemblyPoint", engine->newFunction(js_setAssemblyPoint));
	engine->globalObject().setProperty("setSunPosition", engine->newFunction(js_setSunPosition));
	engine->globalObject().setProperty("setSunIntensity", engine->newFunction(js_setSunIntensity));
	engine->globalObject().setProperty("setWeather", engine->newFunction(js_setWeather));
	engine->globalObject().setProperty("setSky", engine->newFunction(js_setSky));
	engine->globalObject().setProperty("cameraSlide", engine->newFunction(js_cameraSlide));
	engine->globalObject().setProperty("cameraTrack", engine->newFunction(js_cameraTrack));
	engine->globalObject().setProperty("cameraZoom", engine->newFunction(js_cameraZoom));
	engine->globalObject().setProperty("resetArea", engine->newFunction(js_resetArea));

	// horrible hacks follow -- do not rely on these being present!
	engine->globalObject().setProperty("hackNetOff", engine->newFunction(js_hackNetOff));
	engine->globalObject().setProperty("hackNetOn", engine->newFunction(js_hackNetOn));
	engine->globalObject().setProperty("hackAddMessage", engine->newFunction(js_hackAddMessage));
	engine->globalObject().setProperty("hackRemoveMessage", engine->newFunction(js_hackRemoveMessage));
	engine->globalObject().setProperty("objFromId", engine->newFunction(js_objFromId));
	engine->globalObject().setProperty("hackGetObj", engine->newFunction(js_hackGetObj));
	engine->globalObject().setProperty("hackChangeMe", engine->newFunction(js_hackChangeMe));
	engine->globalObject().setProperty("hackAssert", engine->newFunction(js_hackAssert));
	engine->globalObject().setProperty("hackMarkTiles", engine->newFunction(js_hackMarkTiles));

	// General functions -- geared for use in AI scripts
	engine->globalObject().setProperty("debug", engine->newFunction(js_debug));
	engine->globalObject().setProperty("console", engine->newFunction(js_console));
	engine->globalObject().setProperty("structureIdle", engine->newFunction(js_structureIdle));
	engine->globalObject().setProperty("enumStruct", engine->newFunction(js_enumStruct));
	engine->globalObject().setProperty("enumStructOffWorld", engine->newFunction(js_enumStructOffWorld));
	engine->globalObject().setProperty("enumDroid", engine->newFunction(js_enumDroid));
	engine->globalObject().setProperty("enumGroup", engine->newFunction(js_enumGroup));
	engine->globalObject().setProperty("enumFeature", engine->newFunction(js_enumFeature));
	engine->globalObject().setProperty("enumBlips", engine->newFunction(js_enumBlips));
	engine->globalObject().setProperty("enumSelected", engine->newFunction(js_enumSelected));
	engine->globalObject().setProperty("enumResearch", engine->newFunction(js_enumResearch));
	engine->globalObject().setProperty("enumRange", engine->newFunction(js_enumRange));
	engine->globalObject().setProperty("enumArea", engine->newFunction(js_enumArea));
	engine->globalObject().setProperty("getResearch", engine->newFunction(js_getResearch));
	engine->globalObject().setProperty("pursueResearch", engine->newFunction(js_pursueResearch));
	engine->globalObject().setProperty("findResearch", engine->newFunction(js_findResearch));
	engine->globalObject().setProperty("distBetweenTwoPoints", engine->newFunction(js_distBetweenTwoPoints));
	engine->globalObject().setProperty("newGroup", engine->newFunction(js_newGroup));
	engine->globalObject().setProperty("groupAddArea", engine->newFunction(js_groupAddArea));
	engine->globalObject().setProperty("groupAddDroid", engine->newFunction(js_groupAddDroid));
	engine->globalObject().setProperty("groupAdd", engine->newFunction(js_groupAdd));
	engine->globalObject().setProperty("groupSize", engine->newFunction(js_groupSize));
	engine->globalObject().setProperty("orderDroidLoc", engine->newFunction(js_orderDroidLoc));
	engine->globalObject().setProperty("playerPower", engine->newFunction(js_playerPower));
	engine->globalObject().setProperty("queuedPower", engine->newFunction(js_queuedPower));
	engine->globalObject().setProperty("isStructureAvailable", engine->newFunction(js_isStructureAvailable));
	engine->globalObject().setProperty("pickStructLocation", engine->newFunction(js_pickStructLocation));
	engine->globalObject().setProperty("droidCanReach", engine->newFunction(js_droidCanReach));
	engine->globalObject().setProperty("propulsionCanReach", engine->newFunction(js_propulsionCanReach));
	engine->globalObject().setProperty("orderDroidBuild", engine->newFunction(js_orderDroidBuild));
	engine->globalObject().setProperty("orderDroidObj", engine->newFunction(js_orderDroidObj));
	engine->globalObject().setProperty("orderDroid", engine->newFunction(js_orderDroid));
	engine->globalObject().setProperty("buildDroid", engine->newFunction(js_buildDroid));
	engine->globalObject().setProperty("addDroid", engine->newFunction(js_addDroid));
	engine->globalObject().setProperty("addFeature", engine->newFunction(js_addFeature));
	engine->globalObject().setProperty("componentAvailable", engine->newFunction(js_componentAvailable));
	engine->globalObject().setProperty("isVTOL", engine->newFunction(js_isVTOL));
	engine->globalObject().setProperty("safeDest", engine->newFunction(js_safeDest));
	engine->globalObject().setProperty("activateStructure", engine->newFunction(js_activateStructure));
	engine->globalObject().setProperty("chat", engine->newFunction(js_chat));
	engine->globalObject().setProperty("addBeacon", engine->newFunction(js_addBeacon));
	engine->globalObject().setProperty("removeBeacon", engine->newFunction(js_removeBeacon));
	engine->globalObject().setProperty("getDroidProduction", engine->newFunction(js_getDroidProduction));
	engine->globalObject().setProperty("getDroidLimit", engine->newFunction(js_getDroidLimit));
	engine->globalObject().setProperty("getExperienceModifier", engine->newFunction(js_getExperienceModifier));
	engine->globalObject().setProperty("setDroidLimit", engine->newFunction(js_setDroidLimit));
	engine->globalObject().setProperty("setCommanderLimit", engine->newFunction(js_setCommanderLimit));
	engine->globalObject().setProperty("setConstructorLimit", engine->newFunction(js_setConstructorLimit));
	engine->globalObject().setProperty("setExperienceModifier", engine->newFunction(js_setExperienceModifier));
	engine->globalObject().setProperty("getWeaponInfo", engine->newFunction(js_getWeaponInfo));
	engine->globalObject().setProperty("enumCargo", engine->newFunction(js_enumCargo));

	// Functions that operate on the current player only
	engine->globalObject().setProperty("centreView", engine->newFunction(js_centreView));
	engine->globalObject().setProperty("playSound", engine->newFunction(js_playSound));
	engine->globalObject().setProperty("gameOverMessage", engine->newFunction(js_gameOverMessage));

	// Global state manipulation -- not for use with skirmish AI (unless you want it to cheat, obviously)
	engine->globalObject().setProperty("setStructureLimits", engine->newFunction(js_setStructureLimits));
	engine->globalObject().setProperty("applyLimitSet", engine->newFunction(js_applyLimitSet));
	engine->globalObject().setProperty("setMissionTime", engine->newFunction(js_setMissionTime));
	engine->globalObject().setProperty("getMissionTime", engine->newFunction(js_getMissionTime));
	engine->globalObject().setProperty("setReinforcementTime", engine->newFunction(js_setReinforcementTime));
	engine->globalObject().setProperty("completeResearch", engine->newFunction(js_completeResearch));
	engine->globalObject().setProperty("enableResearch", engine->newFunction(js_enableResearch));
	engine->globalObject().setProperty("setPower", engine->newFunction(js_setPower));
	engine->globalObject().setProperty("setPowerModifier", engine->newFunction(js_setPowerModifier));
	engine->globalObject().setProperty("extraPowerTime", engine->newFunction(js_extraPowerTime));
	engine->globalObject().setProperty("setTutorialMode", engine->newFunction(js_setTutorialMode));
	engine->globalObject().setProperty("setDesign", engine->newFunction(js_setDesign));
	engine->globalObject().setProperty("enableTemplate", engine->newFunction(js_enableTemplate));
	engine->globalObject().setProperty("setMiniMap", engine->newFunction(js_setMiniMap));
	engine->globalObject().setProperty("addReticuleButton", engine->newFunction(js_addReticuleButton));
	engine->globalObject().setProperty("removeReticuleButton", engine->newFunction(js_removeReticuleButton));
	engine->globalObject().setProperty("enableStructure", engine->newFunction(js_enableStructure));
	engine->globalObject().setProperty("makeComponentAvailable", engine->newFunction(js_makeComponentAvailable));
	engine->globalObject().setProperty("enableComponent", engine->newFunction(js_enableComponent));
	engine->globalObject().setProperty("allianceExistsBetween", engine->newFunction(js_allianceExistsBetween));
	engine->globalObject().setProperty("removeStruct", engine->newFunction(js_removeStruct));
	engine->globalObject().setProperty("removeObject", engine->newFunction(js_removeObject));
	engine->globalObject().setProperty("setScrollParams", engine->newFunction(js_setScrollLimits)); // deprecated!!
	engine->globalObject().setProperty("setScrollLimits", engine->newFunction(js_setScrollLimits));
	engine->globalObject().setProperty("getScrollLimits", engine->newFunction(js_getScrollLimits));
	engine->globalObject().setProperty("addStructure", engine->newFunction(js_addStructure));
	engine->globalObject().setProperty("getStructureLimit", engine->newFunction(js_getStructureLimit));
	engine->globalObject().setProperty("countStruct", engine->newFunction(js_countStruct));
	engine->globalObject().setProperty("countDroid", engine->newFunction(js_countDroid));
	engine->globalObject().setProperty("loadLevel", engine->newFunction(js_loadLevel));
	engine->globalObject().setProperty("setDroidExperience", engine->newFunction(js_setDroidExperience));
	engine->globalObject().setProperty("donateObject", engine->newFunction(js_donateObject));
	engine->globalObject().setProperty("donatePower", engine->newFunction(js_donatePower));
	engine->globalObject().setProperty("setNoGoArea", engine->newFunction(js_setNoGoArea));
	engine->globalObject().setProperty("startTransporterEntry", engine->newFunction(js_startTransporterEntry));
	engine->globalObject().setProperty("setTransporterExit", engine->newFunction(js_setTransporterExit));

	// Set some useful constants
	engine->globalObject().setProperty("WEATHER_CLEAR", WT_NONE, QScriptValue::ReadOnly | QScriptValue::Undeletable);
	engine->globalObject().setProperty("WEATHER_RAIN", WT_RAINING, QScriptValue::ReadOnly | QScriptValue::Undeletable);
	engine->globalObject().setProperty("WEATHER_SNOW", WT_SNOWING, QScriptValue::ReadOnly | QScriptValue::Undeletable);
	engine->globalObject().setProperty("DORDER_ATTACK", DORDER_ATTACK, QScriptValue::ReadOnly | QScriptValue::Undeletable);
	engine->globalObject().setProperty("DORDER_OBSERVE", DORDER_OBSERVE, QScriptValue::ReadOnly | QScriptValue::Undeletable);
	engine->globalObject().setProperty("DORDER_RECOVER", DORDER_RECOVER, QScriptValue::ReadOnly | QScriptValue::Undeletable);
	engine->globalObject().setProperty("DORDER_MOVE", DORDER_MOVE, QScriptValue::ReadOnly | QScriptValue::Undeletable);
	engine->globalObject().setProperty("DORDER_SCOUT", DORDER_SCOUT, QScriptValue::ReadOnly | QScriptValue::Undeletable);
	engine->globalObject().setProperty("DORDER_BUILD", DORDER_BUILD, QScriptValue::ReadOnly | QScriptValue::Undeletable);
	engine->globalObject().setProperty("DORDER_HELPBUILD", DORDER_HELPBUILD, QScriptValue::ReadOnly | QScriptValue::Undeletable);
	engine->globalObject().setProperty("DORDER_LINEBUILD", DORDER_LINEBUILD, QScriptValue::ReadOnly | QScriptValue::Undeletable);
	engine->globalObject().setProperty("DORDER_REPAIR", DORDER_REPAIR, QScriptValue::ReadOnly | QScriptValue::Undeletable);
	engine->globalObject().setProperty("DORDER_RETREAT", DORDER_RETREAT, QScriptValue::ReadOnly | QScriptValue::Undeletable);
	engine->globalObject().setProperty("DORDER_PATROL", DORDER_PATROL, QScriptValue::ReadOnly | QScriptValue::Undeletable);
	engine->globalObject().setProperty("DORDER_DEMOLISH", DORDER_DEMOLISH, QScriptValue::ReadOnly | QScriptValue::Undeletable);
	engine->globalObject().setProperty("DORDER_EMBARK", DORDER_EMBARK, QScriptValue::ReadOnly | QScriptValue::Undeletable);
	engine->globalObject().setProperty("DORDER_DISEMBARK", DORDER_DISEMBARK, QScriptValue::ReadOnly | QScriptValue::Undeletable);
	engine->globalObject().setProperty("DORDER_FIRESUPPORT", DORDER_FIRESUPPORT, QScriptValue::ReadOnly | QScriptValue::Undeletable);
	engine->globalObject().setProperty("DORDER_HOLD", DORDER_HOLD, QScriptValue::ReadOnly | QScriptValue::Undeletable);
	engine->globalObject().setProperty("DORDER_RTR", DORDER_RTR, QScriptValue::ReadOnly | QScriptValue::Undeletable);
	engine->globalObject().setProperty("DORDER_RTB", DORDER_RTB, QScriptValue::ReadOnly | QScriptValue::Undeletable);
	engine->globalObject().setProperty("DORDER_STOP", DORDER_STOP, QScriptValue::ReadOnly | QScriptValue::Undeletable);
	engine->globalObject().setProperty("DORDER_REARM", DORDER_REARM, QScriptValue::ReadOnly | QScriptValue::Undeletable);
	engine->globalObject().setProperty("DORDER_RECYCLE", DORDER_RECYCLE, QScriptValue::ReadOnly | QScriptValue::Undeletable);
	engine->globalObject().setProperty("COMMAND", IDRET_COMMAND, QScriptValue::ReadOnly | QScriptValue::Undeletable);
	engine->globalObject().setProperty("BUILD", IDRET_BUILD, QScriptValue::ReadOnly | QScriptValue::Undeletable);
	engine->globalObject().setProperty("MANUFACTURE", IDRET_MANUFACTURE, QScriptValue::ReadOnly | QScriptValue::Undeletable);
	engine->globalObject().setProperty("RESEARCH", IDRET_RESEARCH, QScriptValue::ReadOnly | QScriptValue::Undeletable);
	engine->globalObject().setProperty("INTELMAP", IDRET_INTEL_MAP, QScriptValue::ReadOnly | QScriptValue::Undeletable);
	engine->globalObject().setProperty("DESIGN", IDRET_DESIGN, QScriptValue::ReadOnly | QScriptValue::Undeletable);
	engine->globalObject().setProperty("CANCEL", IDRET_CANCEL, QScriptValue::ReadOnly | QScriptValue::Undeletable);
	engine->globalObject().setProperty("CAMP_CLEAN", CAMP_CLEAN, QScriptValue::ReadOnly | QScriptValue::Undeletable);
	engine->globalObject().setProperty("CAMP_BASE", CAMP_BASE, QScriptValue::ReadOnly | QScriptValue::Undeletable);
	engine->globalObject().setProperty("CAMP_WALLS", CAMP_WALLS, QScriptValue::ReadOnly | QScriptValue::Undeletable);
	engine->globalObject().setProperty("NO_ALLIANCES", NO_ALLIANCES, QScriptValue::ReadOnly | QScriptValue::Undeletable);
	engine->globalObject().setProperty("ALLIANCES", ALLIANCES, QScriptValue::ReadOnly | QScriptValue::Undeletable);
	engine->globalObject().setProperty("ALLIANCES_TEAMS", ALLIANCES_TEAMS, QScriptValue::ReadOnly | QScriptValue::Undeletable);
	engine->globalObject().setProperty("BEING_BUILT", SS_BEING_BUILT, QScriptValue::ReadOnly | QScriptValue::Undeletable);
	engine->globalObject().setProperty("BUILT", SS_BUILT, QScriptValue::ReadOnly | QScriptValue::Undeletable);
	engine->globalObject().setProperty("DROID_CONSTRUCT", DROID_CONSTRUCT, QScriptValue::ReadOnly | QScriptValue::Undeletable);
	engine->globalObject().setProperty("DROID_WEAPON", DROID_WEAPON, QScriptValue::ReadOnly | QScriptValue::Undeletable);
	engine->globalObject().setProperty("DROID_PERSON", DROID_PERSON, QScriptValue::ReadOnly | QScriptValue::Undeletable);
	engine->globalObject().setProperty("DROID_REPAIR", DROID_REPAIR, QScriptValue::ReadOnly | QScriptValue::Undeletable);
	engine->globalObject().setProperty("DROID_SENSOR", DROID_SENSOR, QScriptValue::ReadOnly | QScriptValue::Undeletable);
	engine->globalObject().setProperty("DROID_ECM", DROID_ECM, QScriptValue::ReadOnly | QScriptValue::Undeletable);
	engine->globalObject().setProperty("DROID_CYBORG", DROID_CYBORG, QScriptValue::ReadOnly | QScriptValue::Undeletable);
	engine->globalObject().setProperty("DROID_TRANSPORTER", DROID_TRANSPORTER, QScriptValue::ReadOnly | QScriptValue::Undeletable);
	engine->globalObject().setProperty("DROID_SUPERTRANSPORTER", DROID_SUPERTRANSPORTER, QScriptValue::ReadOnly | QScriptValue::Undeletable);
	engine->globalObject().setProperty("DROID_COMMAND", DROID_COMMAND, QScriptValue::ReadOnly | QScriptValue::Undeletable);
	engine->globalObject().setProperty("DROID_ANY", DROID_ANY, QScriptValue::ReadOnly | QScriptValue::Undeletable);
	engine->globalObject().setProperty("OIL_RESOURCE", FEAT_OIL_RESOURCE, QScriptValue::ReadOnly | QScriptValue::Undeletable);
	engine->globalObject().setProperty("OIL_DRUM", FEAT_OIL_DRUM, QScriptValue::ReadOnly | QScriptValue::Undeletable);
	engine->globalObject().setProperty("ARTIFACT", FEAT_GEN_ARTE, QScriptValue::ReadOnly | QScriptValue::Undeletable);
	engine->globalObject().setProperty("BUILDING", FEAT_BUILDING, QScriptValue::ReadOnly | QScriptValue::Undeletable);
	engine->globalObject().setProperty("HQ", REF_HQ, QScriptValue::ReadOnly | QScriptValue::Undeletable);
	engine->globalObject().setProperty("FACTORY", REF_FACTORY, QScriptValue::ReadOnly | QScriptValue::Undeletable);
	engine->globalObject().setProperty("POWER_GEN", REF_POWER_GEN, QScriptValue::ReadOnly | QScriptValue::Undeletable);
	engine->globalObject().setProperty("RESOURCE_EXTRACTOR", REF_RESOURCE_EXTRACTOR, QScriptValue::ReadOnly | QScriptValue::Undeletable);
	engine->globalObject().setProperty("DEFENSE", REF_DEFENSE, QScriptValue::ReadOnly | QScriptValue::Undeletable);
	engine->globalObject().setProperty("LASSAT", FAKE_REF_LASSAT, QScriptValue::ReadOnly | QScriptValue::Undeletable);
	engine->globalObject().setProperty("WALL", REF_WALL, QScriptValue::ReadOnly | QScriptValue::Undeletable);
	engine->globalObject().setProperty("RESEARCH_LAB", REF_RESEARCH, QScriptValue::ReadOnly | QScriptValue::Undeletable);
	engine->globalObject().setProperty("REPAIR_FACILITY", REF_REPAIR_FACILITY, QScriptValue::ReadOnly | QScriptValue::Undeletable);
	engine->globalObject().setProperty("CYBORG_FACTORY", REF_CYBORG_FACTORY, QScriptValue::ReadOnly | QScriptValue::Undeletable);
	engine->globalObject().setProperty("VTOL_FACTORY", REF_VTOL_FACTORY, QScriptValue::ReadOnly | QScriptValue::Undeletable);
	engine->globalObject().setProperty("REARM_PAD", REF_REARM_PAD, QScriptValue::ReadOnly | QScriptValue::Undeletable);
	engine->globalObject().setProperty("SAT_UPLINK", REF_SAT_UPLINK, QScriptValue::ReadOnly | QScriptValue::Undeletable);
	engine->globalObject().setProperty("GATE", REF_GATE, QScriptValue::ReadOnly | QScriptValue::Undeletable);
	engine->globalObject().setProperty("COMMAND_CONTROL", REF_COMMAND_CONTROL, QScriptValue::ReadOnly | QScriptValue::Undeletable);
	engine->globalObject().setProperty("EASY", DIFFICULTY_EASY, QScriptValue::ReadOnly | QScriptValue::Undeletable);
	engine->globalObject().setProperty("MEDIUM", DIFFICULTY_MEDIUM, QScriptValue::ReadOnly | QScriptValue::Undeletable);
	engine->globalObject().setProperty("HARD", DIFFICULTY_HARD, QScriptValue::ReadOnly | QScriptValue::Undeletable);
	engine->globalObject().setProperty("INSANE", DIFFICULTY_INSANE, QScriptValue::ReadOnly | QScriptValue::Undeletable);
	engine->globalObject().setProperty("STRUCTURE", OBJ_STRUCTURE, QScriptValue::ReadOnly | QScriptValue::Undeletable);
	engine->globalObject().setProperty("DROID", OBJ_DROID, QScriptValue::ReadOnly | QScriptValue::Undeletable);
	engine->globalObject().setProperty("FEATURE", OBJ_FEATURE, QScriptValue::ReadOnly | QScriptValue::Undeletable);
	engine->globalObject().setProperty("ALL_PLAYERS", ALL_PLAYERS, QScriptValue::ReadOnly | QScriptValue::Undeletable);
	engine->globalObject().setProperty("ALLIES", ALLIES, QScriptValue::ReadOnly | QScriptValue::Undeletable);
	engine->globalObject().setProperty("ENEMIES", ENEMIES, QScriptValue::ReadOnly | QScriptValue::Undeletable);
	engine->globalObject().setProperty("POSITION", SCRIPT_POSITION, QScriptValue::ReadOnly | QScriptValue::Undeletable);
	engine->globalObject().setProperty("AREA", SCRIPT_AREA, QScriptValue::ReadOnly | QScriptValue::Undeletable);
	engine->globalObject().setProperty("GROUP", SCRIPT_GROUP, QScriptValue::ReadOnly | QScriptValue::Undeletable);
	engine->globalObject().setProperty("PLAYER_DATA", SCRIPT_PLAYER, QScriptValue::ReadOnly | QScriptValue::Undeletable);
	engine->globalObject().setProperty("RESEARCH_DATA", SCRIPT_RESEARCH, QScriptValue::ReadOnly | QScriptValue::Undeletable);
	// the constants below are subject to change without notice...
	engine->globalObject().setProperty("PROX_MSG", MSG_PROXIMITY, QScriptValue::ReadOnly | QScriptValue::Undeletable);
	engine->globalObject().setProperty("CAMP_MSG", MSG_CAMPAIGN, QScriptValue::ReadOnly | QScriptValue::Undeletable);
	engine->globalObject().setProperty("MISS_MSG", MSG_MISSION, QScriptValue::ReadOnly | QScriptValue::Undeletable);
	engine->globalObject().setProperty("RES_MSG", MSG_RESEARCH, QScriptValue::ReadOnly | QScriptValue::Undeletable);

	/// Place to store group sizes
	//== \item[groupSizes] A sparse array of group sizes. If a group has never been used, the entry in this array will
	//== be undefined.
	engine->globalObject().setProperty("groupSizes", engine->newObject());

	// Static knowledge about players
	//== \item[playerData] An array of information about the players in a game. Each item in the array is an object
	//== containing the following variables: difficulty (see \emph{difficulty} global constant), colour, position, 
	//== isAI (3.2+ only), isHuman (3.2+ only), name (3.2+ only), and team.
	QScriptValue playerData = engine->newArray(game.maxPlayers);
	for (int i = 0; i < game.maxPlayers; i++)
	{
		QScriptValue vector = engine->newObject();
		vector.setProperty("name", NetPlay.players[i].name, QScriptValue::ReadOnly | QScriptValue::Undeletable);
		vector.setProperty("difficulty", NetPlay.players[i].difficulty, QScriptValue::ReadOnly | QScriptValue::Undeletable);
		vector.setProperty("colour", NetPlay.players[i].colour, QScriptValue::ReadOnly | QScriptValue::Undeletable);
		vector.setProperty("position", NetPlay.players[i].position, QScriptValue::ReadOnly | QScriptValue::Undeletable);
		vector.setProperty("team", NetPlay.players[i].team, QScriptValue::ReadOnly | QScriptValue::Undeletable);
		vector.setProperty("isAI", !NetPlay.players[i].allocated && NetPlay.players[i].ai >= 0, QScriptValue::ReadOnly | QScriptValue::Undeletable);
		vector.setProperty("isHuman", NetPlay.players[i].allocated, QScriptValue::ReadOnly | QScriptValue::Undeletable);
		vector.setProperty("type", SCRIPT_PLAYER, QScriptValue::ReadOnly | QScriptValue::Undeletable);
		playerData.setProperty(i, vector, QScriptValue::ReadOnly | QScriptValue::Undeletable);
	}
	engine->globalObject().setProperty("playerData", playerData, QScriptValue::ReadOnly | QScriptValue::Undeletable);

	// Static map knowledge about start positions
	//== \item[derrickPositions] An array of derrick starting positions on the current map. Each item in the array is an 
	//== object containing the x and y variables for a derrick.
	//== \item[startPositions] An array of player start positions on the current map. Each item in the array is an 
	//== object containing the x and y variables for a player start position.
	QScriptValue startPositions = engine->newArray(game.maxPlayers);
	for (int i = 0; i < game.maxPlayers; i++)
	{
		QScriptValue vector = engine->newObject();
		vector.setProperty("x", map_coord(positions[i].x), QScriptValue::ReadOnly | QScriptValue::Undeletable);
		vector.setProperty("y", map_coord(positions[i].y), QScriptValue::ReadOnly | QScriptValue::Undeletable);
		vector.setProperty("type", SCRIPT_POSITION, QScriptValue::ReadOnly | QScriptValue::Undeletable);
		startPositions.setProperty(i, vector, QScriptValue::ReadOnly | QScriptValue::Undeletable);
	}
	QScriptValue derrickPositions = engine->newArray(derricks.size());
	for (int i = 0; i < derricks.size(); i++)
	{
		QScriptValue vector = engine->newObject();
		vector.setProperty("x", map_coord(derricks[i].x), QScriptValue::ReadOnly | QScriptValue::Undeletable);
		vector.setProperty("y", map_coord(derricks[i].y), QScriptValue::ReadOnly | QScriptValue::Undeletable);
		vector.setProperty("type", SCRIPT_POSITION, QScriptValue::ReadOnly | QScriptValue::Undeletable);
		derrickPositions.setProperty(i, vector, QScriptValue::ReadOnly | QScriptValue::Undeletable);
	}
	engine->globalObject().setProperty("derrickPositions", derrickPositions, QScriptValue::ReadOnly | QScriptValue::Undeletable);
	engine->globalObject().setProperty("startPositions", startPositions, QScriptValue::ReadOnly | QScriptValue::Undeletable);

	// Clear previous log file
	PHYSFS_delete(QString("logs/" + scriptName +".log").toUtf8().constData());

	return true;
}<|MERGE_RESOLUTION|>--- conflicted
+++ resolved
@@ -346,12 +346,8 @@
 	value.setProperty("isRadarDetector", objRadarDetector(psStruct), QScriptValue::ReadOnly);
 	value.setProperty("range", range, QScriptValue::ReadOnly);
 	value.setProperty("status", (int)psStruct->status, QScriptValue::ReadOnly);
-<<<<<<< HEAD
-	value.setProperty("health", 100 * structureBody(psStruct) / MAX(1, psStruct->body), QScriptValue::ReadOnly);
+	value.setProperty("health", 100 * psStruct->body / MAX(1, structureBody(psStruct)), QScriptValue::ReadOnly);
 	value.setProperty("cost", psStruct->pStructureType->powerToBuild, QScriptValue::ReadOnly);
-=======
-	value.setProperty("health", 100 * psStruct->body / MAX(1, structureBody(psStruct)), QScriptValue::ReadOnly);
->>>>>>> 0633524b
 	switch (psStruct->pStructureType->type) // don't bleed our source insanities into the scripting world
 	{
 	case REF_WALL:
@@ -3245,10 +3241,12 @@
 	{
 		seen = context->argument(4).toBool();
 	}
-	gridStartIterate(x, y, range);
+	static GridList gridList;  // static to avoid allocations.
+	gridList = gridStartIterate(x, y, range);
 	QList<BASE_OBJECT *> list;
-	for (BASE_OBJECT *psObj = gridIterate(); psObj != NULL; psObj = gridIterate())
-	{
+	for (GridIterator gi = gridList.begin(); gi != gridList.end(); ++gi)
+	{
+		BASE_OBJECT *psObj = *gi;
 		if ((psObj->visible[player] || !seen) && !psObj->died)
 		{
 			if ((filter >= 0 && psObj->player == filter) || filter == ALL_PLAYERS
@@ -3308,10 +3306,12 @@
 	{
 		seen = context->argument(nextparam - 1).toBool();
 	}
-	gridStartIterateArea(x1, y1, x2, y2);
+	static GridList gridList;  // static to avoid allocations.
+	gridList = gridStartIterateArea(x1, y1, x2, y2);
 	QList<BASE_OBJECT *> list;
-	for (BASE_OBJECT *psObj = gridIterate(); psObj != NULL; psObj = gridIterate())
-	{
+	for (GridIterator gi = gridList.begin(); gi != gridList.end(); ++gi)
+	{
+		BASE_OBJECT *psObj = *gi;
 		if ((psObj->visible[player] || !seen) && !psObj->died)
 		{
 			if ((filter >= 0 && psObj->player == filter) || filter == ALL_PLAYERS
