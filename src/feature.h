/*
	This file is part of Warzone 2100.
	Copyright (C) 1999-2004  Eidos Interactive
	Copyright (C) 2005-2007  Warzone Resurrection Project

	Warzone 2100 is free software; you can redistribute it and/or modify
	it under the terms of the GNU General Public License as published by
	the Free Software Foundation; either version 2 of the License, or
	(at your option) any later version.

	Warzone 2100 is distributed in the hope that it will be useful,
	but WITHOUT ANY WARRANTY; without even the implied warranty of
	MERCHANTABILITY or FITNESS FOR A PARTICULAR PURPOSE. See the
	GNU General Public License for more details.

	You should have received a copy of the GNU General Public License
	along with Warzone 2100; if not, write to the Free Software
	Foundation, Inc., 51 Franklin St, Fifth Floor, Boston, MA 02110-1301 USA
*/
/** @file
 *  Definitions for the feature structures.
 */
<<<<<<< HEAD

#ifndef __INCLUDED_SRC_FEATURE_H__
#define __INCLUDED_SRC_FEATURE_H__
=======
>>>>>>> ab2bafd7

#ifndef __INCLUDED_SRC_FEATURE_H__
#define __INCLUDED_SRC_FEATURE_H__

#include "objectdef.h"

/* The statistics for the features */
extern FEATURE_STATS	*asFeatureStats;
extern UDWORD			numFeatureStats;

//Value is stored for easy access to this feature in destroyDroid()/destroyStruct()
extern UDWORD			oilResFeature;

/* Load the feature stats */
extern BOOL loadFeatureStats(const char *pFeatureData, UDWORD bufferSize);

/* Release the feature stats memory */
extern void featureStatsShutDown(void);

/* Create a feature on the map */
extern FEATURE * buildFeature(FEATURE_STATS *psStats, UDWORD x, UDWORD y,BOOL FromSave);

/* Release the resources associated with a feature */
extern void featureRelease(FEATURE *psFeature);

/* Update routine for features */
extern void featureUpdate(FEATURE *psFeat);

// free up a feature with no visual effects
extern void removeFeature(FEATURE *psDel);

/* Remove a Feature and free it's memory */
extern void destroyFeature(FEATURE *psDel);

/* get a feature stat id from its name */
extern SDWORD getFeatureStatFromName(const char *pName);

/*looks around the given droid to see if there is any building
wreckage to clear*/
extern FEATURE	* checkForWreckage(DROID *psDroid);

extern float featureDamage(FEATURE *psFeature, UDWORD damage, UDWORD weaponClass, UDWORD weaponSubClass, HIT_SIDE impactSide);

<<<<<<< HEAD
=======
extern void     featureInitVars(void);

>>>>>>> ab2bafd7
#endif // __INCLUDED_SRC_FEATURE_H__<|MERGE_RESOLUTION|>--- conflicted
+++ resolved
@@ -20,12 +20,6 @@
 /** @file
  *  Definitions for the feature structures.
  */
-<<<<<<< HEAD
-
-#ifndef __INCLUDED_SRC_FEATURE_H__
-#define __INCLUDED_SRC_FEATURE_H__
-=======
->>>>>>> ab2bafd7
 
 #ifndef __INCLUDED_SRC_FEATURE_H__
 #define __INCLUDED_SRC_FEATURE_H__
@@ -69,9 +63,6 @@
 
 extern float featureDamage(FEATURE *psFeature, UDWORD damage, UDWORD weaponClass, UDWORD weaponSubClass, HIT_SIDE impactSide);
 
-<<<<<<< HEAD
-=======
 extern void     featureInitVars(void);
 
->>>>>>> ab2bafd7
 #endif // __INCLUDED_SRC_FEATURE_H__