/*
	This file is part of Warzone 2100.
	Copyright (C) 1999-2004  Eidos Interactive
	Copyright (C) 2005-2012  Warzone 2100 Project

	Warzone 2100 is free software; you can redistribute it and/or modify
	it under the terms of the GNU General Public License as published by
	the Free Software Foundation; either version 2 of the License, or
	(at your option) any later version.

	Warzone 2100 is distributed in the hope that it will be useful,
	but WITHOUT ANY WARRANTY; without even the implied warranty of
	MERCHANTABILITY or FITNESS FOR A PARTICULAR PURPOSE. See the
	GNU General Public License for more details.

	You should have received a copy of the GNU General Public License
	along with Warzone 2100; if not, write to the Free Software
	Foundation, Inc., 51 Franklin St, Fifth Floor, Boston, MA 02110-1301 USA
*/
/**
 * @file display.c
 *
 * Display routines.
 *
 */

#include "lib/framework/frame.h"
#include "lib/framework/input.h"
#include "lib/framework/strres.h"
#include "lib/ivis_opengl/piestate.h"
#include "lib/framework/fixedpoint.h"
#include "lib/framework/wzapp.h"

#include "action.h"
#include "display.h"
#include "map.h"
#include "loop.h"
#include "component.h"
#include "display3d.h"
#include "lib/framework/cursors.h"
#include "hci.h"
#include "text.h"
#include "edit3d.h"
#include "geometry.h"
#include "lib/gamelib/gtime.h"
#include "lib/sound/audio.h"
#include "lib/sound/audio_id.h"
#include "radar.h"
#include "miscimd.h"
#include "lib/framework/math_ext.h"
#include "console.h"
#include "order.h"
#include "wrappers.h"
#include "power.h"
#include "map.h"
#include "keymap.h"
#include "intimage.h"
#include "mechanics.h"
#include "ingameop.h"
#include "oprint.h"
#include "warcam.h"
#include "keybind.h"
#include "keymap.h"
#include "projectile.h"
#include "message.h"
#include "effects.h"
#include "lib/script/script.h"
#include "scripttabs.h"
#include "scriptextern.h"
#include "scriptcb.h"
#include "drive.h"
#include "cmddroid.h"
#include "selection.h"
#include "transporter.h"
#include "intorder.h"
#include "multiplay.h"
#include "warzoneconfig.h"

struct	_dragBox dragBox3D,wallDrag;

#define POSSIBLE_SELECTIONS		14
#define POSSIBLE_TARGETS		23

extern char DROIDDOING[512];		// holds the string on what the droid is doing

// NOTE: the external file "cursorselection" is used, so you can import that into a spreadsheet, and edit it there, much easier.
static const CURSOR arnMPointers[POSSIBLE_TARGETS][POSSIBLE_SELECTIONS] =
{
#include "cursorselection"
};

/// acceleration on scrolling. Game Option.
UDWORD	scroll_speed_accel;

static bool	buildingDamaged(STRUCTURE *psStructure);
static bool	repairDroidSelected(UDWORD player);
static bool vtolDroidSelected(UDWORD player);
static bool	anyDroidSelected(UDWORD player);
static bool cyborgDroidSelected(UDWORD player);
static bool bInvertMouse = true;
static bool bRightClickOrders = false;
static bool bMiddleClickRotate = false;
static bool bDrawShadows = true;
static SELECTION_TYPE	establishSelection(UDWORD selectedPlayer);
static void	dealWithLMB( void );
static void	dealWithLMBDClick( void );
static void	dealWithRMB( void );
static bool	mouseInBox(SDWORD x0, SDWORD y0, SDWORD x1, SDWORD y1);
static OBJECT_POSITION *checkMouseLoc(void);

void finishDeliveryPosition(void);

static bool	bInstantRadarJump = false;
static SDWORD	desiredPitch = 340;
static UDWORD	currentFrame;
static UDWORD StartOfLastFrame;
static SDWORD	rotX;
static SDWORD	rotY;
static UDWORD	rotInitial;
static UDWORD	rotInitialUp;
static UDWORD	xMoved, yMoved;
static STRUCTURE	*psBuilding;
static bool	edgeOfMap = false;
static uint32_t scrollRefTime;
static float	scrollSpeedLeftRight; //use two directions and add them because its simple
static float	scrollStepLeftRight;
static float	scrollSpeedUpDown;
static float	scrollStepUpDown;
static bool	mouseOverRadar = false;
static bool	mouseOverConsole = false;
static bool	ignoreOrder = false;
static bool	ignoreRMBC	= true;
static DROID	*psSelectedVtol;
static DROID	*psDominantSelected;
static bool bRadarDragging = false;
static bool mouseScroll = true;

bool	rotActive = false;
bool	gameStats = false;

/* Hackety hack hack hack */
SDWORD	screenShakeTable[100] =
{
-2,-2,-3,-4,-3,-3,-5,-4,-4,-4,
-4,-5,-5,-5,-5,-7,-5,-6,-8,-6,
-7,-8,-6,-4,-8,-7,-7,-7,-6,-5,
-6,-5,-2,-5,-6,-3,-5,-3,-2,-4,
-5,-3,-2,-0,1,2,2,1,0,0,
0,1,1,3,2,1,0,2,3,4,
4,2,6,4,5,3,7,7,3,6,
4,7,9,10,9,8,6,4,7,5,
5,4,6,2,4,5,3,3,2,1,
1,0,-1,-1,-2,-1,1,0,1,0
};

static bool	bScreenShakeActive = false;
static UDWORD screenShakeStarted;
static UDWORD screenShakeLength;
//used to determine is a weapon droid is assigned to a sensor tower or sensor droid
static bool bSensorAssigned;
//used to determine if the player has selected a Las Sat structure
static bool bLasSatStruct;
// Local prototypes
static MOUSE_TARGET	itemUnderMouse(BASE_OBJECT **ppObjUnderCursor);
static bool	bShakingPermitted = true;

bool isMouseOverRadar()
{
	return mouseOverRadar;
}

void setMouseScroll(bool scroll)
{
	mouseScroll = scroll;
}

void	setRadarJump(bool	val)
{
	bInstantRadarJump = val;
}

bool	getRadarJumpStatus( void )
{
	return(bInstantRadarJump);
}

bool	getShakeStatus( void )
{
	return(bShakingPermitted);
}

bool	getInvertMouseStatus( void )
{
	return(bInvertMouse);
}

void	setInvertMouseStatus( bool val )
{
	bInvertMouse = val;
}


#define MOUSE_ORDER (bRightClickOrders?MOUSE_RMB:MOUSE_LMB)
#define MOUSE_SELECT (bRightClickOrders?MOUSE_LMB:MOUSE_RMB)
#define MOUSE_ROTATE (bMiddleClickRotate?MOUSE_MMB:MOUSE_RMB)

bool	getRightClickOrders( void )
{
	return bRightClickOrders;
}

void	setRightClickOrders( bool val )
{
	bRightClickOrders = val;
}

bool	getMiddleClickRotate( void )
{
	return bMiddleClickRotate;
}

void	setMiddleClickRotate( bool val )
{
	bMiddleClickRotate = val;
}

bool	getDrawShadows( void )
{
	return(bDrawShadows);
}

void	setDrawShadows( bool val )
{
	bDrawShadows = val;
}

void	setShakeStatus( bool val )
{
	bShakingPermitted = val;
}

void shakeStart(unsigned int length)
{
	if(bShakingPermitted)
	{
		if(!bScreenShakeActive)
		{
			bScreenShakeActive = true;
			screenShakeStarted = gameTime;
			screenShakeLength = length;
		}
	}
}

void shakeStop(void)
{
	bScreenShakeActive = false;
	player.r.z = 0;
}

static void shakeUpdate(void)
{
	UDWORD	screenShakePercentage;

	/* Check if we're shaking the screen or not */
	if (bScreenShakeActive)
	{
		screenShakePercentage = PERCENT(gameTime-screenShakeStarted, screenShakeLength);
		if (screenShakePercentage < 100)
		{
			player.r.z = 0 + DEG(screenShakeTable[screenShakePercentage]);
		}
		if (gameTime > (screenShakeStarted + screenShakeLength))
		{
			bScreenShakeActive = false;
			player.r.z = 0;
		}
	}
	else
	{
		if (!getWarCamStatus())
		{
			player.r.z = 0;
		}
	}
}

void ProcessRadarInput()
{
	int PosX, PosY;
	int x = mouseX();
	int y = mouseY();
	UDWORD	temp1,temp2;

	/* Only allow jump-to-area-of-map if radar is on-screen */
	mouseOverRadar = false;
	if (radarOnScreen && radarPermitted)
	{
		if(CoordInRadar(x,y))
		{
			mouseOverRadar = true;

			if (mousePressed(MOUSE_ORDER) || (mousePressed(MOUSE_MMB) && keyDown(KEY_LALT)))
			{
				if (mousePressed(MOUSE_ORDER))
				{
					x = mousePressPos(MOUSE_ORDER).x;
					y = mousePressPos(MOUSE_ORDER).y;
				}
				else
				{
					x = mousePressPos(MOUSE_MMB).x;
					y = mousePressPos(MOUSE_MMB).y;
				}
				if(driveModeActive()) {
					driveProcessRadarInput(x,y);
				} else {

					/* If we're tracking a droid, then cancel that */
					CalcRadarPosition(x, y, &PosX, &PosY);
					if(mouseOverRadar)
					{
						// MARKER
						// Send all droids to that location
						orderSelectedLoc(selectedPlayer, (PosX*TILE_UNITS)+TILE_UNITS/2,
						                                 (PosY*TILE_UNITS)+TILE_UNITS/2, ctrlShiftDown());  // ctrlShiftDown() = ctrl clicked a destination, add an order


					}
					CheckScrollLimits();
					audio_PlayTrack( ID_SOUND_MESSAGEEND );
				}
			}


			if(mouseDrag(MOUSE_SELECT,&temp1,&temp2) && !rotActive)
			{
				CalcRadarPosition(x, y, &PosX, &PosY);
				setViewPos(PosX,PosY,true);
				bRadarDragging = true;
				if (ctrlShiftDown())
				{
					player.r.y = 0;
				}
			}
			else if (mousePressed(MOUSE_SELECT))
			{
				x = mousePressPos(MOUSE_SELECT).x;
				y = mousePressPos(MOUSE_SELECT).y;

				CalcRadarPosition(x, y, &PosX, &PosY);

				if(bInstantRadarJump)
				{
					/* Go instantly */
					setViewPos(PosX,PosY,true);
				}
				else
				{
					/* Pan to it */
					requestRadarTrack(PosX*TILE_UNITS,PosY*TILE_UNITS);
				}
			}
			// ctrl-alt-scroll changes game speed
			if (!keyDown(KEY_LCTRL) || !keyDown(KEY_LALT))
			{
				if (mousePressed(MOUSE_WUP))
				{
					kf_RadarZoomIn();
				}
				else if (mousePressed(MOUSE_WDN))
				{
					kf_RadarZoomOut();
				}
			}
		}
	}
}

// reset the input state
void resetInput(void)
{
	rotActive = false;
	dragBox3D.status = DRAG_INACTIVE;
	wallDrag.status = DRAG_INACTIVE;
}

/* Process the user input. This just processes the key input and jumping around the radar*/
void processInput(void)
{
	bool mOverConstruction = false;

	if (InGameOpUp || isInGamePopupUp)
	{
		dragBox3D.status = DRAG_RELEASED;	// disengage the dragging since it stops menu input
	}

	if(CoordInBuild(mouseX(), mouseY()))
	{
		mOverConstruction = true;
	}

	StartOfLastFrame = currentFrame;
	currentFrame = frameGetFrameNumber();

	psBuilding = NULL;

	edgeOfMap = false;

	ignoreRMBC = false;

	/* Process all of our key mappings */
	if (mousePressed(MOUSE_WUP) && !isMouseOverRadar())
	{
		/* Ctrl+Alt+WheelUp makes game speed up */
		if (keyDown(KEY_LCTRL) && keyDown(KEY_LALT))
		{
			kf_SpeedUp();
		}
		else if (mOverConstruction)
		{
			kf_BuildPrevPage();
		}
		else
		{
			kf_ZoomInStep();
		}
	}

	if (mousePressed(MOUSE_WDN) && !isMouseOverRadar())
	{
		/* Ctrl+Alt+WheelDown makes game slow down */
		if (keyDown(KEY_LCTRL) && keyDown(KEY_LALT))
		{
			kf_SlowDown();
		}
		else if (mOverConstruction)
		{
			kf_BuildNextPage();
		}
		else
		{
			kf_ZoomOutStep();
		}
	}

	if (intMode == INT_DESIGN)
	{
		/* Only process the function keys */
		keyProcessMappings(true);
	}
	else if (bAllowOtherKeyPresses)
	{
		/* Run all standard mappings */
		keyProcessMappings(false);
	}
	else
	{
		kf_SendTextMessage();		// process multiplayer chat message.
	}

	/* Allow the user to clear the console if need be */
	mouseOverConsole = mouseOverConsoleBox();
	if(mouseOverConsole && mousePressed(MOUSE_LMB))
	{
		setConsolePermanence(false, true);
	}
}

static bool OverRadarAndNotDragging(void)
{
	return mouseOverRadar && dragBox3D.status != DRAG_DRAGGING && radarPermitted && wallDrag.status != DRAG_DRAGGING;
}

static void CheckFinishedDrag(void)
{
	if(driveModeActive()) {
		return;
	}

	if (mouseReleased(MOUSE_LMB) || mouseDown(MOUSE_RMB))
	{
		selectAttempt = false;
		if(dragBox3D.status == DRAG_DRAGGING)
		{
			if(wallDrag.status == DRAG_DRAGGING)
			{
				//if invalid location keep looking for a valid one
				if ((buildState == BUILD3D_VALID || buildState == BUILD3D_FINISHED)
				    && sBuildDetails.psStats->ref >= REF_STRUCTURE_START
				    && sBuildDetails.psStats->ref < (REF_STRUCTURE_START + REF_RANGE))
				{
					if ((((STRUCTURE_STATS *)sBuildDetails.psStats)->type == REF_WALL
					     || ((STRUCTURE_STATS *)sBuildDetails.psStats)->type == REF_DEFENSE
					     || ((STRUCTURE_STATS *)sBuildDetails.psStats)->type == REF_GATE
					     || ((STRUCTURE_STATS *)sBuildDetails.psStats)->type == REF_REARM_PAD)
					    && !isLasSat((STRUCTURE_STATS *)sBuildDetails.psStats))
					{
						wallDrag.x2 = mouseTileX;
						wallDrag.y2 = mouseTileY;
						wallDrag.status = DRAG_RELEASED;
					}
				}
			}

			/* Only clear if shift isn't down - this is for the drag selection box for units*/
			if(!ctrlShiftDown() && wallDrag.status==DRAG_INACTIVE)
			{
				clearSelection();
			}
			dragBox3D.status = DRAG_RELEASED;
			dragBox3D.x2 = mouseX();
			dragBox3D.y2 = mouseY();
		}
		else
		{
			dragBox3D.status = DRAG_INACTIVE;
			wallDrag.status = DRAG_INACTIVE;
		}
	}
}

static void CheckStartWallDrag(void)
{
	if(driveModeActive()) {
		return;
	}

	if(mousePressed(MOUSE_LMB))
	{
		/* Store away the details if we're building */
		// You can start dragging walls from invalid locations so check for
		// BUILD3D_POS or BUILD3D_VALID, used tojust check for BUILD3D_VALID.
		if ((buildState == BUILD3D_POS || buildState == BUILD3D_VALID)
		    && sBuildDetails.psStats->ref >= REF_STRUCTURE_START
		    && sBuildDetails.psStats->ref < (REF_STRUCTURE_START + REF_RANGE))
		{
			if ((((STRUCTURE_STATS *)sBuildDetails.psStats)->type == REF_WALL
			     || ((STRUCTURE_STATS *)sBuildDetails.psStats)->type == REF_DEFENSE
			     || ((STRUCTURE_STATS *)sBuildDetails.psStats)->type == REF_GATE
			     || ((STRUCTURE_STATS *)sBuildDetails.psStats)->type == REF_REARM_PAD)
			    && !isLasSat((STRUCTURE_STATS *)sBuildDetails.psStats))
			{
				wallDrag.x1 = wallDrag.x2 = mouseTileX;
				wallDrag.y1 = wallDrag.y2 = mouseTileY;
				wallDrag.status = DRAG_PLACING;
				debug( LOG_NEVER, "Start Wall Drag\n" );
			}
		}
		else if (intBuildSelectMode())//if we were in build select mode
		{
			//uhoh no place to build here
			audio_PlayTrack(ID_SOUND_BUILD_FAIL);
		}
	}
}

//this function is called when a location has been chosen to place a structure or a DP
static bool CheckFinishedFindPosition(void)
{
	bool OverRadar = OverRadarAndNotDragging();

	/* Do not let the player position buildings 'under' the radar */
	if(mouseReleased(MOUSE_LMB) && !OverRadar)
	{

		if (deliveryReposValid())
		{
			finishDeliveryPosition();
			return true;
		}
		else if (buildState == BUILD3D_VALID)
		{
			if ((((STRUCTURE_STATS *)sBuildDetails.psStats)->type == REF_WALL
			     || ((STRUCTURE_STATS *)sBuildDetails.psStats)->type == REF_GATE
			     || ((STRUCTURE_STATS *)sBuildDetails.psStats)->type == REF_REARM_PAD
			     || ((STRUCTURE_STATS *)sBuildDetails.psStats)->type == REF_DEFENSE)
			    && sBuildDetails.psStats->ref >= REF_STRUCTURE_START
			    && sBuildDetails.psStats->ref < (REF_STRUCTURE_START + REF_RANGE)
			    && !isLasSat((STRUCTURE_STATS *)sBuildDetails.psStats))
			{
				int dx, dy;

				wallDrag.x2 = mouseTileX;
				wallDrag.y2 = mouseTileY;

				dx = abs(mouseTileX - wallDrag.x1);
				dy = abs(mouseTileY - wallDrag.y1);

				if(dx >= dy) {
					wallDrag.y2 = wallDrag.y1;
				} else if(dx < dy) {
					wallDrag.x2 = wallDrag.x1;
				}

				wallDrag.status = DRAG_RELEASED;
			}
			debug( LOG_NEVER, "BUILD3D_FINISHED\n" );
			buildState = BUILD3D_FINISHED;
			return true;
		}
	}

	return false;
}

static void HandleDrag(void)
{
	UDWORD dragX, dragY;

	if ( (driveModeActive() && mouseDown(MOUSE_LMB))
		|| (mouseDrag(MOUSE_LMB, &dragX, &dragY) && !mouseOverRadar && !mouseDown(MOUSE_RMB)) )
	{
		if(!driveModeActive()) {
			dragBox3D.x1 = dragX;
			dragBox3D.x2 = mouseX();
			dragBox3D.y1 = dragY;
			dragBox3D.y2 = mouseY();

			dragBox3D.status = DRAG_DRAGGING;
		}

		if(buildState == BUILD3D_VALID)
		{
			if ((((STRUCTURE_STATS *)sBuildDetails.psStats)->type == REF_WALL
			     || ((STRUCTURE_STATS *)sBuildDetails.psStats)->type == REF_GATE
			     || ((STRUCTURE_STATS *)sBuildDetails.psStats)->type == REF_DEFENSE
			     || ((STRUCTURE_STATS *)sBuildDetails.psStats)->type == REF_REARM_PAD)
			    && !isLasSat((STRUCTURE_STATS *)sBuildDetails.psStats))
			{
				int dx, dy;

				wallDrag.x2 = mouseTileX;
				wallDrag.y2 = mouseTileY;

				dx = abs(mouseTileX - wallDrag.x1);
				dy = abs(mouseTileY - wallDrag.y1);

				if(dx >= dy) {
					wallDrag.y2 = wallDrag.y1;
				} else if(dx < dy) {
					wallDrag.x2 = wallDrag.x1;
				}

				wallDrag.status = DRAG_DRAGGING;
			}
		}
	}
}

static UDWORD CurrentItemUnderMouse;

UDWORD getTargetType(void)
{
	return CurrentItemUnderMouse;
}

//don't want to do any of these whilst in the Intelligence Screen
void processMouseClickInput(void)
{
	UDWORD	i;
	SELECTION_TYPE	selection;
	MOUSE_TARGET	item=MT_NOTARGET;
	bool OverRadar = OverRadarAndNotDragging();

	ignoreOrder = CheckFinishedFindPosition();

	CheckStartWallDrag();

	HandleDrag();

	CheckFinishedDrag();

	if ((mouseReleased(MOUSE_LMB) || (mouseReleased(MOUSE_MMB) && (keyDown(KEY_LALT) || keyDown(KEY_RALT)))) && !OverRadar &&
		dragBox3D.status!=DRAG_RELEASED && !ignoreOrder && !mouseOverConsole && !bDisplayMultiJoiningStatus)
	{
		if (bRightClickOrders)
		{
			dealWithRMB();
		}
		else
		{
			if (!bMultiPlayer  && (establishSelection(selectedPlayer) == SC_DROID_TRANSPORTER || establishSelection(selectedPlayer) == SC_DROID_SUPERTRANSPORTER))
			{
				// Never, *ever* let user control the transport in SP games--it breaks the scripts!
				ASSERT(game.type == CAMPAIGN, "Game type was set incorrectly!");
				return;
			}
			else
			{
				dealWithLMB();
			}
		}
	}

	if (mouseDClicked(MOUSE_LMB))
	{
		dealWithLMBDClick();
	}

	if (driveModeActive() && !driveTacticalActive())
	{
		driveProcessAquireButton();
	}
	else
	{
		if (!driveModeActive())
		{
			if (mouseReleased(MOUSE_RMB) && !rotActive && !ignoreRMBC)
			{
				dragBox3D.status = DRAG_INACTIVE;
				// Pretty sure we wan't set walldrag status here aswell.
				wallDrag.status = DRAG_INACTIVE;
				bRadarDragging = false;
				if (bRightClickOrders)
				{
					dealWithLMB();
				}
				else
				{
					dealWithRMB();
				}
				// Why?
				if(getWarCamStatus())
				{
					camToggleStatus();
				}
			}

			if (!mouseDrag(MOUSE_SELECT,(UDWORD*)&rotX,(UDWORD*)&rotY) && bRadarDragging)
			{
				bRadarDragging = false;
			}

			/* Right mouse click kills a building placement */
			if (mouseReleased(MOUSE_RMB) &&
				(buildState == BUILD3D_POS || buildState == BUILD3D_VALID))
			{
				/* Stop the placement */
				kill3DBuilding();
				bRadarDragging = false;
			}
			if (mouseReleased(MOUSE_RMB))
			{
				cancelDeliveryRepos();
			}
			if (mouseDrag(MOUSE_ROTATE,(UDWORD *)&rotX,(UDWORD *)&rotY) && !rotActive && !bRadarDragging)
			{
				rotInitial = player.r.y;
				rotInitialUp = player.r.x;
				xMoved = 0;
				yMoved = 0;
				rotActive = true;
			}
		}
	}

	selection = establishSelection(selectedPlayer);
	ASSERT( selection<=POSSIBLE_SELECTIONS,"Weirdy selection!" );

	if (gamePaused())
	{
		wzSetCursor(CURSOR_DEFAULT);
	}
	if (buildState == BUILD3D_VALID)
	{
		// special casing for building
		wzSetCursor(CURSOR_BUILD);
	}
	else if (buildState == BUILD3D_POS)
	{
		// special casing for building - can't build here
		wzSetCursor(CURSOR_NOTPOSSIBLE);
	}
	else if (selection != SC_INVALID)
	{
		BASE_OBJECT *ObjUnderMouse;
		bool ObjAllied;

		item = itemUnderMouse(&ObjUnderMouse);
		ASSERT( item<POSSIBLE_TARGETS,"Weirdy target!" );

		ObjAllied = (ObjUnderMouse && selectedPlayer != ObjUnderMouse->player && aiCheckAlliances(selectedPlayer,ObjUnderMouse->player));

		if(item != MT_NOTARGET)
		{
			// exceptions to the lookup table.
			if (ctrlShiftDown() &&
				(ObjUnderMouse != NULL) &&
				(ObjUnderMouse->player == selectedPlayer) &&
				(ObjUnderMouse->type == OBJ_DROID))
			{
				item = MT_OWNDROID;
			}
			else if (specialOrderKeyDown() &&
				(ObjUnderMouse != NULL) &&
			    ObjUnderMouse->player == selectedPlayer)
			{
				if (selection == SC_DROID_REPAIR)
				{
					item = MT_OWNDROIDDAM;
				}
				else
				{
					// attacking own unit
					item = MT_ENEMYDROID;
				}
			}
			else if (selection == SC_DROID_REPAIR)
			{
				// We can't repair ourselves, so change it to a blocking cursor
				for (DROID *psCurr = apsDroidLists[selectedPlayer]; psCurr != NULL; psCurr = psCurr->psNext)
				{
					if (psCurr->selected)
					{
						if ((ObjUnderMouse != NULL) && ObjUnderMouse->player == selectedPlayer && psCurr->id == ObjUnderMouse->id)
						{
							item = MT_BLOCKING;
						}
						break;
					}
				}
			}
			else if (selection == SC_DROID_DEMOLISH)
			{
				// Can't demolish allied objects, or something that isn't built yet
				if (ObjAllied || (ObjUnderMouse && (ObjUnderMouse->type != OBJ_STRUCTURE || (((STRUCTURE *)ObjUnderMouse)->status == SS_BLUEPRINT_PLANNED))))
				{
					item = MT_BLOCKING;
				}
			}
			// in multiPlayer check for what kind of unit can use it (TODO)
			else if (bMultiPlayer && item == MT_TRANDROID)
			{
				if ( ObjUnderMouse->player != selectedPlayer)
				{
					item = MT_OWNDROID;
				}
			}
			else if (selection==SC_DROID_CONSTRUCT)
			{
				// We don't allow the build cursor under certain circumstances ....
				// can't build if res extractors arent available.
				if (item == MT_RESOURCE)
				{
					for (i = 0; i < numStructureStats && asStructureStats[i].type != REF_RESOURCE_EXTRACTOR; i++) {} // find resource stat
					if (i < numStructureStats && apStructTypeLists[selectedPlayer][i] != AVAILABLE)		// check if you can build it!
					{
						item = MT_BLOCKING;				// don't allow build pointer.
					}
				}

				// repair instead of sensor/guard with cons. droids.
				else if (item == MT_SENSOR)
				{
					if(ObjUnderMouse							// something valid
						&& (ObjUnderMouse->type == OBJ_STRUCTURE))// check if struct
					{
						if(buildingDamaged((STRUCTURE *)ObjUnderMouse))
						{
							item = MT_OWNSTRDAM;				// replace guard/sense with usual icons.
						}else{
							item = MT_OWNSTROK;
						}
					}
				}
			}
			else if (item == MT_SENSOR
					&& selection == SC_DROID_INDIRECT
					&& (keyDown(KEY_LSHIFT) || keyDown(KEY_RSHIFT)))
			{
				selection = SC_DROID_SENSOR;
			}

			// check the type of sensor for indirect weapons
			else if ((item == MT_SENSOR || item == MT_SENSORSTRUCT || item == MT_SENSORSTRUCTDAM)
					&& selection == SC_DROID_INDIRECT )
			{
				if (!droidSensorDroidWeapon(ObjUnderMouse, psDominantSelected))
				{
					item = MT_BLOCKING;
				}
			}

			//check for VTOL droids being assigned to a sensor droid/structure
			else if ( (item == MT_SENSOR || item == MT_SENSORSTRUCT || item == MT_SENSORSTRUCTDAM)
					&& selection == SC_DROID_DIRECT
					&& vtolDroidSelected((UBYTE)selectedPlayer))
			{
				// NB. psSelectedVtol was set by vtolDroidSelected - yes I know its horrible, but it
				// only smells as much as the rest of display.c so I don't feel so bad
				if (droidSensorDroidWeapon(ObjUnderMouse, psSelectedVtol))
				{
					selection = SC_DROID_INDIRECT;
				}
				else
				{
					item = MT_BLOCKING;
				}
			}

			//vtols cannot pick up artifacts
			else if (item == MT_ARTIFACT
					&& selection == SC_DROID_DIRECT
					&& vtolDroidSelected((UBYTE)selectedPlayer))
			{
				item = MT_BLOCKING;
			}

			if (item == MT_TERRAIN
					&& terrainType(mapTile(mouseTileX,mouseTileY)) == TER_CLIFFFACE)
			{
				item = MT_BLOCKING;
			}
			// special droid at full health
			if (arnMPointers[item][selection] == CURSOR_FIX && ObjUnderMouse->type == OBJ_DROID &&
			    !droidIsDamaged((DROID *)ObjUnderMouse))
			{
				item = MT_OWNDROID;
			}
			if ((arnMPointers[item][selection] == CURSOR_SELECT ||
			     arnMPointers[item][selection] == CURSOR_EMBARK ||
			     arnMPointers[item][selection] == CURSOR_ATTACH ||
			     arnMPointers[item][selection] == CURSOR_LOCKON ||
			     arnMPointers[item][selection] == CURSOR_DEST) && ObjAllied)
			{
				// If you want to do these things, just gift your unit to your ally.
				item = MT_BLOCKING;
			}

			if (specialOrderKeyDown() && (selection == SC_DROID_TRANSPORTER || selection == SC_DROID_SUPERTRANSPORTER) &&
				arnMPointers[item][selection] == CURSOR_MOVE && bMultiPlayer)
			{
				// Alt+move = disembark transporter
				wzSetCursor(CURSOR_DISEMBARK);
			}
			else if (specialOrderKeyDown() && selection == SC_DROID_DIRECT &&
				arnMPointers[item][selection] == CURSOR_MOVE)
			{
				// Alt+move = scout
				wzSetCursor(CURSOR_SCOUT);
			}
			else if (arnMPointers[item][selection] == CURSOR_NOTPOSSIBLE &&
			         ObjUnderMouse && (ObjUnderMouse->player == selectedPlayer) &&
			         ObjUnderMouse->type == OBJ_STRUCTURE && ((STRUCTURE *)ObjUnderMouse)->asWeaps[0].nStat &&
			         (asWeaponStats[((STRUCTURE *)ObjUnderMouse)->asWeaps[0].nStat].weaponSubClass == WSC_LAS_SAT))
			{
				wzSetCursor(CURSOR_SELECT); // Special casing for LasSat
			}
			else
			{
				wzSetCursor(arnMPointers[item][selection]);
			}
		}
		else
		{
			wzSetCursor(CURSOR_DEFAULT);
		}
	}
	else
	{
		BASE_OBJECT *ObjUnderMouse;
		item = itemUnderMouse(&ObjUnderMouse);

		//exceptions, exceptions...AB 10/06/99
		if (bMultiPlayer && bLasSatStruct)
		{
			ASSERT( item<POSSIBLE_TARGETS,"Weirdy target!" );
			if (item == MT_ENEMYDROID || item == MT_ENEMYSTR || item == MT_DAMFEATURE)
			{
				//display attack cursor
				wzSetCursor(CURSOR_ATTACK);
			}
			else if (ObjUnderMouse && ObjUnderMouse->player == selectedPlayer && (ObjUnderMouse->type == OBJ_DROID ||
			         (ObjUnderMouse->type == OBJ_STRUCTURE && lasSatStructSelected((STRUCTURE *)ObjUnderMouse))))
			{
				// Special casing for selectables
				wzSetCursor(CURSOR_SELECT);
			}
			else if (ObjUnderMouse && ObjUnderMouse->player == selectedPlayer && ObjUnderMouse->type == OBJ_STRUCTURE)
			{
				wzSetCursor(CURSOR_DEFAULT);
			}
			else
			{
				//display block cursor
				wzSetCursor(CURSOR_NOTPOSSIBLE);
			}
		}
		else if (ObjUnderMouse && (ObjUnderMouse->player == selectedPlayer) &&
			((ObjUnderMouse->type == OBJ_STRUCTURE && ((STRUCTURE *)ObjUnderMouse)->asWeaps[0].nStat
			&& (asWeaponStats[((STRUCTURE *)ObjUnderMouse)->asWeaps[0].nStat].weaponSubClass == WSC_LAS_SAT))
		    || ObjUnderMouse->type == OBJ_DROID))
		{
			wzSetCursor(CURSOR_SELECT); // Special casing for LasSat or own unit
		}
		else
		{
			wzSetCursor(CURSOR_DEFAULT);
		}
	}

	CurrentItemUnderMouse = item;
}

static void calcScroll(float *y, float *dydt, float accel, float decel, float targetVelocity, float dt)
{
	double tMid;

	// Stop instantly, if trying to change direction.
	if (targetVelocity * *dydt < -1e-8f)
	{
		*dydt = 0;
	}

	if (targetVelocity < *dydt)
	{
		accel = -accel;
		decel = -decel;
	}

	// Decelerate if needed.
	tMid = (0 - *dydt) / decel;
	CLIP(tMid, 0, dt);
	*y += *dydt * tMid + decel/2 * tMid*tMid;
	*dydt += decel * tMid;
	dt -= tMid;

	// Accelerate if needed.
	tMid = (targetVelocity - *dydt) / accel;
	CLIP(tMid, 0, dt);
	*y += *dydt * tMid + accel/2 * tMid*tMid;
	*dydt += accel * tMid;
	dt -= tMid;

	// Continue at target velocity.
	*y += *dydt * dt;
}

void scroll(void)
{
	SDWORD	xDif,yDif;
	uint32_t timeDiff;
	int scrollDirLeftRight = 0, scrollDirUpDown = 0;
	float scroll_zoom_factor = 1+2*((getViewDistance()-MINDISTANCE)/((float)(MAXDISTANCE-MINDISTANCE)));
	float scaled_max_scroll_speed = scroll_zoom_factor * MAX_SCROLL_SPEED;
	float scaled_accel;

	static float xDiffFrac = 0, yDiffFrac = 0;

	if(InGameOpUp || bDisplayMultiJoiningStatus || isInGamePopupUp)		// cant scroll when menu up. or when over radar
	{
		return;
	}

	if (mouseScroll && wzMouseInWindow())
	{
		// Scroll left or right
		scrollDirLeftRight += (mouseX() > (pie_GetVideoBufferWidth() - BOUNDARY_X)) -
		                       (mouseX() < BOUNDARY_X);

		// Scroll down or up
		scrollDirUpDown += (mouseY() < BOUNDARY_Y) -
		                    (mouseY() > (pie_GetVideoBufferHeight() - BOUNDARY_Y));
	}
	if (!keyDown(KEY_LCTRL) && !keyDown(KEY_RCTRL))
	{
		// Scroll left or right
		scrollDirLeftRight += keyDown(KEY_RIGHTARROW) - keyDown(KEY_LEFTARROW);

		// Scroll down or up
		scrollDirUpDown += keyDown(KEY_UPARROW) - keyDown(KEY_DOWNARROW);
	}
	CLIP(scrollDirLeftRight, -1, 1);
	CLIP(scrollDirUpDown,    -1, 1);

	if (scrollDirLeftRight != 0 || scrollDirUpDown != 0)
	{
		setWarCamActive(false);  // Don't let this thing override the user trying to scroll.
	}

	scaled_accel = scroll_zoom_factor * scroll_speed_accel;

	// Apparently there's stutter if using deltaRealTime, so we have our very own delta time here, just for us.
	timeDiff = wzGetTicks() - scrollRefTime;
	scrollRefTime += timeDiff;
	timeDiff = std::min<unsigned>(timeDiff, 500);  // Since we're using our own time variable, which isn't updated when dragging a box, clamp the time here so releasing the box doesn't scroll to the edge of the map suddenly.

	scrollStepLeftRight = 0;
	scrollStepUpDown = 0;
	calcScroll(&scrollStepLeftRight, &scrollSpeedLeftRight, scaled_accel, 2*scaled_accel, scrollDirLeftRight * scaled_max_scroll_speed, (float)timeDiff / GAME_TICKS_PER_SEC);
	calcScroll(&scrollStepUpDown,    &scrollSpeedUpDown,    scaled_accel, 2*scaled_accel, scrollDirUpDown    * scaled_max_scroll_speed, (float)timeDiff / GAME_TICKS_PER_SEC);

	/* Get x component of movement */
	xDiffFrac += cos(-player.r.y*(M_PI/32768))*scrollStepLeftRight + sin(-player.r.y*(M_PI/32768))*scrollStepUpDown;
	/* Get y component of movement */
	yDiffFrac += sin(-player.r.y*(M_PI/32768))*scrollStepLeftRight - cos(-player.r.y*(M_PI/32768))*scrollStepUpDown;

	xDif = (int)xDiffFrac;
	yDif = (int)yDiffFrac;

	xDiffFrac -= xDif;
	yDiffFrac -= yDif;

	/* Adjust player's position by these components */
	player.p.x += xDif;
	player.p.z += yDif;

	edgeOfMap = CheckScrollLimits();
}

/*
 * Reset scrolling, so we don't jump around after unpausing.
 */
void resetScroll(void)
{
	scrollRefTime = wzGetTicks();
	scrollSpeedUpDown = 0.0f;
	scrollSpeedLeftRight = 0.0f;
}

// Check a coordinate is within the scroll limits, SDWORD version.
// Returns true if edge hit.
//
bool CheckInScrollLimits(SDWORD *xPos,SDWORD *zPos)
{
	bool EdgeHit = false;
	SDWORD	minX,minY,maxX,maxY;

	minX = world_coord(scrollMinX);
	maxX = world_coord(scrollMaxX - 1);
	minY = world_coord(scrollMinY);
	maxY = world_coord(scrollMaxY - 1);

	//scroll is limited to what can be seen for current campaign
	if (*xPos < minX)
	{
		*xPos = minX;
		EdgeHit = true;
	}
	else
	if (*xPos >= maxX)
	{
		*xPos = maxX;
		EdgeHit = true;
	}

	if (*zPos < minY)
	{
		*zPos = minY;
		EdgeHit = true;
	}
	else
	if (*zPos >= maxY)
	{
		*zPos = maxY;
		EdgeHit = true;
	}


	return EdgeHit;
}

// Check the view is within the scroll limits,
// Returns true if edge hit.
//
bool CheckScrollLimits(void)
{
	SDWORD xp = player.p.x;
	SDWORD zp = player.p.z;
	bool ret = CheckInScrollLimits(&xp,&zp);

	player.p.x = xp;
	player.p.z = zp;

	return ret;
}

/* Do the 3D display */
void displayWorld(void)
{
	Vector3i pos;

	shakeUpdate();

	if (mouseDown(MOUSE_ROTATE) && rotActive)
	{
		if (abs(mouseX() - rotX) > 2 || xMoved > 2 || abs(mouseY() - rotY) > 2 || yMoved > 2)
		{
			xMoved += abs(mouseX() - rotX);
			if (mouseX() < rotX)
			{
				player.r.y = rotInitial + (rotX - mouseX()) * DEG(1) / 2;
			}
			else
			{
				player.r.y = rotInitial - (mouseX() - rotX) * DEG(1) / 2;
			}
				yMoved += abs(mouseY() - rotY);
				if (bInvertMouse)
				{
					if (mouseY() < rotY)
					{
						player.r.x = rotInitialUp + (rotY - mouseY()) * DEG(1) / 3;
					}
					else
					{
						player.r.x = rotInitialUp - (mouseY() - rotY) * DEG(1) / 3;
					}
				}
				else
				{
					if(mouseY() < rotY)
					{
						player.r.x = rotInitialUp - (rotY - mouseY()) * DEG(1) / 3;
					}
					else
					{
						player.r.x = rotInitialUp + (mouseY() - rotY) * DEG(1) / 3;
					}
				}
				if(player.r.x > DEG(360 + MAX_PLAYER_X_ANGLE))
				{
					player.r.x = DEG(360 + MAX_PLAYER_X_ANGLE);
				}
				if(player.r.x < DEG(360 + MIN_PLAYER_X_ANGLE))
				{
					player.r.x = DEG(360 + MIN_PLAYER_X_ANGLE);
				}

			setDesiredPitch(player.r.x/DEG_1);
		}
	}

	if (!mouseDown(MOUSE_ROTATE) && rotActive)
	{
		rotActive = false;
		xMoved = yMoved = 0;
		ignoreRMBC = true;
		pos.x = player.r.x;
		pos.y = player.r.y;
		pos.z = player.r.z;
		camInformOfRotation(&pos);
		bRadarDragging = false;
	}

	draw3DScene();
}

static bool mouseInBox(SDWORD x0, SDWORD y0, SDWORD x1, SDWORD y1)
{
	return mouseX() > x0 && mouseX() < x1 && mouseY() > y0 && mouseY() < y1;
}

bool DrawnInLastFrame(int32_t frame)
{
	return frame >= (int32_t)StartOfLastFrame;
}


/*
	Returns what the mouse was clicked on. Only called if there was a mouse pressed message
	on MOUSE_LMB. We aren't concerned here with setting selection flags - just what it
	actually was
*/
BASE_OBJECT	*mouseTarget( void )
{
UDWORD		i;
BASE_OBJECT	*psReturn;
DROID		*psDroid;
UDWORD		dispX,dispY,dispR;

	if( (mouseTileX < 0) ||
		(mouseTileY < 0) ||
		(mouseTileX > (SDWORD)(mapWidth-1)) ||
		(mouseTileY > (SDWORD)(mapHeight-1)) )
	{
		return(NULL);
	}

	/* We haven't found anything yet */
	psReturn = NULL;

	/* First have a look through the droid lists */
	for (i=0; i<MAX_PLAYERS; i++)
	{
		/* Note the !psObject check isn't really necessary as the goto will jump out */
		for (psDroid = apsDroidLists[i]; psDroid && !psReturn;
			psDroid = psDroid->psNext)
		{

			dispX = psDroid->sDisplay.screenX;
			dispY = psDroid->sDisplay.screenY;
			dispR = psDroid->sDisplay.screenR;
			/* Only check droids that're on screen */

			// Has the droid been drawn since the start of the last frame
			if (psDroid->visible[selectedPlayer] && DrawnInLastFrame(psDroid->sDisplay.frameNumber)==true)
			{
				if (mouseInBox(dispX-dispR, dispY-dispR, dispX+dispR, dispY+dispR))
				{
					/* We HAVE clicked on droid! */
					psReturn = (BASE_OBJECT *) psDroid;
					/* There's no point in checking other object types */
					return(psReturn);
				}
			}
		}
	} // end of checking for droids

	/*	Not a droid, so maybe a structure or feature?
		If still NULL after this then nothing */
	psReturn = getTileOccupier(mouseTileX, mouseTileY);

	if (psReturn == NULL)
	{
		psReturn = getTileBlueprintStructure(mouseTileX, mouseTileY);
	}

	/* Send the result back - if it's null then we clicked on an area of terrain */
	return(psReturn);
}

void StartTacticalScrollObj(WZ_DECL_UNUSED bool driveActive, WZ_DECL_UNUSED BASE_OBJECT* psObj)
{
}

void CancelTacticalScroll(void)
{
}

// Start repositioning a delivery point.
//
static FLAG_POSITION flagPos;
static int flagStructId;
static bool flagReposVarsValid;
static bool flagReposFinished;

void startDeliveryPosition(FLAG_POSITION *psFlag)
{
	FLAG_POSITION	*psFlagPos;

	if (tryingToGetLocation()) // if we're placing a building don't place
	{
		return;
	}

	//clear the selected delivery point
	for (psFlagPos = apsFlagPosLists[selectedPlayer]; psFlagPos;
		psFlagPos = psFlagPos->psNext)
	{
		psFlagPos->selected = false;
	}

	//set this object position to be highlighted
	psFlag->selected = true;
	flagPos = *psFlag;

	STRUCTURE* psStruct = findDeliveryFactory(psFlag);
	if (!psStruct)
	{
		flagStructId = 0; // not a struct, just a flag.
	}
	else
	{
		flagStructId = psStruct->id;
	}
	flagReposVarsValid = true;
	flagReposFinished = false;

	if (bInTutorial)
	{
		eventFireCallbackTrigger((TRIGGER_TYPE)CALL_DELIVPOINTMOVED);
	}
}

// Finished repositioning a delivery point.
//
void finishDeliveryPosition()
{
	FLAG_POSITION* psFlagPos;
	if (flagStructId)
	{
		flagReposVarsValid = false;
		STRUCTURE* psStruct = IdToStruct(flagStructId, selectedPlayer);
		if (StructIsFactory(psStruct) && psStruct->pFunctionality
			&& psStruct->pFunctionality->factory.psAssemblyPoint)
		{
			setAssemblyPoint(psStruct->pFunctionality->factory.psAssemblyPoint,
							 flagPos.coords.x, flagPos.coords.y, selectedPlayer, true);
		}
		else if (psStruct->pStructureType->type == REF_REPAIR_FACILITY)
		{
			setAssemblyPoint(psStruct->pFunctionality->repairFacility.psDeliveryPoint,
							 flagPos.coords.x, flagPos.coords.y, selectedPlayer, true);
		}
		//deselect once moved
		for (psFlagPos = apsFlagPosLists[selectedPlayer]; psFlagPos;
			psFlagPos = psFlagPos->psNext)
		{
			psFlagPos->selected = false;
		}
	}
	flagReposFinished = true;
}

// Is there a valid delivery point repositioning going on.
bool deliveryReposValid(void)
{
	if (!flagReposVarsValid)
		return false;

	Vector2i map = map_coord(removeZ(flagPos.coords));

	//make sure we are not too near map edge
	if (map.x < scrollMinX + TOO_NEAR_EDGE || map.x + 1 > scrollMaxX - TOO_NEAR_EDGE ||
	    map.y < scrollMinY + TOO_NEAR_EDGE || map.y + 1 > scrollMaxY - TOO_NEAR_EDGE)
	{
		return false;
	}

	// cant place on top of a delivery point...
	for (FLAG_POSITION const *psCurrFlag = apsFlagPosLists[selectedPlayer]; psCurrFlag; psCurrFlag = psCurrFlag->psNext)
	{
		Vector2i flagTile = map_coord(removeZ(psCurrFlag->coords));
		if (flagTile == map)
			return false;
	}

	if (fpathBlockingTile(map.x, map.y, PROPULSION_TYPE_WHEELED))
	{
		return false;
	}

	return true;
}

bool deliveryReposFinished(FLAG_POSITION *psFlag)
{
	if (!flagReposVarsValid)
		return false;

	if (psFlag)
		*psFlag = flagPos;
	return flagReposFinished;
}

void processDeliveryRepos(void)
{
	if (!flagReposVarsValid)
		return;

	int bX = clip(mouseTileX, 2, mapWidth - 3);
	int bY = clip(mouseTileY, 2, mapHeight - 3);

	flagPos.coords = Vector3i(world_coord(Vector2i(bX, bY))+Vector2i(TILE_UNITS/2,TILE_UNITS/2), map_TileHeight(bX, bY) + 2*ASSEMBLY_POINT_Z_PADDING);
}

// Cancel repositioning of the delivery point without moving it.
//
void cancelDeliveryRepos(void)
{
	flagReposVarsValid = false;
}

void renderDeliveryRepos(void)
{
	if (flagReposVarsValid)
		renderDeliveryPoint(&flagPos, true);
}

// check whether a clicked on droid is in a command group or assigned to a sensor
static bool droidHasLeader(DROID *psDroid)
{
	BASE_OBJECT		*psLeader;

	if (psDroid->droidType == DROID_COMMAND ||
		psDroid->droidType == DROID_SENSOR)
	{
		return false;
	}

	if (hasCommander(psDroid))
	{
		psLeader = (BASE_OBJECT *)psDroid->psGroup->psCommander;
	}
	else
	{
		//psLeader can be either a droid or a structure
		psLeader = orderStateObj(psDroid, DORDER_FIRESUPPORT);
	}

	if (psLeader != NULL)
	{
		if (psLeader->type == OBJ_DROID)
		{
			SelectDroid((DROID *)psLeader);
		}
		assignSensorTarget(psLeader);
		return true;
	}

	return false;
}


// deal with selecting a droid
void dealWithDroidSelect(DROID *psDroid, bool bDragBox)
{
	DROID	*psD;
	bool	bGotGroup;

	/*	Toggle selection on and off - allows you drag around a big
		area of droids and then exclude certain individuals */
	if (!bDragBox && psDroid->selected == true)
	{
		DeSelectDroid(psDroid);
	}
	else if (ctrlShiftDown() || !droidHasLeader(psDroid))
	{
		for(psD = apsDroidLists[selectedPlayer],bGotGroup = false; psD && !bGotGroup; psD = psD->psNext)
		{
			if(psD->selected && (psD->group!=UBYTE_MAX))
			{
				bGotGroup = true;
			}
		}
		if (specialOrderKeyDown())
		{
			/* We only want to select weapon units if ALT is down on a drag */
			if (psDroid->asWeaps[0].nStat > 0)
			{
				SelectDroid(psDroid);
			}
		}
		else
		{
			SelectDroid(psDroid);
		}
		psCBSelectedDroid = psDroid;
		eventFireCallbackTrigger((TRIGGER_TYPE)CALL_DROID_SELECTED);
		psCBSelectedDroid = NULL;
	}
}

static void FeedbackOrderGiven(void)
{
	static UDWORD LastFrame = 0;
	UDWORD ThisFrame = frameGetFrameNumber();

	// Ensure only played once per game cycle.
	if(ThisFrame != LastFrame) {
		audio_PlayTrack(ID_SOUND_SELECT);
		LastFrame = ThisFrame;
	}
}

// check whether the queue order keys are pressed
bool ctrlShiftDown(void)
{
	return keyDown(KEY_LCTRL) || keyDown(KEY_RCTRL) || keyDown(KEY_LSHIFT) || keyDown(KEY_RSHIFT);
}

void AddDerrickBurningMessage(void)
{
	addConsoleMessage(_("Cannot Build. Oil Resource Burning."),DEFAULT_JUSTIFY,SYSTEM_MESSAGE);
	audio_PlayTrack( ID_SOUND_BUILD_FAIL );
}

static void dealWithLMBDroid(DROID* psDroid, SELECTION_TYPE selection)
{
	bool ownDroid; // Not an allied droid

	if (!aiCheckAlliances(selectedPlayer, psDroid->player))
	{
		memset(DROIDDOING, 0x0 , sizeof(DROIDDOING)); // take over the other players droid by debug menu.
		/* We've clicked on somebody else's droid */
#ifdef DEBUG
		if (getDebugMappingStatus())
		{
			CONPRINTF(ConsoleString, (ConsoleString, "(Enemy!) %s - Damage %d%% - ID %d - experience %f, %s - order %s - action %s - sensor range %d - ECM %d - pitch %.0f",
						droidGetName(psDroid), 	100 - clip(PERCENT(psDroid->body, psDroid->originalBody), 0, 100), psDroid->id,
						psDroid->experience/65536.f, getDroidLevelName(psDroid), getDroidOrderName(psDroid->order.type), getDroidActionName(psDroid->action),
						droidSensorRange(psDroid), droidConcealment(psDroid), UNDEG(psDroid->rot.pitch)));
			FeedbackOrderGiven();
		}
#endif
		orderSelectedObjAdd(selectedPlayer, (BASE_OBJECT*)psDroid, ctrlShiftDown());

		//lasSat structure can select a target - in multiPlayer only
		if (bMultiPlayer && bLasSatStruct)
		{
			orderStructureObj(selectedPlayer, (BASE_OBJECT*)psDroid);
		}

		FeedbackOrderGiven();
		driveDisableTactical();
		return;
	}

	ownDroid = (selectedPlayer == psDroid->player);
	// Hack to detect if sensor was assigned
	bSensorAssigned = true;
	if (!bRightClickOrders && ctrlShiftDown() && ownDroid)
	{
		// select/deselect etc. the droid
		dealWithDroidSelect(psDroid, false);
	}
	else if (specialOrderKeyDown() && ownDroid)
	{
		// try to attack your own unit
		orderSelectedObjAdd(selectedPlayer, (BASE_OBJECT*)psDroid, ctrlShiftDown());
		FeedbackOrderGiven();
		driveDisableTactical();
	}
	else if (psDroid->droidType == DROID_TRANSPORTER || psDroid->droidType == DROID_SUPERTRANSPORTER)
	{
		if (selection == SC_INVALID)
		{
			//in multiPlayer mode we RMB to get the interface up
			if (bMultiPlayer && !bRightClickOrders)
			{
				psDroid->selected = true;
			}
			else
			{
				intResetScreen(false);
				if (!getWidgetsStatus())
				{
					setWidgetsStatus(true);
				}
				addTransporterInterface(psDroid, false);
			}
		}
		else
		{	// We can order all units to use the transport now
			if (cyborgDroidSelected(selectedPlayer))
			{
				// TODO add special processing for cyborgDroids
			}
			orderSelectedObj(selectedPlayer, (BASE_OBJECT*)psDroid);
			FeedbackOrderGiven();
		}
	}
	// Clicked on a commander? Will link to it.
	else if (psDroid->droidType == DROID_COMMAND && selection != SC_INVALID &&
	          selection != SC_DROID_COMMAND &&
	          selection != SC_DROID_CONSTRUCT &&
	          !ctrlShiftDown() && ownDroid)
	{
		turnOffMultiMsg(true);
		orderSelectedObj(selectedPlayer, (BASE_OBJECT*)psDroid);
		FeedbackOrderGiven();
		clearSelection();
		assignSensorTarget((BASE_OBJECT *)psDroid);
		dealWithDroidSelect(psDroid, false);
		turnOffMultiMsg(false);
	}
	// Clicked on a sensor? Will assign to it.
	else if (psDroid->droidType == DROID_SENSOR)
	{
		DROID* psCurr;

		bSensorAssigned = false;
		for (psCurr = apsDroidLists[selectedPlayer]; psCurr; psCurr = psCurr->psNext)
		{
			//must be indirect weapon droid or VTOL weapon droid
			if ((psCurr->droidType == DROID_WEAPON) &&
			    (psCurr->selected)&&
			    (psCurr->asWeaps[0].nStat > 0) &&
			    ((!proj_Direct(asWeaponStats + psCurr->asWeaps[0].nStat)) ||
			    isVtolDroid(psCurr)) &&
			    droidSensorDroidWeapon((BASE_OBJECT *)psDroid, psCurr))
			{
				bSensorAssigned = true;
				orderDroidObj(psCurr, DORDER_FIRESUPPORT, (BASE_OBJECT *)psDroid, ModeQueue);
				FeedbackOrderGiven();
			}
		}
		if (bSensorAssigned)
		{
			clearSelection();
			assignSensorTarget((BASE_OBJECT *)psDroid);
		}
	}
	// Hack to detect if anything was done with sensor
	else
	{
		bSensorAssigned = false;
	}
	if (bSensorAssigned)
	{
		return;
	}
	// Clicked on a construction unit? Will guard it.
	else if ((psDroid->droidType == DROID_CONSTRUCT || psDroid->droidType == DROID_SENSOR ||
	          psDroid->droidType == DROID_COMMAND)
	         && selection == SC_DROID_DIRECT)
	{
		orderSelectedObj(selectedPlayer, (BASE_OBJECT*)psDroid);
		FeedbackOrderGiven();
	}
	// Clicked on a damaged unit? Will repair it.
	else if (droidIsDamaged(psDroid) && repairDroidSelected(selectedPlayer))
	{
		assignDestTarget();
		orderSelectedObjAdd(selectedPlayer, (BASE_OBJECT*)psDroid, ctrlShiftDown());
		FeedbackOrderGiven();
	}
	else if (bRightClickOrders && ownDroid)
	{
		if (!(psDroid->selected))
		{
			clearSelection();
			SelectDroid(psDroid);
		}
		intObjectSelected((BASE_OBJECT *)psDroid);
	}
	// Just plain clicked on?
	else if (ownDroid)
	{
		// Display unit info.
		/* We've clicked on one of our own droids */
#ifdef DEBUG
		if (getDebugMappingStatus()) // cheating on, so output debug info
		{
			CONPRINTF(ConsoleString, (ConsoleString,
<<<<<<< HEAD
						"%s - Damage %d%% - ID %d - experience %f, %s - order %s - action %s - sensor range %d - ECM %d - pitch %.0f",
=======
						"%s - Damage %d%% - ID %d - experience %f, %s - order %s - action %s - sensor range %hu - ECM %u - pitch %.0f - frust %u",
>>>>>>> af757d28
						droidGetName(psDroid),
						100 - clip(PERCENT(psDroid->body, psDroid->originalBody), 0, 100), psDroid->id,
						psDroid->experience/65536.f, getDroidLevelName(psDroid), getDroidOrderName(psDroid->order.type), getDroidActionName(psDroid->action),
						droidSensorRange(psDroid), droidConcealment(psDroid), UNDEG(psDroid->rot.pitch), psDroid->lastFrustratedTime));
			FeedbackOrderGiven();
		}
		else
#endif
		if (godMode)
		{
			CONPRINTF(ConsoleString, (ConsoleString,
					"%s - Damage %d%% - Serial ID %d - Experience %f order %d action %d, %s",
					droidGetName(psDroid),
					100 - clip(PERCENT(psDroid->body, psDroid->originalBody), 0, 100),
					psDroid->id, psDroid->experience/65536.f, psDroid->order.type,
					psDroid->action, getDroidLevelName(psDroid)));

			FeedbackOrderGiven();
		}
		else
		{
			if(!psDroid->selected)
			{
				CONPRINTF(ConsoleString, (ConsoleString,
					_("%s - Damage %d%% - Experience %.1f, %s"),
					droidGetName(psDroid),
					100 - clip(PERCENT(psDroid->body,psDroid->originalBody), 0, 100),
					psDroid->experience/65536.f, _(getDroidLevelName(psDroid))));

				FeedbackOrderGiven();
			}
		}

		// select/deselect etc. the droid
		clearSelection();
		dealWithDroidSelect(psDroid, false);
	}
	else // Clicked on allied unit with no other possible actions
	{
		CONPRINTF(ConsoleString, (ConsoleString,
								  _("%s - Allied - Damage %d%% - Experience %d, %s"),
								  droidGetName(psDroid),
								  100 - clip(PERCENT(psDroid->body,psDroid->originalBody), 0, 100),
								  psDroid->experience/65536, getDroidLevelName(psDroid)));

		FeedbackOrderGiven();
	}
}

static void dealWithLMBStructure(STRUCTURE* psStructure, SELECTION_TYPE selection)
{
	bool ownStruct = (psStructure->player == selectedPlayer);

	if (!aiCheckAlliances(psStructure->player, selectedPlayer))
	{
		/* We've clicked on somebody else's building */
#ifdef DEBUG
		if (getDebugMappingStatus())
		{
			CONPRINTF(ConsoleString, (ConsoleString, "(Enemy!) %s, ref: %d, ID: %d Damage %d%%", psStructure->pStructureType->pName, psStructure->pStructureType->ref,
				psStructure->id, 100 - clip(PERCENT(psStructure->body, psStructure->pStructureType->bodyPoints), 0, 100)));
		}
#endif
		orderSelectedObjAdd(selectedPlayer, (BASE_OBJECT*)psStructure, ctrlShiftDown());
		//lasSat structure can select a target - in multiPlayer only
		if (bMultiPlayer && bLasSatStruct)
		{
			orderStructureObj(selectedPlayer, (BASE_OBJECT*)psStructure);
		}
		FeedbackOrderGiven();
		driveDisableTactical();

		return;
	}

	/* We've clicked on our own building */

	//print some info at the top of the screen for the specific structure
	if (!bRightClickOrders) printStructureInfo(psStructure);

	/* Got to be built. Also, you can't 'select' derricks */
	if (!specialOrderKeyDown() && (psStructure->status == SS_BUILT) &&
		(psStructure->pStructureType->type != REF_RESOURCE_EXTRACTOR) && ownStruct)
	{
		if (bRightClickOrders)
		{
			if (StructIsFactory(psStructure) && selection != SC_DROID_CONSTRUCT)
			{
				intAddFactoryOrder(psStructure);
			}
		}
		else
		{
			// now only display interface if nothing selected
			if (!anyDroidSelected(selectedPlayer))
			{
				intObjectSelected((BASE_OBJECT *)psStructure);
				FeedbackOrderGiven();
			}
// We don't actually wan't to select structures, just inform the interface we've clicked on it,
// might wan't to do this on PC as well as it fixes the problem with the interface locking multiple
// buttons in the object window.
			if (selection == SC_INVALID)
			{
				STRUCTURE* psCurr;

				/* Clear old building selection(s) - should only be one */
				for(psCurr = apsStructLists[selectedPlayer]; psCurr; psCurr = psCurr->psNext)
				{
					psCurr->selected = false;
				}
				/* Establish new one */
				psStructure->selected = true;
			}
			//determine if LasSat structure has been selected
			bLasSatStruct = lasSatStructSelected(psStructure);
		}

	}
	else if ((psStructure->status==SS_BUILT) &&
			(psStructure->pStructureType->type == REF_RESOURCE_EXTRACTOR) &&
			selection == SC_INVALID && ownStruct)
	{
		STRUCTURE* psCurr;

		/* Clear old building selection(s) - should only be one */
		for (psCurr = apsStructLists[selectedPlayer]; psCurr; psCurr = psCurr->psNext)
		{
			psCurr->selected = false;
		}
		/* Establish new one */
		psStructure->selected = true;
	}
	bSensorAssigned = false;
	orderSelectedObjAdd(selectedPlayer, (BASE_OBJECT*)psStructure, ctrlShiftDown());
	FeedbackOrderGiven();
	if (bSensorAssigned)
	{
		clearSelection();
		assignSensorTarget((BASE_OBJECT *)psStructure);
	}
	if (intDemolishSelectMode())
	{
		// we were demolishing something - now we're done
		if (ctrlShiftDown())
		{
			quickQueueMode = true;
		}
		else
		{
			intDemolishCancel();
		}
	}

	driveDisableTactical();
}

static void dealWithLMBFeature(FEATURE* psFeature)
{
	//go on to check for
	if (psFeature->psStats->damageable)
	{
		orderSelectedObjAdd(selectedPlayer, (BASE_OBJECT*)psFeature, ctrlShiftDown());
		//lasSat structure can select a target - in multiPlayer only
		if (bMultiPlayer && bLasSatStruct)
		{
			orderStructureObj(selectedPlayer, (BASE_OBJECT*)psFeature);
		}
		FeedbackOrderGiven();
	}

	//clicking an oil field should start a build..
	if(psFeature->psStats->subType == FEAT_OIL_RESOURCE)
	{
		unsigned int i;
		// find any construction droids. and order them to build an oil resource.

		// first find the derrick.
		for (i = 0; (i < numStructureStats) && (asStructureStats[i].type != REF_RESOURCE_EXTRACTOR); ++i) {}

		if( (i < numStructureStats) &&
			(apStructTypeLists[selectedPlayer][i] == AVAILABLE) )	// dont go any further if no derrick stat found.
		{
			DROID* psCurr;

			// for each droid
			for(psCurr = apsDroidLists[selectedPlayer]; psCurr; psCurr = psCurr->psNext)
			{
				if ((droidType(psCurr) == DROID_CONSTRUCT ||
					droidType(psCurr) == DROID_CYBORG_CONSTRUCT) && (psCurr->selected))
				{
					if(fireOnLocation(psFeature->pos.x,psFeature->pos.y))
					{
						// Can't build because it's burning
						AddDerrickBurningMessage();
					}

					sendDroidInfo(psCurr, DroidOrder(DORDER_BUILD, &asStructureStats[i], removeZ(psFeature->pos), player.r.y), ctrlShiftDown());
					FeedbackOrderGiven();
				}
			}
		}
	}
	else
	{
		switch(psFeature->psStats->subType)
		{
			case FEAT_GEN_ARTE:
			case FEAT_OIL_DRUM:
			{
				DROID* psNearestUnit = getNearestDroid(mouseTileX*TILE_UNITS+TILE_UNITS/2,
											mouseTileY*TILE_UNITS+TILE_UNITS/2,true);
				/* If so then find the nearest unit! */
				if (psNearestUnit)	// bloody well should be!!!
				{
					sendDroidInfo(psNearestUnit, DroidOrder(DORDER_RECOVER, psFeature), ctrlShiftDown());
					FeedbackOrderGiven();
				}
				break;
			}
			case FEAT_BOULDER:
			case FEAT_HOVER:
			case FEAT_OIL_RESOURCE:
			case FEAT_VEHICLE:
			default:
				break;
		}
	}
#ifdef DEBUG
		if (getDebugMappingStatus())
		{
			CONPRINTF(ConsoleString, (ConsoleString, "(Feature) %s, ID: %d, ref: %d, body: (%d):%d", psFeature->psStats->pName, psFeature->id, psFeature->psStats->ref, psFeature->psStats->body, psFeature->body ));
		}
#endif
	driveDisableTactical();
}

static void dealWithLMBObject(BASE_OBJECT* psClickedOn)
{
	SELECTION_TYPE selection = establishSelection(selectedPlayer);
	OBJECT_TYPE type = psClickedOn->type;

	switch (type)
	{
		case OBJ_DROID:
			dealWithLMBDroid((DROID*)psClickedOn, selection);
			break;

		case OBJ_STRUCTURE:
			dealWithLMBStructure((STRUCTURE*)psClickedOn, selection);
			break;

		case OBJ_FEATURE:
			dealWithLMBFeature((FEATURE*)psClickedOn);
			break;

		default:
			// assert only when the value is outside of the valid range
			ASSERT(type < OBJ_NUM_TYPES, "Weird selection from LMB - type of clicked object is %d", (int)type);
			break;
	}
}

void	dealWithLMB( void )
{
	BASE_OBJECT         *psClickedOn;
	OBJECT_POSITION     *psLocation;
	STRUCTURE			*psStructure;

	/* Don't process if in game options are on screen */
	if (mouseOverRadar ||
	    InGameOpUp == true || widgGetFromID(psWScreen,INTINGAMEOP))
	{
		return;
	}

	/* What have we clicked on? */
	if(driveModeActive() && !driveTacticalActive())
	{
		psClickedOn = NULL;
		if (psClickedOn)
		{
			dealWithLMBObject(psClickedOn);
		}

		return;
	}
	else
	{
		psClickedOn = mouseTarget();
		if (psClickedOn)
		{
			dealWithLMBObject(psClickedOn);

			return;
		}
	}

	/*Check for a Delivery Point or a Proximity Message*/
	psLocation = checkMouseLoc();
	if (psLocation == NULL || driveModeActive() || selNumSelected(selectedPlayer))
	{
		// now changed to use the multiple order stuff
		// clicked on a destination.
		orderSelectedLoc(selectedPlayer, mousePos.x, mousePos.y, ctrlShiftDown());  // ctrlShiftDown() = ctrl clicked a destination, add an order
		/* Otherwise send them all */
		if(getNumDroidsSelected())
		{
			assignDestTarget();
			audio_PlayTrack(ID_SOUND_SELECT);
		}

		if (getDebugMappingStatus() && tileOnMap(mouseTileX, mouseTileY))
		{
			MAPTILE *psTile = mapTile(mouseTileX, mouseTileY);
			uint8_t aux = auxTile(mouseTileX, mouseTileY, selectedPlayer);

			CONPRINTF(ConsoleString, (ConsoleString, "%s tile %d, %d [%d, %d] continent(l%d, h%d) level %g illum %d %s %s w=%d s=%d j=%d",
			          tileIsExplored(psTile) ? "Explored" : "Unexplored",
			          mouseTileX, mouseTileY, world_coord(mouseTileX), world_coord(mouseTileY),
			          (int)psTile->limitedContinent, (int)psTile->hoverContinent, psTile->level, (int)psTile->illumination,
				  aux & AUXBITS_DANGER ? "danger" : "", aux & AUXBITS_THREAT ? "threat" : "",
				  (int)psTile->watchers[selectedPlayer], (int)psTile->sensors[selectedPlayer], (int)psTile->jammers[selectedPlayer]));
		}

		driveDisableTactical();

		return;
	}

	switch (psLocation->type)
	{
		case POS_DELIVERY:
			if(psLocation->player == selectedPlayer)
			{
				if (bRightClickOrders)
				{
					//centre the view on the owning Factory
					psStructure = findDeliveryFactory((FLAG_POSITION *)psLocation);
					if (psStructure)
					{
						setViewPos(map_coord(psStructure->pos.x),
								   map_coord(psStructure->pos.y),
								   true);
					}
				}
				else
				{
					startDeliveryPosition((FLAG_POSITION *)psLocation);
				}
			}
			break;
		default:
			ASSERT(!"unknown object position type", "Unknown type from checkMouseLoc" );
	}
}

bool	getRotActive( void )
{
	return(rotActive);
}

SDWORD	getDesiredPitch( void )
{
	return(desiredPitch);
}

void	setDesiredPitch(SDWORD pitch)
{
	desiredPitch = pitch;
}

// process LMB double clicks
static void dealWithLMBDClick(void)
{
	BASE_OBJECT		*psClickedOn;
	DROID			*psDroid;
	STRUCTURE		*psStructure;

	/* What have we clicked on? */
	psClickedOn = mouseTarget();
	/* If not NULL, then it's a droid or a structure */
	if(psClickedOn != NULL)
	{
		/* We've got a droid or a structure */
		if(psClickedOn->type == OBJ_DROID)
		{
			/* We clicked on droid */
			psDroid = (DROID *) psClickedOn;
			if(psDroid->player == selectedPlayer)
			{
				/* If we've double clicked on a constructor droid, activate build menu */
				if (psDroid->droidType == DROID_COMMAND)
				{
					intResetScreen(true);
					intCommanderSelected(psDroid);
				}
				else
				{
					// Now selects all of same type on screen
					selDroidSelection(selectedPlayer,DS_BY_TYPE,DST_ALL_SAME,true);
				}
			}
		}
		else if (psClickedOn->type == OBJ_STRUCTURE)
		{
			/* We clicked on structure */
			psStructure = (STRUCTURE *) psClickedOn;
			if (psStructure->player == selectedPlayer && !structureIsBlueprint(psStructure))
			{
				if (StructIsFactory(psStructure))
				{
					setViewPos(map_coord(psStructure->pFunctionality->factory.psAssemblyPoint->coords.x),
							   map_coord(psStructure->pFunctionality->factory.psAssemblyPoint->coords.y),
							   true);
				}
				else if (psStructure->pStructureType->type == REF_REPAIR_FACILITY)
				{
					setViewPos(map_coord(psStructure->pFunctionality->repairFacility.psDeliveryPoint->coords.x),
							   map_coord(psStructure->pFunctionality->repairFacility.psDeliveryPoint->coords.y),
							   true);
				}
			}
		}
	}
}

/*This checks to see if the mouse was over a delivery point or a proximity message
when the mouse button was pressed */
static OBJECT_POSITION *	checkMouseLoc(void)
{
	FLAG_POSITION		*psPoint;
	UDWORD				i;
	UDWORD				dispX,dispY,dispR;

	// First have a look through the DeliveryPoint lists
	for (i=0; i<MAX_PLAYERS; i++)
	{
		//new way, handles multiple points.
		for(psPoint = apsFlagPosLists[i];psPoint;psPoint=psPoint->psNext)
		{
			dispX = psPoint->screenX;
			dispY = psPoint->screenY;
			dispR = psPoint->screenR;
			if (DrawnInLastFrame(psPoint->frameNumber)==true)	// Only check DP's that are on screen
			{
				if (mouseInBox(dispX-dispR, dispY-dispR, dispX+dispR, dispY+dispR))
				{
					// We HAVE clicked on DP!
					return psPoint;
				}
			}
		}
	}
	return NULL;
}

static void dealWithRMB( void )
{
	BASE_OBJECT			*psClickedOn;
	DROID				*psDroid;
	STRUCTURE			*psStructure;

	if (driveModeActive() || mouseOverRadar ||
	    InGameOpUp == true || widgGetFromID(psWScreen,INTINGAMEOP))
	{
		return;
	}

	/* What have we clicked on? */
	psClickedOn = mouseTarget();
	/* If not NULL, then it's a droid or a structure */
	if (psClickedOn != NULL)
	{
		/* We've got a droid or a structure */
		if (psClickedOn->type == OBJ_DROID )
		{
			/* We clicked on droid */
			psDroid = (DROID *) psClickedOn;
			if (psDroid->player == selectedPlayer)
			{
				if (bRightClickOrders && ctrlShiftDown())
				{
					dealWithDroidSelect(psDroid, false);
				}
				// Not a transporter
				else if (psDroid->droidType != DROID_TRANSPORTER && psDroid->droidType != DROID_SUPERTRANSPORTER)
				{
					if (bRightClickOrders)
					{
						/* We've clicked on one of our own droids */
						// Display unit info.
#ifdef DEBUG
						if (getDebugMappingStatus()) // cheating on, so output debug info
						{
							CONPRINTF(ConsoleString, (ConsoleString,
										"%s - Damage %d%% - ID %d - experience %f, %s - order %s - action %s - sensor range %d - ECM %d",
										droidGetName(psDroid),
										100 - clip(PERCENT(psDroid->body, psDroid->originalBody), 0, 100), psDroid->id,
										psDroid->experience/65536.f, getDroidLevelName(psDroid), getDroidOrderName(psDroid->order.type), getDroidActionName(psDroid->action),
										droidSensorRange(psDroid), droidConcealment(psDroid)));
							FeedbackOrderGiven();
						}
						else
#endif
						if (godMode)
						{
							CONPRINTF(ConsoleString, (ConsoleString,
									"%s - Damage %d%% - Serial ID %d - Experience %f order %d action %d, %s",
									droidGetName(psDroid),
									100 - clip(PERCENT(psDroid->body, psDroid->originalBody), 0, 100),
									psDroid->id, psDroid->experience/65536.f, psDroid->order.type,
									psDroid->action, getDroidLevelName(psDroid)));

							FeedbackOrderGiven();
						}
						else
						{
							if(!psDroid->selected)
							{
								CONPRINTF(ConsoleString, (ConsoleString,
									_("%s - Damage %d%% - Experience %.1f, %s"),
									droidGetName(psDroid),
									100 - clip(PERCENT(psDroid->body,psDroid->originalBody), 0, 100),
									psDroid->experience/65536.f, _(getDroidLevelName(psDroid))));

								FeedbackOrderGiven();
							}
						}
						clearSelection();
						dealWithDroidSelect(psDroid, false);
					}
					else
					{
						if (psDroid->selected!=true)
						{
							clearSelection();
							SelectDroid(psDroid);
						}
						intObjectSelected((BASE_OBJECT *)psDroid);
					}
				}
				// Transporter
				else
				{
					if (bMultiPlayer)
					{
						if (bRightClickOrders && psDroid->selected!=true)
						{
							clearSelection();
							SelectDroid(psDroid);
						}
						else
						{
							intResetScreen(false);
							if (!getWidgetsStatus())
							{
								setWidgetsStatus(true);
							}
							addTransporterInterface(psDroid, false);
						}
					}
				}
			}
			else
			{
				if (bMultiPlayer)
				{
					if (isHumanPlayer(psDroid->player))
					{
						CONPRINTF(ConsoleString, (ConsoleString,"%s",droidGetName(psDroid)));
						FeedbackOrderGiven();
					}
				}
			}

		}	// end if its a droid
		else if (psClickedOn->type == OBJ_STRUCTURE)
		{
			/* We clicked on structure */
			psStructure = (STRUCTURE *) psClickedOn;
			if (psStructure->player == selectedPlayer)
			{
				/* We've clicked on our own building */
				if (bRightClickOrders && intDemolishSelectMode())
				{
					orderSelectedObjAdd(selectedPlayer, psClickedOn, ctrlShiftDown());
					FeedbackOrderGiven();
					// we were demolishing something - now we're done
					if (ctrlShiftDown())
					{
						quickQueueMode = true;
					}
					else
					{
						intDemolishCancel();
					}
				}
				else if (psStructure->selected==true)
				{
					psStructure->selected = false;
					intObjectSelected(NULL);
				}
				else if (!structureIsBlueprint(psStructure))
				{
// We don't actually wan't to select structures, just inform the interface weve clicked on it,
// might wan't to do this on PC as well as it fixes the problem with the interface locking multiple
// buttons in the object window.
					clearSelection();

					if (bRightClickOrders)
					{
						if ((psStructure->status == SS_BUILT) &&
							(psStructure->pStructureType->type != REF_RESOURCE_EXTRACTOR))
						{
							printStructureInfo(psStructure);

							psStructure->selected = true;

							// Open structure menu
							intObjectSelected((BASE_OBJECT *)psStructure);
							FeedbackOrderGiven();

							bLasSatStruct = lasSatStructSelected(psStructure);
						}
					}
					else if (StructIsFactory(psStructure))
					{
						//pop up the order interface for the factory
						intAddFactoryOrder(psStructure);
					}
					else
					{
						intObjectSelected((BASE_OBJECT *)psStructure);
					}
				}
			}
		}	// end if its a structure
		else
		{
			/* And if it's not a feature, then we're in trouble! */
			ASSERT(psClickedOn->type == OBJ_FEATURE, "Weird selection from RMB - type of clicked object is %d", (int)psClickedOn->type);
		}
	}
	else
	{
		/*Check for a Delivery Point*/
		OBJECT_POSITION* psLocation = checkMouseLoc();

		if (psLocation)
		{
			switch (psLocation->type)
			{
				case POS_DELIVERY:
					if(psLocation->player == selectedPlayer)
					{
						if (bRightClickOrders)
						{
							startDeliveryPosition((FLAG_POSITION *)psLocation);
						}
						else
						{
							//centre the view on the owning Factory
							psStructure = findDeliveryFactory((FLAG_POSITION *)psLocation);
							if (psStructure)
							{
								setViewPos(map_coord(psStructure->pos.x),
										   map_coord(psStructure->pos.y),
										   true);
							}
						}
					}
					break;

				default:
					ASSERT(!"unknown object position type", "Unknown type from checkMouseLoc");
			}
		}
		else
		{
			clearSelection();
			intObjectSelected(NULL);
			memset(DROIDDOING, 0x0 , sizeof(DROIDDOING));	// clear string when deselected
		}
	}
}

/* if there is a valid object under the mouse this routine returns not only the type of the object in the
return code, but also a pointer to the BASE_OBJECT) ... well if your going to be "object orientated" you might as well do it right
- it sets it to null if we don't find anything
*/
static MOUSE_TARGET	itemUnderMouse( BASE_OBJECT **ppObjectUnderMouse )
{
UDWORD		i;
MOUSE_TARGET retVal;
BASE_OBJECT	 *psNotDroid;
DROID		*psDroid;
UDWORD		dispX,dispY,dispR;
STRUCTURE	*psStructure;

	*ppObjectUnderMouse=NULL;

	if(!driveModeActive() || driveTacticalActive()) {
		if( (mouseTileX < 0) ||
			(mouseTileY < 0) ||
			(mouseTileX > (SDWORD)(mapWidth-1)) ||
			(mouseTileY > (SDWORD)(mapHeight-1)) )
		{
			retVal = MT_BLOCKING;
			return(retVal);
		}
	}

	/* We haven't found anything yet */
	retVal = MT_NOTARGET;

	/* First have a look through the droid lists */
	for (i=0; i<MAX_PLAYERS; i++)
	{
		/* Note the !psObject check isn't really necessary as the goto will jump out */
		for (psDroid = apsDroidLists[i]; psDroid && retVal==MT_NOTARGET;
			psDroid = psDroid->psNext)
		{
			dispX = psDroid->sDisplay.screenX;
			dispY = psDroid->sDisplay.screenY;
			dispR = psDroid->sDisplay.screenR;
			/* Only check droids that're on screen */
			if(psDroid->sDisplay.frameNumber+1 == currentFrame && psDroid->visible[selectedPlayer] )
			{
				if (mouseInBox(dispX-dispR, dispY-dispR, dispX+dispR, dispY+dispR))
				{
					/* We HAVE clicked on droid! */
					if(aiCheckAlliances(psDroid->player, selectedPlayer))
					{
						*ppObjectUnderMouse=(BASE_OBJECT *)psDroid;
						// need to check for command droids here as well
						if (psDroid->droidType == DROID_SENSOR)
						{
							if (selectedPlayer != psDroid->player)
							{
								retVal = MT_CONSTRUCT; // Can't assign to allied units
							}
							else
							{
								retVal = MT_SENSOR;
							}
						}
						else if ((psDroid->droidType == DROID_TRANSPORTER || psDroid->droidType == DROID_SUPERTRANSPORTER) &&
								 selectedPlayer == psDroid->player)
						{
							//check the transporter is not full
							if (calcRemainingCapacity(psDroid))
							{
								retVal = MT_TRANDROID;
							}
							else
							{
								retVal = MT_BLOCKING;
							}
						}
						else if (psDroid->droidType == DROID_CONSTRUCT ||
							psDroid->droidType == DROID_CYBORG_CONSTRUCT)
						{
							return MT_CONSTRUCT;
						}
						else if (psDroid->droidType == DROID_COMMAND)
						{
							if (selectedPlayer != psDroid->player)
							{
								retVal = MT_CONSTRUCT; // Can't assign to allied units
							}
							else
							{
								retVal = MT_COMMAND;
							}
						}
						else
						{
							if (droidIsDamaged(psDroid))
							{
								retVal = MT_OWNDROIDDAM;
							}
							else
							{
								retVal = MT_OWNDROID;
							}
						}
					}
					else
					{
						*ppObjectUnderMouse=(BASE_OBJECT *)psDroid;
						retVal = MT_ENEMYDROID;
					}
					/* There's no point in checking other object types */
					return(retVal);
				}
			}
		}
	} // end of checking for droids

	/*	Not a droid, so maybe a structure or feature?
		If still NULL after this then nothing */
	if(driveModeActive() && !driveTacticalActive()) {
		psNotDroid = NULL;
	}
	else
	{
		psNotDroid = getTileOccupier(mouseTileX, mouseTileY);
		if (psNotDroid == NULL)
		{
			psNotDroid = getTileBlueprintStructure(mouseTileX, mouseTileY);
		}
	}

	if(psNotDroid!=NULL)
	{
		*ppObjectUnderMouse=(BASE_OBJECT *)psNotDroid;

		if(psNotDroid->type == OBJ_FEATURE)
		{
			if(   (((FEATURE *)psNotDroid)->psStats->subType == FEAT_GEN_ARTE)
				|| (((FEATURE *)psNotDroid)->psStats->subType == FEAT_OIL_DRUM) )
			{
				retVal = MT_ARTIFACT;
			}
			else if(((FEATURE *)psNotDroid)->psStats->damageable)	//make damageable features return 'target' mouse pointer
			{
				retVal = MT_DAMFEATURE;
			}
			else if(((FEATURE *)psNotDroid)->psStats->subType == FEAT_OIL_RESOURCE)
			{
				retVal = MT_RESOURCE;
			}
			else
			{
				retVal = MT_BLOCKING;
			}
		}
		else if(psNotDroid->type == OBJ_STRUCTURE)
		{
			psStructure = (STRUCTURE *)psNotDroid;

			if (aiCheckAlliances(psNotDroid->player, selectedPlayer))
			{
				if (psStructure->status == SS_BEING_BUILT || isBlueprint(psStructure))
				{
					retVal = MT_OWNSTRINCOMP;
				}
				// repair center.
				else if(psStructure->pStructureType->type == REF_REPAIR_FACILITY)
				{
					if(buildingDamaged(psStructure))
					{
						retVal = MT_REPAIRDAM;
					}
					else
					{
						retVal = MT_REPAIR;
					}
				}
				//sensor tower
				else if ((psStructure->pStructureType->pSensor) &&
					(psStructure->pStructureType->pSensor->location == LOC_TURRET))
				{
					if(buildingDamaged(psStructure))
					{
						retVal = MT_SENSORSTRUCTDAM;
					}
					else
					{
						retVal = MT_SENSORSTRUCT;
					}
				}

				// standard buildings. - check for buildingDamaged BEFORE upgrades
				else if(buildingDamaged(psStructure))
				{
					retVal = MT_OWNSTRDAM;
				}
				// If this building is a factory/power generator/research facility
				// which isn't upgraded. Make the build icon available.
				else if (nextModuleToBuild(psStructure, -1) > 0)
				{
					retVal = MT_OWNSTRINCOMP;
				}
				else
				{
					/* All the different stages of construction */
					retVal = MT_OWNSTROK;
				}
			}
			else
			{
				retVal = MT_ENEMYSTR;	// enemy structure
			}
		}
	}

	/* Send the result back - if it's null then we clicked on an area of terrain */
	/* make unseen objects just look like terrain. */
	if(retVal == MT_NOTARGET || !(psNotDroid->visible[selectedPlayer])  )
	{
		retVal = MT_TERRAIN;
	}
	return(retVal);
}

// Indicates the priority given to any given droid
// type in a multiple droid selection, the larger the
// number, the lower the priority. The order of entries
// corresponds to the order of droid types in the DROID_TYPE
// enum in DroidDef.h
//
#define NUM_DROID_WEIGHTS (14)
UBYTE DroidSelectionWeights[NUM_DROID_WEIGHTS] = {
	3,	//DROID_WEAPON,
	1,	//DROID_SENSOR,
	2,	//DROID_ECM,
	4,	//DROID_CONSTRUCT,
	3,	//DROID_PERSON,
	3,	//DROID_CYBORG,
	9,	//DROID_TRANSPORTER,
	0,	//DROID_COMMAND,
	4,	//DROID_REPAIR,
	5,	//DROID_DEFAULT,
	4,	//DROID_CYBORG_CONSTRUCT,
	4,	//DROID_CYBORG_REPAIR,
	3,	//DROID_CYBORG_SUPER,
	10, //DROID_SUPERTRANSPORTER
};

/* Only deals with one type of droid being selected!!!! */
/*	We'll have to make it assesss which selection is to be dominant in the case
	of multiple selections */
static SELECTION_TYPE	establishSelection(UDWORD selectedPlayer)
{
DROID			*psDroid,*psDominant=NULL;
	UBYTE	CurrWeight;
bool			atLeastOne;
SELECTION_TYPE	selectionClass;

	atLeastOne = false;
	selectionClass = SC_INVALID;
	CurrWeight = UBYTE_MAX;

	for(psDroid = apsDroidLists[selectedPlayer];
			psDroid /*&& !atLeastOne*/; psDroid = psDroid->psNext)
	{
		// This works, uses the DroidSelectionWeights[] table to priorities the different
		// droid types and find the dominant selection.
		if(psDroid->selected) {
			ASSERT( psDroid->droidType < NUM_DROID_WEIGHTS,
				"establishSelection : droidType exceeds NUM_DROID_WEIGHTS" );

			atLeastOne = true;
			if(DroidSelectionWeights[psDroid->droidType] < CurrWeight) {
				CurrWeight = DroidSelectionWeights[psDroid->droidType];
				psDominant = psDroid;
			}
		}
	}

	if(atLeastOne)
	{
		psDominantSelected = psDominant;
		switch(psDominant->droidType)
		{
		case DROID_WEAPON:
			if (proj_Direct( asWeaponStats + psDominant->asWeaps[0].nStat ))
			{
				selectionClass = SC_DROID_DIRECT;
			}
			else
			{
				selectionClass = SC_DROID_INDIRECT;
			}
			break;

		case DROID_PERSON:
			selectionClass = SC_DROID_DIRECT;
			break;
		case DROID_CYBORG:
		case DROID_CYBORG_SUPER:
			selectionClass = SC_DROID_DIRECT;
			break;
		case DROID_TRANSPORTER:
		case DROID_SUPERTRANSPORTER:
			//can remove this is NEVER going to select the Transporter to move
			//Never say Never!! cos here we go in multiPlayer!!
			selectionClass = SC_DROID_TRANSPORTER;
			break;
		case DROID_SENSOR:
			selectionClass = SC_DROID_SENSOR;
			break;

		case DROID_ECM:
			selectionClass = SC_DROID_ECM;
			break;

		case DROID_CONSTRUCT:
		case DROID_CYBORG_CONSTRUCT:
			if (intDemolishSelectMode())
			{
				return SC_DROID_DEMOLISH;
			}
			selectionClass = SC_DROID_CONSTRUCT;
			break;

		case DROID_COMMAND:
			selectionClass = SC_DROID_COMMAND;
			break;

		case DROID_REPAIR:
		case DROID_CYBORG_REPAIR:
			selectionClass = SC_DROID_REPAIR;
			break;

		default:
			ASSERT(!"unknown droid type", "Weirdy droid type on what you've clicked on!!!");
			break;

		}
	}
	return(selectionClass);
}

/* Just returns true if the building's present body points aren't 100 percent */
static bool	buildingDamaged(STRUCTURE *psStructure)
{
	return psStructure->body < structureBody(psStructure);
}

/*Looks through the list of selected players droids to see if one is a repair droid*/
bool	repairDroidSelected(UDWORD player)
{
	DROID	*psCurr;

	for (psCurr = apsDroidLists[player]; psCurr != NULL; psCurr = psCurr->psNext)
	{
		//if (psCurr->selected && psCurr->droidType == DROID_REPAIR)
		if (psCurr->selected && (
			psCurr->droidType == DROID_REPAIR ||
			psCurr->droidType == DROID_CYBORG_REPAIR))
		{
			return true;
		}
	}

	//didn't find one...
	return false;
}

/*Looks through the list of selected players droids to see if one is a VTOL droid*/
bool	vtolDroidSelected(UDWORD player)
{
	DROID	*psCurr;

	for (psCurr = apsDroidLists[player]; psCurr != NULL; psCurr = psCurr->psNext)
	{
		if (psCurr->selected && isVtolDroid(psCurr))
		{
			// horrible hack to note one of the selected vtols
			psSelectedVtol = psCurr;
			return true;
		}
	}

	//didn't find one...
	return false;
}

/*Looks through the list of selected players droids to see if any is selected*/
bool	anyDroidSelected(UDWORD player)
{
	DROID	*psCurr;

	for (psCurr = apsDroidLists[player]; psCurr != NULL; psCurr = psCurr->psNext)
	{
		if (psCurr->selected)
		{
			return true;
		}
	}

	//didn't find one...
	return false;
}

/*Looks through the list of selected players droids to see if one is a cyborg droid*/
bool cyborgDroidSelected(UDWORD player)
{
	DROID	*psCurr;

	for (psCurr = apsDroidLists[player]; psCurr != NULL; psCurr = psCurr->psNext)
	{
		if (psCurr->selected && cyborgDroid(psCurr))
		{
			return true;
		}
	}

	//didn't find one...
	return false;
}

/* Clear the selection flag for a player */
void clearSel(void)
{
	DROID			*psCurrDroid;
	STRUCTURE		*psStruct;
	//FEATURE			*psFeat;
	FLAG_POSITION	*psFlagPos;

	for(psCurrDroid = apsDroidLists[selectedPlayer]; psCurrDroid;
		psCurrDroid = psCurrDroid->psNext)
	{
		psCurrDroid->selected = false;
	}
	for(psStruct = apsStructLists[selectedPlayer]; psStruct;
		psStruct = psStruct->psNext)
	{
		psStruct->selected = false;
	}
	bLasSatStruct = false;
	//clear the Deliv Point if one
	for (psFlagPos = apsFlagPosLists[selectedPlayer]; psFlagPos;
		psFlagPos = psFlagPos->psNext)
	{
		psFlagPos->selected = false;
	}

	setSelectedGroup(UBYTE_MAX);
	setSelectedCommander(UBYTE_MAX);
	intRefreshScreen();
}

// Clear the selection and stop driver mode.
//
void clearSelection(void)
{
	StopDriverMode();	// Cancel driver mode ( if active ).
	clearSel();
}

//access function for bSensorAssigned variable
void setSensorAssigned(void)
{
	bSensorAssigned = true;
}

/* Initialise the display system */
bool dispInitialise(void)
{
	flagReposVarsValid = false;
	return true;
}<|MERGE_RESOLUTION|>--- conflicted
+++ resolved
@@ -1725,11 +1725,7 @@
 		if (getDebugMappingStatus()) // cheating on, so output debug info
 		{
 			CONPRINTF(ConsoleString, (ConsoleString,
-<<<<<<< HEAD
-						"%s - Damage %d%% - ID %d - experience %f, %s - order %s - action %s - sensor range %d - ECM %d - pitch %.0f",
-=======
 						"%s - Damage %d%% - ID %d - experience %f, %s - order %s - action %s - sensor range %hu - ECM %u - pitch %.0f - frust %u",
->>>>>>> af757d28
 						droidGetName(psDroid),
 						100 - clip(PERCENT(psDroid->body, psDroid->originalBody), 0, 100), psDroid->id,
 						psDroid->experience/65536.f, getDroidLevelName(psDroid), getDroidOrderName(psDroid->order.type), getDroidActionName(psDroid->action),
