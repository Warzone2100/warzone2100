/*
	This file is part of Warzone 2100.
	Copyright (C) 1999-2004  Eidos Interactive
	Copyright (C) 2005-2015  Warzone 2100 Project

	Warzone 2100 is free software; you can redistribute it and/or modify
	it under the terms of the GNU General Public License as published by
	the Free Software Foundation; either version 2 of the License, or
	(at your option) any later version.

	Warzone 2100 is distributed in the hope that it will be useful,
	but WITHOUT ANY WARRANTY; without even the implied warranty of
	MERCHANTABILITY or FITNESS FOR A PARTICULAR PURPOSE. See the
	GNU General Public License for more details.

	You should have received a copy of the GNU General Public License
	along with Warzone 2100; if not, write to the Free Software
	Foundation, Inc., 51 Franklin St, Fifth Floor, Boston, MA 02110-1301 USA
*/
/**
 * @file component.c
 * Draws component objects - oh yes indeed.
*/

#include "lib/framework/frame.h"
#include "lib/ivis_opengl/piestate.h"
#include "lib/ivis_opengl/piematrix.h"
#include "lib/netplay/netplay.h"

#include "action.h"
#include "component.h"
#include "display3d.h"
#include "effects.h"
#include "intdisplay.h"
#include "loop.h"
#include "map.h"
#include "miscimd.h"
#include "order.h"
#include "projectile.h"
#include "transporter.h"
#include "mission.h"

#define GetRadius(x) ((x)->sradius)

#define	DEFAULT_COMPONENT_TRANSLUCENCY	128
#define	DROID_EMP_SPREAD	(20 - rand()%40)

//VTOL weapon connector start
#define VTOL_CONNECTOR_START 5

static bool		leftFirst;

// Colour Lookups
// use col = MAX_PLAYERS for anycolour (see multiint.c)
bool setPlayerColour(UDWORD player, UDWORD col)
{
	ASSERT_OR_RETURN(false, player < MAX_PLAYERS && col < MAX_PLAYERS, "Bad colour setting");
	NetPlay.players[player].colour = col;
	return true;
}

UBYTE getPlayerColour(UDWORD pl)
{
	if (pl == MAX_PLAYERS)
	{
		return 0; // baba
	}
	ASSERT_OR_RETURN(0, pl < MAX_PLAYERS, "Invalid player number %u", pl);
	return NetPlay.players[pl].colour;
}

static void setMatrix(const Vector3i *Position, const Vector3i *Rotation, int scale)
{
	pie_PerspectiveBegin();
	pie_MatBegin();

	pie_TRANSLATE(Position->x, Position->y, Position->z);
	pie_MatRotX(DEG(Rotation->x));
	pie_MatRotY(DEG(Rotation->y));
	pie_MatRotZ(DEG(Rotation->z));
	pie_MatScale(scale / 100.f);
}

static void unsetMatrix(void)
{
	pie_MatEnd();
	pie_PerspectiveEnd();
}


UDWORD getComponentDroidRadius(DROID *)
{
	return 100;
}


UDWORD getComponentDroidTemplateRadius(DROID_TEMPLATE *)
{
	return 100;
}


UDWORD getComponentRadius(BASE_STATS *psComponent)
{
	iIMDShape *ComponentIMD = NULL;
	iIMDShape *MountIMD = NULL;
	SDWORD compID;

	compID = StatIsComponent(psComponent);
	if (compID >= 0)
	{
		StatGetComponentIMD(psComponent, compID, &ComponentIMD, &MountIMD);
		if (ComponentIMD)
		{
			return GetRadius(ComponentIMD);
		}
	}

	/* VTOL bombs are only stats allowed to have NULL ComponentIMD */
	if (StatIsComponent(psComponent) != COMP_WEAPON
	    || (((WEAPON_STATS *)psComponent)->weaponSubClass != WSC_BOMB
	        && ((WEAPON_STATS *)psComponent)->weaponSubClass != WSC_EMP))
	{
		ASSERT(ComponentIMD, "No ComponentIMD!");
	}

	return COMPONENT_RADIUS;
}


UDWORD getResearchRadius(BASE_STATS *Stat)
{
	iIMDShape *ResearchIMD = ((RESEARCH *)Stat)->pIMD;

	if (ResearchIMD)
	{
		return GetRadius(ResearchIMD);
	}

	debug(LOG_ERROR, "ResearchPIE == NULL");

	return 100;
}


UDWORD getStructureSizeMax(STRUCTURE *psStructure)
{
	//radius based on base plate size
	return MAX(psStructure->pStructureType->baseWidth, psStructure->pStructureType->baseBreadth);
}

UDWORD getStructureStatSizeMax(STRUCTURE_STATS *Stats)
{
	//radius based on base plate size
	return MAX(Stats->baseWidth, Stats->baseBreadth);
}

UDWORD getStructureStatHeight(STRUCTURE_STATS *psStat)
{
	if (psStat->pIMD[0])
	{
		return (psStat->pIMD[0]->max.y - psStat->pIMD[0]->min.y);
	}

	return 0;
}

void displayIMDButton(iIMDShape *IMDShape, const Vector3i *Rotation, const Vector3i *Position, int scale)
{
	setMatrix(Position, Rotation, scale);
	pie_Draw3DShape(IMDShape, 0, getPlayerColour(selectedPlayer), WZCOL_WHITE, pie_BUTTON, 0);
	unsetMatrix();
}

static void sharedStructureButton(STRUCTURE_STATS *Stats, iIMDShape *strImd, const Vector3i *Rotation, const Vector3i *Position, int scale)
{
	iIMDShape *baseImd, *mountImd[STRUCT_MAXWEAPS], *weaponImd[STRUCT_MAXWEAPS];
	Vector3i pos = *Position;

	/* HACK HACK HACK!
	if its a 'tall thin (ie tower)' structure stat with something on the top - offset the position to show the object on top */
	if (strImd->nconnectors && scale == SMALL_STRUCT_SCALE && getStructureStatHeight(Stats) > TOWER_HEIGHT)
	{
		pos.y -= 20;
	}

	setMatrix(&pos, Rotation, scale);

	/* Draw the building's base first */
	baseImd = Stats->pBaseIMD;

	if (baseImd != NULL)
	{
		pie_Draw3DShape(baseImd, 0, getPlayerColour(selectedPlayer), WZCOL_WHITE, pie_BUTTON, 0);
	}
	pie_Draw3DShape(strImd, 0, getPlayerColour(selectedPlayer), WZCOL_WHITE, pie_BUTTON, 0);

	//and draw the turret
	if (strImd->nconnectors)
	{
		weaponImd[0] = NULL;
		mountImd[0] = NULL;
		for (int i = 0; i < Stats->numWeaps; i++)
		{
			weaponImd[i] = NULL;//weapon is gun ecm or sensor
			mountImd[i] = NULL;
		}
		//get an imd to draw on the connector priority is weapon, ECM, sensor
		//check for weapon
		//can only have the STRUCT_MAXWEAPS
		for (int i = 0; i < MAX(1, Stats->numWeaps); i++)
		{
			//can only have the one
			if (Stats->psWeapStat[i] != NULL)
			{
				weaponImd[i] = Stats->psWeapStat[i]->pIMD;
				mountImd[i] = Stats->psWeapStat[i]->pMountGraphic;
			}

			if (weaponImd[i] == NULL)
			{
				//check for ECM
				if (Stats->pECM != NULL)
				{
					weaponImd[i] =  Stats->pECM->pIMD;
					mountImd[i] =  Stats->pECM->pMountGraphic;
				}
			}

			if (weaponImd[i] == NULL)
			{
				//check for sensor
				if (Stats->pSensor != NULL)
				{
					weaponImd[i] =  Stats->pSensor->pIMD;
					mountImd[i]  =  Stats->pSensor->pMountGraphic;
				}
			}
		}

		//draw Weapon/ECM/Sensor for structure
		if (weaponImd[0] != NULL)
		{
			for (int i = 0; i < MAX(1, Stats->numWeaps); i++)
			{
				pie_MatBegin();
				pie_TRANSLATE(strImd->connectors[i].x, strImd->connectors[i].z, strImd->connectors[i].y);
				if (mountImd[i] != NULL)
				{
					pie_Draw3DShape(mountImd[i], 0, getPlayerColour(selectedPlayer), WZCOL_WHITE, pie_BUTTON, 0);
					if (mountImd[i]->nconnectors)
					{
						pie_TRANSLATE(mountImd[i]->connectors->x, mountImd[i]->connectors->z, mountImd[i]->connectors->y);
					}
				}
				pie_Draw3DShape(weaponImd[i], 0, getPlayerColour(selectedPlayer), WZCOL_WHITE, pie_BUTTON, 0);
				//we have a droid weapon so do we draw a muzzle flash
				pie_MatEnd();
			}
		}
	}

	unsetMatrix();
}

void displayStructureButton(STRUCTURE *psStructure, const Vector3i *rotation, const Vector3i *Position, int scale)
{
	sharedStructureButton(psStructure->pStructureType, psStructure->sDisplay.imd, rotation, Position, scale);
}

void displayStructureStatButton(STRUCTURE_STATS *Stats, const Vector3i *rotation, const Vector3i *Position, int scale)
{
	sharedStructureButton(Stats, Stats->pIMD[0], rotation, Position, scale);
}

// Render a component given a BASE_STATS structure.
//
void displayComponentButton(BASE_STATS *Stat, const Vector3i *Rotation, const Vector3i *Position, int scale)
{
	iIMDShape *ComponentIMD = NULL;
	iIMDShape *MountIMD = NULL;
	int compID = StatIsComponent(Stat);

	if (compID >= 0)
	{
		StatGetComponentIMD(Stat, compID, &ComponentIMD, &MountIMD);
	}
	else
	{
		return;
	}
	setMatrix(Position, Rotation, scale);

	/* VTOL bombs are only stats allowed to have NULL ComponentIMD */
	if (StatIsComponent(Stat) != COMP_WEAPON
	    || (((WEAPON_STATS *)Stat)->weaponSubClass != WSC_BOMB
	        && ((WEAPON_STATS *)Stat)->weaponSubClass != WSC_EMP))
	{
		ASSERT(ComponentIMD, "No ComponentIMD");
	}

	if (MountIMD)
	{
		pie_Draw3DShape(MountIMD, 0, getPlayerColour(selectedPlayer), WZCOL_WHITE, pie_BUTTON, 0);

		/* translate for weapon mount point */
		if (MountIMD->nconnectors)
		{
			pie_TRANSLATE(MountIMD->connectors->x, MountIMD->connectors->z, MountIMD->connectors->y);
		}
	}
	if (ComponentIMD)
	{
		pie_Draw3DShape(ComponentIMD, 0, getPlayerColour(selectedPlayer), WZCOL_WHITE, pie_BUTTON, 0);
	}

	unsetMatrix();
}


// Render a research item given a BASE_STATS structure.
//
void displayResearchButton(BASE_STATS *Stat, const Vector3i *Rotation, const Vector3i *Position, int scale)
{
	iIMDShape *ResearchIMD = ((RESEARCH *)Stat)->pIMD;
	iIMDShape *MountIMD = ((RESEARCH *)Stat)->pIMD2;

	ASSERT(ResearchIMD, "ResearchIMD is NULL");
	if (ResearchIMD)
	{
		setMatrix(Position, Rotation, scale);

		if (MountIMD)
		{
			pie_Draw3DShape(MountIMD, 0, getPlayerColour(selectedPlayer), WZCOL_WHITE, pie_BUTTON, 0);
		}
		pie_Draw3DShape(ResearchIMD, 0, getPlayerColour(selectedPlayer), WZCOL_WHITE, pie_BUTTON, 0);

		unsetMatrix();
	}
}


static inline iIMDShape *getLeftPropulsionIMD(DROID *psDroid)
{
	int bodyStat = psDroid->asBits[COMP_BODY];
	int propStat = psDroid->asBits[COMP_PROPULSION];
	return asBodyStats[bodyStat].ppIMDList[propStat * NUM_PROP_SIDES + LEFT_PROP];
}

static inline iIMDShape *getRightPropulsionIMD(DROID *psDroid)
{
	int bodyStat = psDroid->asBits[COMP_BODY];
	int propStat = psDroid->asBits[COMP_PROPULSION];
	return asBodyStats[bodyStat].ppIMDList[propStat * NUM_PROP_SIDES + RIGHT_PROP];
}

void drawMuzzleFlash(WEAPON sWeap, iIMDShape *weaponImd, iIMDShape *flashImd, PIELIGHT buildingBrightness, int pieFlag, int iPieData, UBYTE colour)
{
	if (!weaponImd || !flashImd || !weaponImd->nconnectors || graphicsTime < sWeap.lastFired)
	{
		return;
	}

	int connector_num = 0;

	// which barrel is firing if model have multiple muzzle connectors?
	if (sWeap.shotsFired && (weaponImd->nconnectors > 1))
	{
		// shoot first, draw later - substract one shot to get correct results
		connector_num = (sWeap.shotsFired - 1) % (weaponImd->nconnectors);
	}

	/* Now we need to move to the end of the firing barrel */
	pie_TRANSLATE(weaponImd->connectors[connector_num].x,
	              weaponImd->connectors[connector_num].z,
	              weaponImd->connectors[connector_num].y);

	// assume no clan colours for muzzle effects
	if (flashImd->numFrames == 0 || flashImd->animInterval <= 0)
	{
		// no anim so display one frame for a fixed time
		if (graphicsTime >= sWeap.lastFired && graphicsTime < sWeap.lastFired + BASE_MUZZLE_FLASH_DURATION)
		{
			pie_Draw3DShape(flashImd, 0, colour, buildingBrightness, pieFlag | pie_ADDITIVE, EFFECT_MUZZLE_ADDITIVE);
		}
	}
	else if (graphicsTime >= sWeap.lastFired)
	{
		// animated muzzle
		int frame = (graphicsTime - sWeap.lastFired) / flashImd->animInterval;
		if (frame < flashImd->numFrames)
		{
			pie_Draw3DShape(flashImd, frame, colour, buildingBrightness, pieFlag | pie_ADDITIVE, EFFECT_MUZZLE_ADDITIVE);
		}
	}
}

/* Assumes matrix context is already set */
// this is able to handle multiple weapon graphics now
// removed mountRotation,they get such stuff from psObj directly now
static void displayCompObj(DROID *psDroid, bool bButton)
{
	iIMDShape               *psShape, *psMoveAnim, *psStillAnim, *psShapeTemp = NULL, *psMountShape;
	SDWORD				iConnector;
	PROPULSION_STATS	*psPropStats;
	SDWORD				pieFlag, iPieData;
	PIELIGHT			brightness;
	UDWORD				colour;
	UBYTE	i;

	if (graphicsTime - psDroid->timeLastHit < GAME_TICKS_PER_SEC / 4 && psDroid->lastHitWeapon == WSC_ELECTRONIC && !gamePaused())
	{
		colour = getPlayerColour(rand() % MAX_PLAYERS);
	}
	else
	{
		colour = getPlayerColour(psDroid->player);
	}

	/* get propulsion stats */
	psPropStats = asPropulsionStats + psDroid->asBits[COMP_PROPULSION];
	ASSERT_OR_RETURN(, psPropStats != NULL, "invalid propulsion stats pointer");

	//set pieflag for button object or ingame object
	if (bButton)
	{
		pieFlag = pie_BUTTON;
		brightness = WZCOL_WHITE;
	}
	else
	{
		pieFlag = pie_SHADOW;
		brightness = pal_SetBrightness(psDroid->illumination);
		// NOTE: Beware of transporters that are offscreen, on a mission!  We should *not* be checking tiles at this point in time!
		if (!isTransporter(psDroid) && !missionIsOffworld())
		{
			MAPTILE *psTile = worldTile(psDroid->pos.x, psDroid->pos.y);
			if (psTile->jammerBits & alliancebits[psDroid->player])
			{
				pieFlag |= pie_ECM;
			}
		}
	}

	/* set default components transparent */
	if (psDroid->asBits[COMP_PROPULSION] == 0)
	{
		pieFlag  |= pie_TRANSLUCENT;
		iPieData  = DEFAULT_COMPONENT_TRANSLUCENCY;
	}
	else
	{
		iPieData = 0;
	}

	if (!bButton && psPropStats->propulsionType == PROPULSION_TYPE_PROPELLOR)
	{
		// FIXME: change when adding submarines to the game
		pie_TRANSLATE(0, -world_coord(1) / 2.3f, 0);
	}

	//uses psShapeTemp too separate it from turret's psShape
	psShapeTemp = (leftFirst ? getLeftPropulsionIMD(psDroid) : getRightPropulsionIMD(psDroid));
	if (psShapeTemp != NULL)
	{
		pie_Draw3DShape(psShapeTemp, 0, colour, brightness, pieFlag, iPieData);
	}

	/* set default components transparent */
	if (psDroid->asBits[COMP_BODY] == 0)
	{
		pieFlag  |= pie_TRANSLUCENT;
		iPieData  = DEFAULT_COMPONENT_TRANSLUCENCY;
	}
	else
	{
		pieFlag  &= ~pie_TRANSLUCENT;
		iPieData = 0;
	}

	/* Get the body graphic now*/
	//uses psShapeTemp too separate it from turret's psShape
	psShapeTemp = BODY_IMD(psDroid, psDroid->player);
	if (psShapeTemp != NULL)
	{
		// FIXME
		if (psDroid->droidType == DROID_PERSON)
		{
			/* draw body if not animating */
			if (psDroid->psCurAnim == NULL  || psDroid->psCurAnim->bVisible == false)
			{
				// FIXME - hideous....!!!!
				pie_MatScale(.75f);
				pie_Draw3DShape(psShapeTemp, 0, psDroid->player - 6, brightness, pieFlag, iPieData);
			}
		}
		else if (cyborgDroid(psDroid))
		{
			/* draw body if cyborg not animating */
			if (psDroid->psCurAnim == NULL || psDroid->psCurAnim->bVisible == false)
			{
				pie_Draw3DShape(psShapeTemp, 0, colour, brightness, pieFlag, iPieData);
			}
		}
		else
		{
			pie_Draw3DShape(psShapeTemp, 0, colour, brightness, pieFlag, iPieData);
		}
	}

	/* Render animation effects based on movement or lack thereof, if any */
	psMoveAnim = asBodyStats[psDroid->asBits[COMP_BODY]].ppMoveIMDList[psDroid->asBits[COMP_PROPULSION]];
	psStillAnim = asBodyStats[psDroid->asBits[COMP_BODY]].ppStillIMDList[psDroid->asBits[COMP_PROPULSION]];
	if (!bButton && psMoveAnim && psDroid->sMove.Status != MOVEINACTIVE)
	{
		pie_Draw3DShape(psMoveAnim, getModularScaledGraphicsTime(psMoveAnim->animInterval, psMoveAnim->numFrames), colour, brightness, pie_ADDITIVE, 200);
	}
	else if (!bButton && psStillAnim) // standing still
	{
		pie_Draw3DShape(psStillAnim, getModularScaledGraphicsTime(psStillAnim->animInterval, psStillAnim->numFrames), colour, brightness, 0, 0);
	}

	//don't change the screen coords of an object if drawing it in a button
	if (!bButton)
	{
		/* set up all the screen coords stuff - need to REMOVE FROM THIS LOOP */
		calcScreenCoords(psDroid);
	}

	/* set default components transparent */
	if (psDroid->asWeaps[0].nStat        == 0 &&
	    psDroid->asBits[COMP_SENSOR]     == 0 &&
	    psDroid->asBits[COMP_ECM]        == 0 &&
	    psDroid->asBits[COMP_BRAIN]      == 0 &&
	    psDroid->asBits[COMP_REPAIRUNIT] == 0 &&
	    psDroid->asBits[COMP_CONSTRUCT]  == 0)
	{
		pieFlag  |= pie_TRANSLUCENT;
		iPieData  = DEFAULT_COMPONENT_TRANSLUCENCY;
	}
	else
	{
		pieFlag  &= ~pie_TRANSLUCENT;
		iPieData = 0;
	}

	psShapeTemp = BODY_IMD(psDroid, psDroid->player);
	if (psShapeTemp->nconnectors)
	{
<<<<<<< HEAD
		/* vtol weapons attach to connector 2 (underneath);
		 * all others to connector 1 */
		/* VTOL's now skip the first 5 connectors(0 to 4),
		VTOL's use 5,6,7,8 etc now */
		if (psPropStats->propulsionType == PROPULSION_TYPE_LIFT && psDroid->droidType == DROID_WEAPON)
=======
		psShapeTemp = BODY_IMD(psDroid, psDroid->player);
		if (psShapeTemp && psShapeTemp->nconnectors)
>>>>>>> 4af28b58
		{
			iConnector = VTOL_CONNECTOR_START;
		}
		else
		{
			iConnector = 0;
		}

		switch (psDroid->droidType)
		{
		case DROID_DEFAULT:
		case DROID_TRANSPORTER:
		case DROID_SUPERTRANSPORTER:
		case DROID_CYBORG:
		case DROID_CYBORG_SUPER:
		case DROID_WEAPON:
		case DROID_COMMAND:		// command droids have a weapon to store all the graphics
			/*	Get the mounting graphic - we've already moved to the right position
			Allegedly - all droids will have a mount graphic so this shouldn't
			fall on it's arse......*/
			/* Double check that the weapon droid actually has any */
			for (i = 0; i < psDroid->numWeaps; i++)
			{
				if ((psDroid->asWeaps[i].nStat > 0 || psDroid->droidType == DROID_DEFAULT)
				    && psShapeTemp->connectors)
				{
					Rotation rot = getInterpolatedWeaponRotation(psDroid, i, graphicsTime);

					pie_MatBegin(!bButton);

					//to skip number of VTOL_CONNECTOR_START ground unit connectors
					if (iConnector < VTOL_CONNECTOR_START)
					{
						pie_TRANSLATE(psShapeTemp->connectors[i].x,
						              psShapeTemp->connectors[i].z,
						              psShapeTemp->connectors[i].y);
					}
					else
					{
						pie_TRANSLATE(psShapeTemp->connectors[iConnector + i].x,
						              psShapeTemp->connectors[iConnector + i].z,
						              psShapeTemp->connectors[iConnector + i].y);
					}

					pie_MatRotY(-rot.direction);

					/* vtol weapons inverted */
					if (iConnector >= VTOL_CONNECTOR_START)
					{
						pie_MatRotZ(65536 / 2); //this might affect gun rotation
					}

					/* Get the mount graphic */
					psShape = WEAPON_MOUNT_IMD(psDroid, i);

					int recoilValue = getRecoil(psDroid->asWeaps[i]);
					pie_TRANSLATE(0, 0, recoilValue / 3);

					/* Draw it */
					if (psShape)
					{
						pie_Draw3DShape(psShape, 0, colour, brightness, pieFlag, iPieData);
					}

					pie_TRANSLATE(0, 0, recoilValue);

					/* translate for weapon mount point */
					if (psShape && psShape->nconnectors)
					{
						pie_TRANSLATE(psShape->connectors->x, psShape->connectors->z, psShape->connectors->y);
					}

					/* vtol weapons inverted */
					if (iConnector >= VTOL_CONNECTOR_START)
					{
						//pitch the barrel down
						pie_MatRotX(-rot.pitch);
					}
					else
					{
						//pitch the barrel up
						pie_MatRotX(rot.pitch);
					}

					/* Get the weapon (gun?) graphic */
					psShape = WEAPON_IMD(psDroid, i);

					// We have a weapon so we draw it and a muzzle flash from weapon connector
					if (psShape)
					{
						pie_Draw3DShape(psShape, 0, colour, brightness, pieFlag, iPieData);
						drawMuzzleFlash(psDroid->asWeaps[i], psShape, MUZZLE_FLASH_PIE(psDroid, i), brightness, pieFlag, iPieData);
					}
					/* Pop Matrix */
					pie_MatEnd();
				}
			}
			break;

		case DROID_SENSOR:
		case DROID_CONSTRUCT:
		case DROID_CYBORG_CONSTRUCT:
		case DROID_ECM:
		case DROID_REPAIR:
		case DROID_CYBORG_REPAIR:
			{
				Rotation rot = getInterpolatedWeaponRotation(psDroid, 0, graphicsTime);

				switch (psDroid->droidType)
				{
				default: ASSERT(false, "...");
				case DROID_SENSOR:
					psMountShape = SENSOR_MOUNT_IMD(psDroid, psDroid->player);
					/* Get the sensor graphic, assuming it's there */
					psShape = SENSOR_IMD(psDroid, psDroid->player);
					break;
				case DROID_CONSTRUCT:
				case DROID_CYBORG_CONSTRUCT:
					psMountShape = CONSTRUCT_MOUNT_IMD(psDroid, psDroid->player);
					/* Get the construct graphic assuming it's there */
					psShape = CONSTRUCT_IMD(psDroid, psDroid->player);
					break;
				case DROID_ECM:
					psMountShape = ECM_MOUNT_IMD(psDroid, psDroid->player);
					/* Get the ECM graphic assuming it's there.... */
					psShape = ECM_IMD(psDroid, psDroid->player);
					break;
				case DROID_REPAIR:
				case DROID_CYBORG_REPAIR:
					psMountShape = REPAIR_MOUNT_IMD(psDroid, psDroid->player);
					/* Get the Repair graphic assuming it's there.... */
					psShape = REPAIR_IMD(psDroid, psDroid->player);
					break;
				}
				/*	Get the mounting graphic - we've already moved to the right position
				Allegedly - all droids will have a mount graphic so this shouldn't
				fall on it's arse......*/
				//sensor and cyborg and ecm uses connectors[0]
				pie_MatBegin(!bButton);
				/* vtol weapons inverted */
				if (iConnector >= VTOL_CONNECTOR_START)
				{
					pie_MatRotZ(65536 / 2); //this might affect gun rotation
				}

				pie_TRANSLATE(psShapeTemp->connectors[0].x,
				              psShapeTemp->connectors[0].z,
				              psShapeTemp->connectors[0].y);

				pie_MatRotY(-rot.direction);
				/* Draw it */
				if (psMountShape)
				{
					pie_Draw3DShape(psMountShape, 0, colour, brightness, pieFlag, iPieData);
				}

				/* translate for construct mount point if cyborg */
				if (cyborgDroid(psDroid) && psMountShape && psMountShape->nconnectors)
				{
					pie_TRANSLATE(psMountShape->connectors[0].x,
					              psMountShape->connectors[0].z,
					              psMountShape->connectors[0].y);
				}

				/* Draw it */
				if (psShape)
				{
					pie_Draw3DShape(psShape, 0, colour, brightness, pieFlag, iPieData);

					// In repair droid case only:
					if ((psDroid->droidType == DROID_REPAIR || psDroid->droidType == DROID_CYBORG_REPAIR) &&
					    psShape->nconnectors && psDroid->action == DACTION_DROIDREPAIR)
					{
						Spacetime st = interpolateObjectSpacetime(psDroid, graphicsTime);

						pie_TRANSLATE(psShape->connectors[0].x,
						              psShape->connectors[0].z,
						              psShape->connectors[0].y);
						pie_TRANSLATE(0, -20, 0);

						psShape = getImdFromIndex(MI_FLAME);

						/* Rotate for droid */
						pie_MatRotY(st.rot.direction);
						pie_MatRotX(-st.rot.pitch);
						pie_MatRotZ(-st.rot.roll);
						//rotate Y
						pie_MatRotY(rot.direction);

						pie_MatRotY(-player.r.y);
						pie_MatRotX(-player.r.x);

						pie_Draw3DShape(psShape, getModularScaledGraphicsTime(psShape->animInterval, psShape->numFrames), 0, brightness, pie_ADDITIVE, 140);

						pie_MatRotX(player.r.x);
						pie_MatRotY(player.r.y);
					}
				}
				/* Pop Matrix */
				pie_MatEnd();
				break;
			}
		case DROID_PERSON:
			// no extra mounts for people
			break;
		default:
			ASSERT(!"invalid droid type", "Whoa! Weirdy type of droid found in drawComponentObject!!!");
			break;
		}
	}
	/*	We've also got a handle on the psShape here for the weapon which has a connector to point to
		muzzle flash attachment points - just grab it from psShape->connectors->[x|y|z] */

	/* set default components transparent */
	if (psDroid->asBits[COMP_PROPULSION] == 0)
	{
		pieFlag  |= pie_TRANSLUCENT;
		iPieData  = DEFAULT_COMPONENT_TRANSLUCENCY;
	}
	else
	{
		pieFlag  &= ~pie_TRANSLUCENT;
		iPieData = 0;
	}

	psShape = (leftFirst ? getRightPropulsionIMD(psDroid) : getLeftPropulsionIMD(psDroid));
	if (psShape != NULL)
	{
		pie_Draw3DShape(psShape, 0, colour, brightness, pieFlag, iPieData);
	}
}


// Render a composite droid given a DROID_TEMPLATE structure.
//
void displayComponentButtonTemplate(DROID_TEMPLATE *psTemplate, const Vector3i *Rotation, const Vector3i *Position, int scale)
{
	setMatrix(Position, Rotation, scale);

	// Decide how to sort it.
	leftFirst = angleDelta(DEG(Rotation->y)) < 0;

	DROID Droid(0, selectedPlayer);
	memset(Droid.asBits, 0, sizeof(Droid.asBits));
	droidSetBits(psTemplate, &Droid);

	Droid.pos = Vector3i(0, 0, 0);
	Droid.rot = Vector3i(0, 0, 0);

	//draw multi component object as a button object
	displayCompObj(&Droid, true);

	unsetMatrix();
}


// Render a composite droid given a DROID structure.
//
void displayComponentButtonObject(DROID *psDroid, const Vector3i *Rotation, const Vector3i *Position, int scale)
{
	SDWORD		difference;

	setMatrix(Position, Rotation, scale);

	// Decide how to sort it.
	difference = Rotation->y % 360;

	leftFirst = !((difference > 0 && difference < 180) || difference < -180);

	// And render the composite object.
	//draw multi component object as a button object
	displayCompObj(psDroid, true);

	unsetMatrix();
}


/* Assumes matrix context is already set */
// multiple turrets display removed the pointless mountRotation
void displayComponentObject(DROID *psDroid)
{
	Vector3i position, rotation;
	Spacetime st = interpolateObjectSpacetime(psDroid, graphicsTime);

	leftFirst = angleDelta(player.r.y - st.rot.direction) <= 0;

	/* Push the matrix */
	pie_MatBegin(true);

	/* Get the real position */
	position.x = st.pos.x - player.p.x;
	position.z = -(st.pos.y - player.p.z);
	position.y = st.pos.z;

	if (isTransporter(psDroid))
	{
		position.y += bobTransporterHeight();
	}

	/* Get all the pitch,roll,yaw info */
	rotation.y = -st.rot.direction;
	rotation.x = st.rot.pitch;
	rotation.z = st.rot.roll;

	/* Translate origin */
	pie_TRANSLATE(position.x, position.y, position.z);

	/* Rotate for droid */
	pie_MatRotY(rotation.y);
	pie_MatRotX(rotation.x);
	pie_MatRotZ(rotation.z);

	if (graphicsTime - psDroid->timeLastHit < GAME_TICKS_PER_SEC && psDroid->lastHitWeapon == WSC_ELECTRONIC)
	{
		objectShimmy((BASE_OBJECT *) psDroid);
	}

	if (psDroid->lastHitWeapon == WSC_EMP && graphicsTime - psDroid->timeLastHit < EMP_DISABLE_TIME)
	{
		Vector3i position;

		//add an effect on the droid
		position.x = st.pos.x + DROID_EMP_SPREAD;
		position.y = st.pos.z + rand() % 8;
		position.z = st.pos.y + DROID_EMP_SPREAD;
		effectGiveAuxVar(90 + rand() % 20);
		addEffect(&position, EFFECT_EXPLOSION, EXPLOSION_TYPE_PLASMA, false, NULL, 0);
	}

	if (psDroid->visible[selectedPlayer] == UBYTE_MAX)
	{
		//ingame not button object
		//should render 3 mounted weapons now
		displayCompObj(psDroid, false);
	}
	else
	{
		int frame = graphicsTime / BLIP_ANIM_DURATION + psDroid->id % 8192; // de-sync the blip effect, but don't overflow the int
		pie_Draw3DShape(getImdFromIndex(MI_BLIP), frame, 0, WZCOL_WHITE, pie_ADDITIVE, psDroid->visible[selectedPlayer] / 2);
	}
	pie_MatEnd();
}


void destroyFXDroid(DROID *psDroid, unsigned impactTime)
{
	for (int i = 0; i < 5; ++i)
	{
		iIMDShape *psImd = NULL;

		int maxHorizontalScatter = TILE_UNITS / 4;
		int heightScatter = TILE_UNITS / 5;
		Vector2i horizontalScatter = iSinCosR(rand(), rand() % maxHorizontalScatter);

		Vector3i pos = swapYZ(psDroid->pos + Vector3i(horizontalScatter, 16 + heightScatter));
		switch (i)
		{
		case 0:
			switch (psDroid->droidType)
			{
			case DROID_DEFAULT:
			case DROID_CYBORG:
			case DROID_CYBORG_SUPER:
			case DROID_CYBORG_CONSTRUCT:
			case DROID_CYBORG_REPAIR:
			case DROID_WEAPON:
			case DROID_COMMAND:
				if (psDroid->numWeaps > 0)
				{
					if (psDroid->asWeaps[0].nStat > 0)
					{
						psImd = WEAPON_MOUNT_IMD(psDroid, 0);
					}
				}
				break;
			default:
				break;
			}
			break;
		case 1:
			switch (psDroid->droidType)
			{
			case DROID_DEFAULT:
			case DROID_CYBORG:
			case DROID_CYBORG_SUPER:
			case DROID_CYBORG_CONSTRUCT:
			case DROID_CYBORG_REPAIR:
			case DROID_WEAPON:
			case DROID_COMMAND:
				if (psDroid->numWeaps)
				{
					// get main weapon
					psImd = WEAPON_IMD(psDroid, 0);
				}
				break;
			default:
				break;
			}
			break;
		}
		if (psImd == NULL)
		{
			psImd = getRandomDebrisImd();
		}
		// Tell the effect system that it needs to use this player's color for the next effect
		SetEffectForPlayer(psDroid->player);
		addEffect(&pos, EFFECT_GRAVITON, GRAVITON_TYPE_EMITTING_DR, true, psImd, getPlayerColour(psDroid->player), impactTime);
	}
}


void	compPersonToBits(DROID *psDroid)
{
	Vector3i position;	//,rotation,velocity;
	iIMDShape	*headImd, *legsImd, *armImd, *bodyImd;
	UDWORD		col;

	if (!psDroid->visible[selectedPlayer])
	{
		/* We can't see the person or cyborg - so get out */
		return;
	}
	/* get bits pointers according to whether baba or cyborg*/
	if (cyborgDroid(psDroid))
	{
		// This is probably unused now, since there's a more appropriate effect for cyborgs.
		headImd = getImdFromIndex(MI_CYBORG_HEAD);
		legsImd = getImdFromIndex(MI_CYBORG_LEGS);
		armImd  = getImdFromIndex(MI_CYBORG_ARM);
		bodyImd = getImdFromIndex(MI_CYBORG_BODY);
	}
	else
	{
		headImd = getImdFromIndex(MI_BABA_HEAD);
		legsImd = getImdFromIndex(MI_BABA_LEGS);
		armImd  = getImdFromIndex(MI_BABA_ARM);
		bodyImd = getImdFromIndex(MI_BABA_BODY);
	}

	/* Get where he's at */
	position.x = psDroid->pos.x;
	position.y = psDroid->pos.z + 1;
	position.z = psDroid->pos.y;

	/* Tell about player colour */
	col = getPlayerColour(psDroid->player);

	addEffect(&position, EFFECT_GRAVITON, GRAVITON_TYPE_GIBLET, true, headImd, col, gameTime - deltaGameTime + 1);
	addEffect(&position, EFFECT_GRAVITON, GRAVITON_TYPE_GIBLET, true, legsImd, col, gameTime - deltaGameTime + 1);
	addEffect(&position, EFFECT_GRAVITON, GRAVITON_TYPE_GIBLET, true, armImd, col, gameTime - deltaGameTime + 1);
	addEffect(&position, EFFECT_GRAVITON, GRAVITON_TYPE_GIBLET, true, bodyImd, col, gameTime - deltaGameTime + 1);
}


SDWORD	rescaleButtonObject(SDWORD radius, SDWORD baseScale, SDWORD baseRadius)
{
	SDWORD newScale;
	newScale = 100 * baseRadius;
	newScale /= radius;
	if (baseScale > 0)
	{
		newScale += baseScale;
		newScale /= 2;
	}
	return newScale;
}<|MERGE_RESOLUTION|>--- conflicted
+++ resolved
@@ -546,18 +546,13 @@
 	}
 
 	psShapeTemp = BODY_IMD(psDroid, psDroid->player);
-	if (psShapeTemp->nconnectors)
-	{
-<<<<<<< HEAD
+	if (psShapeTemp && psShapeTemp->nconnectors)
+	{
 		/* vtol weapons attach to connector 2 (underneath);
 		 * all others to connector 1 */
 		/* VTOL's now skip the first 5 connectors(0 to 4),
 		VTOL's use 5,6,7,8 etc now */
 		if (psPropStats->propulsionType == PROPULSION_TYPE_LIFT && psDroid->droidType == DROID_WEAPON)
-=======
-		psShapeTemp = BODY_IMD(psDroid, psDroid->player);
-		if (psShapeTemp && psShapeTemp->nconnectors)
->>>>>>> 4af28b58
 		{
 			iConnector = VTOL_CONNECTOR_START;
 		}
