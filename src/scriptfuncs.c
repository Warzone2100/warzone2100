/*
	This file is part of Warzone 2100.
	Copyright (C) 1999-2004  Eidos Interactive
	Copyright (C) 2005-2009  Warzone Resurrection Project

	Warzone 2100 is free software; you can redistribute it and/or modify
	it under the terms of the GNU General Public License as published by
	the Free Software Foundation; either version 2 of the License, or
	(at your option) any later version.

	Warzone 2100 is distributed in the hope that it will be useful,
	but WITHOUT ANY WARRANTY; without even the implied warranty of
	MERCHANTABILITY or FITNESS FOR A PARTICULAR PURPOSE. See the
	GNU General Public License for more details.

	You should have received a copy of the GNU General Public License
	along with Warzone 2100; if not, write to the Free Software
	Foundation, Inc., 51 Franklin St, Fifth Floor, Boston, MA 02110-1301 USA
*/
/*
 * ScriptFuncs.c
 *
 * All the C functions callable from the script code
 *
 */

#include "lib/framework/frame.h"
#include "lib/framework/strres.h"
#include "lib/framework/stdio_ext.h"
#include "lib/widget/widget.h"

#include <time.h>
#include <string.h>

#include "effects.h"
#include "lib/script/script.h"
#include "scripttabs.h"
#include "lib/gamelib/gtime.h"
#include "lib/iniparser/iniparser.h"
#include "objects.h"
#include "hci.h"
#include "loadsave.h"
#include "message.h"
#include "challenge.h"
#include "intelmap.h"
#include "map.h"
#include "structure.h"
#include "display3d.h"
#include "research.h"
#include "lib/sound/audio.h"
#include "lib/sound/audio_id.h"
#include "power.h"
#include "console.h"
#include "scriptfuncs.h"
#include "geometry.h"
#include "visibility.h"
#include "gateway.h"
#include "drive.h"
#include "display.h"
#include "component.h"
#include "scriptextern.h"
#include "seqdisp.h"

#include "configuration.h"
#include "fpath.h"

#include "warzoneconfig.h"
#include "lighting.h"
#include "atmos.h"
#include "lib/sound/cdaudio.h"
#include "lib/netplay/netplay.h"
#include "multiplay.h"
#include "multigifts.h"
#include "multilimit.h"
#include "advvis.h"
#include "mapgrid.h"
#include "lib/ivis_common/piestate.h"
#include "wrappers.h"
#include "order.h"
#include "orderdef.h"
#include "mission.h"
#include "loop.h"
#include "frontend.h"
#include "group.h"
#include "transporter.h"
#include "radar.h"
#include "levels.h"
#include "mission.h"
#include "projectile.h"
#include "cluster.h"
#include "multigifts.h"			//because of giftRadar()
#include "aiexperience.h"
#include "display3d.h"			//for showRangeAtPos()
#include "multimenu.h"
#include "lib/script/chat_processing.h"
#include "keymap.h"
#include "visibility.h"
#include "design.h"

static INTERP_VAL	scrFunctionResult;	//function return value to be pushed to stack

// If this is defined then check max number of units not reached before adding more.
#define SCRIPT_CHECK_MAX_UNITS

static SDWORD	bitMask[] = {0x01,0x02,0x04,0x08,0x10,0x20,0x40,0x80};
static char		strParam1[MAXSTRLEN], strParam2[MAXSTRLEN];		//these should be used as string parameters for stackPopParams()

static BOOL	structHasModule(STRUCTURE *psStruct);

static DROID_TEMPLATE* scrCheckTemplateExists(SDWORD player, DROID_TEMPLATE *psTempl);

extern	UDWORD				objID;					// unique ID creation thing..

/// Hold the previously assigned player
static int nextPlayer = 0;
static Vector2i positions[MAX_PLAYERS];

void scriptSetStartPos(int position, int x, int y)
{
	positions[position].x = x;
	positions[position].y = y;
}

BOOL scriptInit()
{
	nextPlayer = 0;
	return true;
}

BOOL scrScavengersActive()
{
	scrFunctionResult.v.bval = game.scavengers;
	if (!stackPushResult(VAL_BOOL, &scrFunctionResult))
	{
		return false;
	}
	return true;
}

BOOL scrGetPlayer()
{
	ASSERT_OR_RETURN(false, nextPlayer < MAX_PLAYERS, "Invalid player");

	scrFunctionResult.v.ival = nextPlayer++;
	if (!stackPushResult(VAL_INT, &scrFunctionResult))
	{
		return false;
	}
	return true;
}

BOOL scrGetPlayerStartPosition(void)
{
	SDWORD	*x, *y, player;

	if (!stackPopParams(3, VAL_INT, &player, VAL_REF|VAL_INT, &x, VAL_REF|VAL_INT, &y))
	{
		return false;
	}
	ASSERT_OR_RETURN(false, player < MAX_PLAYERS, "Invalid player %d", player);
	if (player < NetPlay.maxPlayers)
	{
		*x = positions[player].x;
		*y = positions[player].y;
		scrFunctionResult.v.bval = true;
	}
	else
	{
		*x = 0;
		*y = 0;
		scrFunctionResult.v.bval = false;
	}

	if (!stackPushResult(VAL_BOOL, &scrFunctionResult))
	{
		return false;
	}
	return true;
}

/******************************************************************************************/
/*                 Check for objects in areas                                             */


// check for a base object being in range of a point
BOOL objectInRange(BASE_OBJECT *psList, SDWORD x, SDWORD y, SDWORD range)
{
	BASE_OBJECT		*psCurr;
	SDWORD			xdiff, ydiff, rangeSq;

	// See if there is a droid in range
	rangeSq = range * range;
	for(psCurr = psList; psCurr; psCurr = psCurr->psNext)
	{
		// skip partially build structures
		if ( (psCurr->type == OBJ_STRUCTURE) &&
			 (((STRUCTURE *)psCurr)->status != SS_BUILT) )
		{
			continue;
		}

		// skip flying vtols
		if ( (psCurr->type == OBJ_DROID) &&
			 isVtolDroid((DROID *)psCurr) &&
			 ((DROID *)psCurr)->sMove.Status != MOVEINACTIVE )
		{
			continue;
		}

		xdiff = (SDWORD)psCurr->pos.x - x;
		ydiff = (SDWORD)psCurr->pos.y - y;
		if (xdiff*xdiff + ydiff*ydiff < rangeSq)
		{
			return true;
		}
	}

	return false;
}

// -----------------------------------------------------------------------------------------
// Check for any player object being within a certain range of a position
BOOL scrObjectInRange(void)
{
	SDWORD		range, player, x,y;
	BOOL		found;

	if (!stackPopParams(4, VAL_INT, &player, VAL_INT, &x, VAL_INT, &y, VAL_INT, &range))
	{
		return false;
	}

	if (player < 0 || player >= MAX_PLAYERS)
	{
		ASSERT( false, "scrObjectInRange: invalid player number" );
		return false;
	}

	found = objectInRange((BASE_OBJECT *)apsDroidLists[player], x,y, range) ||
			objectInRange((BASE_OBJECT *)apsStructLists[player], x,y, range);

	scrFunctionResult.v.bval = found;
	if (!stackPushResult(VAL_BOOL, &scrFunctionResult))
	{
		return false;
	}

	return true;
}

// -----------------------------------------------------------------------------------------
// Check for a droid being within a certain range of a position
BOOL scrDroidInRange(void)
{
	SDWORD		range, player, x,y;
	BOOL		found;

	if (!stackPopParams(4, VAL_INT, &player, VAL_INT, &x, VAL_INT, &y, VAL_INT, &range))
	{
		return false;
	}

	if (player < 0 || player >= MAX_PLAYERS)
	{
		ASSERT( false, "scrUnitInRange: invalid player number" );
		return false;
	}

	found = objectInRange((BASE_OBJECT *)apsDroidLists[player], x,y, range);

	scrFunctionResult.v.bval = found;
	if (!stackPushResult(VAL_BOOL, &scrFunctionResult))
	{
		return false;
	}

	return true;
}

// -----------------------------------------------------------------------------------------
// Check for a struct being within a certain range of a position
BOOL scrStructInRange(void)
{
	SDWORD		range, player, x,y;
	BOOL		found;

	if (!stackPopParams(4, VAL_INT, &player, VAL_INT, &x, VAL_INT, &y, VAL_INT, &range))
	{
		return false;
	}

	if (player < 0 || player >= MAX_PLAYERS)
	{
		ASSERT( false, "scrStructInRange: invalid player number" );
		return false;
	}

	found = objectInRange((BASE_OBJECT *)apsStructLists[player], x,y, range);

	scrFunctionResult.v.bval = found;
	if (!stackPushResult(VAL_BOOL, &scrFunctionResult))
	{
		return false;
	}

	return true;
}

// -----------------------------------------------------------------------------------------
BOOL scrPlayerPower(void)
{
	SDWORD player;

	if (!stackPopParams(1, VAL_INT, &player))
	{
		return false;
	}
	if (player < 0 || player >= MAX_PLAYERS)
	{
		ASSERT( false, "scrPlayerPower: invalid player number" );
		return false;
	}

	scrFunctionResult.v.ival = getPower(player);
	if (!stackPushResult(VAL_INT, &scrFunctionResult))
	{
		return false;
	}
	return true;
}


// -----------------------------------------------------------------------------------------
// check for a base object being in an area
static BOOL objectInArea(BASE_OBJECT *psList, SDWORD x1, SDWORD y1, SDWORD x2, SDWORD y2)
{
	BASE_OBJECT		*psCurr;
	SDWORD			ox,oy;

	// See if there is a droid in Area
	for(psCurr = psList; psCurr; psCurr = psCurr->psNext)
	{
		// skip partially build structures
		if ( (psCurr->type == OBJ_STRUCTURE) &&
			 (((STRUCTURE *)psCurr)->status != SS_BUILT) )
		{
			continue;
		}

		ox = (SDWORD)psCurr->pos.x;
		oy = (SDWORD)psCurr->pos.y;
		if (ox >= x1 && ox <= x2 &&
			oy >= y1 && oy <= y2)
		{
			return true;
		}
	}

	return false;
}

// -----------------------------------------------------------------------------------------
// Check for any player object being within a certain area
BOOL scrObjectInArea(void)
{
	SDWORD		player, x1,y1, x2,y2;
	BOOL		found;

	if (!stackPopParams(5, VAL_INT, &player, VAL_INT, &x1, VAL_INT, &y1, VAL_INT, &x2, VAL_INT, &y2))
	{
		return false;
	}

	if (player < 0 || player >= MAX_PLAYERS)
	{
		ASSERT( false, "scrObjectInArea: invalid player number" );
		return false;
	}

	found = objectInArea((BASE_OBJECT *)apsDroidLists[player], x1,y1, x2,y2) ||
			objectInArea((BASE_OBJECT *)apsStructLists[player], x1,y1, x2,y2);

	scrFunctionResult.v.bval = found;
	if (!stackPushResult(VAL_BOOL, &scrFunctionResult))
	{
		return false;
	}

	return true;
}

// -----------------------------------------------------------------------------------------
// Check for a droid being within a certain area
BOOL scrDroidInArea(void)
{
	SDWORD		player, x1,y1, x2,y2;
	BOOL		found;

	if (!stackPopParams(5, VAL_INT, &player, VAL_INT, &x1, VAL_INT, &y1, VAL_INT, &x2, VAL_INT, &y2))
	{
		return false;
	}

	if (player < 0 || player >= MAX_PLAYERS)
	{
		ASSERT( false, "scrUnitInArea: invalid player number" );
		return false;
	}

	found = objectInArea((BASE_OBJECT *)apsDroidLists[player], x1,y1, x2,y2);

	scrFunctionResult.v.bval = found;
	if (!stackPushResult(VAL_BOOL, &scrFunctionResult))
	{
		return false;
	}

	return true;
}

// -----------------------------------------------------------------------------------------
// Check for a struct being within a certain Area of a position
BOOL scrStructInArea(void)
{
	SDWORD		player, x1,y1, x2,y2;
	BOOL		found;

	if (!stackPopParams(5, VAL_INT, &player, VAL_INT, &x1, VAL_INT, &y1, VAL_INT, &x2, VAL_INT, &y2))
	{
		return false;
	}

	if (player < 0 || player >= MAX_PLAYERS)
	{
		ASSERT( false, "scrStructInArea: invalid player number" );
		return false;
	}

	found = objectInArea((BASE_OBJECT *)apsStructLists[player], x1,y1, x2,y2);

	scrFunctionResult.v.bval = found;
	if (!stackPushResult(VAL_BOOL, &scrFunctionResult))
	{
		return false;
	}

	return true;
}


// -----------------------------------------------------------------------------------------
BOOL scrSeenStructInArea(void)
{
	BOOL		walls=false,found = false;
	SDWORD		player,enemy,x1,y1, x2,y2;
	STRUCTURE	*psCurr;
	SDWORD		ox,oy;

	// player, enemyplayer, walls, x1,r1,x2,y2
	if (!stackPopParams(7, VAL_INT, &player, VAL_INT, &enemy, VAL_BOOL,&walls,VAL_INT, &x1, VAL_INT, &y1, VAL_INT, &x2, VAL_INT, &y2))
	{
		return false;
	}


	if (player < 0 || player >= MAX_PLAYERS)
	{
		ASSERT( false, "scrSeenStructInArea: invalid player number" );
		return false;
	}

	for(psCurr = apsStructLists[enemy]; psCurr; psCurr = psCurr->psNext)
	{
		// skip partially build structures
		if ( (psCurr->type == OBJ_STRUCTURE) && (((STRUCTURE *)psCurr)->status != SS_BUILT) )
		{
			continue;
		}

		// possible skip walls
		if(walls && (psCurr->pStructureType->type != REF_WALL  || psCurr->pStructureType->type !=REF_WALLCORNER))
		{
			continue;
		}

		ox = (SDWORD)psCurr->pos.x;
		oy = (SDWORD)psCurr->pos.y;
		if (ox >= x1 && ox <= x2 &&	oy >= y1 && oy <= y2)
		{
			// structure is in area.
			if(psCurr->visible[player])
			{
				found = true;
			}
		}
	}

	scrFunctionResult.v.bval = found;
	if (!stackPushResult(VAL_BOOL, &scrFunctionResult))
	{
		return false;
	}

	return true;
}

// -----------------------------------------------------------------------------------------
// Check for a players structures but no walls being within a certain area
BOOL scrStructButNoWallsInArea(void)
{
	SDWORD		player, x1,y1, x2,y2;
	SDWORD		ox,oy;
	STRUCTURE	*psStruct;
	SDWORD		found = false;

	if (!stackPopParams(5, VAL_INT, &player, VAL_INT, &x1, VAL_INT, &y1, VAL_INT, &x2, VAL_INT, &y2))
	{
		return false;
	}

	if (player < 0 || player >= MAX_PLAYERS)
	{
		ASSERT( false, "scrStructButNoWallsInArea: invalid player number" );
		return false;
	}

	for(psStruct = apsStructLists[player]; psStruct; psStruct = psStruct->psNext)
	{
		if ((psStruct->pStructureType->type != REF_WALL) &&
			(psStruct->pStructureType->type != REF_WALLCORNER) &&
			(psStruct->status == SS_BUILT) )
		{
			ox = (SDWORD)psStruct->pos.x;
			oy = (SDWORD)psStruct->pos.y;
			if ((ox >= x1) && (ox <= x2) &&
				(oy >= y1) && (oy <= y2))
			{
				found = true;
				break;
			}
		}
	}

	scrFunctionResult.v.bval = found;
	if (!stackPushResult(VAL_BOOL, &scrFunctionResult))
	{
		return false;
	}

	return true;
}


// -----------------------------------------------------------------------------------------
// check for the number of base objects in an area
static SDWORD numObjectsInArea(BASE_OBJECT *psList, SDWORD x1, SDWORD y1, SDWORD x2, SDWORD y2)
{
	BASE_OBJECT		*psCurr;
	SDWORD			ox,oy;
	SDWORD			count;

	// See if there is a droid in Area
	count = 0;
	for(psCurr = psList; psCurr; psCurr = psCurr->psNext)
	{
		// skip partially build structures
		if ( (psCurr->type == OBJ_STRUCTURE) &&
			 (((STRUCTURE *)psCurr)->status != SS_BUILT) )
		{
			continue;
		}

		ox = (SDWORD)psCurr->pos.x;
		oy = (SDWORD)psCurr->pos.y;
		if (ox >= x1 && ox <= x2 &&
			oy >= y1 && oy <= y2)
		{
			count += 1;
		}
	}

	return count;
}

// -----------------------------------------------------------------------------------------
// Count the number of player objects within a certain area
BOOL scrNumObjectsInArea(void)
{
	SDWORD		player, x1,y1, x2,y2;
	SDWORD		count;

	if (!stackPopParams(5, VAL_INT, &player, VAL_INT, &x1, VAL_INT, &y1, VAL_INT, &x2, VAL_INT, &y2))
	{
		return false;
	}

	if (player < 0 || player >= MAX_PLAYERS)
	{
		ASSERT( false, "scrNumObjectsInArea: invalid player number" );
		return false;
	}

	count = numObjectsInArea((BASE_OBJECT *)apsDroidLists[player], x1,y1, x2,y2) +
			numObjectsInArea((BASE_OBJECT *)apsStructLists[player], x1,y1, x2,y2);

	scrFunctionResult.v.ival = count;
	if (!stackPushResult(VAL_INT, &scrFunctionResult))
	{
		return false;
	}

	return true;
}


// -----------------------------------------------------------------------------------------
// Count the number of player droids within a certain area
BOOL scrNumDroidsInArea(void)
{
	SDWORD		player, x1,y1, x2,y2;
	SDWORD		count;

	if (!stackPopParams(5, VAL_INT, &player, VAL_INT, &x1, VAL_INT, &y1, VAL_INT, &x2, VAL_INT, &y2))
	{
		return false;
	}

	if (player < 0 || player >= MAX_PLAYERS)
	{
		ASSERT( false, "scrNumUnitInArea: invalid player number" );
		return false;
	}

	count = numObjectsInArea((BASE_OBJECT *)apsDroidLists[player], x1,y1, x2,y2);

	scrFunctionResult.v.ival = count;
	if (!stackPushResult(VAL_INT, &scrFunctionResult))
	{
		return false;
	}

	return true;
}


// -----------------------------------------------------------------------------------------
// Count the number of player structures within a certain area
BOOL scrNumStructsInArea(void)
{
	SDWORD		player, x1,y1, x2,y2;
	SDWORD		count;

	if (!stackPopParams(5, VAL_INT, &player, VAL_INT, &x1, VAL_INT, &y1, VAL_INT, &x2, VAL_INT, &y2))
	{
		return false;
	}

	if (player < 0 || player >= MAX_PLAYERS)
	{
		ASSERT( false, "scrNumStructsInArea: invalid player number" );
		return false;
	}

	count = numObjectsInArea((BASE_OBJECT *)apsStructLists[player], x1,y1, x2,y2);

	scrFunctionResult.v.ival = count;
	if (!stackPushResult(VAL_INT, &scrFunctionResult))
	{
		return false;
	}

	return true;
}


// -----------------------------------------------------------------------------------------
// Count the number of player structures but not walls within a certain area
BOOL scrNumStructsButNotWallsInArea(void)
{
	SDWORD		player, x1,y1, x2,y2;
	SDWORD		count, ox,oy;
	STRUCTURE	*psStruct;

	if (!stackPopParams(5, VAL_INT, &player, VAL_INT, &x1, VAL_INT, &y1, VAL_INT, &x2, VAL_INT, &y2))
	{
		return false;
	}

	if (player < 0 || player >= MAX_PLAYERS)
	{
		ASSERT( false, "scrNumStructsButNotWallsInArea: invalid player number" );
		return false;
	}

	count = 0;
	for(psStruct = apsStructLists[player]; psStruct; psStruct = psStruct->psNext)
	{
		if ((psStruct->pStructureType->type != REF_WALL) &&
			(psStruct->pStructureType->type != REF_WALLCORNER) &&
			(psStruct->status == SS_BUILT))
		{
			ox = (SDWORD)psStruct->pos.x;
			oy = (SDWORD)psStruct->pos.y;
			if ((ox >= x1) && (ox <= x2) &&
				(oy >= y1) && (oy <= y2))
			{
				count += 1;
			}
		}
	}

	scrFunctionResult.v.ival = count;
	if (!stackPushResult(VAL_INT, &scrFunctionResult))
	{
		return false;
	}

	return true;
}


// -----------------------------------------------------------------------------------------
// Count the number of structures in an area of a certain type
BOOL scrNumStructsByTypeInArea(void)
{
	SDWORD		player, type, x1,y1, x2,y2;
	SDWORD		count, ox,oy;
	STRUCTURE	*psStruct;

	if (!stackPopParams(6, VAL_INT, &player, VAL_INT, &type,
					VAL_INT, &x1, VAL_INT, &y1, VAL_INT, &x2, VAL_INT, &y2))
	{
		return false;
	}

	if (player < 0 || player >= MAX_PLAYERS)
	{
		ASSERT( false, "scrNumStructsByTypeInArea: invalid player number" );
		return false;
	}

	count = 0;
	for(psStruct = apsStructLists[player]; psStruct; psStruct = psStruct->psNext)
	{
		if ((psStruct->pStructureType->type == (UDWORD)type) &&
			(psStruct->status == SS_BUILT))
		{
			ox = (SDWORD)psStruct->pos.x;
			oy = (SDWORD)psStruct->pos.y;
			if ((ox >= x1) && (ox <= x2) &&
				(oy >= y1) && (oy <= y2))
			{
				count += 1;
			}
		}
	}

	scrFunctionResult.v.ival = count;
	if (!stackPushResult(VAL_INT, &scrFunctionResult))
	{
		return false;
	}

	return true;
}


// -----------------------------------------------------------------------------------------
// Check for a droid having seen a certain object
BOOL scrDroidHasSeen(void)
{
	SDWORD		player;
	BASE_OBJECT	*psObj;
	BOOL		seen;

	if (!stackPopParams(2, ST_BASEOBJECT, &psObj, VAL_INT, &player))
	{
		return false;
	}

	if (psObj == NULL)
	{
		ASSERT( false, "scrUnitHasSeen: NULL object" );
		return false;
	}

	if (player >= MAX_PLAYERS)
	{
		ASSERT( false, "scrUnitHasSeen:player number is too high" );
		return false;
	}

	// See if any droid has seen this object
	seen = false;
	if (psObj->visible[player])
	{
		seen = true;
	}

	scrFunctionResult.v.bval = seen;
	if (!stackPushResult(VAL_BOOL, &scrFunctionResult))
	{
		return false;
	}

	return true;
}

// -----------------------------------------------------------------------------------------
// Enable a component to be researched
BOOL scrEnableComponent(void)
{
	SDWORD		player;
	INTERP_VAL	sVal;

	if (!stackPopParams(1, VAL_INT, &player))
	{
		return false;
	}
	if (!stackPop(&sVal))
	{
		return false;
	}

	if (player >= MAX_PLAYERS)
	{
		ASSERT( false, "scrEnableComponent:player number is too high" );
		return false;
	}

	// enable the appropriate component
	switch (sVal.type)
	{
	case ST_BODY:
		apCompLists[player][COMP_BODY][sVal.v.ival] = FOUND;
		break;
	case ST_PROPULSION:
		apCompLists[player][COMP_PROPULSION][sVal.v.ival] = FOUND;
		break;
	case ST_ECM:
		apCompLists[player][COMP_ECM][sVal.v.ival] = FOUND;
		break;
	case ST_SENSOR:
		apCompLists[player][COMP_SENSOR][sVal.v.ival] = FOUND;
		break;
	case ST_CONSTRUCT:
		apCompLists[player][COMP_CONSTRUCT][sVal.v.ival] = FOUND;
		break;
	case ST_WEAPON:
		apCompLists[player][COMP_WEAPON][sVal.v.ival] = FOUND;
		break;
	case ST_REPAIR:
		apCompLists[player][COMP_REPAIRUNIT][sVal.v.ival] = FOUND;
		break;
	case ST_BRAIN:
		apCompLists[player][COMP_BRAIN][sVal.v.ival] = FOUND;
		break;
	default:
		ASSERT( false, "scrEnableComponent: unknown type" );
		return false;
	}

	return true;
}

// -----------------------------------------------------------------------------------------
// Make a component available
BOOL scrMakeComponentAvailable(void)
{
	SDWORD		player;
	INTERP_VAL	sVal;

	if (!stackPopParams(1, VAL_INT, &player))
	{
		return false;
	}
	if (!stackPop(&sVal))
	{
		return false;
	}

	if (player >= MAX_PLAYERS)
	{
		ASSERT( false, "scrMakeComponentAvailable:player number is too high" );
		return false;
	}

	// make the appropriate component available
	switch (sVal.type)
	{
	case ST_BODY:
		apCompLists[player][COMP_BODY][sVal.v.ival] = AVAILABLE;
		break;
	case ST_PROPULSION:
		apCompLists[player][COMP_PROPULSION][sVal.v.ival] = AVAILABLE;
		break;
	case ST_ECM:
		apCompLists[player][COMP_ECM][sVal.v.ival] = AVAILABLE;
		break;
	case ST_SENSOR:
		apCompLists[player][COMP_SENSOR][sVal.v.ival] = AVAILABLE;
		break;
	case ST_CONSTRUCT:
		apCompLists[player][COMP_CONSTRUCT][sVal.v.ival] = AVAILABLE;
		break;
	case ST_WEAPON:
		apCompLists[player][COMP_WEAPON][sVal.v.ival] = AVAILABLE;
		break;
	case ST_REPAIR:
		apCompLists[player][COMP_REPAIRUNIT][sVal.v.ival] = AVAILABLE;
		break;
	case ST_BRAIN:
		apCompLists[player][COMP_BRAIN][sVal.v.ival] = AVAILABLE;
		break;
	default:
		ASSERT( false, "scrEnableComponent: unknown type" );
		return false;
	}

	return true;
}

// -----------------------------------------------------------------------------------------
// Add a droid
BOOL scrAddDroidToMissionList(void)
{
	SDWORD			player;
	DROID_TEMPLATE	*psTemplate;
	DROID			*psDroid;

	if (!stackPopParams(2, ST_TEMPLATE, &psTemplate, VAL_INT, &player))
	{
		return false;
	}

/*	if ((UBYTE)player == selectedPlayer )
	{
		ASSERT( false, "scrAddDroidToMissionList: can't add own player to list" );
		return false;
	}*/

	if (player >= MAX_PLAYERS)
	{
		ASSERT( false, "scrAddUnitToMissionList:player number is too high" );
		return false;
	}

	ASSERT( psTemplate != NULL,
		"scrAddUnitToMissionList: Invalid template pointer" );

#ifdef SCRIPT_CHECK_MAX_UNITS
	// Don't build a new droid if player limit reached, unless it's a transporter.
	if( IsPlayerDroidLimitReached(player) && (psTemplate->droidType != DROID_TRANSPORTER) ) {
		debug( LOG_NEVER, "scrAddUnit : Max units reached ,player %d\n", player );
		psDroid = NULL;
	} else
#endif
	{
		psDroid = buildMissionDroid( psTemplate, 128, 128, player );
	}

	scrFunctionResult.v.oval = psDroid;
	if (!stackPushResult((INTERP_TYPE)ST_DROID, &scrFunctionResult))
	{
		return false;
	}

	return true;
}

// -----------------------------------------------------------------------------------------
// Add a droid
BOOL scrAddDroid(void)
{
	SDWORD			x, y, player;
//	INTERP_VAL		sVal;
	DROID_TEMPLATE	*psTemplate;
	DROID			*psDroid;

	if (!stackPopParams(4, ST_TEMPLATE, &psTemplate, VAL_INT, &x, VAL_INT, &y, VAL_INT, &player))
	{
		return false;
	}
/*	if (!stackPop(&sVal))
	{
		return false;
	}
	if (sVal.type != ST_TEMPLATE)
	{
		ASSERT( false, "scrAddDroid: type mismatch for object" );
		return false;
	}
	psTemplate = (DROID_TEMPLATE *)sVal.v.ival;
*/
	if (player >= MAX_PLAYERS)
	{
		ASSERT( false, "scrAddUnit:player number is too high" );
		return false;
	}

	ASSERT( psTemplate != NULL,
		"scrAddUnit: Invalid template pointer" );

#ifdef SCRIPT_CHECK_MAX_UNITS
	// Don't build a new droid if player limit reached, unless it's a transporter.
	if( IsPlayerDroidLimitReached(player) && (psTemplate->droidType != DROID_TRANSPORTER) ) {
		debug( LOG_NEVER, "scrAddUnit : Max units reached ,player %d\n", player );
		psDroid = NULL;
	} else
#endif
	{
		psDroid = buildDroid(psTemplate, x, y, player, false);
		if (psDroid)
		{
			addDroid(psDroid, apsDroidLists);
			debug( LOG_LIFE, "created droid for AI player %d %u", player, psDroid->id );
			if (isVtolDroid(psDroid))
			{
				// vtols start in the air
				moveMakeVtolHover(psDroid);
			}
		}
		else
		{
			debug( LOG_LIFE, "failed to create droid for AI player %d", player );
		}
	}

	scrFunctionResult.v.oval = psDroid;
	if (!stackPushResult((INTERP_TYPE)ST_DROID, &scrFunctionResult))
	{
		return false;
	}

	return true;
}

// -----------------------------------------------------------------------------------------
// Add droid to transporter

BOOL scrAddDroidToTransporter(void)
{
	DROID	*psTransporter, *psDroid;

	if (!stackPopParams(2, ST_DROID, &psTransporter, ST_DROID, &psDroid))
	{
		return false;
	}

	if (psTransporter == NULL || psDroid == NULL)
	{
		ASSERT(false, "scrAddUnitToTransporter: null unit passed");
		return true; // allow to continue
	}

	ASSERT(psTransporter != NULL, "scrAddUnitToTransporter: invalid transporter pointer");
	ASSERT(psDroid != NULL, "scrAddUnitToTransporter: invalid unit pointer");
	ASSERT(psTransporter->droidType == DROID_TRANSPORTER, "scrAddUnitToTransporter: invalid transporter type");

	/* check for space */
	if (checkTransporterSpace(psTransporter, psDroid))
	{
		if (droidRemove(psDroid, mission.apsDroidLists))
		{
			grpJoin(psTransporter->psGroup, psDroid);
		}
	}

	return true;
}

// -----------------------------------------------------------------------------------------
//check for a building to have been destroyed
BOOL scrBuildingDestroyed(void)
{
	SDWORD		player;
	UDWORD		structureID;
//	INTERP_VAL	sVal;
	BOOL		destroyed;
	STRUCTURE	*psCurr;

	if (!stackPopParams(2, ST_STRUCTUREID, &structureID, VAL_INT, &player))
	{
		return false;
	}
/*	if (!stackPop(&sVal))
	{
		return false;
	}

	if (sVal.type != ST_STRUCTUREID)
	{
		ASSERT( false, "scrBuildingDestroyed: type mismatch for object" );
		return false;
	}
	structureID = (UDWORD)sVal.v.ival;
*/
	if (player >= MAX_PLAYERS)
	{
		ASSERT( false, "scrBuildingDestroyed:player number is too high" );
		return false;
	}

	destroyed = true;
	//look thru the players list to see if the structure still exists
	for (psCurr = apsStructLists[player]; psCurr != NULL; psCurr = psCurr->psNext)
	{
		if (psCurr->id == structureID)
		{
			destroyed = false;
		}
	}

	scrFunctionResult.v.bval = destroyed;
	if (!stackPushResult(VAL_BOOL, &scrFunctionResult))
	{
		return false;
	}

	return true;
}

// -----------------------------------------------------------------------------------------
// Enable a structure to be built
BOOL scrEnableStructure(void)
{
	SDWORD		player, index;
//	INTERP_VAL	sVal;

	if (!stackPopParams(2, ST_STRUCTURESTAT, &index, VAL_INT, &player))
	{
		return false;
	}
/*	if (!stackPop(&sVal))
	{
		return false;
	}

	if (sVal.type != ST_STRUCTURESTAT)
	{
		ASSERT( false, "scrEnableStructure: type mismatch for object" );
		return false;
	}*/
	if (player >= MAX_PLAYERS)
	{
		ASSERT( false, "scrEnableStructure:player number is too high" );
		return false;
	}

	if (index < (SDWORD)0 || index > (SDWORD)numStructureStats)
	{
		ASSERT( false, "scrEnableStructure:invalid structure stat" );
		return false;
	}

	// enable the appropriate structure
	apStructTypeLists[player][index] = AVAILABLE;

	return true;
}



// -----------------------------------------------------------------------------------------
// Check if a structure can be built.
// currently PC skirmish only.
BOOL scrIsStructureAvailable(void)
{
	SDWORD		player, index;
	BOOL		bResult;

	if (!stackPopParams(2, ST_STRUCTURESTAT, &index, VAL_INT, &player))
	{
		return false;
	}
	if (apStructTypeLists[player][index] == AVAILABLE
	    && asStructLimits[player][index].currentQuantity < asStructLimits[player][index].limit)
	{
		bResult = true;
	}
	else
	{
		bResult = false;
	}

	scrFunctionResult.v.bval = bResult;
	if (!stackPushResult(VAL_BOOL, &scrFunctionResult))
	{
		return false;
	}
	return true;
}


// -----------------------------------------------------------------------------------------
//make the droid with the matching id the currently selected droid
BOOL scrSelectDroidByID(void)
{
	SDWORD			player, droidID;
//	INTERP_VAL		sVal;
	BOOL			selected;

	if (!stackPopParams(2, ST_DROIDID, &droidID, VAL_INT, &player))
	{
		return false;
	}
/*	if (!stackPop(&sVal))
	{
		return false;
	}

	if (sVal.type != ST_DROIDID)
	{
		ASSERT( false, "scrSelectDroidByID: type mismatch for object" );
		return false;
	}
*/
	if (player >= MAX_PLAYERS)
	{
		ASSERT( false, "scrSelectUnitByID:player number is too high" );
		return false;
	}

	selected = false;
	if (selectDroidByID(droidID, player))
	{
		selected = true;
	}

	//store the result cos might need to check the droid exists before doing anything else
	scrFunctionResult.v.bval = selected;
	if (!stackPushResult(VAL_BOOL, &scrFunctionResult))
	{
		return false;
	}
	return true;
}


// -----------------------------------------------------------------------------------------
// Pop up a message box with a number value in it
BOOL scrNumMB(void)
{
	SDWORD	val;

	if (!stackPopParams(1, VAL_INT, &val))
	{
		return false;
	}

	debug(LOG_NEVER, "called by script with value: %d", val);

	return true;
}


// -----------------------------------------------------------------------------------------
// Do an approximation to a square root
BOOL scrApproxRoot(void)
{
	SDWORD	val1, val2;

	if (!stackPopParams(2, VAL_INT, &val1, VAL_INT, &val2))
	{
		return false;
	}

	if (val1 < val2)
	{
		scrFunctionResult.v.ival = val2 + (val1 >> 1);
	}
	else
	{
		scrFunctionResult.v.ival = val1 + (val2 >> 1);
	}

	if (!stackPushResult(VAL_INT, &scrFunctionResult))
	{
		return false;
	}
	return true;
}

// -----------------------------------------------------------------------------------------
// Add a reticule button to the interface
BOOL scrAddReticuleButton(void)
{
	SDWORD	val;

	if (!stackPopParams(1, VAL_INT, &val))
	{
		return false;
	}

	if (selfTest)
	{
		return true;	// hack to prevent crashing in self-test
	}

	//set the appropriate flag to 'draw' the button
	switch (val)
	{
	case IDRET_OPTIONS:
		// bit of a hack here to keep compatibility with old scripts
		widgReveal(psWScreen, IDRET_COMMAND);
		break;
	case IDRET_COMMAND:
		widgReveal(psWScreen, IDRET_COMMAND);
		break;
	case IDRET_BUILD:
		widgReveal(psWScreen, IDRET_BUILD);
		break;
	case IDRET_MANUFACTURE:
		widgReveal(psWScreen, IDRET_MANUFACTURE);
		break;
	case IDRET_RESEARCH:
		widgReveal(psWScreen, IDRET_RESEARCH);
		break;
	case IDRET_INTEL_MAP:
		widgReveal(psWScreen, IDRET_INTEL_MAP);
		break;
	case IDRET_DESIGN:
		widgReveal(psWScreen, IDRET_DESIGN);
		break;
	case IDRET_CANCEL:
		widgReveal(psWScreen, IDRET_CANCEL);
		break;
	default:
		ASSERT( false, "scrAddReticuleButton: Invalid reticule Button ID" );
		return false;
	}

	return true;
}

// -----------------------------------------------------------------------------------------
//Remove a reticule button from the interface
BOOL scrRemoveReticuleButton(void)
{
	SDWORD	val;
	BOOL	bReset;

	if (!stackPopParams(2, VAL_INT, &val,VAL_BOOL, &bReset))
	{
		return false;
	}

	if (selfTest)
	{
		return true;
	}

	if(bInTutorial)
	{
		if(bReset)	// not always desirable
		{
			intResetScreen(true);
		}
	}
	switch (val)
	{
	case IDRET_OPTIONS:
		// bit of a hack here to keep compatibility with old scripts
		widgHide(psWScreen, IDRET_COMMAND);
		break;
	case IDRET_COMMAND:
		widgHide(psWScreen, IDRET_COMMAND);
		break;
	case IDRET_BUILD:
		widgHide(psWScreen, IDRET_BUILD);
		break;
	case IDRET_MANUFACTURE:
		widgHide(psWScreen, IDRET_MANUFACTURE);
		break;
	case IDRET_RESEARCH:
		widgHide(psWScreen, IDRET_RESEARCH);
		break;
	case IDRET_INTEL_MAP:
		widgHide(psWScreen, IDRET_INTEL_MAP);
		break;
	case IDRET_DESIGN:
		widgHide(psWScreen, IDRET_DESIGN);
		break;
	case IDRET_CANCEL:
		widgHide(psWScreen, IDRET_CANCEL);
		break;
	default:
		ASSERT( false, "scrAddReticuleButton: Invalid reticule Button ID" );
		return false;
	}

	return true;
}

// -----------------------------------------------------------------------------------------
// add a message to the Intelligence Display
BOOL scrAddMessage(void)
{
	MESSAGE			*psMessage;
	MESSAGE_TYPE		msgType;
	SDWORD			player;
	BOOL			playImmediate;
//	INTERP_VAL		sVal;
	VIEWDATA		*psViewData;
	UDWORD			height;


	if (!stackPopParams(4, ST_INTMESSAGE, &psViewData , VAL_INT, &msgType,
				VAL_INT, &player, VAL_BOOL, &playImmediate))
	{
		return false;
	}

/*
	if (!stackPop(&sVal))
	{
		return false;
	}

	if (sVal.type != ST_INTMESSAGE)
	{
		ASSERT( false, "scrAddMessage: type mismatch for object" );
		return false;
	}
*/
	if (player >= MAX_PLAYERS)
	{
		ASSERT( false, "scrAddMessage:player number is too high" );
		return false;
	}

	//create the message
	psMessage = addMessage(msgType, false, player);
	if (psMessage)
	{
		//set the data
		psMessage->pViewData = (MSG_VIEWDATA *)psViewData;
		debug(LOG_MSG, "Adding %s pViewData=%p", psViewData->pName, psMessage->pViewData);
		if (msgType == MSG_PROXIMITY)
		{
			//check the z value is at least the height of the terrain
			height = map_Height(((VIEW_PROXIMITY *)psViewData->pData)->x,
				((VIEW_PROXIMITY *)psViewData->pData)->y);
			if (((VIEW_PROXIMITY *)psViewData->pData)->z < height)
			{
				((VIEW_PROXIMITY *)psViewData->pData)->z = height;
			}
		}

		if (playImmediate && !selfTest)
		{
			displayImmediateMessage(psMessage);
			stopReticuleButtonFlash(IDRET_INTEL_MAP);
		}
	}

	return true;
}

// -----------------------------------------------------------------------------------------
// remove a message from the Intelligence Display
BOOL scrRemoveMessage(void)
{
	MESSAGE			*psMessage;
	MESSAGE_TYPE		msgType;
	SDWORD			player;
	VIEWDATA		*psViewData;

	if (!stackPopParams(3, ST_INTMESSAGE, &psViewData , VAL_INT, &msgType, VAL_INT, &player))
	{
		return false;
	}

	ASSERT(player < MAX_PLAYERS && player >= 0, "bad player number");
	if (player >= MAX_PLAYERS || player < 0)
	{
		return false;
	}

	//find the message
	psMessage = findMessage((MSG_VIEWDATA *)psViewData, msgType, player);
	if (psMessage)
	{
		//delete it
		debug(LOG_MSG, "Removing %s", psViewData->pName);
		removeMessage(psMessage, player);
	}
	else
	{
		debug(LOG_ERROR, "cannot find message - %s", psViewData->pName);
	}

	return true;
}

// -----------------------------------------------------------------------------------------
// add a tutorial message to the Intelligence Display
/*BOOL scrAddTutorialMessage(void)
{
	SDWORD			player;
	VIEWDATA		*psViewData;


	if (!stackPopParams(2, ST_INTMESSAGE, &psViewData , VAL_INT, &player))
	{
		return false;
	}

	if (player >= MAX_PLAYERS)
	{
		ASSERT( false, "scrAddTutorialMessage:player number is too high" );
		return false;
	}

	//set the data
	tutorialMessage.pViewData = psViewData;
	tutorialMessage.player = player;

	//play the tutorial message immediately
	psCurrentMsg = &tutorialMessage;
	initTextDisplay(psCurrentMsg, font_regular, 255);
	addIntelScreen(true);

	return true;
}*/

// -----------------------------------------------------------------------------------------
/*builds a droid in the specified factory*/
BOOL scrBuildDroid(void)
{
	SDWORD			player, productionRun;
	STRUCTURE		*psFactory;
	DROID_TEMPLATE	*psTemplate;

	if (!stackPopParams(4, ST_TEMPLATE, &psTemplate, ST_STRUCTURE, &psFactory, VAL_INT, &player, VAL_INT, &productionRun))
	{
		return false;
	}

	ASSERT_OR_RETURN(false, psFactory != NULL, "NULL factory object");
	ASSERT_OR_RETURN(false, psTemplate != NULL, "NULL template object sent to %s", objInfo((BASE_OBJECT *)psFactory));
	ASSERT_OR_RETURN(false, player < MAX_PLAYERS, "Invalid player number");
	ASSERT_OR_RETURN(false, productionRun <= UBYTE_MAX, "Production run too high");
	ASSERT_OR_RETURN(false, (psFactory->pStructureType->type == REF_FACTORY ||
	                         psFactory->pStructureType->type == REF_CYBORG_FACTORY ||
	                         psFactory->pStructureType->type == REF_VTOL_FACTORY),
	                 "Structure is not a factory");
	ASSERT_OR_RETURN(false, validTemplateForFactory(psTemplate, psFactory), "Invalid template - %s for factory - %s",
	                 psTemplate->aName, psFactory->pStructureType->pName);

	structSetManufacture(psFactory, psTemplate, (UBYTE)productionRun);

	return true;
}

// -----------------------------------------------------------------------------------------
// for a specified structure, set the assembly point droids go to when built
BOOL	scrSetAssemblyPoint(void)
{
	SDWORD		x, y;
	STRUCTURE	*psBuilding;

	if (!stackPopParams(3, ST_STRUCTURE, &psBuilding, VAL_INT, &x, VAL_INT, &y))
	{
		return false;
	}

	if (psBuilding == NULL)
	{
		ASSERT( false, "scrSetAssemblyPoint: NULL structure" );
		return false;
	}

	if (psBuilding->pStructureType->type != REF_FACTORY &&
		psBuilding->pStructureType->type != REF_CYBORG_FACTORY &&
		psBuilding->pStructureType->type != REF_VTOL_FACTORY)
	{
		ASSERT( false, "scrSetAssemblyPoint: structure is not a factory" );
		return false;
	}

	setAssemblyPoint(((FACTORY *)psBuilding->pFunctionality)->psAssemblyPoint,x,y,
        psBuilding->player, true);

	return true;
}

// -----------------------------------------------------------------------------------------
// test for structure is idle or not
BOOL	scrStructureIdle(void)
{
	STRUCTURE	*psBuilding;
	BOOL		idle;

	if (!stackPopParams(1, ST_STRUCTURE, &psBuilding))
	{
		return false;
	}
	if (psBuilding == NULL)
	{
		ASSERT( false, "scrStructureIdle: NULL structure" );
		return false;
	}

	idle = structureIdle(psBuilding);
	scrFunctionResult.v.bval = idle;
	if (!stackPushResult(VAL_BOOL, &scrFunctionResult))
	{
		return false;
	}

	return true;
}

// -----------------------------------------------------------------------------------------
// sends a players droids to a location to attack
BOOL	scrAttackLocation(void)
{
	SDWORD		player, x, y;

	if (!stackPopParams(3, VAL_INT, &x, VAL_INT, &y, VAL_INT, &player))
	{
		return false;
	}

	if (player >= MAX_PLAYERS)
	{
		ASSERT( false, "scrAttackLocation:player number is too high" );
		return false;
	}

	debug(LOG_ERROR, "UNUSED FUNCTION attackLocation called - do not use!");

	return true;
}

// -----------------------------------------------------------------------------------------
//Destroy a feature
BOOL scrDestroyFeature(void)
{
	FEATURE		*psFeature;
//	INTERP_VAL	sVal;

	if (!stackPopParams(1, ST_FEATURE, &psFeature))
	{
		return false;
	}

	if (psFeature == NULL)
	{
		ASSERT( psFeature != NULL,
			"scrDestroyFeature: Invalid feature pointer" );
	}

	removeFeature(psFeature);

	return true;
}

// -----------------------------------------------------------------------------------------
// static vars to enum features.
static	FEATURE_STATS	*psFeatureStatToFind[MAX_PLAYERS];
static	SDWORD			playerToEnum[MAX_PLAYERS];
static  SDWORD			getFeatureCount[MAX_PLAYERS]={0};
static	FEATURE			*psCurrEnumFeature[MAX_PLAYERS];

// -----------------------------------------------------------------------------------------
// Init enum visible features. May use player==-1 to ignore visibility check.
BOOL scrInitGetFeature(void)
{
	SDWORD			player,iFeat,bucket;

	if (!stackPopParams(3, ST_FEATURESTAT, &iFeat, VAL_INT, &player, VAL_INT, &bucket))
	{
		return false;
	}

	ASSERT_OR_RETURN(false, bucket >= 0 && bucket < MAX_PLAYERS, "Bucket out of bounds: %d", bucket);
	ASSERT_OR_RETURN(false, (player >= 0 || player == -1) && player < MAX_PLAYERS, "Player out of bounds: %d", player);

	psFeatureStatToFind[bucket]		= (FEATURE_STATS *)(asFeatureStats + iFeat);				// find this stat
	playerToEnum[bucket]			= player;				// that this player can see
	psCurrEnumFeature[bucket]		= apsFeatureLists[0];
	getFeatureCount[bucket]			= 0;					// start at the beginning of list.
	return true;
}

// -----------------------------------------------------------------------------------------
// get next visible feature of required type
// notes:	can't rely on just using the feature list, since it may change
//			between calls, Use an index into list instead.
//			Doesn't return Features sharing a tile with a structure.
//			Skirmish Only, dunno if kev uses this?
BOOL scrGetFeature(void)
{
	SDWORD	bucket,count;
	FEATURE	*psFeat;

	if ( !stackPopParams(1,VAL_INT,&bucket) )
	{
		ASSERT( false, "scrGetFeature: Failed to pop player number from stack" );
		return false;
	}

	ASSERT(bucket >= 0 && bucket < MAX_PLAYERS,
		"scrGetFeature: bucket out of bounds: %d", bucket);

	count =0;
	// go to the correct start point in the feature list.
	for(psFeat=apsFeatureLists[0];psFeat && count<getFeatureCount[bucket] ;count++)
	{
		psFeat = psFeat->psNext;
	}

	if(psFeat == NULL)		// no more to find.
	{
		scrFunctionResult.v.oval = NULL;
		if (!stackPushResult((INTERP_TYPE)ST_FEATURE, &scrFunctionResult))
		{
			ASSERT( false, "scrGetFeature: Failed to push result" );
			return false;
		}
		return true;
	}

	// check to see if badly called
	if(psFeatureStatToFind[bucket] == NULL)
	{
		debug( LOG_NEVER, "invalid feature to find. possibly due to save game\n" );
		scrFunctionResult.v.oval = NULL;
		if(!stackPushResult((INTERP_TYPE)ST_FEATURE, &scrFunctionResult))
		{
			ASSERT( false, "scrGetFeature: Failed to push result" );
			return false;
		}
		return true;
	}

	// begin searching the feature list for the required stat.
	while(psFeat)
	{
		if (psFeat->psStats->subType == psFeatureStatToFind[bucket]->subType
		 && (playerToEnum[bucket] < 0 || psFeat->visible[playerToEnum[bucket]] != 0)
		 && !TileHasStructure(mapTile(map_coord(psFeat->pos.x), map_coord(psFeat->pos.y)))
		 && !fireOnLocation(psFeat->pos.x,psFeat->pos.y)		// not burning.
		   )
		{
			scrFunctionResult.v.oval = psFeat;
			if (!stackPushResult((INTERP_TYPE)ST_FEATURE, &scrFunctionResult))	//	push scrFunctionResult
			{
				ASSERT( false, "scrGetFeature: Failed to push result" );
				return false;
			}

			getFeatureCount[bucket]++;
			return true;
		}
		getFeatureCount[bucket]++;
		psFeat=psFeat->psNext;
	}

	// none found
	scrFunctionResult.v.oval = NULL;
	if (!stackPushResult((INTERP_TYPE)ST_FEATURE,  &scrFunctionResult))
	{
		ASSERT( false, "scrGetFeature: Failed to push result" );
		return false;
	}
	return true;
}

/* Faster implementation of scrGetFeature -  assumes no features are deleted between calls */
BOOL scrGetFeatureB(void)
{
	SDWORD	bucket;

	if ( !stackPopParams(1,VAL_INT,&bucket) )
	{
		ASSERT( false, "scrGetFeatureB: Failed to pop player number from stack" );
		return false;
	}

	ASSERT(bucket >= 0 && bucket < MAX_PLAYERS,
		"scrGetFeatureB: bucket out of bounds: %d", bucket);

	// check to see if badly called
	if(psFeatureStatToFind[bucket] == NULL)
	{
		debug( LOG_NEVER, "invalid feature to find. possibly due to save game\n" );
		scrFunctionResult.v.oval = NULL;
		if(!stackPushResult((INTERP_TYPE)ST_FEATURE, &scrFunctionResult))
		{
			ASSERT( false, "scrGetFeatureB: Failed to push result" );
			return false;
		}
		return true;
	}

	// begin searching the feature list for the required stat.
	while(psCurrEnumFeature[bucket])
	{
		if (psCurrEnumFeature[bucket]->psStats->subType == psFeatureStatToFind[bucket]->subType
		    && (playerToEnum[bucket] < 0 || psCurrEnumFeature[bucket]->visible[playerToEnum[bucket]] != 0)
		    && !TileHasStructure(mapTile(map_coord(psCurrEnumFeature[bucket]->pos.x), map_coord(psCurrEnumFeature[bucket]->pos.y)))
		    && !fireOnLocation(psCurrEnumFeature[bucket]->pos.x,psCurrEnumFeature[bucket]->pos.y )		// not burning.
			)
		{
			scrFunctionResult.v.oval = psCurrEnumFeature[bucket];
			if (!stackPushResult((INTERP_TYPE)ST_FEATURE, &scrFunctionResult))	//	push scrFunctionResult
			{
				ASSERT( false, "scrGetFeatureB: Failed to push result" );
				return false;
			}
			psCurrEnumFeature[bucket] = psCurrEnumFeature[bucket]->psNext;
			return true;
		}

		psCurrEnumFeature[bucket] = psCurrEnumFeature[bucket]->psNext;
	}

	// none found
	scrFunctionResult.v.oval = NULL;
	if (!stackPushResult((INTERP_TYPE)ST_FEATURE,  &scrFunctionResult))
	{
		ASSERT( false, "scrGetFeatureB: Failed to push result" );
		return false;
	}
	return true;
}

// -----------------------------------------------------------------------------------------
//Add a feature
BOOL scrAddFeature(void)
{
	FEATURE_STATS	*psStat;
	FEATURE			*psFeat = NULL;
	SDWORD			iX, iY, iMapX, iMapY, iTestX, iTestY, iFeat;

	if ( !stackPopParams(3, ST_FEATURESTAT, &iFeat,
		 VAL_INT, &iX, VAL_INT, &iY ) )
	{
		return false;
	}

	psStat = (FEATURE_STATS *)(asFeatureStats + iFeat);

	ASSERT( psStat != NULL,
			"scrAddFeature: Invalid feature pointer" );

	if ( psStat != NULL )
	{
		iMapX = map_coord(iX);
		iMapY = map_coord(iY);

		/* check for wrecked feature already on-tile and remove */
		for(psFeat = apsFeatureLists[0]; psFeat; psFeat = psFeat->psNext)
		{
			iTestX = map_coord(psFeat->pos.x);
			iTestY = map_coord(psFeat->pos.y);

			if ( (iTestX == iMapX) && (iTestY == iMapY) )
			{
				if ( psFeat->psStats->subType == FEAT_BUILD_WRECK )
				{
					/* remove feature */
					removeFeature( psFeat );
					break;
				}
				else
				{
					ASSERT( false,
					"scrAddFeature: building feature on tile already occupied\n" );
				}
			}
		}

		psFeat = buildFeature( psStat, iX, iY, false );
	}

	scrFunctionResult.v.oval = psFeat;
	if (!stackPushResult((INTERP_TYPE)ST_FEATURE, &scrFunctionResult))
	{
		return false;
	}

	return true;
}

// -----------------------------------------------------------------------------------------
//Add a structure
BOOL scrAddStructure(void)
{
	STRUCTURE_STATS		*psStat;
	STRUCTURE			*psStruct = NULL;
	SDWORD				iX, iY, iMapX, iMapY;//, iWidth, iBreadth;
	SDWORD				iStruct, iPlayer;//, iW, iB;

	if ( !stackPopParams( 4, ST_STRUCTURESTAT, &iStruct, VAL_INT, &iPlayer,
							 VAL_INT, &iX, VAL_INT, &iY ) )
	{
		return false;
	}

	psStat = (STRUCTURE_STATS *)(asStructureStats + iStruct);

	ASSERT( psStat != NULL,
			"scrAddStructure: Invalid feature pointer" );

	if ( psStat != NULL )
	{
		/* offset coords so building centre at (iX, iY) */
/*		no longer necessary - buildStruct no longer uses top left
		iX -= psStat->baseWidth*TILE_UNITS/2;
		iY -= psStat->baseBreadth*TILE_UNITS/2;*/

		iMapX = map_coord(iX);
		iMapY = map_coord(iY);

		/* check for structure already on-tile */
		if(TileHasStructure(mapTile(iMapX,iMapY)))
		{
			ASSERT( false,
			"scrAddStructure: tile already occupied by structure\n" );
		}

		psStruct = buildStructure( psStat, iX, iY, iPlayer, false );
		if ( psStruct != NULL )
		{
			psStruct->status = SS_BUILT;
			buildingComplete(psStruct);

            /*
            Apart from this being wrong (iWidth = 0 when psStat->baseWidth = 1
            and you end up in an infinite loop) we don't need to do this here
            since the map is flattened as part of buildStructure

			iWidth   = psStat->baseWidth/2;
			iBreadth = psStat->baseBreadth/2;

			// flatten tiles across building base
			for ( iW=iMapX; iW<=iMapX+(SDWORD)psStat->baseWidth; iW+=iWidth )
			{
				for ( iB=iMapY; iB<=iMapY+(SDWORD)psStat->baseBreadth; iB+=iBreadth )
				{
					setTileHeight(iW, iB, psStruct->pos.z);
				}
			}*/
		}
	}

	scrFunctionResult.v.oval = psStruct;
	if (!stackPushResult((INTERP_TYPE)ST_STRUCTURE, &scrFunctionResult))
	{
		return false;
	}

	return true;
}

// -----------------------------------------------------------------------------------------
//Destroy a structure
BOOL scrDestroyStructure(void)
{
	STRUCTURE	*psStruct;

	if (!stackPopParams(1, ST_STRUCTURE, &psStruct))
	{
		return false;
	}

	if (psStruct == NULL)
	{
		ASSERT( psStruct != NULL,
			"scrDestroyStructure: Invalid structure pointer" );
	}

	removeStruct( psStruct, true );

	return true;
}



// -----------------------------------------------------------------------------------------
//NEXT 2 FUNCS ONLY USED IN MULTIPLAYER AS FAR AS I KNOW (25 AUG98) alexl.
// static vars to enum structs;
static	STRUCTURE_STATS	*psStructStatToFind;
static	UDWORD			playerToEnumStruct;
static	UDWORD			enumStructCount;
static	BOOL			structfindany;
static	SDWORD			playerVisibleStruct;		//player whose structures must be visible

//for the bucket version
static	STRUCTURE_STATS	*psStructStatToFindB[MAX_PLAYERS];
static	UDWORD			playerToEnumStructB[MAX_PLAYERS];
static	UDWORD			enumStructCountB[MAX_PLAYERS];
static	BOOL			structfindanyB[MAX_PLAYERS];
static	SDWORD			playerVisibleStructB[MAX_PLAYERS];		//player whose structures must be visible
// init enum visible structures.
BOOL scrInitEnumStruct(void)
{
	SDWORD		lookingPlayer,iStat,targetPlayer;
	BOOL		any;

	if ( !stackPopParams(4,VAL_BOOL,&any, ST_STRUCTURESTAT, &iStat,  VAL_INT, &targetPlayer, VAL_INT, &lookingPlayer) )
	{
		return false;
	}

	ASSERT(targetPlayer >= 0 && targetPlayer < MAX_PLAYERS,
		"scrInitEnumStructB: targetPlayer out of bounds: %d", targetPlayer);

	ASSERT(lookingPlayer >= 0 && lookingPlayer < MAX_PLAYERS,
		"scrInitEnumStructB: lookingPlayer out of bounds: %d", lookingPlayer);

	structfindany = any;

	psStructStatToFind	= (STRUCTURE_STATS *)(asStructureStats + iStat);
	playerToEnumStruct	= (UDWORD)targetPlayer;
	playerVisibleStruct = lookingPlayer;		//remember who must be able to see the structure
	enumStructCount		= 0;
	return true;
}

// -----------------------------------------------------------------------------------------
BOOL scrEnumStruct(void)
{
	UDWORD		count;
	STRUCTURE	*psStruct;

	// go to the correct start point in the structure list.
	count = 0;
	for(psStruct=apsStructLists[playerToEnumStruct];psStruct && count<enumStructCount;count++)
	{
		psStruct = psStruct->psNext;
	}

	if(psStruct == NULL)		// no more to find.
	{
		scrFunctionResult.v.oval = NULL;
		if (!stackPushResult((INTERP_TYPE)ST_STRUCTURE, &scrFunctionResult))
		{
			return false;
		}
		return true;
	}

	while(psStruct)	// find a visible structure of required type.
	{
//		if(	(structfindany || (psStruct->pStructureType->type == psStructStatToFind->type))
		if(	(structfindany || (psStruct->pStructureType->ref == psStructStatToFind->ref))
			&&
			((playerVisibleStruct < 0) || (psStruct->visible[playerVisibleStruct]))	//fix: added playerVisibleStruct for visibility test
			)
		{
			scrFunctionResult.v.oval = psStruct;
			if (!stackPushResult((INTERP_TYPE)ST_STRUCTURE, &scrFunctionResult))			//	push scrFunctionResult
			{
				return false;
			}
			enumStructCount++;

			return true;
		}
		enumStructCount++;
		psStruct = psStruct->psNext;
	}
	// push NULL, none found;
	scrFunctionResult.v.oval = NULL;
	if (!stackPushResult((INTERP_TYPE)ST_STRUCTURE, &scrFunctionResult))
	{
		return false;
	}
	return true;
}

// init enum visible structures - takes bucket as additional parameter
BOOL scrInitEnumStructB(void)
{
	SDWORD		lookingPlayer,iStat,targetPlayer,bucket;
	BOOL		any;

	if ( !stackPopParams(5,VAL_BOOL,&any, ST_STRUCTURESTAT, &iStat,
		VAL_INT, &targetPlayer, VAL_INT, &lookingPlayer, VAL_INT, &bucket) )
	{
		return false;
	}

	ASSERT(targetPlayer >= 0 && targetPlayer < MAX_PLAYERS,
		"scrInitEnumStructB: targetPlayer out of bounds: %d", targetPlayer);

	ASSERT(lookingPlayer >= 0 && lookingPlayer < MAX_PLAYERS,
		"scrInitEnumStructB: lookingPlayer out of bounds: %d", lookingPlayer);

	ASSERT(bucket >= 0 && bucket < MAX_PLAYERS,
		"scrInitEnumStructB: bucket out of bounds: %d", bucket);

	/* Any structure type regardless of the passed type? */
	structfindanyB[bucket] = any;

	psStructStatToFindB[bucket]	= (STRUCTURE_STATS *)(asStructureStats + iStat);
	playerToEnumStructB[bucket]	= (UDWORD)targetPlayer;
	playerVisibleStructB[bucket] = lookingPlayer;		//remember who must be able to see the structure
	enumStructCountB[bucket] = 0;

	return true;
}

// Similar to scrEnumStruct, but uses bucket
BOOL scrEnumStructB(void)
{
	SDWORD		bucket;
	UDWORD		count;
	STRUCTURE	*psStruct;

	if ( !stackPopParams(1, VAL_INT, &bucket) )
	{
		return false;
	}

	ASSERT(bucket >= 0 && bucket < MAX_PLAYERS,
		"scrEnumStructB: bucket out of bounds: %d", bucket);

	// go to the correct start point in the structure list.
	count = 0;
	for(psStruct=apsStructLists[playerToEnumStructB[bucket]];psStruct && count<enumStructCountB[bucket];count++)
	{
		psStruct = psStruct->psNext;
	}

	if(psStruct == NULL)		// no more to find.
	{
		scrFunctionResult.v.oval = NULL;
		if (!stackPushResult((INTERP_TYPE)ST_STRUCTURE, &scrFunctionResult))
		{
			return false;
		}
		return true;
	}

	while(psStruct)	// find a visible structure of required type.
	{
		if(	(structfindanyB[bucket] || (psStruct->pStructureType->ref == psStructStatToFindB[bucket]->ref))
			&&
			((playerVisibleStructB[bucket] < 0) || (psStruct->visible[playerVisibleStructB[bucket]]))	//perform visibility test
			)
		{
			scrFunctionResult.v.oval = psStruct;
			if (!stackPushResult((INTERP_TYPE)ST_STRUCTURE, &scrFunctionResult))			//	push scrFunctionResult
			{
				return false;
			}
			enumStructCountB[bucket]++;

			return true;
		}
		enumStructCountB[bucket]++;
		psStruct = psStruct->psNext;
	}
	// push NULL, none found;
	scrFunctionResult.v.oval = NULL;
	if (!stackPushResult((INTERP_TYPE)ST_STRUCTURE, &scrFunctionResult))
	{
		return false;
	}
	return true;
}

// -----------------------------------------------------------------------------------------
/*looks to see if a structure (specified by type) exists and is being built*/
BOOL scrStructureBeingBuilt(void)
{
//	INTERP_VAL			sVal;
	UDWORD				structInc;
	STRUCTURE_STATS		*psStats;
	SDWORD				player;
	BOOL				beingBuilt;

	if (!stackPopParams(2, ST_STRUCTURESTAT, &structInc, VAL_INT, &player))
	{
		return false;
	}

/*	if (!stackPop(&sVal))
	{
		return false;
	}

	if (sVal.type != ST_STRUCTURESTAT)
	{
		ASSERT( false, "scrStructureBeingBuilt: type mismatch for object" );
		return false;
	}
	psStats = (STRUCTURE_STATS *)(asStructureStats + sVal.v.ival);
*/
	if (player >= MAX_PLAYERS)
	{
		ASSERT( false, "scrStructureBeingBuilt:player number is too high" );
		return false;
	}

	psStats = (STRUCTURE_STATS *)(asStructureStats + structInc);
	beingBuilt = false;
	if (checkStructureStatus(psStats, player, SS_BEING_BUILT))
	{
		beingBuilt = true;
	}

	scrFunctionResult.v.bval = beingBuilt;
	if (!stackPushResult(VAL_BOOL, &scrFunctionResult))
	{
		return false;
	}

	return true;
}



// -----------------------------------------------------------------------------------------
// multiplayer skirmish only for now.
// returns true if a specific struct is complete. I know it's like the previous func,
BOOL scrStructureComplete(void)
{
	STRUCTURE	*psStruct;
	BOOL		bResult;

	if (!stackPopParams(1, ST_STRUCTURE, &psStruct))
	{
		return false;
	}
	if(psStruct->status == SS_BUILT)
	{
		bResult = true;
	}
	else
	{
		bResult = false;
	}

	scrFunctionResult.v.bval = bResult;
	if (!stackPushResult(VAL_BOOL, &scrFunctionResult))
	{
		return false;
	}

	return true;
}



// -----------------------------------------------------------------------------------------
/*looks to see if a structure (specified by type) exists and built*/
BOOL scrStructureBuilt(void)
{
//	INTERP_VAL			sVal;
	UDWORD				structInc;
	STRUCTURE_STATS		*psStats;
	SDWORD				player;
	BOOL				built;

	if (!stackPopParams(2, ST_STRUCTURESTAT, &structInc, VAL_INT, &player))
	{
		return false;
	}

/*	if (!stackPop(&sVal))
	{
		return false;
	}

	if (sVal.type != ST_STRUCTURESTAT)
	{
		ASSERT( false, "scrStructureBuilt: type mismatch for object" );
		return false;
	}
	psStats = (STRUCTURE_STATS *)(asStructureStats + sVal.v.ival);
*/
	if (player >= MAX_PLAYERS)
	{
		ASSERT( false, "scrStructureBuilt:player number is too high" );
		return false;
	}

	psStats = (STRUCTURE_STATS *)(asStructureStats + structInc);

	built = false;
	if (checkStructureStatus(psStats, player, SS_BUILT))
	{
		built = true;
	}

	scrFunctionResult.v.bval = built;
	if (!stackPushResult(VAL_BOOL, &scrFunctionResult))
	{
		return false;
	}
	return true;
}

// -----------------------------------------------------------------------------------------
/*centre the view on an object - can be droid/structure or feature */
BOOL scrCentreView(void)
{
	BASE_OBJECT	*psObj;
//	INTERP_VAL	sVal;

	if (!stackPopParams(1, ST_BASEOBJECT, &psObj))
	{
		return false;
	}

	if (psObj == NULL)
	{
		ASSERT( false, "scrCentreView: NULL object" );
		return false;
	}

	//centre the view on the objects x/y
	setViewPos(map_coord(psObj->pos.x), map_coord(psObj->pos.y), false);

	return true;
}

// -----------------------------------------------------------------------------------------
/*centre the view on a position */
BOOL scrCentreViewPos(void)
{
	SDWORD		x,y;

	if (!stackPopParams(2, VAL_INT, &x, VAL_INT, &y))
	{
		return false;
	}

	if ( (x < 0) || (x >= (SDWORD)mapWidth*TILE_UNITS) ||
		 (y < 0) || (y >= (SDWORD)mapHeight*TILE_UNITS))
	{
		ASSERT( false, "scrCenterViewPos: coords off map" );
		return false;
	}

	//centre the view on the objects x/y
	setViewPos(map_coord(x), map_coord(y), false);

	return true;
}

// -----------------------------------------------------------------------------------------
// Get a pointer to a structure based on a stat - returns NULL if cannot find one
BOOL scrGetStructure(void)
{
	SDWORD				player, index;
	STRUCTURE			*psStruct;
	UDWORD				structType;
	BOOL				found;

	if (!stackPopParams(2, ST_STRUCTURESTAT, &index, VAL_INT, &player))
	{
		return false;
	}

	if (player >= MAX_PLAYERS)
	{
		ASSERT( false, "scrGetStructure:player number is too high" );
		return false;
	}

	structType = asStructureStats[index].ref;

	//search the players' list of built structures to see if one exists
	found = false;
	for (psStruct = apsStructLists[player]; psStruct != NULL; psStruct =
		psStruct->psNext)
	{
		if (psStruct->pStructureType->ref == structType)
		{
			found = true;
			break;
		}
	}

	//make sure pass NULL back if not got one
	if (!found)
	{
		psStruct = NULL;
	}

	scrFunctionResult.v.oval = psStruct;
	if (!stackPushResult((INTERP_TYPE)ST_STRUCTURE, &scrFunctionResult))
	{
		return false;
	}

	return true;
}

// -----------------------------------------------------------------------------------------
// Get a pointer to a template based on a component stat - returns NULL if cannot find one
BOOL scrGetTemplate(void)
{
	SDWORD				player;
	DROID_TEMPLATE		*psTemplate;
	BOOL				found;
	INTERP_VAL			sVal;
	UDWORD				i;

	if (!stackPopParams(1, VAL_INT, &player))
	{
		return false;
	}

	if (player >= MAX_PLAYERS)
	{
		ASSERT( false, "scrGetTemplate:player number is too high" );
		return false;
	}

	if (!stackPop(&sVal))
	{
		return false;
	}

	//search the players' list of templates to see if one exists
	found = false;
	for (psTemplate = apsDroidTemplates[player]; psTemplate != NULL; psTemplate =
		psTemplate->psNext)
	{
		switch( sVal.type)
		{
		case ST_BODY:
			if (psTemplate->asParts[COMP_BODY] == sVal.v.ival)
			{
				found = true;
			}
			break;
		case ST_PROPULSION:
			if (psTemplate->asParts[COMP_PROPULSION] == sVal.v.ival)
			{
				found = true;
			}
			break;
		case ST_ECM:
			if (psTemplate->asParts[COMP_ECM] == sVal.v.ival)
			{
				found = true;
			}
			break;
		case ST_SENSOR:
			if (psTemplate->asParts[COMP_SENSOR] == sVal.v.ival)
			{
				found = true;
			}
			break;
		case ST_CONSTRUCT:
			if (psTemplate->asParts[COMP_CONSTRUCT] == sVal.v.ival)
			{
				found = true;
			}
			break;
		case ST_REPAIR:
			if (psTemplate->asParts[COMP_REPAIRUNIT] == sVal.v.ival)
			{
				found = true;
			}
			break;
		case ST_WEAPON:
			for (i=0; i < DROID_MAXWEAPS; i++)
			{
				if (psTemplate->asWeaps[i] == (UDWORD)sVal.v.ival)
				{
					found = true;
					break;
				}
			}
			break;
		default:
			ASSERT( false, "scrGetTemplate: unknown type" );
			return false;
		}

		if (found)
		{
			break;
		}
	}

	//make sure pass NULL back if not got one
	if (!found)
	{
		psTemplate = NULL;
	}

	scrFunctionResult.v.oval = psTemplate;
	if (!stackPushResult((INTERP_TYPE)ST_TEMPLATE, &scrFunctionResult))
	{
		return false;
	}

	return true;
}

// -----------------------------------------------------------------------------------------
// Get a pointer to a droid based on a component stat - returns NULL if cannot find one
BOOL scrGetDroid(void)
{
	SDWORD				player;
	DROID				*psDroid;
	BOOL				found;
	INTERP_VAL			sVal;
	UDWORD				i;

	if (!stackPopParams(1, VAL_INT, &player))
	{
		return false;
	}

	if (player >= MAX_PLAYERS)
	{
		ASSERT( false, "scrGetUnit:player number is too high" );
		return false;
	}

	if (!stackPop(&sVal))
	{
		return false;
	}

	//search the players' list of droid to see if one exists
	found = false;
	for (psDroid = apsDroidLists[player]; psDroid != NULL; psDroid =
		psDroid->psNext)
	{
		switch( sVal.type)
		{
		case ST_BODY:
			if (psDroid->asBits[COMP_BODY].nStat == (UDWORD)sVal.v.ival)
			{
				found = true;
			}
			break;
		case ST_PROPULSION:
			if (psDroid->asBits[COMP_PROPULSION].nStat == (UDWORD)sVal.v.ival)
			{
				found = true;
			}
			break;
		case ST_ECM:
			if (psDroid->asBits[COMP_ECM].nStat == (UDWORD)sVal.v.ival)
			{
				found = true;
			}
			break;
		case ST_SENSOR:
			if (psDroid->asBits[COMP_SENSOR].nStat == (UDWORD)sVal.v.ival)
			{
				found = true;
			}
			break;
		case ST_CONSTRUCT:
			if (psDroid->asBits[COMP_CONSTRUCT].nStat == (UDWORD)sVal.v.ival)
			{
				found = true;
			}
			break;
		case ST_REPAIR:
			if (psDroid->asBits[COMP_REPAIRUNIT].nStat == (UDWORD)sVal.v.ival)
			{
				found = true;
			}
			break;
		case ST_WEAPON:
			for (i=0; i < DROID_MAXWEAPS; i++)
			{
				if (psDroid->asWeaps[i].nStat == (UDWORD)sVal.v.ival)
				{
					found = true;
					break;
				}
			}
			break;
		default:
			ASSERT( false, "scrGetUnit: unknown type" );
			return false;
		}

		if (found)
		{
			break;
		}
	}

	//make sure pass NULL back if not got one
	if (!found)
	{
		psDroid = NULL;
	}

	scrFunctionResult.v.oval = psDroid;
	if (!stackPushResult((INTERP_TYPE)ST_DROID, &scrFunctionResult))
	{
		return false;
	}

	return true;
}

// -----------------------------------------------------------------------------------------
// Sets all the scroll params for the map
BOOL scrSetScrollParams(void)
{
	SDWORD		minX, minY, maxX, maxY, prevMinX, prevMinY, prevMaxX, prevMaxY;

	if (!stackPopParams(4, VAL_INT, &minX, VAL_INT, &minY, VAL_INT, &maxX, VAL_INT, &maxY))
	{
		return false;
	}

	// check that the values entered are valid
	ASSERT(minX >= 0, "Minimum scroll x value %d is less than zero - ", minX);
	ASSERT(minY >= 0, "Minimum scroll y value %d is less than zero - ", minY);
	ASSERT(maxX <= mapWidth, "Maximum scroll x value %d is greater than mapWidth %d", maxX, (int)mapWidth);
	ASSERT(maxY <= mapHeight, "Maximum scroll y value %d is greater than mapHeight %d", maxY, (int)mapHeight);

	prevMinX = scrollMinX;
	prevMinY = scrollMinY;
	prevMaxX = scrollMaxX;
	prevMaxY = scrollMaxY;

	scrollMinX = minX;
	scrollMaxX = maxX;
	scrollMinY = minY;
	scrollMaxY = maxY;

	// When the scroll limits change midgame - need to redo the lighting
	initLighting(prevMinX < scrollMinX ? prevMinX : scrollMinX,
				 prevMinY < scrollMinY ? prevMinY : scrollMinY,
				 prevMaxX < scrollMaxX ? prevMaxX : scrollMaxX,
				 prevMaxY < scrollMaxY ? prevMaxY : scrollMaxY);

	// need to reset radar to take into account of new size
	resizeRadar();

	return true;
}

// -----------------------------------------------------------------------------------------
// Sets the scroll minX separately for the map
BOOL scrSetScrollMinX(void)
{
	SDWORD				minX, prevMinX;

	if (!stackPopParams(1, VAL_INT, &minX))
	{
		return false;
	}

	//check the value entered are valid
	if (minX < 0)
	{
		ASSERT( false, "Minimum scroll x value %d is less than zero - ", minX );
		return false;
	}

	prevMinX = scrollMinX;

	scrollMinX = minX;

	//when the scroll limits change midgame - need to redo the lighting
	initLighting(prevMinX < scrollMinX ? prevMinX : scrollMinX,
		scrollMinY, scrollMaxX, scrollMaxY);

	// need to reset radar to take into account of new size
	resizeRadar();

	return true;
}

// -----------------------------------------------------------------------------------------
// Sets the scroll minY separately for the map
BOOL scrSetScrollMinY(void)
{
	SDWORD				minY, prevMinY;

	if (!stackPopParams(1, VAL_INT, &minY))
	{
		return false;
	}

	//check the value entered are valid
	if (minY < 0)
	{
		ASSERT( false, "Minimum scroll y value %d is less than zero - ", minY );
		return false;
	}

	prevMinY = scrollMinY;

	scrollMinY = minY;

	//when the scroll limits change midgame - need to redo the lighting
	initLighting(scrollMinX,
		prevMinY < scrollMinY ? prevMinY : scrollMinY,
		scrollMaxX, scrollMaxY);

	// need to reset radar to take into account of new size
	resizeRadar();

	return true;
}

// -----------------------------------------------------------------------------------------
// Sets the scroll maxX separately for the map
BOOL scrSetScrollMaxX(void)
{
	SDWORD				maxX, prevMaxX;

	if (!stackPopParams(1, VAL_INT, &maxX))
	{
		return false;
	}

	//check the value entered are valid
	if (maxX > (SDWORD)mapWidth)
	{
		ASSERT( false, "Maximum scroll x value %d is greater than mapWidth - ", maxX );
		return false;
	}

	prevMaxX = scrollMaxX;

	scrollMaxX = maxX;

	//when the scroll limits change midgame - need to redo the lighting
	initLighting(scrollMinX,  scrollMinY,
		prevMaxX < scrollMaxX ? prevMaxX : scrollMaxX,
		scrollMaxY);

	// need to reset radar to take into account of new size
	resizeRadar();

	return true;
}

// -----------------------------------------------------------------------------------------
// Sets the scroll maxY separately for the map
BOOL scrSetScrollMaxY(void)
{
	SDWORD				maxY, prevMaxY;

	if (!stackPopParams(1, VAL_INT, &maxY))
	{
		return false;
	}

	//check the value entered are valid
	if (maxY > (SDWORD)mapHeight)
	{
		ASSERT( false, "Maximum scroll y value %d is greater than mapWidth - ", maxY );
		return false;
	}

	prevMaxY = scrollMaxY;

	scrollMaxY = maxY;

	//when the scroll limits change midgame - need to redo the lighting
	initLighting(scrollMinX, scrollMinY, scrollMaxX,
		prevMaxY < scrollMaxY ? prevMaxY : scrollMaxY);

	// need to reset radar to take into account of new size
	resizeRadar();

	return true;
}

// -----------------------------------------------------------------------------------------
// Sets which sensor will be used as the default for a player
BOOL scrSetDefaultSensor(void)
{
	SDWORD				player;
	UDWORD				sensorInc;

	if (!stackPopParams(2, ST_SENSOR, &sensorInc, VAL_INT, &player))
	{
		return false;
	}

	if (player >= MAX_PLAYERS)
	{
		ASSERT( false, "scrSetDefaultSensor:player number is too high" );
		return false;
	}

	//check is a valid sensor Inc
	if (sensorInc > numSensorStats)
	{
		ASSERT( false, "scrSetDefaultSensor: Sensor Inc is too high - %d", sensorInc );
		return false;
	}

	//check that this sensor is a default sensor
	if (asSensorStats[sensorInc].location != LOC_DEFAULT)
	{

		ASSERT( false, "scrSetDefaultSensor: This sensor is not a default one - %s",
			getStatName(&asSensorStats[sensorInc]) );
		return false;
	}

	//assign since OK!
	aDefaultSensor[player] = sensorInc;

	return true;
}

// -----------------------------------------------------------------------------------------
// Sets which ECM will be used as the default for a player
BOOL scrSetDefaultECM(void)
{
	SDWORD				player;
	UDWORD				ecmInc;

	if (!stackPopParams(2, ST_ECM, &ecmInc, VAL_INT, &player))
	{
		return false;
	}

	if (player >= MAX_PLAYERS)
	{
		ASSERT( false, "scrSetDefaultECM:player number is too high" );
		return false;
	}

	//check is a valid ecmInc
	if (ecmInc > numECMStats)
	{
		ASSERT( false, "scrSetDefaultECM: ECM Inc is too high - %d", ecmInc );
		return false;
	}

	//check that this ecm is a default ecm
	if (asECMStats[ecmInc].location != LOC_DEFAULT)
	{
		ASSERT( false, "scrSetDefaultECM: This ecm is not a default one - %s",
			getStatName(&asECMStats[ecmInc]) );
		return false;
	}

	//assign since OK!
	aDefaultECM[player] = ecmInc;

	return true;
}

// -----------------------------------------------------------------------------------------
// Sets which RepairUnit will be used as the default for a player
BOOL scrSetDefaultRepair(void)
{
	SDWORD				player;
	UDWORD				repairInc;

	if (!stackPopParams(2, ST_REPAIR, &repairInc, VAL_INT, &player))
	{
		return false;
	}

	if (player >= MAX_PLAYERS)
	{
		ASSERT( false, "scrSetDefaultRepair:player number is too high" );
		return false;
	}

	//check is a valid repairInc
	if (repairInc > numRepairStats)
	{
		ASSERT( false, "scrSetDefaultRepair: Repair Inc is too high - %d", repairInc );
		return false;
	}

	//check that this repair is a default repair
	if (asRepairStats[repairInc].location != LOC_DEFAULT)
	{
		ASSERT( false, "scrSetDefaultRepair: This repair is not a default one - %s",
			getStatName(&asRepairStats[repairInc]) );
		return false;
	}

	//assign since OK!
	aDefaultRepair[player] = repairInc;

	return true;
}

// -----------------------------------------------------------------------------------------
// Sets the structure limits for a player
BOOL scrSetStructureLimits(void)
{
	SDWORD				player, limit;
	UDWORD				structInc;
	STRUCTURE_LIMITS	*psStructLimits;

	if (!stackPopParams(3, ST_STRUCTURESTAT, &structInc, VAL_INT, &limit, VAL_INT, &player))
	{
		return false;
	}

	if (player >= MAX_PLAYERS)
	{
		ASSERT( false, "scrSetStructureLimits:player number is too high" );
		return false;
	}

	if (structInc > numStructureStats)
	{
		ASSERT( false, "scrSetStructureLimits: Structure stat is too high - %d", structInc );
		return false;
	}

	if (limit < 0)
	{
		ASSERT( false, "scrSetStructureLimits: limit is less than zero - %d", limit );
		return false;
	}

	if (limit > LOTS_OF)
	{
		ASSERT( false, "scrSetStructureLimits: limit is too high - %d - must be less than %d",
			limit, LOTS_OF );
		return false;
	}

	psStructLimits = asStructLimits[player];
	psStructLimits[structInc].limit = (UBYTE)limit;

	psStructLimits[structInc].globalLimit = (UBYTE)limit;

	return true;
}



// -----------------------------------------------------------------------------------------
// multiplayer limit handler.
BOOL scrApplyLimitSet(void)
{
	applyLimitSet();
	return true;
}



// -----------------------------------------------------------------------------------------
// plays a sound for the specified player - only plays the sound if the
// specified player = selectedPlayer
BOOL scrPlaySound(void)
{
	SDWORD	player, soundID;

	if (!stackPopParams(2, ST_SOUND, &soundID, VAL_INT, &player))
	{
		return false;
	}

	if (player >= MAX_PLAYERS)
	{
		ASSERT( false, "scrPlaySound:player number is too high" );
		return false;
	}

	if (player == (SDWORD)selectedPlayer)
	{
		audio_QueueTrack(soundID);
		if(bInTutorial)
		{
			audio_QueueTrack(ID_SOUND_OF_SILENCE);
		}
	}
	return true;
}

// -----------------------------------------------------------------------------------------
// plays a sound for the specified player - only plays the sound if the
// specified player = selectedPlayer - saves position
BOOL scrPlaySoundPos(void)
{
	SDWORD	player, soundID, iX, iY, iZ;

	if (!stackPopParams(5, ST_SOUND, &soundID, VAL_INT, &player,
							VAL_INT, &iX, VAL_INT, &iY, VAL_INT, &iZ))
	{
		return false;
	}

	if (player >= MAX_PLAYERS)
	{
		ASSERT( false, "scrPlaySoundPos:player number is too high" );
		return false;
	}

	if (player == (SDWORD)selectedPlayer)
	{
		audio_QueueTrackPos(soundID, iX, iY, iZ);
	}
	return true;
}

// -----------------------------------------------------------------------------------------

/* add a text message to the top of the screen for the selected player*/
BOOL scrShowConsoleText(void)
{
	char				*pText;
	SDWORD				player;

	if (!stackPopParams(2, ST_TEXTSTRING, &pText, VAL_INT, &player))
	{
		return false;
	}

	if (player >= MAX_PLAYERS)
	{
		ASSERT( false, "scrAddConsoleText:player number is too high" );
		return false;
	}

	if (player == (SDWORD)selectedPlayer)
	{
		permitNewConsoleMessages(true);
		addConsoleMessage(pText, CENTRE_JUSTIFY, SYSTEM_MESSAGE);
	}

	return true;
}

// -----------------------------------------------------------------------------------------
/* add a text message to the top of the screen for the selected player*/
BOOL scrAddConsoleText(void)
{
	char				*pText;
	SDWORD				player;

	if (!stackPopParams(2, ST_TEXTSTRING, &pText, VAL_INT, &player))
	{
		return false;
	}

	if (player >= MAX_PLAYERS)
	{
		ASSERT( false, "scrAddConsoleText:player number is too high" );
		return false;
	}

	if (player == (SDWORD)selectedPlayer)
	{
		permitNewConsoleMessages(true);
		setConsolePermanence(true,true);
		addConsoleMessage(pText, CENTRE_JUSTIFY, SYSTEM_MESSAGE);
		permitNewConsoleMessages(false);
	}

	return true;
}



// -----------------------------------------------------------------------------------------
/* add a text message to the top of the screen for the selected player - without clearing whats there*/
BOOL scrTagConsoleText(void)
{
	char				*pText;
	SDWORD				player;

	if (!stackPopParams(2, ST_TEXTSTRING, &pText, VAL_INT, &player))
	{
		return false;
	}

	if (player >= MAX_PLAYERS)
	{
		ASSERT( false, "scrAddConsoleText:player number is too high" );
		return false;
	}

	if (player == (SDWORD)selectedPlayer)
	{
		permitNewConsoleMessages(true);
		setConsolePermanence(true,false);
		addConsoleMessage(pText, CENTRE_JUSTIFY, SYSTEM_MESSAGE);
		permitNewConsoleMessages(false);
	}

	return true;
}


// -----------------------------------------------------------------------------------------

BOOL	scrClearConsole(void)
{
	flushConsoleMessages();
	return(true);
}

// -----------------------------------------------------------------------------------------
//demo functions for turning the power on
BOOL scrTurnPowerOff(void)
{
	//powerCalculated = false;
	powerCalc(false);

	return true;
}

// -----------------------------------------------------------------------------------------
//demo functions for turning the power off
BOOL scrTurnPowerOn(void)
{

	//powerCalculated = true;
	powerCalc(true);

	return true;
}

// -----------------------------------------------------------------------------------------
//flags when the tutorial is over so that console messages can be turned on again
BOOL scrTutorialEnd(void)
{
	initConsoleMessages();
	return true;
}

// -----------------------------------------------------------------------------------------
//function to play a full-screen video in the middle of the game for the selected player
BOOL scrPlayVideo(void)
{
	char				*pVideo, *pText;

	if (!stackPopParams(2, ST_TEXTSTRING, &pVideo, ST_TEXTSTRING, &pText))
	{
		return false;
	}

		seq_ClearSeqList();
		seq_AddSeqToList(pVideo, NULL, pText, false);		// Arpzzzzzzzzzzzzzzzlksht!
		seq_StartNextFullScreenVideo();

	return true;
}

// -----------------------------------------------------------------------------------------
//checks to see if there are any droids for the specified player
BOOL scrAnyDroidsLeft(void)
{
	SDWORD		player;
	BOOL		droidsLeft;

	if (!stackPopParams(1, VAL_INT, &player))
	{
		return false;
	}

	if (player >= MAX_PLAYERS)
	{
		ASSERT( false, "scrAnyUnitsLeft:player number is too high" );
		return false;
	}

	//check the players list for any droid
	droidsLeft = true;
	if (apsDroidLists[player] == NULL)
	{
		droidsLeft = false;
	}

	scrFunctionResult.v.bval = droidsLeft;
	if (!stackPushResult(VAL_BOOL, &scrFunctionResult))
	{
		return false;
	}

	return true;
}

// -----------------------------------------------------------------------------------------
//function to call when the game is over, plays a message then does game over stuff.
//
BOOL scrGameOverMessage(void)
{
	BOOL			gameWon;
	MESSAGE			*psMessage;
	MESSAGE_TYPE		msgType;
	SDWORD			player;
	VIEWDATA		*psViewData;


	if (!stackPopParams(4, ST_INTMESSAGE, &psViewData , VAL_INT, &msgType,
				VAL_INT, &player, VAL_BOOL, &gameWon))
	{
		return false;
	}


	if (player >= MAX_PLAYERS)
	{
		ASSERT( false, "scrGameOverMessage:player number is too high" );
		return false;
	}

	if(gameWon)
	{
		addConsoleMessage(_("YOU ARE VICTORIOUS!"),DEFAULT_JUSTIFY, SYSTEM_MESSAGE);
	}
	else
	{
		addConsoleMessage(_("YOU WERE DEFEATED!"),DEFAULT_JUSTIFY, SYSTEM_MESSAGE);
	}

	//create the message
	psMessage = addMessage(msgType, false, player);

	ASSERT( msgType != MSG_PROXIMITY, "scrGameOverMessage: Bad message type (MSG_PROXIMITY)" );

	if (psMessage)
	{
		//set the data
		psMessage->pViewData = (MSG_VIEWDATA *)psViewData;
		displayImmediateMessage(psMessage);
		stopReticuleButtonFlash(IDRET_INTEL_MAP);

		//we need to set this here so the VIDEO_QUIT callback is not called
		setScriptWinLoseVideo((UBYTE)(gameWon ? PLAY_WIN : PLAY_LOSE));
	}
	debug(LOG_MSG, "Game over message");

    // this should be called when the video Quit is processed
    // not always is tough, so better be sure
	displayGameOver(gameWon);

	if (challengeActive)
	{
		char sPath[64], key[64], timestr[32], *fStr;
		int seconds = 0, newtime = (gameTime - mission.startTime) / GAME_TICKS_PER_SEC;
		bool victory = false;
		dictionary *dict = iniparser_load(CHALLENGE_SCORES);

		fStr = strrchr(sRequestResult, '/');
		fStr++;	// skip slash
		if (fStr == '\0')
		{
			debug(LOG_ERROR, "Bad path to challenge file (%s)", sRequestResult);
			return true;
		}
		sstrcpy(sPath, fStr);
		sPath[strlen(sPath) - 4] = '\0';	// remove .ini
		if (dict)
		{
			ssprintf(key, "%s:Victory", sPath);
			victory = iniparser_getboolean(dict, key, false);
			ssprintf(key, "%s:seconds", sPath);
			seconds = iniparser_getint(dict, key, 0);
		}
		else
		{
			dict = dictionary_new(3);
		}

		// Update score if we have a victory and best recorded was a loss,
		// or both were losses but time is higher, or both were victories
		// but time is lower.
		if ((!victory && gameWon) 
		    || (!gameWon && !victory && newtime > seconds)
		    || (gameWon && victory && newtime < seconds))
		{
			dictionary_set(dict, sPath, NULL);
			ssprintf(key, "%s:Seconds", sPath);
			ssprintf(timestr, "%d", newtime);
			iniparser_setstring(dict, key, timestr);
			ssprintf(key, "%s:Player", sPath);
			iniparser_setstring(dict, key, NetPlay.players[selectedPlayer].name);
			ssprintf(key, "%s:Victory", sPath);
			iniparser_setstring(dict, key, gameWon ? "true": "false");
		}
		iniparser_dump_ini(dict, CHALLENGE_SCORES);
		iniparser_freedict(dict);
	}

	return true;
}




// -----------------------------------------------------------------------------------------
//function to call when the game is over
BOOL scrGameOver(void)
{
	BOOL	gameOver;

	if (!stackPopParams(1, VAL_BOOL, &gameOver))
	{
		return false;
	}

    /*this function will only be called with gameOver = true when at the end of
    the game so we'll just hard-code what happens!*/

    //don't want this in multiplayer...
    if (!bMultiPlayer)

    {
        if (gameOver == true && !bInTutorial)
        {
            //we need to set this here so the VIDEO_QUIT callback is not called
		    setScriptWinLoseVideo(PLAY_WIN);

    	    seq_ClearSeqList();

	        seq_AddSeqToList("outro.ogg", NULL, "outro.txa", false);
	        seq_StartNextFullScreenVideo();

        }
    }

	return true;
}

// -----------------------------------------------------------------------------------------
BOOL scrAnyFactoriesLeft(void)
{
	SDWORD		player;
	BOOL		bResult;
	STRUCTURE	*psCurr;

	if (!stackPopParams(1, VAL_INT, &player))
	{
		return false;
	}

	if (player >= MAX_PLAYERS)
	{
		ASSERT( false, "scrAnyFactorysLeft:player number is too high" );
		return false;
	}

	//check the players list for any structures
	bResult = false;
	if(apsStructLists[player])
	{
		for (psCurr = apsStructLists[player]; psCurr != NULL; psCurr = psCurr->psNext)
		{
//			if (psCurr->pStructureType->type	== REF_FACTORY ||
//				psCurr->pStructureType->type == REF_CYBORG_FACTORY ||
//				psCurr->pStructureType->type == REF_VTOL_FACTORY )
			if(StructIsFactory(psCurr))
			{
				bResult = true;
				break;
			}
		}
	}

	scrFunctionResult.v.bval = bResult;
	if (!stackPushResult(VAL_BOOL, &scrFunctionResult))
	{
		return false;
	}

	return true;
}


// -----------------------------------------------------------------------------------------
//checks to see if there are any structures (except walls) for the specified player
BOOL scrAnyStructButWallsLeft(void)
{
	SDWORD		player;
	BOOL		structuresLeft;
	STRUCTURE	*psCurr;

	if (!stackPopParams(1, VAL_INT, &player))
	{
		return false;
	}

	if (player >= MAX_PLAYERS)
	{
		ASSERT( false, "scrAnyStructuresButWallsLeft:player number is too high" );
		return false;
	}

	//check the players list for any structures
	structuresLeft = true;
	if (apsStructLists[player] == NULL)
	{
		structuresLeft = false;
	}
	else
	{
		structuresLeft = false;
		for (psCurr = apsStructLists[player]; psCurr != NULL; psCurr = psCurr->psNext)
		{
			if (psCurr->pStructureType->type != REF_WALL && psCurr->pStructureType->
				type != REF_WALLCORNER)
			{
				structuresLeft = true;
				break;
			}
		}
	}

	scrFunctionResult.v.bval = structuresLeft;
	if (!stackPushResult(VAL_BOOL, &scrFunctionResult))
	{
		return false;
	}

	return true;
}

// -----------------------------------------------------------------------------------------
//defines the background audio to play
BOOL scrPlayBackgroundAudio(void)
{
	char	*pText;
	SDWORD	iVol;

	if (!stackPopParams(2, ST_TEXTSTRING, &pText, VAL_INT, &iVol))
	{
		return false;
	}


	audio_PlayStream(pText, (float)iVol / 100.f, NULL, NULL);


	return true;

}

BOOL scrPlayIngameCDAudio(void)
{
	debug(LOG_SOUND, "Script wanted music to start");
	cdAudio_PlayTrack(SONG_INGAME);

	return true;
}

// -----------------------------------------------------------------------------------------
BOOL scrStopCDAudio(void)
{
	debug(LOG_SOUND, "Script wanted music to stop");
	cdAudio_Stop();
	return true;
}

// -----------------------------------------------------------------------------------------
BOOL scrPauseCDAudio(void)
{
	cdAudio_Pause();
	return true;
}

// -----------------------------------------------------------------------------------------
BOOL scrResumeCDAudio(void)
{
	cdAudio_Resume();
	return true;
}

// -----------------------------------------------------------------------------------------
// set the retreat point for a player
BOOL scrSetRetreatPoint(void)
{
	SDWORD	player, x,y;

	if (!stackPopParams(3, VAL_INT, &player, VAL_INT, &x, VAL_INT, &y))
	{
		return false;
	}

	if (player >= MAX_PLAYERS)
	{
		ASSERT( false, "scrSetRetreatPoint: player out of range" );
		return false;
	}
	if (x < 0 || x >= (SDWORD)mapWidth*TILE_UNITS ||
		y < 0 || y >= (SDWORD)mapHeight*TILE_UNITS)
	{
		ASSERT( false, "scrSetRetreatPoint: coords off map" );
		return false;
	}

	asRunData[player].sPos.x = x;
	asRunData[player].sPos.y = y;

	return true;
}

// -----------------------------------------------------------------------------------------
// set the retreat force level
BOOL scrSetRetreatForce(void)
{
	SDWORD	player, level, numDroids;
	DROID	*psCurr;

	if (!stackPopParams(2, VAL_INT, &player, VAL_INT, &level))
	{
		return false;
	}

	if (player >= MAX_PLAYERS)
	{
		ASSERT( false, "scrSetRetreatForce: player out of range" );
		return false;
	}

	if (level > 100 || level < 0)
	{
		ASSERT( false, "scrSetRetreatForce: level out of range" );
		return false;
	}

	// count up the current number of droids
	numDroids = 0;
	for(psCurr = apsDroidLists[player]; psCurr; psCurr=psCurr->psNext)
	{
		numDroids += 1;
	}

	asRunData[player].forceLevel = (UBYTE)(level * numDroids / 100);

	return true;
}

// -----------------------------------------------------------------------------------------
// set the retreat leadership
BOOL scrSetRetreatLeadership(void)
{
	SDWORD	player, level;

	if (!stackPopParams(2, VAL_INT, &player, VAL_INT, &level))
	{
		return false;
	}

	if (player >= MAX_PLAYERS)
	{
		ASSERT( false, "scrSetRetreatLeadership: player out of range" );
		return false;
	}

	if (level > 100 || level < 0)
	{
		ASSERT( false, "scrSetRetreatLeadership: level out of range" );
		return false;
	}

	asRunData[player].leadership = (UBYTE)level;

	return true;
}

// -----------------------------------------------------------------------------------------
// set the retreat point for a group
BOOL scrSetGroupRetreatPoint(void)
{
	SDWORD		x,y;
	DROID_GROUP	*psGroup;

	if (!stackPopParams(3, ST_GROUP, &psGroup, VAL_INT, &x, VAL_INT, &y))
	{
		return false;
	}

	if (x < 0 || x >= (SDWORD)mapWidth*TILE_UNITS ||
		y < 0 || y >= (SDWORD)mapHeight*TILE_UNITS)
	{
		ASSERT( false, "scrSetRetreatPoint: coords off map" );
		return false;
	}

	psGroup->sRunData.sPos.x = x;
	psGroup->sRunData.sPos.y = y;

	return true;
}

// -----------------------------------------------------------------------------------------
BOOL scrSetGroupRetreatForce(void)
{
	SDWORD		level, numDroids;
	DROID_GROUP	*psGroup;
	DROID		*psCurr;

	if (!stackPopParams(2, ST_GROUP, &psGroup, VAL_INT, &level))
	{
		return false;
	}

	if (level > 100 || level < 0)
	{
		ASSERT( false, "scrSetRetreatForce: level out of range" );
		return false;
	}

	// count up the current number of droids
	numDroids = 0;
	for(psCurr = psGroup->psList; psCurr; psCurr=psCurr->psGrpNext)
	{
		numDroids += 1;
	}

	psGroup->sRunData.forceLevel = (UBYTE)(level * numDroids / 100);

	return true;
}

// -----------------------------------------------------------------------------------------
// set the retreat health level
BOOL scrSetRetreatHealth(void)
{
	SDWORD	player, health;

	if (!stackPopParams(2, VAL_INT, &player, VAL_INT, &health))
	{
		return false;
	}

	if (player >= MAX_PLAYERS)
	{
		ASSERT( false, "scrSetHealthForce: player out of range" );
		return false;
	}

	if (health > 100 || health < 0)
	{
		ASSERT( false, "scrSetHealthForce: health out of range" );
		return false;
	}

	asRunData[player].healthLevel = (UBYTE)health;

	return true;
}

// -----------------------------------------------------------------------------------------
BOOL scrSetGroupRetreatHealth(void)
{
	SDWORD		health;
	DROID_GROUP	*psGroup;

	if (!stackPopParams(2, ST_GROUP, &psGroup, VAL_INT, &health))
	{
		return false;
	}

	if (health > 100 || health < 0)
	{
		ASSERT( false, "scrSetGroupRetreatHealth: health out of range" );
		return false;
	}

	psGroup->sRunData.healthLevel = (UBYTE)health;

	return true;
}

// -----------------------------------------------------------------------------------------
// set the retreat leadership
BOOL scrSetGroupRetreatLeadership(void)
{
	SDWORD		level;
	DROID_GROUP	*psGroup;

	if (!stackPopParams(2, ST_GROUP, &psGroup, VAL_INT, &level))
	{
		return false;
	}

	if (level > 100 || level < 0)
	{
		ASSERT( false, "scrSetRetreatLeadership: level out of range" );
		return false;
	}

	psGroup->sRunData.leadership = (UBYTE)level;

	return true;
}

// -----------------------------------------------------------------------------------------
//start a Mission - the missionType is ignored now - gets it from the level data ***********
BOOL scrStartMission(void)
{
	char				*pGame;
	SDWORD				missionType;
	LEVEL_DATASET		*psNewLevel;

	if (!stackPopParams(2, VAL_INT, &missionType, ST_LEVEL, &pGame))
	{
		return false;
	}

	//if (missionType > MISSION_NONE)
	if (missionType > LDS_NONE)
	{
		ASSERT( false, "Invalid Mission Type" );
		return false;
	}

	// check the last mission got finished
	/*if (mission.type != MISSION_NONE)
	{
		DBMB(("scrStartMission: old mission incomplete\n   ending mission with success"));
		endMission(true);
	}*/

	// tell the loop that a new level has to be loaded up - not yet!
	//loopNewLevel = true;
	sstrcpy(aLevelName, pGame);

	// find the level dataset
	psNewLevel = levFindDataSet(pGame);
	if (psNewLevel == NULL)
	{
		debug( LOG_FATAL, "scrStartMission: couldn't find level data" );
		abort();
		return false;
	}

	//set the mission rolling...
	//nextMissionType = missionType;
	nextMissionType = psNewLevel->type;
//	loopMissionState = LMS_SETUPMISSION;
	loopMissionState = LMS_CLEAROBJECTS;

/*	if (!setUpMission(missionType))
	{
		ASSERT( false, "Unable to start mission - %s", pGame );
		return false;
	}*/

	return true;
}

//end a mission - NO LONGER CALLED FROM SCRIPT
/*BOOL scrEndMission(void)
{
	BOOL	status;

	if (!stackPopParams(1, VAL_BOOL, &status))
	{
		return false;
	}

	endMission(status);
	return true;
}*/
// -----------------------------------------------------------------------------------------
//set Snow (enable disable snow)
BOOL scrSetSnow(void)
{
	BOOL bState;

	if (!stackPopParams(1, VAL_BOOL, &bState))
	{
		return false;
	}


	if(bState)
	{
		atmosSetWeatherType(WT_SNOWING);
	}
	else
	{
		atmosSetWeatherType(WT_NONE);
	}

	return true;
}

// -----------------------------------------------------------------------------------------
//set Rain (enable disable Rain)
BOOL scrSetRain(void)
{
	BOOL bState;

	if (!stackPopParams(1, VAL_BOOL, &bState))
	{
		return false;
	}


	if(bState)
	{
		atmosSetWeatherType(WT_RAINING);
	}
	else
	{
		atmosSetWeatherType(WT_NONE);
	}

	return true;
}

// -----------------------------------------------------------------------------------------
//set Background Fog (replace fade out with fog)
BOOL scrSetBackgroundFog(void)
{
	BOOL bState;

	if (!stackPopParams(1, VAL_BOOL, &bState))
	{
		return false;
	}

	//jps 17 feb 99 just set the status let other code worry about fogEnable/reveal
	if (bState)//true, so go to false
	{
		//restart fog if it was off
		if ((fogStatus == 0) && war_GetFog() && !(bMultiPlayer && game.fog))
		{
			pie_EnableFog(true);
		}
		fogStatus |= FOG_BACKGROUND;//set lowest bit of 3
	}
	else
	{
		fogStatus &= FOG_FLAGS-FOG_BACKGROUND;//clear middle bit of 3
		//disable fog if it longer used
		if (fogStatus == 0)
		{
			pie_SetFogStatus(false);
			pie_EnableFog(false);
		}
	}

/* jps 17 feb 99
	if(getRevealStatus())		// fog'o war enabled
	{
		pie_SetFogStatus(false);
		pie_EnableFog(false);
//		fogStatus = 0;
		return true;
	}

	if (bState)//true, so go to false
	{
		if (war_GetFog())
		{
			//restart fog if it was off
			if (fogStatus == 0)
			{
				pie_EnableFog(true);
			}
			fogStatus |= FOG_BACKGROUND;//set lowest bit of 3
		}
	}
	else
	{
		if (war_GetFog())
		{
			fogStatus &= FOG_FLAGS-FOG_BACKGROUND;//clear middle bit of 3
			//disable fog if it longer used
			if (fogStatus == 0)
			{
				pie_SetFogStatus(false);
				pie_EnableFog(false);
			}
		}
	}
*/

	return true;
}

// -----------------------------------------------------------------------------------------
//set Depth Fog (gradual fog from mid range to edge of world)
BOOL scrSetDepthFog(void)
{
	BOOL bState;

	if (!stackPopParams(1, VAL_BOOL, &bState))
	{
		return false;
	}
	// ffs am
//jps 17 feb 99 just set the status let other code worry about fogEnable/reveal
	if (bState)//true, so go to false
	{
		//restart fog if it was off
		if ((fogStatus == 0) && war_GetFog() )
		{
			pie_EnableFog(true);
		}
		fogStatus |= FOG_DISTANCE;//set lowest bit of 3
	}
	else
	{
		fogStatus &= FOG_FLAGS-FOG_DISTANCE;//clear middle bit of 3
		//disable fog if it longer used
		if (fogStatus == 0)
		{
			pie_SetFogStatus(false);
			pie_EnableFog(false);
		}
	}

/* jps 17 feb 99	if(getRevealStatus())		// fog'o war enabled
	{
		pie_SetFogStatus(false);
		pie_EnableFog(false);
//		fogStatus = 0;
		return true;
	}

	if (bState)//true, so go to false
	{
		if (war_GetFog())
		{
			//restart fog if it was off
			if (fogStatus == 0)
			{
				pie_EnableFog(true);
			}
			fogStatus |= FOG_DISTANCE;//set lowest bit of 3
		}
	}
	else
	{
		if (war_GetFog())
		{
			fogStatus &= FOG_FLAGS-FOG_DISTANCE;//clear middle bit of 3
			//disable fog if it longer used
			if (fogStatus == 0)
			{
				pie_SetFogStatus(false);
				pie_EnableFog(false);
			}
		}
	}
*/

	return true;
}

// -----------------------------------------------------------------------------------------
//set Mission Fog colour, may be modified by weather effects
BOOL scrSetFogColour(void)
{
	SDWORD	red,green,blue;
	PIELIGHT scrFogColour;

	if (!stackPopParams(3, VAL_INT, &red, VAL_INT, &green, VAL_INT, &blue))
	{
		return false;
	}

	if (war_GetFog())
	{
		scrFogColour.byte.r = red;
		scrFogColour.byte.g = green;
		scrFogColour.byte.b = blue;
		scrFogColour.byte.a = 255;

		pie_SetFogColour(scrFogColour);
	}

	return true;
}

// -----------------------------------------------------------------------------------------
// test function to test variable references
BOOL scrRefTest(void)
{
	SDWORD		Num = 0;

	if (!stackPopParams(1,VAL_INT, Num))
	{
		return false;
	}

	debug( LOG_NEVER, "scrRefTest: num: %d \n", Num );

	return true;
}

// -----------------------------------------------------------------------------------------
// is player a human or computer player? (multiplayer only)

BOOL scrIsHumanPlayer(void)
{
	SDWORD	player;

	if (!stackPopParams(1, VAL_INT, &player))
	{
		return false;
	}

	scrFunctionResult.v.bval = isHumanPlayer(player);
	if (!stackPushResult(VAL_BOOL, &scrFunctionResult))
	{
		return false;
	}

	return true;
}


// -----------------------------------------------------------------------------------------
// Set an alliance between two players
BOOL scrCreateAlliance(void)
{
	SDWORD	player1,player2;

	if (!stackPopParams(2, VAL_INT, &player1, VAL_INT, &player2))
	{
		return false;
	}

	if (player1 < 0 || player1 >= MAX_PLAYERS ||
		player2 < 0 || player2 >= MAX_PLAYERS)
	{
		ASSERT( false, "scrCreateAlliance: player out of range p1=%d p2=%d", player1, player2 );
		return false;
	}

	if(bMultiPlayer)
	{
		if(game.alliance==NO_ALLIANCES || game.alliance==ALLIANCES_TEAMS
			|| player1 >= game.maxPlayers || player2>=game.maxPlayers)
		{
			return true;
		}
	}

	formAlliance((UBYTE)player1, (UBYTE)player2,true,false,true);

/*
	if(bMultiPlayer)
	{

		if(game.alliance==NO_ALLIANCES || player1 >= game.maxPlayers || player2>=game.maxPlayers)
		{
			return true;
		}

		if(alliances[player1][player2] != ALLIANCE_FORMED)
		{
#ifdef DEBUG
			CONPRINTF(ConsoleString,(ConsoleString,"%d and %d form an alliance.",player1,player2));
#endif
			sendAlliance((UBYTE)player1,(UBYTE)player2,ALLIANCE_FORMED,0);
		}
	}

	alliances[player1][player2] = ALLIANCE_FORMED;
	alliances[player2][player1] = ALLIANCE_FORMED;
*/
	return true;
}



// -----------------------------------------------------------------------------------------
// offer an alliance
BOOL scrOfferAlliance(void)
{
	SDWORD	player1,player2;
	if (!stackPopParams(2, VAL_INT, &player1, VAL_INT, &player2))
	{
		return false;
	}
	if (game.alliance==NO_ALLIANCES || game.alliance==ALLIANCES_TEAMS ||
		player1 < 0 || player1 >= MAX_PLAYERS ||
		player2 < 0 || player2 >= MAX_PLAYERS)
	{
		ASSERT( false, "scrOfferAlliance: player out of range p1=%d p2=%d", player1, player2 );
		return false;
	}


	requestAlliance((UBYTE)player1,(UBYTE)player2,true,true);
	return true;
}


// -----------------------------------------------------------------------------------------
// Break an alliance between two players
BOOL scrBreakAlliance(void)
{
	SDWORD	player1,player2;

	if (!stackPopParams(2, VAL_INT, &player1, VAL_INT, &player2))
	{
		return false;
	}

	if (
		player1 < 0 || player1 >= MAX_PLAYERS ||
		player2 < 0 || player2 >= MAX_PLAYERS)
	{
		ASSERT( false, "scrBreakAlliance: player out of range p1=%d p2=%d", player1, player2 );
		return false;
	}
/*
if(bMultiPlayer)
	{


		if(alliances[player1][player2] != ALLIANCE_BROKEN)
		{
			CONPRINTF(ConsoleString,(ConsoleString,"%d and %d break alliance.",player1,player2));
			sendAlliance((UBYTE)player1,(UBYTE)player2,ALLIANCE_BROKEN,0);
		}
}
*/


	if(bMultiPlayer)
	{
		if(game.alliance==NO_ALLIANCES || game.alliance==ALLIANCES_TEAMS
			|| player1 >= game.maxPlayers || player2>=game.maxPlayers)
		{
			return true;
		}
		breakAlliance(player1,player2,true,true);
	}
	else
	{
		breakAlliance(player1,player2,false,true);
	}
/*
	alliances[player1][player2] = ALLIANCE_BROKEN;
	alliances[player2][player1] = ALLIANCE_BROKEN;
*/
	return true;
}


// -----------------------------------------------------------------------------------------
// Multiplayer relevant scriptfuncs
// returns true if 2 or more players are in alliance.
BOOL scrAllianceExists(void)
{

	UDWORD i,j;
	for(i=0;i<MAX_PLAYERS;i++)
	{
		for(j=0;j<MAX_PLAYERS;j++)
		{
			if(alliances[i][j] == ALLIANCE_FORMED)
			{
				scrFunctionResult.v.bval = true;
				if (!stackPushResult(VAL_BOOL, &scrFunctionResult))
				{
					return false;
				}
				return true;
			}
		}
	}

	scrFunctionResult.v.bval = false;
	if (!stackPushResult(VAL_BOOL, &scrFunctionResult))
	{
		return false;
	}

	return true;
}

BOOL scrAllianceExistsBetween(void)
{
	UDWORD i,j;


	if (!stackPopParams(2, VAL_INT, &i,VAL_INT, &j))
	{
		return false;
	}
	ASSERT_OR_RETURN(false, i < MAX_PLAYERS && j < MAX_PLAYERS && i >= 0 && j >= 0, 
	                 "Invalid player parameters %d and %d", i, j);
	if(alliances[i][j] == ALLIANCE_FORMED)
	{
		scrFunctionResult.v.bval = true;
		if (!stackPushResult(VAL_BOOL, &scrFunctionResult))
		{
			return false;
		}
		return true;
	}

	scrFunctionResult.v.bval = false;
	if (!stackPushResult(VAL_BOOL, &scrFunctionResult))
	{
		return false;
	}

	return true;
}

// -----------------------------------------------------------------------------------------
BOOL scrPlayerInAlliance(void)
{
	UDWORD player,j;

	if (!stackPopParams(1, VAL_INT, &player))
	{
		return false;
	}

	for(j=0;j<MAX_PLAYERS;j++)
	{
		if(alliances[player][j] == ALLIANCE_FORMED)
		{
			scrFunctionResult.v.bval = true;
			if (!stackPushResult(VAL_BOOL, &scrFunctionResult))
			{
				return false;
			}
			return true;
		}
	}
	scrFunctionResult.v.bval = false;
	if (!stackPushResult(VAL_BOOL, &scrFunctionResult))
	{
		return false;
	}

	return true;
}

// -----------------------------------------------------------------------------------------
// returns true if a single alliance is dominant.
BOOL scrDominatingAlliance(void)
{
	UDWORD i,j;

	for(i=0;i<MAX_PLAYERS;i++)
	{
		for(j=0;j<MAX_PLAYERS;j++)
		{
			if(   isHumanPlayer(j)
			   && isHumanPlayer(i)
			   && i != j
			   && alliances[i][j] != ALLIANCE_FORMED)
			{
				scrFunctionResult.v.bval = false;
				if (!stackPushResult(VAL_BOOL, &scrFunctionResult))
				{
					return false;
				}
				return true;
			}
		}
// -----------------------------------------------------------------------------------------
	}


	scrFunctionResult.v.bval = true;
	if (!stackPushResult(VAL_BOOL, &scrFunctionResult))
	{
		return false;
	}

	return true;
}


BOOL scrMyResponsibility(void)
{
	SDWORD player;

	if (!stackPopParams(1, VAL_INT, &player))
	{
		return false;
	}

	if(	myResponsibility(player) )
	{
		scrFunctionResult.v.bval = true;
		if (!stackPushResult(VAL_BOOL, &scrFunctionResult))
		{
			return false;
		}
	}
	else
	{
		scrFunctionResult.v.bval = false;
		if (!stackPushResult(VAL_BOOL, &scrFunctionResult))
		{
			return false;
		}
	}


	return true;
}

// -----------------------------------------------------------------------------------------
/**
 * Checks to see if a structure of the type specified exists within the specified range of an XY location.
 * Use player -1 to find structures owned by any player. In this case, ignore if they are completed.
 */
BOOL scrStructureBuiltInRange(void)
{
	SDWORD		player, index, x, y, range;
	BASE_OBJECT	*psCurr;
	STRUCTURE	*psStruct = NULL;
	STRUCTURE_STATS *psTarget;

	if (!stackPopParams(5, ST_STRUCTURESTAT, &index, VAL_INT, &x, VAL_INT, &y, VAL_INT, &range, VAL_INT, &player))
	{
		return false;
	}

	ASSERT_OR_RETURN(false, player < MAX_PLAYERS, "Player index out of bounds");
	ASSERT_OR_RETURN(false, x >= 0 && map_coord(x) < mapWidth, "Invalid X coord");
	ASSERT_OR_RETURN(false, y >= 0 && map_coord(y) < mapHeight, "Invalid Y coord");
	ASSERT_OR_RETURN(false, index >= 0 && index < numStructureStats, "Invalid structure stat");
	ASSERT_OR_RETURN(false, range >= 0, "Negative range");

	// Now look through the players list of structures to see if this type exists within range
	psTarget = &asStructureStats[index];

	gridStartIterate(x, y, range);
	for (psCurr = gridIterate(); psCurr; psCurr = gridIterate())
	{
		if (psCurr->type == OBJ_STRUCTURE)
		{
			psStruct = (STRUCTURE *)psCurr;
			if ((psStruct->status == SS_BUILT || player == -1)
			    && (player == -1 || psStruct->player == player)
			    && strcmp(psStruct->pStructureType->pName, psTarget->pName) == 0)
			{
				break;
			}
		}
		psStruct = NULL;
	}

	scrFunctionResult.v.oval = psStruct;
	if (!stackPushResult((INTERP_TYPE)ST_STRUCTURE, &scrFunctionResult))
	{
		return false;
	}

	return true;
}


// -----------------------------------------------------------------------------------------
// generate a random number
BOOL scrRandom(void)
{
	SDWORD		range, iResult;

	if (!stackPopParams(1, VAL_INT, &range))
	{
		return false;
	}

	if (range == 0)
	{
		iResult = 0;
	}
	else if (range > 0)
	{
		iResult = rand() % range;
	}
	else
	{
		iResult = rand() % (-range);
	}

	scrFunctionResult.v.ival = iResult;
	if (!stackPushResult(VAL_INT, &scrFunctionResult))
	{
		return false;
	}

	return true;
}

// -----------------------------------------------------------------------------------------
// randomise the random number seed
BOOL scrRandomiseSeed(void)
{
	srand((UDWORD)clock());

	return true;
}

// -----------------------------------------------------------------------------------------
//explicitly enables a research topic
BOOL scrEnableResearch(void)
{
	SDWORD		player;
	RESEARCH	*psResearch;

	if (!stackPopParams(2, ST_RESEARCH, &psResearch, VAL_INT, &player))
	{
		return false;
	}

	if (player >= MAX_PLAYERS)
	{
		ASSERT( false, "scrEnableResearch:player number is too high" );
		return false;
	}

	if (!enableResearch(psResearch, player))
	{
		return false;
	}
	return true;
}

// -----------------------------------------------------------------------------------------
//acts as if the research topic was completed - used to jump into the tree
BOOL scrCompleteResearch(void)
{
	SDWORD		player;
	RESEARCH	*psResearch;
	UDWORD		researchIndex;

	if (!stackPopParams(2, ST_RESEARCH, &psResearch, VAL_INT, &player))
	{
		return false;
	}

	if (player >= MAX_PLAYERS)
	{
		ASSERT( false, "scrCompleteResearch:player number is too high" );
		return false;
	}


	if(psResearch == NULL)
	{
		ASSERT( false, "scrCompleteResearch: no such research topic" );
		return false;
	}

	researchIndex = psResearch - asResearch;	//TODO: fix if needed
	if (researchIndex > numResearch)
	{
		ASSERT( false, "scrCompleteResearch: invalid research index" );
		return false;
	}

	researchResult(researchIndex, (UBYTE)player, false, NULL, false);


	if(bMultiMessages && (gameTime > 2 ))
	{
		SendResearch((UBYTE)player, researchIndex, false);
	}


	return true;
}

// -----------------------------------------------------------------------------------------
// This routine used to start just a reticule button flashing
//   .. now it starts any button flashing (awaiting implmentation from widget library)
BOOL scrFlashOn(void)
{
	SDWORD		button;

	if (!stackPopParams(1, VAL_INT, &button))
	{
		return false;
	}

	// For the time being ... we will perform the old code for the reticule ...
	if (button >= IDRET_OPTIONS && button <= IDRET_CANCEL)
	{
		flashReticuleButton((UDWORD)button);
		return true;
	}


	if(widgGetFromID(psWScreen,button) != NULL)
	{
		widgSetButtonFlash(psWScreen,button);
	}
	return true;
}


// -----------------------------------------------------------------------------------------
// stop a generic button flashing
BOOL scrFlashOff(void)
{
	SDWORD		button;

	if (!stackPopParams(1, VAL_INT, &button))
	{
		return false;
	}

	if (button >= IDRET_OPTIONS && button <= IDRET_CANCEL)
	{
		stopReticuleButtonFlash((UDWORD)button);
		return true;
	}


	if(widgGetFromID(psWScreen,button) != NULL)
	{
		widgClearButtonFlash(psWScreen,button);
	}
	return true;
}

// -----------------------------------------------------------------------------------------
//set the initial power level settings for a player
BOOL scrSetPowerLevel(void)
{
	SDWORD		player, power;

	if (!stackPopParams(2, VAL_INT, &power, VAL_INT, &player))
	{
		return false;
	}

	if (player >= MAX_PLAYERS)
	{
		ASSERT( false, "scrSetPowerLevel:player number is too high" );
		return false;
	}

	setPower(player, power);

	return true;
}

// -----------------------------------------------------------------------------------------
//add some power for a player
BOOL scrAddPower(void)
{
	SDWORD		player, power;

	if (!stackPopParams(2, VAL_INT, &power, VAL_INT, &player))
	{
		return false;
	}

	if (player >= MAX_PLAYERS)
	{
		ASSERT( false, "scrAddPower:player number is too high" );
		return false;
	}

	addPower(player, power);

	return true;
}

// -----------------------------------------------------------------------------------------
/*set the landing Zone position for the map - this is for player 0. Can be
scrapped and replaced by setNoGoAreas, left in for compatibility*/
BOOL scrSetLandingZone(void)
{
	SDWORD		x1, x2, y1, y2;

	if (!stackPopParams(4, VAL_INT, &x1, VAL_INT, &y1, VAL_INT, &x2, VAL_INT, &y2))
	{
		return false;
	}

	//check the values - check against max possible since can set in one mission for the next
	//if (x1 > (SDWORD)mapWidth)
	if (x1 > (SDWORD)MAP_MAXWIDTH)
	{
		ASSERT( false, "scrSetLandingZone: x1 is greater than max mapWidth" );
		return false;
	}
	//if (x2 > (SDWORD)mapWidth)
	if (x2 > (SDWORD)MAP_MAXWIDTH)
	{
		ASSERT( false, "scrSetLandingZone: x2 is greater than max mapWidth" );
		return false;
	}
	//if (y1 > (SDWORD)mapHeight)
	if (y1 > (SDWORD)MAP_MAXHEIGHT)
	{
		ASSERT( false, "scrSetLandingZone: y1 is greater than max mapHeight" );
		return false;
	}
	//if (y2 > (SDWORD)mapHeight)
	if (y2 > (SDWORD)MAP_MAXHEIGHT)
	{
		ASSERT( false, "scrSetLandingZone: y2 is greater than max mapHeight" );
		return false;
	}
	//check won't overflow!
	if (x1 > UBYTE_MAX || y1 > UBYTE_MAX || x2 > UBYTE_MAX || y2 > UBYTE_MAX)
	{
		ASSERT( false, "scrSetLandingZone: one coord is greater than %d", UBYTE_MAX );
		return false;
	}

	setLandingZone((UBYTE)x1, (UBYTE)y1, (UBYTE)x2, (UBYTE)y2);

	return true;
}

/*set the landing Zone position for the Limbo droids and adds the Limbo droids
to the world at the location*/
BOOL scrSetLimboLanding(void)
{
	SDWORD		x1, x2, y1, y2;

	if (!stackPopParams(4, VAL_INT, &x1, VAL_INT, &y1, VAL_INT, &x2, VAL_INT, &y2))
	{
		return false;
	}

	//check the values - check against max possible since can set in one mission for the next
	//if (x1 > (SDWORD)mapWidth)
	if (x1 > (SDWORD)MAP_MAXWIDTH)
	{
		ASSERT( false, "scrSetLimboLanding: x1 is greater than max mapWidth" );
		return false;
	}
	//if (x2 > (SDWORD)mapWidth)
	if (x2 > (SDWORD)MAP_MAXWIDTH)
	{
		ASSERT( false, "scrSetLimboLanding: x2 is greater than max mapWidth" );
		return false;
	}
	//if (y1 > (SDWORD)mapHeight)
	if (y1 > (SDWORD)MAP_MAXHEIGHT)
	{
		ASSERT( false, "scrSetLimboLanding: y1 is greater than max mapHeight" );
		return false;
	}
	//if (y2 > (SDWORD)mapHeight)
	if (y2 > (SDWORD)MAP_MAXHEIGHT)
	{
		ASSERT( false, "scrSetLimboLanding: y2 is greater than max mapHeight" );
		return false;
	}
	//check won't overflow!
	if (x1 > UBYTE_MAX || y1 > UBYTE_MAX || x2 > UBYTE_MAX || y2 > UBYTE_MAX)
	{
		ASSERT( false, "scrSetLimboLanding: one coord is greater than %d", UBYTE_MAX );
		return false;
	}

	setNoGoArea((UBYTE)x1, (UBYTE)y1, (UBYTE)x2, (UBYTE)y2, LIMBO_LANDING);

    //this calls the Droids from the Limbo list onto the map
    placeLimboDroids();

	return true;
}

// -----------------------------------------------------------------------------------------
//initialises all the no go areas
BOOL scrInitAllNoGoAreas(void)
{
	initNoGoAreas();

	return true;
}

// -----------------------------------------------------------------------------------------
//set a no go area for the map - landing zones for the enemy, or player 0
BOOL scrSetNoGoArea(void)
{
	SDWORD		x1, x2, y1, y2, area;

	if (!stackPopParams(5, VAL_INT, &x1, VAL_INT, &y1, VAL_INT, &x2, VAL_INT, &y2,
		VAL_INT, &area))
	{
		return false;
	}

    if (area == LIMBO_LANDING)
    {
        ASSERT( false, "scrSetNoGoArea: Cannot set the Limbo Landing area with this function" );
        return false;
    }

	//check the values - check against max possible since can set in one mission for the next
	//if (x1 > (SDWORD)mapWidth)
	if (x1 > (SDWORD)MAP_MAXWIDTH)
	{
		ASSERT( false, "scrSetNoGoArea: x1 is greater than max mapWidth" );
		return false;
	}
	//if (x2 > (SDWORD)mapWidth)
	if (x2 > (SDWORD)MAP_MAXWIDTH)
	{
		ASSERT( false, "scrSetNoGoArea: x2 is greater than max mapWidth" );
		return false;
	}
	//if (y1 > (SDWORD)mapHeight)
	if (y1 > (SDWORD)MAP_MAXHEIGHT)
	{
		ASSERT( false, "scrSetNoGoArea: y1 is greater than max mapHeight" );
		return false;
	}
	//if (y2 > (SDWORD)mapHeight)
	if (y2 > (SDWORD)MAP_MAXHEIGHT)
	{
		ASSERT( false, "scrSetNoGoArea: y2 is greater than max mapHeight" );
		return false;
	}
	//check won't overflow!
	if (x1 > UBYTE_MAX || y1 > UBYTE_MAX || x2 > UBYTE_MAX || y2 > UBYTE_MAX)
	{
		ASSERT( false, "scrSetNoGoArea: one coord is greater than %d", UBYTE_MAX );
		return false;
	}

	if (area >= MAX_NOGO_AREAS)
	{
		ASSERT( false, "scrSetNoGoArea: max num of areas is %d", MAX_NOGO_AREAS );
		return false;
	}

	setNoGoArea((UBYTE)x1, (UBYTE)y1, (UBYTE)x2, (UBYTE)y2, (UBYTE)area);

	return true;
}


// -----------------------------------------------------------------------------------------
// set the zoom level for the radar
// What is the script doing setting radar zoom? Commenting out for now. - Per
BOOL scrSetRadarZoom(void)
{
	SDWORD	level;

	if (!stackPopParams(1, VAL_INT, &level))
	{
		return true;
	}
#if 0
	if (level < 0 || level > 2)
	{
		ASSERT( false, "scrSetRadarZoom: zoom level out of range" );
		return false;
	}

	SetRadarZoom((UWORD)level);
#endif
	return true;
}

// -----------------------------------------------------------------------------------------
//set how long an offworld mission can last -1 = no limit
BOOL scrSetMissionTime(void)
{
	SDWORD		time;

	if (!stackPopParams(1, VAL_INT, &time))
	{
		return false;
	}

	time *= 100;

	//check not more than one hour - the mission timers cannot cope at present! - (visually)
	//if (time > 60*60*GAME_TICKS_PER_SEC)
	//check not more than 99 mins - the mission timers cannot cope at present! - (visually)
    //we're allowing up to 5 hours now!
    if (time > 5*60*60*GAME_TICKS_PER_SEC)
	{
		ASSERT( false,"The mission timer cannot be set to more than 99!" );
		time = -1;
	}
	//store the value
	mission.time = time;
		// ffs ab    ... but shouldn't this be on the psx ?
    setMissionCountDown();


	//add the timer to the interface
	if (mission.time >= 0)
	{
		mission.startTime = gameTime;
		addMissionTimerInterface();
	}
    else
    {
        //make sure its not up if setting to -1
        intRemoveMissionTimer();
        //make sure the cheat time is not set
        mission.cheatTime = 0;
    }

	return true;
}

// this returns how long is left for the current mission time is 1/100th sec - same units as passed in
BOOL scrMissionTimeRemaining(void)
{
    SDWORD      timeRemaining;

	timeRemaining = mission.time - (gameTime - mission.startTime);

    if (timeRemaining < 0)
    {
        timeRemaining = 0;
    }
    else
    {
        timeRemaining /= 100;
    }

	scrFunctionResult.v.ival = timeRemaining;
	if(!stackPushResult(VAL_INT, &scrFunctionResult))
	{
		return(false);
	}
	return(true);
}

// -----------------------------------------------------------------------------------------
//set the time delay for reinforcements for an offworld mission
BOOL scrSetReinforcementTime(void)
{
	SDWORD		time;
    DROID       *psDroid;

	if (!stackPopParams(1, VAL_INT, &time))
	{
		return false;
	}

    time *= 100;

	//check not more than one hour - the mission timers cannot cope at present!
	if (time != LZ_COMPROMISED_TIME && time > 60*60*GAME_TICKS_PER_SEC)
	{
		ASSERT( false,"The transport timer cannot be set to more than 1 hour!" );
		time = -1;
	}

    //not interseted in this check any more -  AB 28/01/99
    //quick check of the value - don't check if time has not been set
	/*if (mission.time > 0 && time != LZ_COMPROMISED_TIME && time > mission.time)
	{
		DBMB(("scrSetReinforcementTime: reinforcement time greater than mission time!"));
	}*/
	//store the value
	mission.ETA = time;

	//if offworld or campaign change mission, then add the timer
	//if (mission.type == LDS_MKEEP || mission.type == LDS_MCLEAR ||
    //    mission.type == LDS_CAMCHANGE)
    if (missionCanReEnforce())
	{
		addTransporterTimerInterface();
	}

    //make sure the timer is not there if the reinforcement time has been set to < 0
    if (time < 0)
    {

        intRemoveTransporterTimer();

        /*only remove the launch if haven't got a transporter droid since the
        scripts set the time to -1 at the between stage if there are not going
        to be reinforcements on the submap  */
        for (psDroid = apsDroidLists[selectedPlayer]; psDroid != NULL; psDroid =
            psDroid->psNext)
        {
            if (psDroid->droidType == DROID_TRANSPORTER)
            {
                break;
            }
        }
        //if not found a transporter, can remove the launch button
        if (psDroid ==  NULL)
        {
            intRemoveTransporterLaunch();
        }
    }

	return true;
}

// -----------------------------------------------------------------------------------------
// Sets all structure limits for a player to a specified value
BOOL scrSetAllStructureLimits(void)
{
	SDWORD				player, limit;
	STRUCTURE_LIMITS	*psStructLimits;
	UDWORD				i;

	if (!stackPopParams(2, VAL_INT, &limit, VAL_INT, &player))
	{
		return false;
	}

	if (player >= MAX_PLAYERS)
	{
		ASSERT( false, "scrSetStructureLimits:player number is too high" );
		return false;
	}

	if (limit < 0)
	{
		ASSERT( false, "scrSetStructureLimits: limit is less than zero - %d", limit );
		return false;
	}

	if (limit > LOTS_OF)
	{
		ASSERT( false, "scrSetStructureLimits: limit is too high - %d - must be less than %d",
			limit, LOTS_OF );
		return false;
	}

	//set all the limits to the value specified
	psStructLimits = asStructLimits[player];
	for (i = 0; i < numStructureStats; i++)
	{
		psStructLimits[i].limit = (UBYTE)limit;

		psStructLimits[i].globalLimit = (UBYTE)limit;

	}

	return true;
}


// -----------------------------------------------------------------------------------------
// clear all the console messages
BOOL scrFlushConsoleMessages(void)
{
	flushConsoleMessages();

	return true;
}

// -----------------------------------------------------------------------------------------
// Establishes the distance between two points - uses an approximation
BOOL scrDistanceTwoPts( void )
{
	SDWORD	x1,y1,x2,y2;

	if(!stackPopParams(4,VAL_INT,&x1,VAL_INT,&y1,VAL_INT,&x2,VAL_INT,&y2))
	{
		ASSERT( false,"SCRIPT : Distance between two points - cannot get parameters" );
		return(false);
	}

	/* Approximate the distance */
	scrFunctionResult.v.ival = hypotf(x1 - x2, y1 - y2);
	if(!stackPushResult(VAL_INT, &scrFunctionResult))
	{
		ASSERT( false,"SCRIPT : Distance between two points - cannot return scrFunctionResult" );
		return(false);
	}
	return(true);
}

// -----------------------------------------------------------------------------------------
// Returns whether two objects can see each other
BOOL	scrLOSTwoBaseObjects( void )
{
BASE_OBJECT	*psSource,*psDest;
BOOL		bWallsBlock;
BOOL		retVal;

	if(!stackPopParams(3,ST_BASEOBJECT,&psSource,ST_BASEOBJECT,&psDest,VAL_BOOL,&bWallsBlock))
	{
		ASSERT( false,"SCRIPT : scrLOSTwoBaseObjects - cannot get parameters" );
		return(false);
	}

	retVal = visibleObject(psSource, psDest, bWallsBlock);

	scrFunctionResult.v.bval = retVal;
	if(!stackPushResult(VAL_BOOL, &scrFunctionResult))
	{
		ASSERT( false,"SCRIPT : scrLOSTwoBaseObjects - cannot return scrFunctionResult" );
		return(false);
	}
	return(true);
}

// -----------------------------------------------------------------------------------------
// Destroys all structures within a certain bounding area.
BOOL	scrDestroyStructuresInArea( void )
{
SDWORD		x1,y1,x2,y2;
UDWORD		typeRef;
UDWORD		player;
STRUCTURE	*psStructure,*psNextS;
FEATURE		*psFeature,*psNextF;
BOOL		bVisible,bTakeFeatures;
SDWORD		sX,sY;

	if(!stackPopParams(8, VAL_INT, &player, VAL_INT, &typeRef, VAL_INT, &x1, VAL_INT, &y1, VAL_INT, &x2,
						VAL_INT, &y2, VAL_BOOL, &bVisible, VAL_BOOL, &bTakeFeatures))
	{
		ASSERT( false,"SCRIPT : scrDestroyStructuresInArea - Cannot get parameters" );
		return(false);
	}

	if(player>=MAX_PLAYERS)
	{
		ASSERT( false,"Player number too high in scrDestroyStructuresInArea" );
	}

	for(psStructure = apsStructLists[player]; psStructure; psStructure = psNextS)
	{
		/* Keep a copy */
		psNextS = psStructure->psNext;

		sX = psStructure->pos.x;
		sY = psStructure->pos.y;

		if(psStructure->pStructureType->type == typeRef)
		{
			if(sX >= x1 && sX <=x2 && sY >= y1 && sY <= y2)
			{
				if(bVisible)
				{
					destroyStruct(psStructure);
				}
				else
				{
					removeStruct(psStructure, true);
				}
			}
		}
	}

	if(bTakeFeatures)
	{
		for(psFeature = apsFeatureLists[0]; psFeature; psFeature = psNextF)
		{
			/* Keep a copy */
			psNextF = psFeature->psNext;

			sX = psFeature->pos.x;
			sY = psFeature->pos.y;

		  	if( psFeature->psStats->subType == FEAT_BUILDING)
		  //		(psFeature->psStats->subType != FEAT_OIL_DRUM) &&
		  //		(psFeature->psStats->subType != FEAT_OIL_RESOURCE) )

			{
				if(sX >= x1 && sX <=x2 && sY >= y1 && sY <= y2)
				{
					if(bVisible)
					{
						destroyFeature(psFeature);
					}
					else
					{
						removeFeature(psFeature);
					}
				}
			}
		}
	}
	return(true);
}
// -----------------------------------------------------------------------------------------
// Returns a value representing the threat from droids in a given area
BOOL	scrThreatInArea( void )
{
SDWORD	x1,y1,x2,y2;
SDWORD	ldThreat,mdThreat,hdThreat;
UDWORD	playerLooking,playerTarget;
SDWORD	totalThreat;
DROID	*psDroid;
SDWORD	dX,dY;
BOOL	bVisible;

	if(!stackPopParams(10,VAL_INT,&playerLooking,VAL_INT,&playerTarget,VAL_INT,&x1,VAL_INT,&y1,VAL_INT,&x2,VAL_INT,&y2,
		VAL_INT,&ldThreat,VAL_INT,&mdThreat,VAL_INT,&hdThreat, VAL_BOOL, &bVisible))
	{
		ASSERT( false,"SCRIPT : scrThreatInArea - Cannot get parameters" );
		return(false);
	}

	if(playerLooking>=MAX_PLAYERS || playerTarget >= MAX_PLAYERS)
	{
		ASSERT( false,"Player number too high in scrThreatInArea" );
		return(false);
	}

	totalThreat = 0;

	for(psDroid = apsDroidLists[playerTarget]; psDroid; psDroid = psDroid->psNext)
	{
		if (!objHasWeapon((BASE_OBJECT *)psDroid))
		{
			continue;
		}

		dX = psDroid->pos.x;
		dY = psDroid->pos.y;
		/* Do we care if the droid is visible or not */
		if(bVisible ? psDroid->visible[playerLooking] : true)
		{
			/* Have we found a droid in this area */
			if(dX >= x1 && dX <=x2 && dY >= y1 && dY <= y2)
			{
				switch ((asBodyStats + psDroid->asBits[COMP_BODY].nStat)->size)
				{
				case SIZE_LIGHT:
					totalThreat += ldThreat;
					break;
				case SIZE_MEDIUM:
					totalThreat += mdThreat;
					break;
				case SIZE_HEAVY:
				case SIZE_SUPER_HEAVY:
					totalThreat += hdThreat;
					break;
				default:
					ASSERT( false, "Weird droid size in threat assessment" );
					break;
				}
			}
		}
	}
//	DBPRINTF(("scrThreatInArea: returning %d\n", totalThreat));
	scrFunctionResult.v.ival = totalThreat;
	if(!stackPushResult(VAL_INT, &scrFunctionResult))
	{
		ASSERT( false,"SCRIPT : Cannot push scrFunctionResult in scrThreatInArea" );
		return(false);
	}
	return(true);
}
// -----------------------------------------------------------------------------------------
// returns the nearest gateway bottleneck to a specified point
BOOL scrGetNearestGateway( void )
{
	SDWORD	x,y;
	UDWORD	nearestSoFar;
	UDWORD	dist;
	GATEWAY	*psGateway;
	SDWORD	retX,retY;
	SDWORD	*rX,*rY;
	BOOL	success;

	if(!stackPopParams(4, VAL_INT, &x, VAL_INT, &y, VAL_REF|VAL_INT, &rX, VAL_REF|VAL_INT, &rY))
	{
		ASSERT( false,"SCRIPT : Cannot get parameters for scrGetNearestGateway" );
		return(false);
	}

	if(x<0 || x>(SDWORD)mapWidth || y<0 || y>(SDWORD)mapHeight)
	{
		ASSERT( false,"SCRIPT : Invalid coordinates in getNearestGateway" );
		return(false);
	}

<<<<<<< HEAD
=======
	if (gwGetGateways() == NULL)
	{
		ASSERT( false,"SCRIPT : No gateways found in getNearestGatway" );
		return(false);
	}

>>>>>>> 90684f35
	nearestSoFar = UDWORD_MAX;
	retX = retY = -1;
	success = false;
	for (psGateway = gwGetGateways(); psGateway; psGateway = psGateway->psNext)
	{
		/* Get gateway midpoint */
		const int gX = (psGateway->x1 + psGateway->x2)/2;
		const int gY = (psGateway->y1 + psGateway->y2)/2;

		/* Estimate the distance to it */
		dist = hypotf(x - gX, y - gY);

		/* Is it best we've found? */
		if(dist<nearestSoFar)
		{
			success = true;
			/* Yes, then keep a record of it */
			nearestSoFar = dist;
			retX = gX;
			retY = gY;
		}
	}

	*rX = retX;
	*rY = retY;

	scrFunctionResult.v.bval = success;
	if(!stackPushResult(VAL_BOOL, &scrFunctionResult))
	{
		ASSERT( false,"SCRIPT : Cannot return scrFunctionResult for stackPushResult" );
		return(false);
	}


	return(true);
}
// -----------------------------------------------------------------------------------------
BOOL	scrSetWaterTile(void)
{
UDWORD	tileNum;

	if(!stackPopParams(1,VAL_INT, &tileNum))
	{
		ASSERT( false,"SCRIPT : Cannot get parameter for scrSetWaterTile" );
		return(false);
	}


	if(tileNum > 96)
	{
		ASSERT( false,"SCRIPT : Water tile number too high in scrSetWaterTile" );
		return(false);
	}

	setUnderwaterTile(tileNum);

	return(true);
}
// -----------------------------------------------------------------------------------------
BOOL	scrSetRubbleTile(void)
{
UDWORD	tileNum;

	if(!stackPopParams(1,VAL_INT, &tileNum))
	{
		ASSERT( false,"SCRIPT : Cannot get parameter for scrSetRubbleTile" );
		return(false);
	}


	if(tileNum > 96)
	{
		ASSERT( false,"SCRIPT : Rubble tile number too high in scrSetWaterTile" );
		return(false);
	}

	setRubbleTile(tileNum);

	return(true);
}
// -----------------------------------------------------------------------------------------
BOOL	scrSetCampaignNumber(void)
{
UDWORD	campaignNumber;

	if(!stackPopParams(1,VAL_INT, &campaignNumber))
	{
		ASSERT( false,"SCRIPT : Cannot get parameter for scrSetCampaignNumber" );
		return(false);
	}


	setCampaignNumber(campaignNumber);

	return(true);
}

// -----------------------------------------------------------------------------------------
// Tests whether a structure has a certain module for a player. Tests whether any structure
// has this module if structure is null
BOOL	scrTestStructureModule(void)
{
SDWORD	player,refId;
STRUCTURE	*psStructure,*psStruct;
BOOL	bFound;

	if(!stackPopParams(3,VAL_INT,&player,ST_STRUCTURE,&psStructure,VAL_INT,&refId))
	{
		ASSERT( false,"SCRIPT : Cannot get parameters in scrTestStructureModule" );
		return(false);
	}

	if(player>=MAX_PLAYERS)
	{
		ASSERT( false,"SCRIPT : Player number too high in scrTestStructureModule" );
		return(false);

	}

	/* Nothing yet */
	bFound = false;

	/* Check the specified case first */
	if(psStructure)
	{
		if(structHasModule(psStructure))
		{
			bFound = true;
		}
	}
	/* psStructure was NULL - so test the general case */
	else
	{
		// Search them all, but exit if we get one!!
		for(psStruct = apsStructLists[player],bFound = false;
			psStruct && !bFound; psStruct = psStruct->psNext)
		{
			if(structHasModule(psStruct))
			{
				bFound = true;
			}
		}
	}

	/* Send back the scrFunctionResult */
	scrFunctionResult.v.bval = bFound;
	if(!stackPushResult(VAL_BOOL, &scrFunctionResult))
	{
		ASSERT( false,"SCRIPT : Cannot push scrFunctionResult for scrTestStructureModule" );
		return(false);
	}

	return(true);
}


// -----------------------------------------------------------------------------------------
BOOL	scrForceDamage( void )
{
DROID		*psDroid;
STRUCTURE	*psStructure;
FEATURE		*psFeature;
BASE_OBJECT	*psObj;
UDWORD		damagePercent;
float		divisor;
UDWORD		newVal;

	/* OK - let's get the vars */
	if(!stackPopParams(2,ST_BASEOBJECT,&psObj,VAL_INT,&damagePercent))
	{
		ASSERT( false,"Cannot pop params for scrForceDamage" );
		return(false);
	}

	/* Got to be a percent, so must be less than or equal to 100 */
	if(damagePercent > 100)
	{
		ASSERT( false,"scrForceDamage : You're supposed to be passing in a PERCENTAGE VALUE, \
			instead I got given %d, which is clearly no good, now is it!?", damagePercent );
		return(false);
	}

	/* Get percentage in range [0.1] */
	divisor =  (float)damagePercent / 100.f;

	/* See what we're dealing with */
	switch(psObj->type)
	{
	case OBJ_DROID:
		psDroid = (DROID *) psObj;
		newVal = divisor * psDroid->originalBody;
		psDroid->body = newVal;
		break;
	case OBJ_STRUCTURE:
		psStructure = (STRUCTURE *) psObj;
		newVal = divisor * structureBody(psStructure);
		psStructure->body = (UWORD)newVal;
		break;
	case OBJ_FEATURE:
		psFeature = (FEATURE *) psObj;
		/* Some features cannot be damaged */
		if(psFeature->psStats->damageable)
		{
			newVal = divisor * psFeature->psStats->body;
			psFeature->body = newVal;
		}
		break;
	default:
		ASSERT( false,"Unsupported base object type in scrForceDamage" );
		return(false);
		break;
	}

	return(true);

}
// Kills of a droid without spawning any explosion effects.
// -----------------------------------------------------------------------------------------
BOOL	scrDestroyUnitsInArea( void )
{
DROID	*psDroid,*psNext;
SDWORD	x1,y1,x2,y2;
UDWORD	player;
UDWORD	count=0;

	if(!stackPopParams(5,VAL_INT,&x1,VAL_INT,&y1,VAL_INT,&x2,VAL_INT,&y2,VAL_INT, &player))
	{
		ASSERT( false,"Cannot get params for scrDestroyUnitsInArea" );
		return(false);
	}

	if(player>=MAX_PLAYERS)
	{
		ASSERT( false,"Invalid player number in scrKillDroidsInArea" );
	}

	for(psDroid = apsDroidLists[player]; psDroid; psDroid = psNext)
	{
		psNext = psDroid->psNext;	// get a copy cos pointer will be lost
		if( (psDroid->pos.x > x1) && (psDroid->pos.x < x2) &&
			(psDroid->pos.y > y1) && (psDroid->pos.y < y2) )
		{
			/* then it's inside the area */
			destroyDroid(psDroid);
			count++;
		}
	}

	scrFunctionResult.v.ival = count;
	if(!stackPushResult(VAL_INT, &scrFunctionResult))
	{
		return(false);
	}

	return(true);
}
// -----------------------------------------------------------------------------------------
BOOL	scrRemoveDroid( void )
{
DROID	*psDroid;

	if(!stackPopParams(1,ST_DROID,&psDroid))
	{		ASSERT( false,"Cannot get vars for scrRemoveDroid!" );
		return(false);
	}

	if(psDroid)
	{
		vanishDroid(psDroid);
	}

	return(true);
}
// -----------------------------------------------------------------------------------------
static BOOL	structHasModule(STRUCTURE *psStruct)
{
STRUCTURE_STATS	*psStats;
BOOL			bFound;

	/* Fail if the structure isn't built yet */
	if(psStruct->status != SS_BUILT)
	{
		return(false);
	}

	/* Not found yet */
	bFound = false;


	if(psStruct==NULL)
	{
		ASSERT( psStruct!=NULL,"structHasModule - Testing for a module from a NULL struct - huh!?" );
		return(false);
	}

	if(psStruct)
	{
		/* Grab a stats pointer */
		psStats = psStruct->pStructureType;
		if(StructIsFactory(psStruct)
			|| psStats->type == REF_POWER_GEN || psStats->type == REF_RESEARCH)
		{
			switch(psStats->type)
			{
				case REF_POWER_GEN:
					if (((POWER_GEN *)psStruct->pFunctionality)->capacity)
					{
						bFound = true;
					}
					break;
				case REF_FACTORY:
				case REF_VTOL_FACTORY:
					if (((FACTORY *)psStruct->pFunctionality)->capacity)
					{
						bFound = true;
					}
					break;
				case REF_RESEARCH:
					if (((RESEARCH_FACILITY *)psStruct->pFunctionality)->capacity)

					{
						bFound = true;
					}
					break;
				default:
					//no other structures can have modules attached
					break;
			}
		}
		else
		{
			/* Wrong type of building - cannot have a module */
			bFound = false;
		}

	}
	return(bFound);
}

// -----------------------------------------------------------------------------------------
// give player a template belonging to another.
BOOL scrAddTemplate(void)
{
	DROID_TEMPLATE *psTemplate;
	UDWORD			player;

	if (!stackPopParams(2, ST_TEMPLATE, &psTemplate, VAL_INT, &player))
	{
		return false;
	}

	if (player >= MAX_PLAYERS)
	{
		ASSERT( false, "scrAddTemplate:player number is too high" );
		return false;
	}

	ASSERT( psTemplate != NULL, "scrAddTemplate: Invalid template pointer" );

	if(	addTemplate(player,psTemplate))
	{
		scrFunctionResult.v.bval = true;
		if (!stackPushResult(VAL_BOOL, &scrFunctionResult))
		{
			return false;
		}
	}
	else
	{
		scrFunctionResult.v.bval = false;
		if (!stackPushResult(VAL_BOOL, &scrFunctionResult))
		{
			return false;
		}
	}

	return true;
}



// -----------------------------------------------------------------------------------------

// additional structure check
static BOOL structDoubleCheck(BASE_STATS *psStat,UDWORD xx,UDWORD yy, SDWORD maxBlockingTiles)
{
	UDWORD x,y,xTL,yTL,xBR,yBR;
	UBYTE count =0;

	STRUCTURE_STATS *psBuilding = (STRUCTURE_STATS *)psStat;

	xTL = xx-1;
	yTL = yy-1;
	xBR = (xx + psBuilding->baseWidth );
	yBR = (yy + psBuilding->baseBreadth );
	// can you get past it?

	y = yTL;	// top
	for(x = xTL;x!=xBR+1;x++)
	{
		if (fpathBlockingTile(x, y, PROPULSION_TYPE_WHEELED))
		{
			count++;
			break;
		}
	}

	y = yBR;	// bottom
	for(x = xTL;x!=xBR+1;x++)
	{
		if (fpathBlockingTile(x, y, PROPULSION_TYPE_WHEELED))
		{
			count++;
			break;
		}
	}

	x = xTL;	// left
	for(y = yTL+1; y!=yBR; y++)
	{
		if (fpathBlockingTile(x, y, PROPULSION_TYPE_WHEELED))
		{
			count++;
			break;
		}
	}

	x = xBR;	// right
	for(y = yTL+1; y!=yBR; y++)
	{
		if (fpathBlockingTile(x, y, PROPULSION_TYPE_WHEELED))
		{
			count++;
			break;
		}
	}

	//make sure this location is not blocked from too many sides
	if((count <= maxBlockingTiles) || (maxBlockingTiles == -1))
	{
		return true;
	}
	return false;

}

static BOOL pickStructLocation(int index, int *pX, int *pY, int player, int maxBlockingTiles)
{
	STRUCTURE_STATS	*psStat;
	UDWORD			numIterations = 30;
	BOOL			found = false;
	UDWORD			startX, startY, incX, incY;
	SDWORD			x=0, y=0;

	if (player >= MAX_PLAYERS)
	{
		ASSERT( false, "pickStructLocation:player number is too high" );
		return false;
	}

    // check for wacky coords.
	if(		*pX < 0
		||	*pX > world_coord(mapWidth)
		||	*pY < 0
		||	*pY > world_coord(mapHeight)
	  )
	{
		goto failedstructloc;
	}

	psStat = &asStructureStats[index];			// get stat.
	startX = map_coord(*pX);					// change to tile coords.
	startY = map_coord(*pY);

	x = startX;
	y = startY;

	// first try the original location
	if ( validLocation((BASE_STATS*)psStat, startX, startY, player, false) )
	{
		if(structDoubleCheck((BASE_STATS*)psStat,startX,startY,maxBlockingTiles))
		{
			found = true;
		}
	}

	// try some locations nearby
	if(!found)
	{
		for (incX = 1, incY = 1; incX < numIterations; incX++, incY++)
		{
			if (!found){			//top
				y = startY - incY;
				for(x = startX - incX; x < (SDWORD)(startX + incX); x++){
					if ( validLocation((BASE_STATS*)psStat, x, y, player, false)
						 && structDoubleCheck((BASE_STATS*)psStat,x,y,maxBlockingTiles)
						){
						found = true;
						break;
					}}}

			if (!found)	{			//right
				x = startX + incX;
				for(y = startY - incY; y < (SDWORD)(startY + incY); y++){
					if(validLocation((BASE_STATS*)psStat, x, y, player, false)
						 && structDoubleCheck((BASE_STATS*)psStat,x,y,maxBlockingTiles)
						){
						found = true;
						break;
					}}}

			if (!found){			//bot
				y = startY + incY;
				for(x = startX + incX; x > (SDWORD)(startX - incX); x--){
					if(validLocation((BASE_STATS*)psStat, x, y, player, false)
						 && structDoubleCheck((BASE_STATS*)psStat,x,y,maxBlockingTiles)
						 ){
						found = true;
						break;
					}}}

			if (!found){			//left
				x = startX - incX;
				for(y = startY + incY; y > (SDWORD)(startY - incY); y--){
					if(validLocation((BASE_STATS*)psStat, x, y, player, false)
						 && structDoubleCheck((BASE_STATS*)psStat,x,y,maxBlockingTiles)
						 ){
						found = true;
						break;
					}}}

			if (found)
			{
				break;
			}
		}
	}

	if(found)	// did It!
	{
		// back to world coords.
		*pX = world_coord(x) + (psStat->baseWidth * (TILE_UNITS / 2));
		*pY = world_coord(y) + (psStat->baseBreadth * (TILE_UNITS / 2));

		scrFunctionResult.v.bval = true;
		if (!stackPushResult(VAL_BOOL, &scrFunctionResult))		// success!
		{
			return false;
		}

		return true;
	}
	else
	{
failedstructloc:
		scrFunctionResult.v.bval = false;
		if (!stackPushResult(VAL_BOOL, &scrFunctionResult))		// failed!
		{
			return false;
		}
	}
	return true;
}

// pick a structure location(only used in skirmish game at 27Aug) ajl.
BOOL scrPickStructLocation(void)
{
	SDWORD			*pX,*pY;
	SDWORD			index;
	UDWORD			player;

	if (!stackPopParams(4, ST_STRUCTURESTAT, &index, VAL_REF|VAL_INT, &pX ,
        VAL_REF|VAL_INT, &pY, VAL_INT, &player))
	{
		return false;
	}
	return pickStructLocation(index, pX, pY, player, MAX_BLOCKING_TILES);
}

// pick a structure location(only used in skirmish game at 27Aug) ajl.
// Max number of blocking tiles is passed as parameter for this one
BOOL scrPickStructLocationB(void)
{
	SDWORD			*pX,*pY;
	SDWORD			index;
	UDWORD			player;
	SDWORD			maxBlockingTiles;

	if (!stackPopParams(5, ST_STRUCTURESTAT, &index, VAL_REF|VAL_INT, &pX ,
        VAL_REF|VAL_INT, &pY, VAL_INT, &player, VAL_INT, &maxBlockingTiles))
	{
		return false;
	}
	return pickStructLocation(index, pX, pY, player, maxBlockingTiles);
}

// -----------------------------------------------------------------------------------------
// Sets the transporter entry and exit points for the map
BOOL scrSetTransporterExit(void)
{
	SDWORD	iPlayer, iExitTileX, iExitTileY;

	if (!stackPopParams(3, VAL_INT, &iPlayer, VAL_INT, &iExitTileX, VAL_INT, &iExitTileY))
	{
		return false;
	}

	missionSetTransporterExit( iPlayer, iExitTileX, iExitTileY );

	return true;
}

// -----------------------------------------------------------------------------------------
// Fly transporters in at start of map
BOOL scrFlyTransporterIn(void)
{
	SDWORD	iPlayer, iEntryTileX, iEntryTileY;
	BOOL	bTrackTransporter;

	if (!stackPopParams(4, VAL_INT, &iPlayer, VAL_INT, &iEntryTileX, VAL_INT, &iEntryTileY,
							VAL_BOOL, &bTrackTransporter))
	{
		return false;
	}

	missionSetTransporterEntry( iPlayer, iEntryTileX, iEntryTileY );
	missionFlyTransportersIn( iPlayer, bTrackTransporter );

	return true;
}

// -----------------------------------------------------------------------------------------



/*
 ** scrGetGameStatus
 *
 *  PARAMETERS: The parameter passed must be one of the STATUS_ variable
 *
 *  DESCRIPTION: Returns various BOOL options in the game	e.g. If the reticule is open
 *      - You should use the externed variable intMode for other game mode options
 *        e.g. in the intelligence screen or desgin screen)
 *
 *  RETURNS:
 *
 */
BOOL scrGetGameStatus(void)
{
	SDWORD GameChoice;
	BOOL bResult;

	if (!stackPopParams(1, VAL_INT, &GameChoice))
	{
		return false;
	}

//	DBPRINTF(("getgamestatus choice=%d\n",GameChoice));

	bResult=false;		// the default scrFunctionResult is false

	switch (GameChoice)
	{

		case STATUS_ReticuleIsOpen:
			if(widgGetFromID(psWScreen,IDRET_FORM) != NULL) bResult=true;
			break;

		case STATUS_BattleMapViewEnabled:
//			if (driveTacticalActive()==true) scrFunctionResult=true;


			if (bResult==true)
			{
				debug( LOG_NEVER, "battle map active" );
			}
			else
			{
				debug( LOG_NEVER, "battle map not active" );
			}


			break;
		case STATUS_DeliveryReposInProgress:
			if (DeliveryReposValid()==true) bResult=true;
			break;

		default:
		ASSERT( false,"ScrGetGameStatus. Invalid STATUS_ variable" );
		break;
	}

	scrFunctionResult.v.bval = bResult;
	if (!stackPushResult(VAL_BOOL, &scrFunctionResult))
	{
		return false;
	}
	return true;
}

//get the colour number used by a player
BOOL scrGetPlayerColour(void)
{
	SDWORD		player;

	if (!stackPopParams(1, VAL_INT, &player))
	{
		return false;
	}

	if (player >= MAX_PLAYERS)
	{
		ASSERT( false, "scrGetPlayerColour: player number is too high" );
		return false;
	}

	scrFunctionResult.v.ival = (SDWORD)getPlayerColour(player);
	if (!stackPushResult(VAL_INT, &scrFunctionResult))
	{
		return false;
	}

	return true;
}

//get the colour name of the player ("green", "black" etc)
BOOL scrGetPlayerColourName(void)
{
	SDWORD		player;

	if (!stackPopParams(1, VAL_INT, &player))
	{
		return false;
	}

	if (player >= MAX_PLAYERS || player < 0)
	{
		ASSERT( false, "scrGetPlayerColourName: wrong player index" );
		return false;
	}

	/* Casting away constness because stackPushResult doesn't modify it's
	 * value (i.e. in this case it's not const correct).
	 */
	scrFunctionResult.v.sval = (char*)getPlayerColourName(player);
	if (!stackPushResult(VAL_STRING, &scrFunctionResult))
	{
		debug(LOG_ERROR, "scrGetPlayerColourName(): failed to push result");
		return false;
	}

	return true;
}

//set the colour number to use for a player
BOOL scrSetPlayerColour(void)
{
	SDWORD		player, colour;

	if (!stackPopParams(2, VAL_INT, &colour, VAL_INT, &player))
	{
		return false;
	}

	if (player >= MAX_PLAYERS)
	{
		ASSERT( false, "scrSetPlayerColour:player number is too high" );
		return false;
	}

	if (colour >= MAX_PLAYERS)
	{
		ASSERT( false, "scrSetPlayerColour:colour number is too high" );
		return false;
	}

    //not the end of the world if this doesn't work so don't check the return code
    (void)setPlayerColour(player, colour);

	return true;
}

//set all droids in an area to belong to a different player - returns the number of droids changed
BOOL scrTakeOverDroidsInArea(void)
{
	SDWORD		fromPlayer, toPlayer, x1, x2, y1, y2, numChanged;
    DROID       *psDroid, *psNext;

	if (!stackPopParams(6, VAL_INT, &fromPlayer, VAL_INT, &toPlayer,
        VAL_INT, &x1, VAL_INT, &y1, VAL_INT, &x2, VAL_INT, &y2))
	{
		return false;
	}

	if (fromPlayer >= MAX_PLAYERS || toPlayer >= MAX_PLAYERS)
	{
		ASSERT( false, "scrTakeOverUnitsInArea:player number is too high" );
		return false;
	}

	if (x1 > world_coord(MAP_MAXWIDTH))
	{
		ASSERT( false, "scrTakeOverUnitsInArea: x1 is greater than max mapWidth" );
		return false;
	}

    if (x2 > world_coord(MAP_MAXWIDTH))
	{
		ASSERT( false, "scrTakeOverUnitsInArea: x2 is greater than max mapWidth" );
		return false;
	}

    if (y1 > world_coord(MAP_MAXHEIGHT))
	{
		ASSERT( false, "scrTakeOverUnitsInArea: y1 is greater than max mapHeight" );
		return false;
	}

    if (y2 > world_coord(MAP_MAXHEIGHT))
	{
		ASSERT( false, "scrTakeOverUnitsInArea: y2 is greater than max mapHeight" );
		return false;
	}

    numChanged = 0;
    for (psDroid = apsDroidLists[fromPlayer]; psDroid != NULL; psDroid = psNext)
    {
        psNext = psDroid->psNext;
        //check if within area specified
        if (psDroid->pos.x >= x1 && psDroid->pos.x <= x2 &&
            psDroid->pos.y >= y1 && psDroid->pos.y <= y2)
        {
            //give the droid away
            if (giftSingleDroid(psDroid, toPlayer))
            {
                numChanged++;
            }
        }
    }

	scrFunctionResult.v.ival = numChanged;
	if (!stackPushResult(VAL_INT, &scrFunctionResult))
	{
		return false;
	}

    return true;
}

/*this takes over a single droid and passes a pointer back to the new one*/
BOOL scrTakeOverSingleDroid(void)
{
	SDWORD			playerToGain;
    DROID           *psDroidToTake, *psNewDroid;

    if (!stackPopParams(2, ST_DROID, &psDroidToTake, VAL_INT, &playerToGain))
    {
		return false;
    }

	if (playerToGain >= MAX_PLAYERS)
	{
		ASSERT( false, "scrTakeOverSingleUnit:player number is too high" );
		return false;
	}

    if (psDroidToTake == NULL)
    {
        ASSERT( false, "scrTakeOverSingleUnit: Null unit" );
        return false;
    }

	ASSERT( psDroidToTake != NULL,
		"scrTakeOverSingleUnit: Invalid unit pointer" );

    psNewDroid = giftSingleDroid(psDroidToTake, playerToGain);

	scrFunctionResult.v.oval = psNewDroid;
	if (!stackPushResult((INTERP_TYPE)ST_DROID, &scrFunctionResult))
	{
		return false;
    }
	return true;
}

// set all droids in an area of a certain experience level or less to belong to
// a different player - returns the number of droids changed
BOOL scrTakeOverDroidsInAreaExp(void)
{
	SDWORD		fromPlayer, toPlayer, x1, x2, y1, y2, numChanged, level, maxUnits;
    DROID       *psDroid, *psNext;

	if (!stackPopParams(8, VAL_INT, &fromPlayer, VAL_INT, &toPlayer,
        VAL_INT, &x1, VAL_INT, &y1, VAL_INT, &x2, VAL_INT, &y2, VAL_INT, &level, VAL_INT, &maxUnits))
	{
		return false;
	}

	if (fromPlayer >= MAX_PLAYERS || toPlayer >= MAX_PLAYERS)
	{
		ASSERT( false, "scrTakeOverUnitsInArea:player number is too high" );
		return false;
	}

	if (x1 > world_coord(MAP_MAXWIDTH))
	{
		ASSERT( false, "scrTakeOverUnitsInArea: x1 is greater than max mapWidth" );
		return false;
	}

    if (x2 > world_coord(MAP_MAXWIDTH))
	{
		ASSERT( false, "scrTakeOverUnitsInArea: x2 is greater than max mapWidth" );
		return false;
	}

    if (y1 > world_coord(MAP_MAXHEIGHT))
	{
		ASSERT( false, "scrTakeOverUnitsInArea: y1 is greater than max mapHeight" );
		return false;
	}

    if (y2 > world_coord(MAP_MAXHEIGHT))
	{
		ASSERT( false, "scrTakeOverUnitsInArea: y2 is greater than max mapHeight" );
		return false;
	}

    numChanged = 0;
    for (psDroid = apsDroidLists[fromPlayer]; psDroid != NULL; psDroid = psNext)
    {
        psNext = psDroid->psNext;
        //check if within area specified
        if ((psDroid->droidType != DROID_CONSTRUCT) &&
			(psDroid->droidType != DROID_REPAIR) &&
            (psDroid->droidType != DROID_CYBORG_CONSTRUCT) &&
            (psDroid->droidType != DROID_CYBORG_REPAIR) &&
//			((SDWORD)getDroidLevel(psDroid) <= level) &&
			((SDWORD)psDroid->experience <= level) &&
			psDroid->pos.x >= x1 && psDroid->pos.x <= x2 &&
            psDroid->pos.y >= y1 && psDroid->pos.y <= y2)
        {
            //give the droid away
            if (giftSingleDroid(psDroid, toPlayer))
            {
                numChanged++;
            }
        }

		if (numChanged >= maxUnits)
		{
			break;
		}
    }

	scrFunctionResult.v.ival = numChanged;
	if (!stackPushResult(VAL_INT, &scrFunctionResult))
	{
		return false;
	}

    return true;
}

/*this takes over a single structure and passes a pointer back to the new one*/
BOOL scrTakeOverSingleStructure(void)
{
	SDWORD			playerToGain;
    STRUCTURE       *psStructToTake, *psNewStruct;
    UDWORD          structureInc;

    if (!stackPopParams(2, ST_STRUCTURE, &psStructToTake, VAL_INT, &playerToGain))
    {
		return false;
    }

	if (playerToGain >= MAX_PLAYERS)
	{
		ASSERT( false, "scrTakeOverSingleStructure:player number is too high" );
		return false;
	}

    if (psStructToTake == NULL)
    {
        ASSERT( false, "scrTakeOverSingleStructure: Null structure" );
        return false;
    }

	ASSERT( psStructToTake != NULL,
		"scrTakeOverSingleStructure: Invalid structure pointer" );

    structureInc = psStructToTake->pStructureType->ref - REF_STRUCTURE_START;
    if (playerToGain == (SDWORD)selectedPlayer && StructIsFactory(psStructToTake) &&
        asStructLimits[playerToGain][structureInc].currentQuantity >= MAX_FACTORY)
    {
		debug( LOG_NEVER, "scrTakeOverSingleStructure - factory ignored for selectedPlayer\n" );
        psNewStruct = NULL;
    }
    else
    {
        psNewStruct = giftSingleStructure(psStructToTake, (UBYTE)playerToGain, true);
        if (psNewStruct)
        {
            //check the structure limits aren't compromised
            if (asStructLimits[playerToGain][structureInc].currentQuantity >
                asStructLimits[playerToGain][structureInc].limit)
            {
                asStructLimits[playerToGain][structureInc].limit = asStructLimits[
                    playerToGain][structureInc].currentQuantity;
            }
            //for each structure taken - add graphical effect if the selectedPlayer
            if (playerToGain == (SDWORD)selectedPlayer)
            {
                assignSensorTarget((BASE_OBJECT *)psNewStruct);
            }
        }
    }

	scrFunctionResult.v.oval = psNewStruct;
	if (!stackPushResult((INTERP_TYPE)ST_STRUCTURE, &scrFunctionResult))
	{
		return false;
    }
	return true;
}

//set all structures in an area to belong to a different player - returns the number of droids changed
//will not work on factories for the selectedPlayer
BOOL scrTakeOverStructsInArea(void)
{
	SDWORD		fromPlayer, toPlayer, x1, x2, y1, y2, numChanged;
    STRUCTURE   *psStruct, *psNext, *psNewStruct;
    UDWORD      structureInc;

	if (!stackPopParams(6, VAL_INT, &fromPlayer, VAL_INT, &toPlayer,
        VAL_INT, &x1, VAL_INT, &y1, VAL_INT, &x2, VAL_INT, &y2))
	{
		return false;
	}

	if (fromPlayer >= MAX_PLAYERS || toPlayer >= MAX_PLAYERS)
	{
		ASSERT( false, "scrTakeOverStructsInArea:player number is too high" );
		return false;
	}

	if (x1 > world_coord(MAP_MAXWIDTH))
	{
		ASSERT( false, "scrTakeOverStructsInArea: x1 is greater than max mapWidth" );
		return false;
	}

    if (x2 > world_coord(MAP_MAXWIDTH))
	{
		ASSERT( false, "scrTakeOverStructsInArea: x2 is greater than max mapWidth" );
		return false;
	}

    if (y1 > world_coord(MAP_MAXHEIGHT))
	{
		ASSERT( false, "scrTakeOverStructsInArea: y1 is greater than max mapHeight" );
		return false;
	}

    if (y2 > world_coord(MAP_MAXHEIGHT))
	{
		ASSERT( false, "scrTakeOverStructsInArea: y2 is greater than max mapHeight" );
		return false;
	}

    numChanged = 0;
    for (psStruct = apsStructLists[fromPlayer]; psStruct != NULL; psStruct = psNext)
    {
        psNext = psStruct->psNext;
        //check if within area specified
        if (psStruct->pos.x >= x1 && psStruct->pos.x <= x2 &&
            psStruct->pos.y >= y1 && psStruct->pos.y <= y2)
        {
            //changed this so allows takeOver is have less than 5 factories
            //don't work on factories for the selectedPlayer
            structureInc = psStruct->pStructureType->ref - REF_STRUCTURE_START;
            if (toPlayer == (SDWORD)selectedPlayer && StructIsFactory(psStruct) &&
                asStructLimits[toPlayer][structureInc].currentQuantity >= MAX_FACTORY)
            {
				debug( LOG_NEVER, "scrTakeOverStructsInArea - factory ignored for selectedPlayer\n" );
            }
            else
            {
                //give the structure away
                psNewStruct = giftSingleStructure(psStruct, (UBYTE)toPlayer, true);
                if (psNewStruct)
                {
                    numChanged++;
                    //check the structure limits aren't compromised
                    //structureInc = psNewStruct->pStructureType->ref - REF_STRUCTURE_START;
                    if (asStructLimits[toPlayer][structureInc].currentQuantity >
                        asStructLimits[toPlayer][structureInc].limit)
                    {
                        asStructLimits[toPlayer][structureInc].limit = asStructLimits[
                            toPlayer][structureInc].currentQuantity;
                    }
                    //for each structure taken - add graphical effect if the selectedPlayer
                    if (toPlayer == (SDWORD)selectedPlayer)
                    {
                        assignSensorTarget((BASE_OBJECT *)psNewStruct);
                    }
                }
            }
        }
    }

	scrFunctionResult.v.ival = numChanged;
	if (!stackPushResult(VAL_INT, &scrFunctionResult))
	{
		return false;
	}

    return true;
}

//set Flag for defining what happens to the droids in a Transporter
BOOL scrSetDroidsToSafetyFlag(void)
{
	BOOL bState;

	if (!stackPopParams(1, VAL_BOOL, &bState))
	{
		return false;
	}

    setDroidsToSafetyFlag(bState);

	return true;
}

//set Flag for defining whether the coded countDown is called
BOOL scrSetPlayCountDown(void)
{
	BOOL bState;

	if (!stackPopParams(1, VAL_BOOL, &bState))
	{
		return false;
	}


    setPlayCountDown((UBYTE)bState);


	return true;
}

//get the number of droids currently onthe map for a player
BOOL scrGetDroidCount(void)
{
	SDWORD		player;

	if (!stackPopParams(1, VAL_INT, &player))
	{
		return false;
	}

	if (player >= MAX_PLAYERS)
	{
		ASSERT( false, "scrGetUnitCount:player number is too high" );
		return false;
	}

	scrFunctionResult.v.ival = getNumDroids(player);
	if (!stackPushResult(VAL_INT, &scrFunctionResult))
	{
		return false;
	}

	return true;
}


// fire a weapon stat at an object
BOOL scrFireWeaponAtObj(void)
{
	Vector3i target;
	BASE_OBJECT *psTarget;
	WEAPON sWeapon = {0, 0, 0, 0, 0, 0, 0};

	if (!stackPopParams(2, ST_WEAPON, &sWeapon.nStat, ST_BASEOBJECT, &psTarget))
	{
		return false;
	}

	if (psTarget == NULL)
	{
		ASSERT( false,"scrFireWeaponAtObj: Null target pointer" );
		return false;
	}

	// FIXME HACK Needed since we got those ugly Vector3uw floating around in BASE_OBJECT...
	target = Vector3uw_To3i(psTarget->pos);

	// send the projectile using the selectedPlayer so that it can always be seen
	proj_SendProjectile(&sWeapon, NULL, selectedPlayer, target, psTarget, true, 0);

	return true;
}

// fire a weapon stat at a location
BOOL scrFireWeaponAtLoc(void)
{
	Vector3i target;
	WEAPON sWeapon = {0, 0, 0, 0, 0, 0, 0};

	if (!stackPopParams(3, ST_WEAPON, &sWeapon.nStat, VAL_INT, &target.x, VAL_INT, &target.y))
	{
		return false;
	}

	target.z = map_Height(target.x, target.y);

	// send the projectile using the selectedPlayer so that it can always be seen
	proj_SendProjectile(&sWeapon, NULL, selectedPlayer, target, NULL, true, 0);

	return true;
}

// set the number of kills for a droid
BOOL scrSetDroidKills(void)
{
	DROID	*psDroid;
	SDWORD	kills;

	if (!stackPopParams(2, ST_DROID, &psDroid, VAL_INT, &kills))
	{
		return true;
	}

	if ((psDroid == NULL) ||
		(psDroid->type != OBJ_DROID))
	{
		ASSERT( false, "scrSetUnitKills: NULL/invalid unit pointer" );
		return false;
	}

	psDroid->experience = (float)kills * 100.0;

	return true;
}

// get the number of kills for a droid
BOOL scrGetDroidKills(void)
{
	DROID	*psDroid;

	if (!stackPopParams(1, ST_DROID, &psDroid))
	{
		return true;
	}

	if ((psDroid == NULL) ||
		(psDroid->type != OBJ_DROID))
	{
		ASSERT( false, "scrGetDroidKills: NULL/invalid unit pointer" );
		return false;
	}

	scrFunctionResult.v.ival = psDroid->experience;
	if (!stackPushResult(VAL_INT, &scrFunctionResult))
	{
		return false;
	}

	return true;
}

// reset the visibility for a player
BOOL scrResetPlayerVisibility(void)
{
	SDWORD			player, i;
	BASE_OBJECT		*psObj;

	if (!stackPopParams(1, VAL_INT, &player))
	{
		return false;
	}

	if (player < 0 || player > MAX_PLAYERS)
	{
		ASSERT( false, "scrResetPlayerVisibility: invalid player" );
		return false;
	}

	for(i=0; i< MAX_PLAYERS; i++)
	{
		if (i == player)
		{
			continue;
		}

		for(psObj = (BASE_OBJECT *)apsDroidLists[i]; psObj; psObj = psObj->psNext)
		{
			psObj->visible[player] = 0;
		}

		for(psObj = (BASE_OBJECT *)apsStructLists[i]; psObj; psObj = psObj->psNext)
		{
			psObj->visible[player] = 0;
		}
	}

	for(psObj = (BASE_OBJECT *)apsFeatureLists[0]; psObj; psObj = psObj->psNext)
	{
		psObj->visible[player] = 0;
	}

	clustResetVisibility(player);

	return true;
}


// set the vtol return pos for a player
BOOL scrSetVTOLReturnPos(void)
{
	SDWORD		player, tx,ty;

	if (!stackPopParams(3, VAL_INT, &player, VAL_INT, &tx, VAL_INT, &ty))
	{
		return false;
	}

	if (player < 0 || player >= MAX_PLAYERS)
	{
		ASSERT( false, "scrSetVTOLReturnPos: invalid player" );
			return false;
	}

	asVTOLReturnPos[player].x = (tx * TILE_UNITS) + TILE_UNITS/2;
	asVTOLReturnPos[player].y = (ty * TILE_UNITS) + TILE_UNITS/2;

	return true;
}

//called via the script in a Limbo Expand level to set the level to plain ol' expand
BOOL scrResetLimboMission(void)
{
    //check currently on a Limbo expand mission
    if (!missionLimboExpand())
    {
        ASSERT( false, "scrResetLimboMission: current mission type invalid" );
        return false;
    }

    //turn it into an expand mission
    resetLimboMission();

    return true;
}



// skirmish only.
BOOL scrIsVtol(void)
{
	DROID *psDroid;

	if (!stackPopParams(1, ST_DROID, &psDroid))
	{
		return true;
	}

	if(psDroid == NULL)
	{
		ASSERT( false,"scrIsVtol: null droid passed in." );
	}

	scrFunctionResult.v.bval = isVtolDroid(psDroid) ;
	if (!stackPushResult(VAL_BOOL, &scrFunctionResult))
	{
		return false;
	}
	return true;
}




// do the setting up of the template list for the tutorial.
BOOL scrTutorialTemplates(void)
{
	DROID_TEMPLATE	*psCurr, *psPrev;
	char			pName[MAX_STR_LENGTH];

	// find ViperLtMGWheels
	sstrcpy(pName, "ViperLtMGWheels");
<<<<<<< HEAD
=======
	if (!getResourceName(pName))
	{
		debug( LOG_FATAL, "tutorial template setup failed" );
		abort();
		return false;
	}
>>>>>>> 90684f35

	getDroidResourceName(pName);


	for (psCurr = apsDroidTemplates[selectedPlayer],psPrev = NULL;
			psCurr != NULL;
			psCurr = psCurr->psNext)
	{
		if (strcmp(pName,psCurr->aName)==0)
		{
			if (psPrev)
			{
				psPrev->psNext = psCurr->psNext;
			}
			else
			{
				apsDroidTemplates[selectedPlayer] = psCurr->psNext;
			}
			//quit looking cos found
			break;
		}
		psPrev = psCurr;
	}

	// Delete the template.
	if(psCurr)
	{
		free(psCurr);
	}
	else
	{
		debug( LOG_FATAL, "tutorial template setup failed" );
		abort();
		return false;
	}
	return true;
}







//-----------------------------------------
//New functions
//-----------------------------------------

//compare two strings (0 means they are different)
BOOL scrStrcmp(void)
{
	if (!stackPopParams(2, VAL_STRING, &strParam1, VAL_STRING, &strParam2))
	{
		debug(LOG_ERROR, "scrStrcmp(): stack failed");
		return false;
	}

	scrFunctionResult.v.bval = !strcmp(strParam1, strParam2);
	if (!stackPushResult(VAL_BOOL, &scrFunctionResult))
	{
		debug(LOG_ERROR, "scrStrcmp: failed to push result");
		return false;
	}

	return true;
}

/* Output a string to console */
BOOL scrConsole(void)
{
	if (!stackPopParams(1, VAL_STRING, &strParam1))
	{
		debug(LOG_ERROR, "scrConsole(): stack failed");
		return false;
	}

	addConsoleMessage(strParam1,DEFAULT_JUSTIFY, SYSTEM_MESSAGE);

	return true;
}

BOOL scrDebug[MAX_PLAYERS];

//turn on debug messages
BOOL scrDbgMsgOn(void)
{
	BOOL	bOn;
	SDWORD	player;

	if (!stackPopParams(2, VAL_INT, &player, VAL_BOOL, &bOn))
	{
		debug(LOG_ERROR, "scrDbgMsgOn(): stack failed");
		return false;
	}

	if (player < 0 || player >= MAX_PLAYERS)
	{
		debug(LOG_ERROR, "scrDbgMsgOn(): wrong player number");
		return false;
	}

	scrDebug[player] = bOn;

	return true;
}

BOOL scrMsg(void)
{
	SDWORD	playerTo,playerFrom;
	char tmp[255];

	if (!stackPopParams(3, VAL_STRING, &strParam1, VAL_INT, &playerFrom, VAL_INT, &playerTo))
	{
		debug(LOG_ERROR, "scrMsg(): stack failed");
		return false;
	}

	if(playerFrom < 0 || playerFrom >= MAX_PLAYERS)
	{
		debug(LOG_ERROR, "scrMsg(): playerFrom out of range");
		return false;
	}

	if(playerTo < 0 || playerTo >= MAX_PLAYERS)
	{
		debug(LOG_ERROR, "scrMsg(): playerTo out of range");
		return false;
	}

	sendAIMessage(strParam1, playerFrom, playerTo);


	//show the message we sent on our local console as well (even in skirmish, if player plays as this AI)
	if(playerFrom == selectedPlayer)
	{
		sprintf(tmp,"[%d-%d] : %s",playerFrom, playerTo, strParam1);											// add message
		addConsoleMessage(tmp, RIGHT_JUSTIFY, playerFrom);
	}

	return true;
}

BOOL scrDbg(void)
{
	SDWORD	player;

	if (!stackPopParams(2, VAL_STRING, &strParam1, VAL_INT, &player))
	{
		debug(LOG_ERROR, "scrDbg(): stack failed");
		return false;
	}

	if(scrDebug[player])
	{
		char	sTmp[255];
		sprintf(sTmp,"%d) %s",player,strParam1);
		addConsoleMessage(sTmp,DEFAULT_JUSTIFY, player);
	}

	return true;
}

BOOL scrDebugFile(void)
{
	if (!stackPopParams(1, VAL_STRING, &strParam1))
	{
		debug(LOG_ERROR, "scrDebugFile(): stack failed");
		return false;
	}

	debug(LOG_SCRIPT, "%s", strParam1);

	return true;
}

static	UDWORD			playerToEnumDroid;
static	UDWORD			playerVisibleDroid;
static	UDWORD			enumDroidCount;

/* Prepare the droid iteration */
BOOL scrInitEnumDroids(void)
{
	SDWORD	targetplayer,playerVisible;

	if ( !stackPopParams(2,  VAL_INT, &targetplayer, VAL_INT, &playerVisible) )
	{
		//DbgMsg("scrInitEnumDroids() - failed to pop params");
		return false;
	}

	playerToEnumDroid	= (UDWORD)targetplayer;
	playerVisibleDroid	= (UDWORD)playerVisible;
	enumDroidCount = 0;		//returned 0 droids so far
	return true;
}

/* Get next droid */
BOOL scrEnumDroid(void)
{
	UDWORD			count;
	DROID		 *psDroid;
	BOOL			found;

	count = 0;
	for(psDroid=apsDroidLists[playerToEnumDroid];psDroid && count<enumDroidCount;count++)
	{
		psDroid = psDroid->psNext;
	}


	//search the players' list of droid to see if one exists and is visible
	found = false;
	while(psDroid)
	{
		if(psDroid->visible[playerVisibleDroid])
		{
			scrFunctionResult.v.oval = psDroid;
			if (!stackPushResult((INTERP_TYPE)ST_DROID, &scrFunctionResult))			//	push scrFunctionResult
			{
				return false;
			}

			enumDroidCount++;
			return true;
		}

		enumDroidCount++;
		psDroid = psDroid->psNext;
	}

	// push NULLDROID, since didn't find any
	scrFunctionResult.v.oval = NULL;
	if (!stackPushResult((INTERP_TYPE)ST_DROID, &scrFunctionResult))
	{
		debug(LOG_ERROR, "scrEnumDroid() - push failed");
		return false;
	}

	return true;
}

//Return the template factory is currently building
BOOL scrFactoryGetTemplate(void)
{
	STRUCTURE		*psStructure = NULL;
	DROID_TEMPLATE	*psTemplate = NULL;

	if (!stackPopParams(1, ST_STRUCTURE, &psStructure))
	{
		debug(LOG_ERROR, "scrFactoryGetTemplate() - stackPopParams failed");
		return false;
	}

	if (psStructure == NULL)
	{
		debug(LOG_ERROR, "scrFactoryGetTemplate() - NULL factory object");
		ASSERT( false, "scrFactoryGetTemplate: NULL factory object" );
		return false;
	}

	ASSERT( psStructure != NULL,
		"scrFactoryGetTemplate: Invalid structure pointer" );
	ASSERT( (psStructure->pStructureType->type == REF_FACTORY ||
		psStructure->pStructureType->type == REF_CYBORG_FACTORY ||
		psStructure->pStructureType->type == REF_VTOL_FACTORY),
		"scrFactoryGetTemplate: structure is not a factory" );

	if(!StructIsFactory(psStructure))
	{
		debug(LOG_ERROR, "scrFactoryGetTemplate: structure not a factory.");
		return false;
	}

	psTemplate = (DROID_TEMPLATE *)((FACTORY*)psStructure->pFunctionality)->psSubject;

	ASSERT( psTemplate != NULL,
		"scrFactoryGetTemplate: Invalid template pointer" );

	scrFunctionResult.v.oval = psTemplate;
	if (!stackPushResult((INTERP_TYPE)ST_TEMPLATE, &scrFunctionResult))
	{
		debug(LOG_ERROR, "scrFactoryGetTemplate: stackPushResult failed");
		return false;
	}

	return true;
}

BOOL scrNumTemplatesInProduction(void)
{
	SDWORD			player,numTemplates = 0;
	DROID_TEMPLATE	*psTemplate;
    STRUCTURE		*psStruct;
	STRUCTURE		*psList;
	BASE_STATS		*psBaseStats;

	if (!stackPopParams(2, ST_TEMPLATE, &psTemplate, VAL_INT, &player))
	{
		debug(LOG_ERROR, "scrNumTemplatesInProduction: stackPopParams failed");
		return false;
	}

	if (player >= MAX_PLAYERS)
	{
		debug(LOG_ERROR, "scrNumTemplatesInProduction: player number is too high");
		ASSERT( false, "scrNumTemplatesInProduction: player number is too high" );
		return false;
	}

	ASSERT( psTemplate != NULL,
		"scrNumTemplatesInProduction: Invalid template pointer" );

	psBaseStats = (BASE_STATS *)psTemplate; //Convert

	psList = apsStructLists[player];

	for (psStruct = psList; psStruct != NULL; psStruct = psStruct->psNext)
	{
		if (StructIsFactory(psStruct))
		{
			FACTORY *psFactory = (FACTORY *)psStruct->pFunctionality;

			//if this is the template currently being worked on
			if (psBaseStats == psFactory->psSubject)
			{
				numTemplates++;
			}
		}
	}

	scrFunctionResult.v.ival = numTemplates;
	if (!stackPushResult(VAL_INT, &scrFunctionResult))
	{
		debug(LOG_ERROR, "scrNumTemplatesInProduction: stackPushResult failed");
		return false;
	}

	return true;
}

// Returns number of units based on a component a certain player has
BOOL scrNumDroidsByComponent(void)
{
	SDWORD				player,lookingPlayer,comp;
	UDWORD				numFound;
	INTERP_VAL			sVal;
	DROID				*psDroid;

	if (!stackPopParams(2, VAL_INT, &player, VAL_INT, &lookingPlayer))
	{
		debug(LOG_ERROR, "scrNumDroidsByComponent(): stack failed");
		return false;
	}

	if (player >= MAX_PLAYERS)
	{
		debug(LOG_ERROR, "scrNumDroidsByComponent(): player number is too high");
		ASSERT( false, "scrNumDroidsByComponent:player number is too high" );
		return false;
	}

	if (!stackPop(&sVal))
	{
		debug(LOG_ERROR, "scrNumDroidsByComponent(): failed to pop component");
		return false;
	}

	numFound = 0;

	comp = (SDWORD)sVal.v.ival;	 //cache access

	//check droids
	for(psDroid = apsDroidLists[player]; psDroid; psDroid = psDroid->psNext)
	{
		if(psDroid->visible[lookingPlayer])		//can see this droid?
		{
			switch(sVal.type)
			{
			case ST_BODY:
				if (psDroid->asBits[COMP_BODY].nStat == comp)
				{
					numFound++;
				}
				break;
			case ST_PROPULSION:
				if (psDroid->asBits[COMP_PROPULSION].nStat == comp)
				{
					numFound++;
				}
				break;
			case ST_ECM:
				if (psDroid->asBits[COMP_ECM].nStat == comp)
				{
					numFound++;
				}
				break;
			case ST_SENSOR:
				if (psDroid->asBits[COMP_SENSOR].nStat == comp)
				{
					numFound++;
				}
				break;
			case ST_CONSTRUCT:
				if (psDroid->asBits[COMP_CONSTRUCT].nStat == comp)
				{
					numFound++;
				}
				break;
			case ST_REPAIR:
				if (psDroid->asBits[COMP_REPAIRUNIT].nStat == comp)
				{
					numFound++;
				}
				break;
			case ST_WEAPON:
				if (psDroid->asWeaps[0].nStat == comp)
				{
					numFound++;
					break;
				}
				break;
			case ST_BRAIN:
				if (psDroid->asBits[COMP_BRAIN].nStat == comp)
				{
					numFound++;
				}
				break;
			default:
				debug(LOG_ERROR, "scrNumDroidsByComponent(): unknown component type");
				ASSERT( false, "scrNumDroidsByComponent: unknown component type" );
				return false;
			}
		}
	}

	scrFunctionResult.v.ival = numFound;
	if (!stackPushResult(VAL_INT, &scrFunctionResult))
	{
		debug(LOG_ERROR, "scrNumDroidsByComponent(): stackPushResult failed");
		return false;
	}

	return true;
}

BOOL scrGetStructureLimit(void)
{
	SDWORD				player,limit;
	UDWORD				structInc;
	STRUCTURE_LIMITS	*psStructLimits;

	if (!stackPopParams(2, ST_STRUCTURESTAT, &structInc, VAL_INT, &player))
	{
		debug(LOG_ERROR, "scrGetStructureLimit(): stackPopParams failed");
		return false;
	}

	if (player >= MAX_PLAYERS)
	{
		debug(LOG_ERROR, "scrGetStructureLimit(): player number is too high");
		ASSERT( false, "scrSetStructureLimits: player number is too high" );
		return false;}

	if (structInc > numStructureStats)
	{
		debug(LOG_ERROR, "scrGetStructureLimit(): tructure stat is too high - %d", structInc);
		ASSERT( false, "scrSetStructureLimits: Structure stat is too high - %d", structInc );
		return false;}

	psStructLimits = asStructLimits[player];
	limit = (SDWORD)psStructLimits[structInc].limit;

	scrFunctionResult.v.ival = limit;
	if (!stackPushResult(VAL_INT, &scrFunctionResult))
	{
		debug(LOG_ERROR, "scrGetStructureLimit(): stackPushResult failed");
		return false;
	}

	return true;
}

// Returns true if limit for the passed structurestat is reached, otherwise returns false
BOOL scrStructureLimitReached(void)
{
	SDWORD				player;
	BOOL				bLimit = false;
	UDWORD				structInc;
	STRUCTURE_LIMITS	*psStructLimits;

	if (!stackPopParams(2, ST_STRUCTURESTAT, &structInc, VAL_INT, &player))
	{
		debug(LOG_ERROR, "scrStructureLimitReached(): stackPopParams failed");
		return false;
	}

	if (player >= MAX_PLAYERS)
	{
		debug(LOG_ERROR, "scrStructureLimitReached(): player number is too high");
		ASSERT( false, "scrSetStructureLimits: player number is too high" );
		return false;
	}

	if (structInc > numStructureStats)
	{
		debug(LOG_ERROR, "scrStructureLimitReached(): Structure stat is too high - %d", structInc);
		ASSERT( false, "scrSetStructureLimits: Structure stat is too high - %d", structInc );
		return false;}

	psStructLimits = asStructLimits[player];

	if(psStructLimits[structInc].currentQuantity >= psStructLimits[structInc].limit) bLimit = true;

	scrFunctionResult.v.bval = bLimit;
	if (!stackPushResult(VAL_BOOL, &scrFunctionResult))
	{
		debug(LOG_ERROR, "scrStructureLimitReached(): stackPushResult failed");
		return false;
	}

	return true;
}

// How many structures of a given type a player has
BOOL scrGetNumStructures(void)
{
	SDWORD				player,numStructures;
	UDWORD				structInc;
	STRUCTURE_LIMITS	*psStructLimits;

	if (!stackPopParams(2, ST_STRUCTURESTAT, &structInc, VAL_INT, &player))
	{
		debug(LOG_ERROR, "scrSetStructureLimits: failed to pop");
		return false;}

	if (player >= MAX_PLAYERS)
	{
		debug(LOG_ERROR, "scrSetStructureLimits:player number is too high");
		return false;}

	if (structInc > numStructureStats)
	{
		debug(LOG_ERROR, "scrSetStructureLimits: Structure stat is too high");
		return false;}

	psStructLimits = asStructLimits[player];
	numStructures = (SDWORD)psStructLimits[structInc].currentQuantity;

	scrFunctionResult.v.ival = numStructures;
	if (!stackPushResult(VAL_INT, &scrFunctionResult))
	{
		return false;
	}

	return true;
}

// Return player's unit limit
BOOL scrGetUnitLimit(void)
{
	SDWORD				player;

	if (!stackPopParams(1, VAL_INT, &player))
	{
		debug(LOG_ERROR, "scrGetUnitLimit: failed to pop");
		return false;}

	if (player >= MAX_PLAYERS)
	{
		ASSERT( false, "scrSetStructureLimits:player number is too high" );
		return false;}

	scrFunctionResult.v.ival = getMaxDroids(player);
	if (!stackPushResult(VAL_INT, &scrFunctionResult))
	{
		return false;
	}

	return true;
}

// Return minimum of 2 vals
BOOL scrMin(void)
{
	SDWORD				val1,val2;

	if (!stackPopParams(2, VAL_INT, &val1, VAL_INT, &val2))
	{
		return false;
	}

	scrFunctionResult.v.ival = MIN(val2, val1);
	if (!stackPushResult(VAL_INT, &scrFunctionResult))
	{
		return false;
	}

	return true;
}

// Return maximum of 2 vals
BOOL scrMax(void)
{
	SDWORD				val1,val2;

	if (!stackPopParams(2, VAL_INT, &val1, VAL_INT, &val2))
	{
		return false;
	}

	scrFunctionResult.v.ival = MAX(val1, val2);
	if (!stackPushResult(VAL_INT, &scrFunctionResult))
	{
		return false;
	}

	return true;
}

BOOL scrFMin(void)
{
	float				fval1,fval2;

	if (!stackPopParams(2, VAL_FLOAT, &fval1, VAL_FLOAT, &fval2))
	{
		return false;
	}

	scrFunctionResult.v.fval = MIN(fval2, fval1);
	if (!stackPushResult(VAL_FLOAT, &scrFunctionResult))
	{
		return false;
	}

	return true;
}

// Return maximum of 2 floats
BOOL scrFMax(void)
{
	float				fval1,fval2;

	if (!stackPopParams(2, VAL_FLOAT, &fval1, VAL_FLOAT, &fval2))
	{
		return false;
	}

	scrFunctionResult.v.fval = MAX(fval1, fval2);
	if (!stackPushResult(VAL_FLOAT, &scrFunctionResult))
	{
		return false;
	}

	return true;
}

BOOL ThreatInRange(SDWORD player, SDWORD range, SDWORD rangeX, SDWORD rangeY, BOOL bVTOLs)
{
	UDWORD				i,structType;
	STRUCTURE			*psStruct;
	DROID				*psDroid;

	const int tx = map_coord(rangeX);
	const int ty = map_coord(rangeY);

	for(i=0;i<MAX_PLAYERS;i++)
	{
		if((alliances[player][i] == ALLIANCE_FORMED) || (i == player))
		{
			continue;
		}

		//check structures
		for(psStruct = apsStructLists[i]; psStruct; psStruct=psStruct->psNext)
		{
			if(psStruct->visible[player])	//if can see it
			{
				if(psStruct->status == SS_BUILT)
				{
					structType = psStruct->pStructureType->type;

					switch(structType)		//dangerous to get near these structures
					{
						case REF_DEFENSE:
						case REF_CYBORG_FACTORY:
						case REF_FACTORY:
						case REF_VTOL_FACTORY:
						case REF_REARM_PAD:

						if (range < 0
						 || world_coord(hypotf(tx - map_coord(psStruct->pos.x), ty - map_coord(psStruct->pos.y))) < range)	//enemy in range
						{
							return true;
						}

						break;
					}
				}
			}
		}

		//check droids
		for(psDroid = apsDroidLists[i]; psDroid; psDroid = psDroid->psNext)
		{
			if(psDroid->visible[player])		//can see this droid?
			{
				if (!objHasWeapon((BASE_OBJECT *)psDroid))
				{
					continue;
				}

				//if VTOLs are excluded, skip them
				if(!bVTOLs && ((asPropulsionStats[psDroid->asBits[COMP_PROPULSION].nStat].propulsionType == PROPULSION_TYPE_LIFT) || (psDroid->droidType == DROID_TRANSPORTER)))
				{
					continue;
				}

				if (range < 0
				 || world_coord(hypotf(tx - map_coord(psDroid->pos.x), ty - map_coord(psDroid->pos.y))) < range)	//enemy in range
				{
					return true;
				}
			}
		}
	}

	return false;
}

//find unrevealed tile closest to pwLooker within the range of wRange
BOOL scrFogTileInRange(void)
{
	SDWORD		pwLookerX,pwLookerY,tBestX,tBestY,threadRange;
	SDWORD		wRangeX,wRangeY,tRangeX,tRangeY,wRange,player;
	UDWORD		tx,ty,i,j,wDist,wBestDist;
	MAPTILE		*psTile;
	BOOL		ok = false;
	SDWORD		*wTileX,*wTileY;

	if (!stackPopParams(9, VAL_REF|VAL_INT, &wTileX, VAL_REF|VAL_INT, &wTileY,
		VAL_INT, &pwLookerX, VAL_INT, &pwLookerY, VAL_INT, &wRangeX, VAL_INT, &wRangeY,
		VAL_INT, &wRange, VAL_INT, &player, VAL_INT, &threadRange))
	{
		debug(LOG_ERROR, "scrFogTileInRange: failed to pop");
		return false;}

    //Check coords
	if(		pwLookerX < 0
		||	pwLookerX > world_coord(mapWidth)
		||	pwLookerY < 0
		||	pwLookerY > world_coord(mapHeight))
	{
		debug(LOG_ERROR, "scrFogTileInRange: coords off map");
		return false;
	}

	tRangeX = map_coord(wRangeX);				//cache to tile coords, for faster calculations
	tRangeY = map_coord(wRangeY);

	tx = map_coord(pwLookerX);					// change to tile coords.
	ty = map_coord(pwLookerY);

	wBestDist = 99999;
	tBestX = -1; tBestY = -1;

	for(i=0; i<mapWidth;i++)
	{
		for(j=0; j<mapHeight; j++)
		{
			psTile = mapTile(i,j);
		   	if(!TEST_TILE_VISIBLE(player,psTile))	//not vis
		  	{
				//within base range
				if (wRange <= 0
				 || world_coord(dirtyHypot(tRangeX - i, tRangeY - j)) < wRange)		//dist in world units between baseX/baseY and the tile
				{
					//calc dist between this tile and looker
					wDist = world_coord(dirtyHypot(tx - i, ty - j));

					//closer than last one?
					if(wDist < wBestDist)
					{
						//tmpX = i;
						//tmpY = j;
						//if(pickATileGen(&tmpX, &tmpY, 4,zonedPAT))	//can reach (don't need many passes)
						if(zonedPAT(i,j))	//Can reach this tile
						{
							//if((tmpX == i) && (tmpY == j))	//can't allow to change coords, otherwise might send to the same unrevealed tile next time
															//and units will stuck forever
							//{
							if((threadRange <= 0) || (!ThreatInRange(player, threadRange, world_coord(i), world_coord(j), false)))
							{
									wBestDist = wDist;
									tBestX = i;
									tBestY = j;
									ok = true;
							}
							//}
						}
					}
				}
		  	}
		}
	}

	if(ok)	//something found
	{
		*wTileX = world_coord(tBestX);
		*wTileY = world_coord(tBestY);

		scrFunctionResult.v.bval = true;
		if (!stackPushResult(VAL_BOOL, &scrFunctionResult))
		{
			debug(LOG_ERROR, "scrFogTileInRange: stackPushResult failed (found)");
			return false;
		}
	}
	else
	{
		scrFunctionResult.v.bval = false;
		if (!stackPushResult(VAL_BOOL, &scrFunctionResult))
		{
			debug(LOG_ERROR, "scrFogTileInRange: stackPushResult failed (not found)");
			return false;
		}
	}

	return true;
}

BOOL scrMapRevealedInRange(void)
{
	SDWORD		wRangeX,wRangeY,tRangeX,tRangeY,wRange,tRange,player;
	UDWORD		i,j;

	if (!stackPopParams(4, VAL_INT, &wRangeX, VAL_INT, &wRangeY,
		VAL_INT, &wRange, VAL_INT, &player))
	{
		debug(LOG_ERROR,  "scrMapRevealedInRange: failed to pop");
		return false;
	}

    //Check coords
	if (wRangeX < 0
	 || wRangeX > world_coord(mapWidth)
	 || wRangeY < 0
	 || wRangeY > world_coord(mapHeight))
	{
		debug(LOG_ERROR,  "scrMapRevealedInRange: coords off map");
		return false;
	}

	// convert to tile coords
	tRange = map_coord(wRange);
	tRangeX = map_coord(wRangeX);				//cache to tile coords, for faster calculations
	tRangeY = map_coord(wRangeY);

	for(i=0; i<mapWidth;i++)
	{
		for(j=0; j<mapHeight; j++)
		{
			// don't bother checking if out of range
			if(abs(tRangeX-i) < tRange && abs(tRangeY-j) < tRange)
			{
				//within range
				if (world_coord(dirtyHypot(tRangeX - i, tRangeY - j)) < wRange 		//dist in world units between x/y and the tile
				 && TEST_TILE_VISIBLE(player, mapTile(i, j)))		//not visible
				{
					scrFunctionResult.v.bval = true;
					if (!stackPushResult(VAL_BOOL, &scrFunctionResult))
					{
						return false;
					}

					return true;
		  		}
			}
		}
	}

	//nothing found
	scrFunctionResult.v.bval = false;
	if (!stackPushResult(VAL_BOOL, &scrFunctionResult))
	{
		return false;
	}

	return true;
}

/* Returns true if a certain map tile was revealed, ie fog of war was removed */
BOOL scrMapTileVisible(void)
{
	SDWORD		tileX,tileY,player;

	if (!stackPopParams(3, VAL_INT, &tileX, VAL_INT, &tileY, VAL_INT, &player))
	{
		debug(LOG_ERROR,  "scrMapTileVisible: failed to pop");
		return false;
	}

    //Check coords
	if (tileX < 0
	 || tileX > world_coord(mapWidth)
	 || tileY < 0
	 || tileY > world_coord(mapHeight))
	{
		debug(LOG_ERROR,  "scrMapTileVisible: coords off map");
		return false;
	}

	if(TEST_TILE_VISIBLE( player,mapTile(tileX,tileY) ))
	{
		scrFunctionResult.v.bval = true;

		if (!stackPushResult(VAL_BOOL, &scrFunctionResult))
		{
			return false;
		}
	}
	else
	{
		//not visible
		scrFunctionResult.v.bval = false;
		if (!stackPushResult(VAL_BOOL, &scrFunctionResult))
		{
			return false;
		}
	}

	return true;
}

//return number of reserach topics that are left to be researched
//for a certain technology to become available
BOOL scrNumResearchLeft(void)
{
	RESEARCH			*psResearch;
	SDWORD				player,iResult;
	UWORD				cur,index,tempIndex;
	SWORD				top;

	UWORD				Stack[400];

	BOOL				found;
	PLAYER_RESEARCH		*pPlayerRes;


	if (!stackPopParams(2, VAL_INT, &player, ST_RESEARCH, &psResearch ))
	{
		debug(LOG_ERROR,  "scrNumResearchLeft(): stack failed");
		return false;
	}

	if(psResearch == NULL)
	{
		ASSERT( false, "scrNumResearchLeft(): no such research topic" );
		return false;
	}

	pPlayerRes = asPlayerResList[player];
	index = psResearch - asResearch;	//TODO: fix if needed

	if (index >= numResearch)
	{
		ASSERT( false, "scrNumResearchLeft(): invalid research index" );
		return false;
	}

	found = false;

	if(beingResearchedByAlly(index, player))
	{
		iResult = 1;
	}
	else if(IsResearchCompleted(&pPlayerRes[index]))
	{
		iResult = 0;
	}
	else if(IsResearchStarted(&pPlayerRes[index]))
	{
		iResult = 1;
	}
	else if(IsResearchPossible(&pPlayerRes[index]) || IsResearchCancelled(&pPlayerRes[index]))
	{
		iResult = 1;
	}
	else if(skTopicAvail(index,player))
	{
		iResult = 1;
	}
	else
	{
		iResult = 1;		//init, count the top research topic as 1
		top = -1;

		cur = 0;				//start with first index's PR
		tempIndex = -1;
		while(true)			//do
		{
			if(cur >= asResearch[index].numPRRequired)		//this one has no PRs or end of PRs reached
			{
				top = top - 2;
				if(top < (-1))
				{
					break;		//end of stack
				}
				index = Stack[top + 2];	//if index = -1, then exit
				cur = Stack[top + 1];		//go to next PR of the last node

			}
			else		//end of PRs not reached
			{
				iResult += asResearch[index].numPRRequired;		//add num of PRs this topic has

				tempIndex = asResearch[index].pPRList[cur];		//get cur node's index

				//decide if has to check its PRs
				if(!IsResearchCompleted(&pPlayerRes[tempIndex]) &&	//don't touch if completed already
					!skTopicAvail(index,player) &&					//has no unresearched PRs left if available
					!beingResearchedByAlly(index, player))			//will become available soon anyway
				{
					if(asResearch[tempIndex].numPRRequired > 0)	//node has any nodes itself
					{
						Stack[top+1] = cur;								//so can go back to it further
						Stack[top+2] = index;
						top = top + 2;

						index = tempIndex;		//go 1 level further
						cur = -1;									//start with first PR of this PR next time
					}
				}
			}

			cur++;				//try next node of the main node
			if((cur >= asResearch[index].numPRRequired) && (top <= (-1)))	//nothing left
			{
				break;
			}

		}
	}

	scrFunctionResult.v.ival = iResult;
	if (!stackPushResult(VAL_INT, &scrFunctionResult))
	{
		return false;
	}

	return true;
}

//check if any of the ally is researching this topic
BOOL beingResearchedByAlly(SDWORD resIndex, SDWORD player)
{
	STRUCTURE *psOtherStruct;
	SDWORD	i;
	BASE_STATS *Stat;

	Stat = (BASE_STATS*)(asResearch + resIndex);

	for(i=0;i<MAX_PLAYERS;i++)
	{
		if(i != player && aiCheckAlliances(player,i))
		{
			//check each research facility to see if they are doing this topic.
			for(psOtherStruct=apsStructLists[i];psOtherStruct;psOtherStruct=psOtherStruct->psNext)
			{
				if(   psOtherStruct->pStructureType->type == REF_RESEARCH
						&& psOtherStruct->status == SS_BUILT
						&& ((RESEARCH_FACILITY *)psOtherStruct->pFunctionality)->psSubject
						 )
				{

					if(((RESEARCH_FACILITY *)psOtherStruct->pFunctionality)->psSubject->ref == Stat->ref)
					{
						return true;
					}
				}
			}

		}
	}

	return false;
}

// true if player has completed this research
BOOL scrResearchCompleted(void)
{
	RESEARCH			*psResearch;
	SDWORD				player;
	UWORD				index;
	PLAYER_RESEARCH		*pPlayerRes;

	if (!stackPopParams(2,ST_RESEARCH, &psResearch, VAL_INT, &player ))
	{
		debug(LOG_ERROR,   "scrResearchCompleted: stack failed");
		return false;
	}

	if(psResearch == NULL)
	{
		debug( LOG_ERROR, "scrResearchCompleted: no such research topic" );
		return false;
	}

	pPlayerRes = asPlayerResList[player];
	index = psResearch - asResearch;	//TODO: fix if needed

	if (index >= numResearch)
	{
		debug( LOG_ERROR, "scrResearchCompleted: invalid research index" );
		return false;
	}

	if(IsResearchCompleted(&pPlayerRes[index]))
	{
		scrFunctionResult.v.bval = true;
		if (!stackPushResult(VAL_BOOL, &scrFunctionResult))
		{
			return false;
		}
	}
	else
	{
		scrFunctionResult.v.bval = false;
		if (!stackPushResult(VAL_BOOL, &scrFunctionResult))
		{
			return false;
		}
	}

	return true;
}

// true if player has already started researching it
BOOL scrResearchStarted(void)
{
	RESEARCH			*psResearch;
	SDWORD				player;
	UWORD				index;
	PLAYER_RESEARCH		*pPlayerRes;

	if (!stackPopParams(2,ST_RESEARCH, &psResearch, VAL_INT, &player ))
	{
		debug(LOG_ERROR,  "scrResearchStarted(): stack failed");
		return false;
	}

	if(psResearch == NULL)
	{
		ASSERT( false, ": no such research topic" );
		return false;
	}

	pPlayerRes = asPlayerResList[player];
	index = psResearch - asResearch;	//TODO: fix if needed

	if (index >= numResearch)
	{
		ASSERT( false, "scrResearchCompleted: invalid research index" );
		return false;
	}

	if(IsResearchStarted(&pPlayerRes[index]))
	{
		scrFunctionResult.v.bval = true;
		if (!stackPushResult(VAL_BOOL, &scrFunctionResult))
		{
			return false;
		}
	}
	else
	{
		scrFunctionResult.v.bval = false;
		if (!stackPushResult(VAL_BOOL, &scrFunctionResult))
		{
			return false;
		}
	}

	return true;
}

//returns true if location is dangerous
BOOL scrThreatInRange(void)
{
	SDWORD				player,range,rangeX,rangeY;
	BOOL					bVTOLs;

	if (!stackPopParams(5, VAL_INT, &player, VAL_INT, &rangeX,
		VAL_INT, &rangeY, VAL_INT, &range, VAL_BOOL, &bVTOLs))
	{
		debug(LOG_ERROR,  "scrThreatInRange(): stack failed");
		return false;
	}

	scrFunctionResult.v.bval = ThreatInRange(player, range, rangeX, rangeY, bVTOLs);
	if (!stackPushResult(VAL_BOOL, &scrFunctionResult))
	{
		return false;
	}

	return true;
}


BOOL scrNumEnemyWeapObjInRange(void)
{
	SDWORD				lookingPlayer,range,rangeX,rangeY,i;
	UDWORD				numEnemies = 0;
	BOOL				bVTOLs,bFinished;

	if (!stackPopParams(6, VAL_INT, &lookingPlayer, VAL_INT, &rangeX,
		VAL_INT, &rangeY, VAL_INT, &range, VAL_BOOL, &bVTOLs, VAL_BOOL, &bFinished))
	{
		debug(LOG_ERROR,  "scrNumEnemyWeapObjInRange(): stack failed");
		return false;
	}


	for(i=0;i<MAX_PLAYERS;i++)
	{
		if((alliances[lookingPlayer][i] == ALLIANCE_FORMED) || (i == lookingPlayer))	//skip allies and myself
		{
			continue;
		}

		numEnemies += numPlayerWeapDroidsInRange(i, lookingPlayer, range, rangeX, rangeY, bVTOLs);
		numEnemies += numPlayerWeapStructsInRange(i, lookingPlayer, range, rangeX, rangeY, bFinished);
	}

	scrFunctionResult.v.ival = numEnemies;
	if (!stackPushResult(VAL_INT, &scrFunctionResult))
	{
		debug(LOG_ERROR, "scrNumEnemyWeapObjInRange(): failed to push result");
		return false;
	}

	return true;
}

/* Calculates the total cost of enemy weapon objects in a certain area */
BOOL scrEnemyWeapObjCostInRange(void)
{
	SDWORD				lookingPlayer,range,rangeX,rangeY,i;
	UDWORD				enemyCost = 0;
	BOOL				bVTOLs,bFinished;

	if (!stackPopParams(6, VAL_INT, &lookingPlayer, VAL_INT, &rangeX,
		VAL_INT, &rangeY, VAL_INT, &range, VAL_BOOL, &bVTOLs, VAL_BOOL, &bFinished))
	{
		debug(LOG_ERROR,  "scrEnemyWeapObjCostInRange(): stack failed");
		return false;
	}

	for(i=0;i<MAX_PLAYERS;i++)
	{
		if((alliances[lookingPlayer][i] == ALLIANCE_FORMED) || (i == lookingPlayer))	//skip allies and myself
		{
			continue;
		}

		enemyCost += playerWeapDroidsCostInRange(i, lookingPlayer, range, rangeX, rangeY, bVTOLs);
		enemyCost += playerWeapStructsCostInRange(i, lookingPlayer, range, rangeX, rangeY, bFinished);
	}

	scrFunctionResult.v.ival = enemyCost;
	if (!stackPushResult(VAL_INT, &scrFunctionResult))
	{
		debug(LOG_ERROR, "scrEnemyWeapObjCostInRange(): failed to push result");
		return false;
	}

	return true;
}

/* Calculates the total cost of ally (+ looking player)
 * weapon objects in a certain area
 */
BOOL scrFriendlyWeapObjCostInRange(void)
{
	SDWORD				player,range,rangeX,rangeY,i;
	UDWORD				friendlyCost = 0;
	BOOL				bVTOLs,bFinished;

	if (!stackPopParams(6, VAL_INT, &player, VAL_INT, &rangeX,
		VAL_INT, &rangeY, VAL_INT, &range, VAL_BOOL, &bVTOLs, VAL_BOOL, &bFinished))
	{
		debug(LOG_ERROR,  "scrFriendlyWeapObjCostInRange(): stack failed");
		return false;
	}

	for(i=0;i<MAX_PLAYERS;i++)
	{
		if((alliances[player][i] == ALLIANCE_FORMED) || (i == player))	//skip enemies
		{
			friendlyCost += numPlayerWeapDroidsInRange(i, player, range, rangeX, rangeY, bVTOLs);
			friendlyCost += numPlayerWeapStructsInRange(i, player, range, rangeX, rangeY,bFinished);
		}
	}

	scrFunctionResult.v.ival = friendlyCost;
	if (!stackPushResult(VAL_INT, &scrFunctionResult))
	{
		return false;
	}

	return true;
}

/**
 * Helper function for numPlayerWeapDroidsInRange and playerWeapDroidsCostInRange.
 * Will either count the number of droids or calculate the total costs.
 */
static UDWORD costOrAmountInRange(SDWORD player, SDWORD lookingPlayer, SDWORD range,
								   SDWORD rangeX, SDWORD rangeY, BOOL bVTOLs, BOOL justCount)
{
	UDWORD				droidCost;
	DROID				*psDroid;

	droidCost = 0;

	//check droids
	for(psDroid = apsDroidLists[player]; psDroid; psDroid = psDroid->psNext)
	{
		if(psDroid->visible[lookingPlayer])		//can see this droid?
		{
			if (!objHasWeapon((BASE_OBJECT *)psDroid))
			{
				continue;
			}

			//if VTOLs are excluded, skip them
			if(!bVTOLs && ((asPropulsionStats[psDroid->asBits[COMP_PROPULSION].nStat].propulsionType == PROPULSION_TYPE_LIFT) || (psDroid->droidType == DROID_TRANSPORTER)))
			{
				continue;
			}

			if (range < 0
			 || dirtyHypot(rangeX - psDroid->pos.x, rangeY - psDroid->pos.y) < range)	//enemy in range
			{
				if (justCount)
				{
					droidCost++;
				}
				else
				{
					droidCost += calcDroidPower(psDroid);
				}
			}
		}
	}

	return droidCost;
}

UDWORD numPlayerWeapDroidsInRange(SDWORD player, SDWORD lookingPlayer, SDWORD range, SDWORD rangeX, SDWORD rangeY, BOOL bVTOLs)
{
	return costOrAmountInRange(player, lookingPlayer, range, rangeX, rangeY, bVTOLs, true /*only count*/);
}

UDWORD playerWeapDroidsCostInRange(SDWORD player, SDWORD lookingPlayer, SDWORD range,
								   SDWORD rangeX, SDWORD rangeY, BOOL bVTOLs)
{
	return costOrAmountInRange(player, lookingPlayer, range, rangeX, rangeY, bVTOLs, false /*total cost*/);
}



UDWORD numPlayerWeapStructsInRange(SDWORD player, SDWORD lookingPlayer, SDWORD range,
								   SDWORD rangeX, SDWORD rangeY, BOOL bFinished)
{
	const STRUCTURE* psStruct;

	const int tx = map_coord(rangeX);
	const int ty = map_coord(rangeY);

	unsigned int numStructs = 0;

	//check structures
	for (psStruct = apsStructLists[player]; psStruct; psStruct = psStruct->psNext)
	{
		if (psStruct->visible[lookingPlayer]	//if can see it
		 && objHasWeapon((BASE_OBJECT *) psStruct)) // check whether this structure is "dangerous"
		{
			if (!bFinished || psStruct->status == SS_BUILT)
			{
				if (range < 0
				 || world_coord(hypotf(tx - map_coord(psStruct->pos.x), ty - map_coord(psStruct->pos.y))) < range)	//enemy in range
				{
					++numStructs;
				}
			}
		}
	}

	return numStructs;
}

UDWORD playerWeapStructsCostInRange(SDWORD player, SDWORD lookingPlayer, SDWORD range,
								   SDWORD rangeX, SDWORD rangeY, BOOL bFinished)
{
	const STRUCTURE* psStruct;

	unsigned int structsCost = 0;

	//check structures
	for (psStruct = apsStructLists[player]; psStruct; psStruct = psStruct->psNext)
	{
		if (psStruct->visible[lookingPlayer]	//if can see it
		 && objHasWeapon((BASE_OBJECT *) psStruct))
		{
			if (!bFinished
			 || psStruct->status == SS_BUILT)
			{
				if (range < 0
				 || world_coord(hypotf(map_coord(rangeX) - map_coord(psStruct->pos.x), map_coord(rangeY) - map_coord(psStruct->pos.y))) < range)	//enemy in range
				{
					structsCost += structPowerToBuild(psStruct);
				}
			}
		}
	}

	return structsCost;
}

BOOL scrNumEnemyWeapDroidsInRange(void)
{
	SDWORD				lookingPlayer,range,rangeX,rangeY,i;
	UDWORD				numEnemies = 0;
	BOOL				bVTOLs;

	if (!stackPopParams(5, VAL_INT, &lookingPlayer, VAL_INT, &rangeX,
		VAL_INT, &rangeY, VAL_INT, &range, VAL_BOOL, &bVTOLs))
	{
		debug(LOG_ERROR,  "scrNumEnemyWeapDroidsInRange(): stack failed");
		return false;
	}

	for(i=0;i<MAX_PLAYERS;i++)
	{
		if((alliances[lookingPlayer][i] == ALLIANCE_FORMED) || (i == lookingPlayer))	//skip allies and myself
		{
			continue;
		}

		numEnemies += numPlayerWeapDroidsInRange(i, lookingPlayer, range, rangeX, rangeY, bVTOLs);
	}

	scrFunctionResult.v.ival = numEnemies;
	if (!stackPushResult(VAL_INT, &scrFunctionResult))
	{
		debug(LOG_ERROR,  "scrNumEnemyWeapDroidsInRange(): failed to push result");
		return false;
	}

	return true;
}



BOOL scrNumEnemyWeapStructsInRange(void)
{
	SDWORD				lookingPlayer,range,rangeX,rangeY,i;
	UDWORD				numEnemies = 0;
	BOOL				bFinished;

	if (!stackPopParams(5, VAL_INT, &lookingPlayer, VAL_INT, &rangeX,
		VAL_INT, &rangeY, VAL_INT, &range, VAL_BOOL, &bFinished))
	{
		debug(LOG_ERROR,  "scrNumEnemyWeapStructsInRange(): stack failed");
		return false;
	}

	for(i=0;i<MAX_PLAYERS;i++)
	{
		if((alliances[lookingPlayer][i] == ALLIANCE_FORMED) || (i == lookingPlayer))	//skip allies and myself
		{
			continue;
		}

		numEnemies += numPlayerWeapStructsInRange(i, lookingPlayer, range, rangeX, rangeY, bFinished);
	}

	scrFunctionResult.v.ival = numEnemies;
	if (!stackPushResult(VAL_INT, &scrFunctionResult))
	{
		debug(LOG_ERROR, "scrNumEnemyWeapStructsInRange(): failed to push result");
		return false;
	}

	return true;
}

BOOL scrNumFriendlyWeapObjInRange(void)
{
	SDWORD				player,range,rangeX,rangeY,i;
	UDWORD				numFriends = 0;
	BOOL				bVTOLs,bFinished;

	if (!stackPopParams(6, VAL_INT, &player, VAL_INT, &rangeX,
		VAL_INT, &rangeY, VAL_INT, &range, VAL_BOOL, &bVTOLs, VAL_BOOL, &bFinished))
	{
		debug(LOG_ERROR,  "scrNumFriendlyWeapObjInRange(): stack failed");
		return false;
	}

	for(i=0;i<MAX_PLAYERS;i++)
	{
		if((alliances[player][i] == ALLIANCE_FORMED) || (i == player))	//skip enemies
		{
			numFriends += numPlayerWeapDroidsInRange(i, player, range, rangeX, rangeY, bVTOLs);
			numFriends += numPlayerWeapStructsInRange(i, player, range, rangeX, rangeY,bFinished);
		}
	}

	scrFunctionResult.v.ival = numFriends;
	if (!stackPushResult(VAL_INT, &scrFunctionResult))
	{
		return false;
	}

	return true;
}

BOOL scrNumFriendlyWeapDroidsInRange(void)
{
	SDWORD				lookingPlayer,range,rangeX,rangeY,i;
	UDWORD				numEnemies = 0;
	BOOL				bVTOLs;

	if (!stackPopParams(5, VAL_INT, &lookingPlayer, VAL_INT, &rangeX,
		VAL_INT, &rangeY, VAL_INT, &range, VAL_BOOL, &bVTOLs))
	{
		debug(LOG_ERROR,  "scrNumFriendlyWeapDroidsInRange(): stack failed");
		return false;
	}

	for(i=0;i<MAX_PLAYERS;i++)
	{
		if((alliances[lookingPlayer][i] == ALLIANCE_FORMED) || (i == lookingPlayer))
		{
			numEnemies += numPlayerWeapDroidsInRange(i, lookingPlayer, range, rangeX, rangeY, bVTOLs);
		}
	}

	//numEnemies = numEnemyWeapObjInRange(player, range, rangeX, rangeY, bVTOLs);
	scrFunctionResult.v.ival = numEnemies;
	if (!stackPushResult(VAL_INT, &scrFunctionResult))
	{
		debug(LOG_ERROR, "scrNumFriendlyWeapDroidsInRange(): failed to push result");
		return false;
	}

	return true;
}



BOOL scrNumFriendlyWeapStructsInRange(void)
{
	SDWORD				lookingPlayer,range,rangeX,rangeY,i;
	UDWORD				numEnemies = 0;
	BOOL				bFinished;

	if (!stackPopParams(5, VAL_INT, &lookingPlayer, VAL_INT, &rangeX,
		VAL_INT, &rangeY, VAL_INT, &range, VAL_BOOL, &bFinished))
	{
		debug(LOG_ERROR, "scrNumFriendlyWeapStructsInRange(): stack failed");
		return false;
	}

	for(i=0; i<MAX_PLAYERS; i++)
	{
		if((alliances[lookingPlayer][i] == ALLIANCE_FORMED) || (i == lookingPlayer))	//skip enemies
		{
			numEnemies += numPlayerWeapStructsInRange(i, lookingPlayer, range, rangeX, rangeY, bFinished);
		}
	}

	scrFunctionResult.v.ival = numEnemies;
	if (!stackPushResult(VAL_INT, &scrFunctionResult))
	{
		debug(LOG_ERROR,"scrNumFriendlyWeapStructsInRange(): failed to push result");
		return false;
	}

	return true;
}

BOOL scrNumPlayerWeapDroidsInRange(void)
{
	SDWORD		targetPlayer,lookingPlayer,range,rangeX,rangeY;
	BOOL		bVTOLs;

	if (!stackPopParams(6, VAL_INT, &targetPlayer, VAL_INT, &lookingPlayer,
		VAL_INT, &rangeX, VAL_INT, &rangeY, VAL_INT, &range, VAL_BOOL, &bVTOLs))
	{
		debug(LOG_ERROR,"scrNumPlayerWeapDroidsInRange(): stack failed");
		return false;
	}

	scrFunctionResult.v.ival = numPlayerWeapDroidsInRange(targetPlayer, lookingPlayer, range, rangeX, rangeY, bVTOLs);

	if (!stackPushResult(VAL_INT, &scrFunctionResult))
	{
		debug(LOG_ERROR, "scrNumPlayerWeapDroidsInRange(): failed to push result");
		return false;
	}

	return true;
}

BOOL scrNumPlayerWeapStructsInRange(void)
{
	SDWORD		targetPlayer,lookingPlayer,range,rangeX,rangeY;
	BOOL		bFinished;

	if (!stackPopParams(6, VAL_INT, &targetPlayer, VAL_INT, &lookingPlayer,
		VAL_INT, &rangeX, VAL_INT, &rangeY, VAL_INT, &range, VAL_BOOL, &bFinished))
	{
		debug(LOG_ERROR,"scrNumPlayerWeapStructsInRange(): stack failed");
		return false;
	}

	scrFunctionResult.v.ival = numPlayerWeapStructsInRange(targetPlayer, lookingPlayer, range, rangeX, rangeY, bFinished);

	if (!stackPushResult(VAL_INT, &scrFunctionResult))
	{
		debug(LOG_ERROR, "scrNumPlayerWeapStructsInRange(): failed to push result");
		return false;
	}

	return true;
}

BOOL scrNumPlayerWeapObjInRange(void)
{
	SDWORD				targetPlayer,lookingPlayer,range,rangeX,rangeY;
	UDWORD				numEnemies = 0;
	BOOL				bVTOLs,bFinished;

	if (!stackPopParams(7, VAL_INT, &targetPlayer, VAL_INT, &lookingPlayer,
						VAL_INT, &rangeX, VAL_INT, &rangeY, VAL_INT, &range,
						VAL_BOOL, &bVTOLs, VAL_BOOL, &bFinished))
	{
		debug(LOG_ERROR,"scrNumPlayerWeapObjInRange(): stack failed");
		return false;
	}

	numEnemies += numPlayerWeapDroidsInRange(targetPlayer, lookingPlayer, range, rangeX, rangeY, bVTOLs);
	numEnemies += numPlayerWeapStructsInRange(targetPlayer, lookingPlayer, range, rangeX, rangeY, bFinished);

	scrFunctionResult.v.ival = numEnemies;
	if (!stackPushResult(VAL_INT, &scrFunctionResult))
	{
		debug(LOG_ERROR, "scrNumPlayerWeapObjInRange(): failed to push result");
		return false;
	}

	return true;
}

BOOL scrNumEnemyObjInRange(void)
{
	SDWORD				lookingPlayer,range,rangeX,rangeY;
	BOOL				bVTOLs,bFinished;

	if (!stackPopParams(6, VAL_INT, &lookingPlayer, VAL_INT, &rangeX,
		VAL_INT, &rangeY, VAL_INT, &range, VAL_BOOL, &bVTOLs, VAL_BOOL, &bFinished))
	{
		debug(LOG_ERROR, "scrNumEnemyObjInRange(): stack failed");
		return false;
	}

	scrFunctionResult.v.ival = numEnemyObjInRange(lookingPlayer, range, rangeX, rangeY, bVTOLs, bFinished);
	if (!stackPushResult(VAL_INT, &scrFunctionResult))
	{
		debug(LOG_ERROR, "scrNumEnemyObjInRange(): failed to push result");
		return false;
	}

	return true;
}

UDWORD numEnemyObjInRange(SDWORD player, SDWORD range, SDWORD rangeX, SDWORD rangeY,
						  BOOL bVTOLs, BOOL bFinished)
{
	unsigned int i;
	const STRUCTURE* psStruct;
	const DROID* psDroid;

	const int tx = map_coord(rangeX);
	const int ty = map_coord(rangeY);

	unsigned int numEnemies = 0;

	for (i = 0; i < MAX_PLAYERS;i++)
	{
		if (alliances[player][i] == ALLIANCE_FORMED
		 || i == player)
		{
			continue;
		}

		//check structures
		for (psStruct = apsStructLists[i]; psStruct; psStruct = psStruct->psNext)
		{
			if (psStruct->visible[player])	//if can see it
			{
				if (!bFinished
				 || psStruct->status == SS_BUILT)
				{
					if (range < 0
					 || world_coord(hypotf(tx - map_coord(psStruct->pos.x), ty - map_coord(psStruct->pos.y))) < range)	//enemy in range
					{
						numEnemies++;
					}
				}
			}
		}

		//check droids
		for (psDroid = apsDroidLists[i]; psDroid; psDroid = psDroid->psNext)
		{
			if (psDroid->visible[player])		//can see this droid?
			{
				//if VTOLs are excluded, skip them
				if (!bVTOLs
				 && (asPropulsionStats[psDroid->asBits[COMP_PROPULSION].nStat].propulsionType == PROPULSION_TYPE_LIFT
				  || psDroid->droidType == DROID_TRANSPORTER))
				{
					continue;
				}

				if (range < 0
				 || world_coord(hypotf(tx - map_coord(psDroid->pos.x), ty - map_coord(psDroid->pos.y))) < range)	//enemy in range
				{
					numEnemies++;
				}
			}
		}
	}

	return numEnemies;
}

/* Similar to structureBuiltInRange(), but also returns true if structure is not finished */
BOOL scrNumStructsByStatInRange(void)
{
	SDWORD		player, lookingPlayer, index, x, y, range;
	SDWORD		rangeSquared,NumStruct;
	STRUCTURE	*psCurr;
	SDWORD		xdiff, ydiff;
	STRUCTURE_STATS *psTarget;

	if (!stackPopParams(6, ST_STRUCTURESTAT, &index, VAL_INT, &x, VAL_INT, &y,
		VAL_INT, &range, VAL_INT, &lookingPlayer, VAL_INT, &player))
	{
		debug(LOG_ERROR, "scrNumStructsByStatInRange(): stack failed");
		return false;
	}

	if (player >= MAX_PLAYERS)
	{
		ASSERT( false, "scrNumStructsByStatInRange:player number is too high" );
		return false;
	}

	if (x < 0
	 || map_coord(x) > (SDWORD)mapWidth)
	{
		ASSERT( false, "scrNumStructsByStatInRange : invalid X coord" );
		return false;
	}
	if (y < 0
	 || map_coord(y) > (SDWORD)mapHeight)
	{
		ASSERT( false,"scrNumStructsByStatInRange : invalid Y coord" );
		return false;
	}
	if (index < (SDWORD)0 || index > (SDWORD)numStructureStats)
	{
		ASSERT( false, "scrNumStructsByStatInRange : Invalid structure stat" );
		return false;
	}
	if (range < (SDWORD)0)
	{
		ASSERT( false, "scrNumStructsByStatInRange : Rnage is less than zero" );
		return false;
	}

	NumStruct = 0;

	//now look through the players list of structures to see if this type
	//exists within range
	psTarget = &asStructureStats[index];
	rangeSquared = range * range;
	for(psCurr = apsStructLists[player]; psCurr; psCurr = psCurr->psNext)
	{
		xdiff = (SDWORD)psCurr->pos.x - x;
		ydiff = (SDWORD)psCurr->pos.y - y;
		if (xdiff*xdiff + ydiff*ydiff <= rangeSquared)
		{
			if( strcmp(psCurr->pStructureType->pName,psTarget->pName) == 0 )
			{
				if(psCurr->visible[lookingPlayer])		//can we see it?
				{
					NumStruct++;
				}
			}
		}
	}

	scrFunctionResult.v.ival = NumStruct;
	if (!stackPushResult(VAL_INT, &scrFunctionResult))
	{
		return false;
	}

	return true;
}

BOOL scrNumStructsByStatInArea(void)
{
	SDWORD		player, lookingPlayer, index, x1, y1, x2, y2;
	SDWORD		NumStruct;
	STRUCTURE	*psCurr;

	STRUCTURE_STATS		*psStats;

	if (!stackPopParams(7, ST_STRUCTURESTAT, &index, VAL_INT, &x1, VAL_INT, &y1,
		VAL_INT, &x2, VAL_INT, &y2, VAL_INT, &lookingPlayer, VAL_INT, &player))
	{
		debug(LOG_ERROR,"scrNumStructsByStatInArea: failed to pop");
		return false;
	}

	if (player >= MAX_PLAYERS)
	{
		debug(LOG_ERROR,"scrNumStructsByStatInArea: player number too high");
		ASSERT( false, "scrStructureBuiltInRange:player number is too high" );
		return false;
	}


	if (index < (SDWORD)0 || index > (SDWORD)numStructureStats)
	{
		debug(LOG_ERROR, "scrNumStructsByStatInArea: invalid structure stat");
		ASSERT( false, "scrStructureBuiltInRange : Invalid structure stat" );
		return false;
	}

	psStats = (STRUCTURE_STATS *)(asStructureStats + index);

	ASSERT( psStats != NULL,
			"scrNumStructsByStatInArea: Invalid structure pointer" );

	NumStruct = 0;

	for (psCurr = apsStructLists[player]; psCurr != NULL;
		psCurr = psCurr->psNext)
	{
		if (psCurr->pStructureType == psStats)
		{
			if(psCurr->visible[lookingPlayer])		//can we see it?
			{
				if(psCurr->pos.x < x1) continue;		//not in bounds
				if(psCurr->pos.y < y1) continue;		//not in bounds
				if(psCurr->pos.x > x2) continue;		//not in bounds
				if(psCurr->pos.y > y2) continue;		//not in bounds
				NumStruct++;
			}
		}
	}

	scrFunctionResult.v.ival = NumStruct;
	if (!stackPushResult(VAL_INT, &scrFunctionResult))
	{
		return false;
	}

	return true;
}

BOOL scrNumStructsByTypeInRange(void)
{
	SDWORD		targetPlayer, lookingPlayer, type, x, y, range;
	SDWORD		rangeSquared,NumStruct;
	STRUCTURE	*psCurr;
	SDWORD		xdiff, ydiff;

	if (!stackPopParams(6, VAL_INT, &lookingPlayer, VAL_INT, &targetPlayer,
		VAL_INT, &type, VAL_INT, &x, VAL_INT, &y, VAL_INT, &range))
	{
		debug(LOG_ERROR,"scrNumStructsByTypeInRange: failed to pop");
		return false;
	}

	if (lookingPlayer >= MAX_PLAYERS || targetPlayer >= MAX_PLAYERS)
	{
		ASSERT( false, "scrNumStructsByTypeInRange:player number is too high" );
		return false;
	}

	if (x < 0
	 || map_coord(x) > (SDWORD)mapWidth)
	{
		ASSERT( false, "scrNumStructsByTypeInRange : invalid X coord" );
		return false;
	}

	if (y < 0
	 || map_coord(y) > (SDWORD)mapHeight)
	{
		ASSERT( false,"scrNumStructsByTypeInRange : invalid Y coord" );
		return false;
	}

	if (range < (SDWORD)0)
	{
		ASSERT( false, "scrNumStructsByTypeInRange : Rnage is less than zero" );
		return false;
	}

	NumStruct = 0;

	//now look through the players list of structures to see if this type
	//exists within range
	rangeSquared = range * range;
	for(psCurr = apsStructLists[targetPlayer]; psCurr; psCurr = psCurr->psNext)
	{
		xdiff = (SDWORD)psCurr->pos.x - x;
		ydiff = (SDWORD)psCurr->pos.y - y;
		if (xdiff*xdiff + ydiff*ydiff <= rangeSquared)
		{
			if((type < 0) ||(psCurr->pStructureType->type == type))
			{
				if(psCurr->visible[lookingPlayer])		//can we see it?
				{
					NumStruct++;
				}
			}
		}
	}

	scrFunctionResult.v.ival = NumStruct;
	if (!stackPushResult(VAL_INT, &scrFunctionResult))
	{
		return false;
	}

	return true;
}

BOOL scrNumFeatByTypeInRange(void)
{
	SDWORD		lookingPlayer, type, x, y, range;
	SDWORD		rangeSquared,NumFeat;
	FEATURE		*psCurr;
	SDWORD		xdiff, ydiff;

	if (!stackPopParams(5, VAL_INT, &lookingPlayer,
		VAL_INT, &type, VAL_INT, &x, VAL_INT, &y, VAL_INT, &range))
	{
		debug(LOG_ERROR, "scrNumFeatByTypeInRange(): failed to pop");
		return false;
	}

	if (lookingPlayer >= MAX_PLAYERS)
	{
		ASSERT( false, "scrNumFeatByTypeInRange:player number is too high" );
		return false;
	}

	if (x < 0
	 || map_coord(x) > (SDWORD)mapWidth)
	{
		ASSERT( false, "scrNumFeatByTypeInRange : invalid X coord" );
		return false;
	}

	if (y < 0
	 || map_coord(y) > (SDWORD)mapHeight)
	{
		ASSERT( false,"scrNumFeatByTypeInRange : invalid Y coord" );
		return false;
	}

	if (range < (SDWORD)0)
	{
		ASSERT( false, "scrNumFeatByTypeInRange : Rnage is less than zero" );
		return false;
	}

	NumFeat = 0;

	//now look through the players list of structures to see if this type
	//exists within range
	rangeSquared = range * range;
	for(psCurr = apsFeatureLists[0]; psCurr; psCurr = psCurr->psNext)
	{
		xdiff = (SDWORD)psCurr->pos.x - x;
		ydiff = (SDWORD)psCurr->pos.y - y;
		if (xdiff*xdiff + ydiff*ydiff <= rangeSquared)
		{
			if((type < 0) ||(psCurr->psStats->subType == type))	//like FEAT_OIL_RESOURCE
			{
				if(psCurr->visible[lookingPlayer])		//can we see it?
				{
					NumFeat++;
				}
			}
		}
	}

	scrFunctionResult.v.ival = NumFeat;
	if (!stackPushResult(VAL_INT, &scrFunctionResult))
	{
		return false;
	}

	return true;
}

//returns num of visible structures of a certain player in range (only visible ones)
BOOL scrNumStructsButNotWallsInRangeVis(void)
{
	SDWORD		player, lookingPlayer, x, y, range;
	SDWORD		rangeSquared,NumStruct;
	STRUCTURE	*psCurr;
	SDWORD		xdiff, ydiff;

	if (!stackPopParams(5, VAL_INT, &x, VAL_INT, &y,
		VAL_INT, &range, VAL_INT, &lookingPlayer, VAL_INT, &player))
	{
		debug(LOG_ERROR,"scrNumStructsButNotWallsInRangeVis: failed to pop");
		return false;
	}

	if ((player >= MAX_PLAYERS) || (lookingPlayer >= MAX_PLAYERS))
	{
		ASSERT( false, "scrNumStructsButNotWallsInRangeVis:player number is too high" );
		return false;
	}

	if (x < 0
	 || map_coord(x) > (SDWORD)mapWidth)
	{
		ASSERT( false, "scrNumStructsButNotWallsInRangeVis : invalid X coord" );
		return false;
	}
	if (y < 0
	 || map_coord(y) > (SDWORD)mapHeight)
	{
		ASSERT( false,"scrNumStructsButNotWallsInRangeVis : invalid Y coord" );
		return false;
	}
	if (range < (SDWORD)0)
	{
		ASSERT( false, "scrNumStructsButNotWallsInRangeVis : Rnage is less than zero" );
		return false;
	}

	NumStruct = 0;

	//now look through the players list of structures
	rangeSquared = range * range;
	for(psCurr = apsStructLists[player]; psCurr; psCurr = psCurr->psNext)
	{
		if ((psCurr->pStructureType->type != REF_WALL) &&
		(psCurr->pStructureType->type != REF_WALLCORNER))
		{
			if(psCurr->visible[lookingPlayer])		//can we see it?
			{
				xdiff = (SDWORD)psCurr->pos.x - x;
				ydiff = (SDWORD)psCurr->pos.y - y;
				if (xdiff*xdiff + ydiff*ydiff <= rangeSquared)
				{
					NumStruct++;
				}
			}
		}
	}

	scrFunctionResult.v.ival = NumStruct;
	if (!stackPushResult(VAL_INT, &scrFunctionResult))
	{
		return false;
	}

	return true;
}

// Only returns structure if it is visible
BOOL scrGetStructureVis(void)
{
	SDWORD				player, lookingPlayer, index;
	STRUCTURE			*psStruct;
	UDWORD				structType;
	BOOL				found;

	if (!stackPopParams(3, ST_STRUCTURESTAT, &index, VAL_INT, &player, VAL_INT, &lookingPlayer))
	{
		debug(LOG_ERROR,"scrGetStructureVis: failed to pop");
		return false;
	}

	if ((player >= MAX_PLAYERS) || (lookingPlayer >= MAX_PLAYERS))
	{
		ASSERT( false, "scrGetStructureVis:player number is too high" );
		return false;
	}

	structType = asStructureStats[index].ref;

	//search the players' list of built structures to see if one exists
	found = false;
	for (psStruct = apsStructLists[player]; psStruct != NULL; psStruct =
		psStruct->psNext)
	{
		if (psStruct->pStructureType->ref == structType)
		{
			if(psStruct->visible[lookingPlayer])
			{
				found = true;
				break;
			}
		}
	}

	//make sure pass NULL back if not got one
	if (!found)
	{
		psStruct = NULL;
	}

	scrFunctionResult.v.oval = psStruct;
	if (!stackPushResult((INTERP_TYPE)ST_STRUCTURE, &scrFunctionResult))
	{
		return false;
	}

	return true;
}

//returns num of visible structures of a certain player in range
BOOL scrChooseValidLoc(void)
{
	SDWORD sendY, sendX, *x, *y, player, threatRange;
	UDWORD tx,ty;

	if (!stackPopParams(6, VAL_REF|VAL_INT, &x, VAL_REF|VAL_INT, &y,
		VAL_INT, &sendX, VAL_INT, &sendY, VAL_INT, &player, VAL_INT, &threatRange))
	{
		debug(LOG_ERROR,"scrChooseValidLoc: failed to pop");
		return false;
	}

    //Check coords
	if (sendX < 0
	 || sendX > world_coord(mapWidth)
	 || sendY < 0
	 || sendY > world_coord(mapHeight))
	{
		debug(LOG_ERROR, "scrChooseValidLoc: coords off map");
		return false;
	}

	tx = map_coord(sendX);
	ty = map_coord(sendY);

	if(pickATileGenThreat(&tx, &ty, LOOK_FOR_EMPTY_TILE, threatRange, player, zonedPAT))
	{
		*x = world_coord(tx);
		*y = world_coord(ty);
		scrFunctionResult.v.bval = true;
		if (!stackPushResult(VAL_BOOL, &scrFunctionResult))
		{
			return false;
		}
	}
	else
	{
		scrFunctionResult.v.bval = false;
		if (!stackPushResult(VAL_BOOL, &scrFunctionResult))
		{
			return false;
		}
	}

	return true;
}

//returns closest enemy object
BOOL scrGetClosestEnemy(void)
{
	SDWORD				x,y,tx,ty, player, range,i;
	UDWORD				dist, bestDist;
	BOOL				weaponOnly, bVTOLs, bFound = false;	//only military objects?
	BASE_OBJECT			*psObj = NULL;
	STRUCTURE			*psStruct = NULL;
	DROID				*psDroid = NULL;

	if (!stackPopParams(6, VAL_INT, &x, VAL_INT, &y,
		 VAL_INT, &range,  VAL_BOOL, &weaponOnly, VAL_BOOL, &bVTOLs, VAL_INT, &player))
	{
		debug(LOG_ERROR,"scrGetClosestEnemy: stack failed");
		return false;
	}

    //Check coords
	if (x < 0
	 || x > world_coord(mapWidth)
	 || y < 0
	 || y > world_coord(mapHeight))
	{
		debug(LOG_ERROR,"scrGetClosestEnemy: coords off map");
		return false;
	}

	tx = map_coord(x);
	ty = map_coord(y);

	bestDist = 99999;

	for(i=0;i<MAX_PLAYERS;i++)
	{
		if((alliances[player][i] == ALLIANCE_FORMED) || (i == player))
		{
			continue;
		}


		//check droids
		for(psDroid = apsDroidLists[i]; psDroid; psDroid = psDroid->psNext)
		{
			if(psDroid->visible[player])		//can see this droid?
			{
				//if only weapon droids and don't have it, then skip
				if (weaponOnly && !objHasWeapon((BASE_OBJECT *)psDroid))
				{
					continue;
				}

				//if VTOLs are excluded, skip them
				if(!bVTOLs && ((asPropulsionStats[psDroid->asBits[COMP_PROPULSION].nStat].propulsionType == PROPULSION_TYPE_LIFT) || (psDroid->droidType == DROID_TRANSPORTER)))
				{
					continue;
				}

				dist = world_coord(hypotf(tx - map_coord(psDroid->pos.x), ty - map_coord(psDroid->pos.y)));
				if(dist < bestDist)
				{
					if((range < 0) || (dist < range))	//enemy in range
					{
						bestDist = dist;
						bFound = true;
						psObj = (BASE_OBJECT*)psDroid;
					}
				}
			}
		}


		//check structures
		for(psStruct = apsStructLists[i]; psStruct; psStruct=psStruct->psNext)
		{
			if(psStruct->visible[player])	//if can see it
			{
				//only need defenses?
				if(weaponOnly && (!objHasWeapon((BASE_OBJECT *) psStruct) || (psStruct->status != SS_BUILT) ))	//non-weapon-structures	or not finished
				{
					continue;
				}

				dist = world_coord(hypotf(tx - map_coord(psStruct->pos.x), ty - map_coord(psStruct->pos.y)));
				if(dist < bestDist)
				{
					if((range < 0) || (dist < range))	//in range
					{
						bestDist = dist;
						bFound = true;
						psObj = (BASE_OBJECT*)psStruct;
					}
				}
			}
		}

	}

	if(bFound)
	{
		scrFunctionResult.v.oval = psObj;
		if (!stackPushResult((INTERP_TYPE)ST_BASEOBJECT, &scrFunctionResult))
		{
			return false;
		}
	}
	else
	{
		scrFunctionResult.v.oval = NULL;
		if (!stackPushResult((INTERP_TYPE)ST_BASEOBJECT, &scrFunctionResult))
		{
			return false;
		}
	}

	return true;
}

//How many droids can it still fit?
BOOL scrTransporterCapacity(void)
{
	DROID			*psDroid;

	if (!stackPopParams(1, ST_DROID, &psDroid))
	{
		debug(LOG_ERROR, "scrTransporterCapacity(): failed to pop params");
		return false;
	}

	if(psDroid == NULL)
	{
		debug(LOG_ERROR,"scrTransporterCapacity(): NULLOBJECT passed");
		return false;
	}

	if(psDroid->droidType != DROID_TRANSPORTER)
	{
		debug(LOG_ERROR, "scrTransporterCapacity(): passed droid is not a transporter");
		return false;
	}

	scrFunctionResult.v.ival = calcRemainingCapacity(psDroid);
	if (!stackPushResult(VAL_INT, &scrFunctionResult))
	{
		debug(LOG_ERROR, "scrHasIndirectWeapon(): failed to push result");
		return false;
	}

	return true;
}

//is it?
BOOL scrTransporterFlying(void)
{
	DROID			*psDroid;

	if (!stackPopParams(1, ST_DROID, &psDroid))
	{
		debug(LOG_ERROR, "scrTransporterFlying(): failed to pop params");
		return false;
	}

	if(psDroid == NULL)
	{
		debug(LOG_ERROR,"scrTransporterFlying(): NULLOBJECT passed");
		return false;
	}

	if(psDroid->droidType != DROID_TRANSPORTER)
	{
		debug(LOG_ERROR,"scrTransporterFlying(): passed droid is not a transporter");
		return false;
	}

	scrFunctionResult.v.bval = transporterFlying(psDroid);
	if (!stackPushResult(VAL_BOOL, &scrFunctionResult))
	{
		debug(LOG_ERROR,"scrTransporterFlying(): failed to push result");
		return false;
	}

	return true;
}

BOOL scrUnloadTransporter(void)
{
	DROID			*psDroid;
	SDWORD			x,y;

	if (!stackPopParams(3, ST_DROID, &psDroid, VAL_INT, &x, VAL_INT, &y))
	{
		debug(LOG_ERROR,"scrUnloadTransporter(): failed to pop params");
		return false;
	}

	if(psDroid == NULL)
	{
		debug(LOG_ERROR,"scrUnloadTransporter(): NULLOBJECT passed");
		return false;
	}

	if(psDroid->droidType != DROID_TRANSPORTER)
	{
		debug(LOG_ERROR,"scrUnloadTransporter(): passed droid is not a transporter");
		return false;
	}

	unloadTransporter(psDroid,x,y, false);

	return true;
}

//return true if droid is a member of any group
BOOL scrHasGroup(void)
{
	DROID			*psDroid;
	BOOL			retval;

	if (!stackPopParams(1, ST_DROID, &psDroid))
	{
		debug( LOG_ERROR,"scrHasGroup: failed to pop" );
		return false;
	}

	if (psDroid == NULL)
	{
		debug( LOG_ERROR, "scrHasGroup: droid is NULLOBJECT" );
		return false;
	}

	if (psDroid->psGroup != NULL)
	{
		retval = true;
	}
	else
	{
		retval = false;
	}

	scrFunctionResult.v.bval = retval;
	if (!stackPushResult(VAL_BOOL, &scrFunctionResult))
	{
		return false;
	}

	return true;
}

/* Range is in world units! */
BOOL scrObjWeaponMaxRange(void)
{
	BASE_OBJECT			*psObj;
	WEAPON_STATS		*psStats;
	DROID				*psDroid;
	STRUCTURE			*psStruct;

	if (!stackPopParams(1, ST_BASEOBJECT, &psObj))
	{
		debug(LOG_ERROR, "scrObjWeaponMaxRange: stack failed");
		return false;
	}

	//check if valid type
	if(psObj->type == OBJ_DROID)
	{
		psDroid = (DROID*)psObj;
		if (psDroid->asWeaps[0].nStat != 0)
		{
			psStats = asWeaponStats + psDroid->asWeaps[0].nStat;
			scrFunctionResult.v.ival = psStats->longRange;
			if (!stackPushResult(VAL_INT, &scrFunctionResult))
			{
				return false;
			}

			return true;
		}
	}
	else if(psObj->type == OBJ_STRUCTURE)
	{
		psStruct = (STRUCTURE*)psObj;
		if (psStruct->asWeaps[0].nStat != 0)
		{
			psStats = asWeaponStats + psStruct->asWeaps[0].nStat;
			scrFunctionResult.v.ival = psStats->longRange;
			if (!stackPushResult(VAL_INT, &scrFunctionResult))
			{
				return false;
			}

			return true;
		}
	}

	scrFunctionResult.v.ival = 0;
	if (!stackPushResult(VAL_INT, &scrFunctionResult))
	{
		debug(LOG_ERROR,"scrObjWeaponMaxRange: wrong object type");
		return false;
	}

	return true;
}

BOOL scrObjHasWeapon(void)
{
	BASE_OBJECT			*psObj;

	if (!stackPopParams(1, ST_BASEOBJECT, &psObj))
	{
		debug(LOG_ERROR, "scrObjHasWeapon: stack failed");
		return false;
	}

	//check if valid type
	if(objHasWeapon(psObj))
	{
		scrFunctionResult.v.bval = true;
		if (!stackPushResult(VAL_BOOL, &scrFunctionResult))
		{
			return false;
		}

		return true;
	}


	scrFunctionResult.v.bval = false;
	if (!stackPushResult(VAL_BOOL, &scrFunctionResult))
	{
		return false;
	}

	return true;
}

BOOL scrObjectHasIndirectWeapon(void)
{
	WEAPON_STATS	*psWeapStats;
	BOOL			bIndirect;
	BASE_OBJECT		*psObj;

	if (!stackPopParams(1, ST_BASEOBJECT, &psObj))
	{
		debug(LOG_ERROR, "scrHasIndirectWeapon(): failed to pop params");
		return false;
	}

	if (psObj == NULL)
	{
		debug(LOG_ERROR,"scrHasIndirectWeapon(): NULLOBJECT passed");
		return false;
	}

	bIndirect = false;
	if(psObj->type == OBJ_DROID)
	{
		if (((DROID *)psObj)->asWeaps[0].nStat > 0)
		{
			psWeapStats = asWeaponStats + ((DROID *)psObj)->asWeaps[0].nStat;
			bIndirect = !proj_Direct(psWeapStats);
		}
	}
	else if(psObj->type == OBJ_STRUCTURE)
	{
		if (((STRUCTURE *)psObj)->asWeaps[0].nStat > 0)
		{
			psWeapStats = asWeaponStats + ((STRUCTURE *)psObj)->asWeaps[0].nStat;
			bIndirect = !proj_Direct(psWeapStats);
		}
	}

	scrFunctionResult.v.bval = bIndirect;
	if (!stackPushResult(VAL_BOOL, &scrFunctionResult))
	{
		debug(LOG_ERROR,"scrHasIndirectWeapon(): failed to push result");
		return false;
	}

	return true;
}

//returns closest droid by type
BOOL scrGetClosestEnemyDroidByType(void)
{
	SDWORD				x,y,tx,ty, player, range,i,type;
	UDWORD				dist,bestDist;
	BOOL				bFound = false;	//only military objects?
	BOOL				bVTOLs;
	DROID				*psDroid = NULL, *foundDroid = NULL;

	if (!stackPopParams(6, VAL_INT, &x, VAL_INT, &y,
		 VAL_INT, &range,  VAL_INT, &type, VAL_BOOL, &bVTOLs, VAL_INT, &player))
	{
		debug(LOG_ERROR, "scrGetClosestEnemyDroidByType: stack failed");
		return false;
	}

    //Check coords
	if (x < 0
	 || x > world_coord(mapWidth)
	 || y < 0
	 || y > world_coord(mapHeight))
	{
		debug(LOG_ERROR,"scrGetClosestEnemyDroidByType: coords off map");
		return false;
	}

	tx = map_coord(x);
	ty = map_coord(y);

	bestDist = 99999;

	for(i=0;i<MAX_PLAYERS;i++)
	{
		if((alliances[player][i] == ALLIANCE_FORMED) || (i == player))
		{
			continue;
		}

		//check droids
		for(psDroid = apsDroidLists[i]; psDroid; psDroid = psDroid->psNext)
		{
			//if VTOLs are excluded, skip them (don't check for transporter this time)
			if(!bVTOLs && (asPropulsionStats[psDroid->asBits[COMP_PROPULSION].nStat].propulsionType == PROPULSION_TYPE_LIFT) )
			{
				continue;
			}

			if(psDroid->visible[player])		//can see this droid?
			{
				//skip?
				if ((type != (-1)) && (psDroid->droidType != type))
				{
					continue;
				}

				dist = world_coord(hypotf(tx - map_coord(psDroid->pos.x), ty - map_coord(psDroid->pos.y)));
				if(dist < bestDist)
				{
					if(dist < range)	//enemy in range
					{
						bestDist = dist;
						bFound = true;
						foundDroid = psDroid;
					}
				}
			}
		}
	}

	if(bFound)
	{
		scrFunctionResult.v.oval = foundDroid;
		if (!stackPushResult((INTERP_TYPE)ST_DROID, &scrFunctionResult))
		{
			return false;
		}
	}
	else
	{
		scrFunctionResult.v.oval = NULL;
		if (!stackPushResult((INTERP_TYPE)ST_DROID, &scrFunctionResult))
		{
			return false;
		}
	}

	return true;
}

//returns closest structure by type
BOOL scrGetClosestEnemyStructByType(void)
{
	SDWORD				x,y,tx,ty, player, range,i,type,dist;
	UDWORD				bestDist;
	BOOL				bFound = false;	//only military objects?
	STRUCTURE			*psStruct = NULL, *foundStruct = NULL;

	if (!stackPopParams(5, VAL_INT, &x, VAL_INT, &y,
		 VAL_INT, &range,  VAL_INT, &type, VAL_INT, &player))
	{
		debug(LOG_ERROR, "scrGetClosestEnemyStructByType: stack failed");
		return false;
	}

    //Check coords
	if (x < 0
	 || x > world_coord(mapWidth)
	 || y < 0
	 || y > world_coord(mapHeight))
	{
		debug(LOG_ERROR,"scrGetClosestEnemyStructByType: coords off map");
		return false;
	}

	tx = map_coord(x);
	ty = map_coord(y);

	bestDist = 99999;

	for(i=0;i<MAX_PLAYERS;i++)
	{
		if((alliances[player][i] == ALLIANCE_FORMED) || (i == player))
		{
			continue;
		}

		//check structures
		for(psStruct = apsStructLists[i]; psStruct; psStruct=psStruct->psNext)
		{
			if(psStruct->visible[player])	//if can see it
			{
				//only need defenses?
				if((type != (-1)) && (psStruct->pStructureType->type != type))	//non-weapon-structures
				{
					continue;
				}

				dist = world_coord(hypotf(tx - map_coord(psStruct->pos.x), ty - map_coord(psStruct->pos.y)));
				if(dist < bestDist)
				{
					if((range < 0) || (dist < range))	//in range or no range check
					{
						bestDist = dist;
						bFound = true;
						foundStruct = psStruct;
					}
				}
			}
		}

	}

	if(bFound)
	{
		scrFunctionResult.v.oval = foundStruct;
		if (!stackPushResult((INTERP_TYPE)ST_STRUCTURE, &scrFunctionResult))
		{
			return false;
		}
	}
	else
	{
		scrFunctionResult.v.oval = NULL;
		if (!stackPushResult((INTERP_TYPE)ST_STRUCTURE, &scrFunctionResult))
		{
			return false;
		}
	}

	return true;
}



//Approx point of intersection of a circle and a line with start loc being circle's center point
BOOL scrCirclePerimPoint(void)
{
	SDWORD				basex,basey,*grx,*gry,radius;
	float factor, deltaX, deltaY;

	if (!stackPopParams(5, VAL_INT, &basex, VAL_INT, &basey, VAL_REF|VAL_INT, &grx,
		VAL_REF|VAL_INT, &gry, VAL_INT, &radius))
	{
		debug(LOG_ERROR,"scrCirclePerimPoint(): stack failed");
		return false;
	}

	if(radius == 0)
	{
		debug(LOG_ERROR,"scrCirclePerimPoint: radius == 0.");
		return true;
	}

	deltaX = (float)(*grx - basex);	//x len (signed!)
	deltaY = (float)(*gry - basey);

	factor =  hypotf(deltaX, deltaY) / (float)radius;			//by what factor is distance > radius?

	//if point was inside of the circle, don't modify passed parameter
	if(factor == 0)
	{
		debug_console("scrCirclePerimPoint: division by zero.");
		return true;
	}

	//calc new len
	deltaX = deltaX / factor;
	deltaY = deltaY / factor;

	//now add new len to the center coords
	*grx = basex + deltaX;
	*gry = basey + deltaY;

	return true;
}

//send my vision to AI
BOOL scrGiftRadar(void)
{
	SDWORD	playerFrom, playerTo;
	BOOL	playMsg;

	if (!stackPopParams(3, VAL_INT, &playerFrom, VAL_INT, &playerTo, VAL_BOOL, &playMsg))
	{
		debug(LOG_ERROR,"scrGiftRadar(): stack failed");
		return false;
	}

	if (playerFrom >= MAX_PLAYERS || playerTo >= MAX_PLAYERS)
	{
		debug(LOG_ERROR,"scrGiftRadar: player out of range");
		return false;
	}

	giftRadar(playerFrom,playerTo,true);

	if(playMsg)
		audio_QueueTrack(ID_SENSOR_DOWNLOAD);

	return true;
}

BOOL scrNumAllies(void)
{
	SDWORD			player,numAllies,i;

	if (!stackPopParams(1, VAL_INT, &player))
	{
		debug(LOG_ERROR, "scrNumAllies: failed to pop");
		return false;
	}

	if (player < 0)
	{
		debug(LOG_ERROR, "scrNumAllies: player < 0");
		return false;
	}

	if (player >= MAX_PLAYERS)
	{
		debug(LOG_ERROR,"scrNumAllies: player index too high");
		return false;
	}

	numAllies = 0;
	for(i=0;i<MAX_PLAYERS;i++)
	{
		if(i != player)
		{
			if(alliances[i][player] == ALLIANCE_FORMED)
			{
				numAllies++;
			}
		}
	}

	scrFunctionResult.v.ival = numAllies;
	if (!stackPushResult(VAL_INT, &scrFunctionResult))
	{
		return false;
	}

	return true;
}


//num aa defenses in range
BOOL scrNumAAinRange(void)
{
	SDWORD				targetPlayer,lookingPlayer,range,rangeX,rangeY;
	SDWORD				tx,ty;
	UDWORD				numFound = 0;
	STRUCTURE	*psStruct;

	if (!stackPopParams(5, VAL_INT, &targetPlayer, VAL_INT, &lookingPlayer,
		VAL_INT, &rangeX, VAL_INT, &rangeY, VAL_INT, &range))
	{
		debug(LOG_ERROR,"scrNumAAinRange(): stack failed");
		return false;
	}

	tx = map_coord(rangeX);
	ty = map_coord(rangeY);

	numFound = 0;

	//check structures
	for(psStruct = apsStructLists[targetPlayer]; psStruct; psStruct=psStruct->psNext)
	{
		if(psStruct->visible[lookingPlayer])	//if can see it
		{
			if(objHasWeapon((BASE_OBJECT *) psStruct) &&
				(asWeaponStats[psStruct->asWeaps[0].nStat].surfaceToAir == SHOOT_IN_AIR) )
			{
				if (range < 0
				 || world_coord(hypotf(tx - map_coord(psStruct->pos.x), ty - map_coord(psStruct->pos.y))) < range)	//enemy in range
				{
					numFound++;
				}
			}
		}
	}

	scrFunctionResult.v.ival = numFound;
	if (!stackPushResult(VAL_INT, &scrFunctionResult))
	{
		debug(LOG_ERROR,"scrNumAAinRange(): failed to push result");
		return false;
	}

	return true;
}

//select droid
BOOL scrSelectDroid(void)
{
	BOOL	bSelect;
	DROID	*psDroid;

	if (!stackPopParams(2, ST_DROID, &psDroid, VAL_BOOL, &bSelect))
	{
		debug(LOG_ERROR, "scrSelectDroid(): stack failed");
		return false;
	}

	if(psDroid == NULL)
	{
		debug(LOG_ERROR,"scrSelectDroid(): droid is NULLOBJECT");
		return false;
	}

	psDroid->selected = bSelect;

	return true;
}

//select droid group
BOOL scrSelectGroup(void)
{
	BOOL		bSelect;
	DROID_GROUP	*psGroup;
	DROID		*psCurr;

	if (!stackPopParams(2, ST_GROUP, &psGroup, VAL_BOOL, &bSelect))
	{
		debug(LOG_ERROR, "scrSelectGroup(): stack failed");
		return false;
	}

	for(psCurr = psGroup->psList; psCurr; psCurr=psCurr->psGrpNext)
	{
		psCurr->selected = bSelect;
	}

	return true;
}

BOOL scrModulo(void)
{
	SDWORD				num1,num2;

	if (!stackPopParams(2, VAL_INT, &num1, VAL_INT, &num2))
	{
		debug(LOG_ERROR,"scrModulo(): stack failed");
		return false;
	}

	scrFunctionResult.v.ival =  (num1 % num2);
	if (!stackPushResult(VAL_INT, &scrFunctionResult))
	{
		debug(LOG_ERROR,"scrModulo(): failed to push result");
		return false;
	}

	return true;
}

BOOL scrPlayerLoaded(void)
{
	SDWORD			player;
	BOOL			bPlayerHasFactories=false;
	STRUCTURE		*psCurr;

	if (!stackPopParams(1, VAL_INT, &player))
	{
		debug(LOG_ERROR, "scrPlayerLoaded(): stack failed");
		return false;
	}

	/* see if there are any player factories left */
	if(apsStructLists[player])
	{
		for (psCurr = apsStructLists[player]; psCurr != NULL; psCurr = psCurr->psNext)
		{
			if(StructIsFactory(psCurr))
			{
				bPlayerHasFactories = true;
				break;
			}
		}
	}

	/* player is active if he has at least a unit or some factory */
	scrFunctionResult.v.bval = (apsDroidLists[player] != NULL || bPlayerHasFactories);

	if (!stackPushResult(VAL_BOOL, &scrFunctionResult))
	{
		debug(LOG_ERROR,"scrPlayerLoaded(): failed to push result");
		return false;
	}

	return true;
}


		/********************************/
		/*		AI Experience Stuff		*/
		/********************************/

//Returns enemy base x and y for a certain player
BOOL scrLearnPlayerBaseLoc(void)
{
	SDWORD				playerStoring,enemyPlayer, x, y;

	if (!stackPopParams(4, VAL_INT, &playerStoring, VAL_INT, &enemyPlayer,
						VAL_INT, &x, VAL_INT, &y))
	{
		debug(LOG_ERROR, "scrLearnPlayerBaseLoc(): stack failed");
		return false;
	}

	if((playerStoring >= MAX_PLAYERS) || (enemyPlayer >= MAX_PLAYERS))
	{
		debug(LOG_ERROR, "scrLearnPlayerBaseLoc: player index too high.");
		return false;
	}

	if((playerStoring < 0) || (enemyPlayer < 0))
	{
		debug(LOG_ERROR, "scrLearnPlayerBaseLoc: player index too low.");
		return false;
	}

	if (x < 0
	 || x >= world_coord(mapWidth)
	 || y < 0
	 || y >= world_coord(mapHeight))
	{
		debug(LOG_ERROR, "scrLearnPlayerBaseLoc: coords off map");
		return false;
	}

	baseLocation[playerStoring][enemyPlayer][0] = x;
	baseLocation[playerStoring][enemyPlayer][1] = y;

	debug_console("Learned player base.");

	scrFunctionResult.v.bval = true;
	if (!stackPushResult(VAL_BOOL, &scrFunctionResult))
	{
		return false;
	}

	return true;
}

//Saves enemy base x and y for a certain player
BOOL scrRecallPlayerBaseLoc(void)
{
	SDWORD				playerStoring,enemyPlayer, *x, *y;

	if (!stackPopParams(4, VAL_INT, &playerStoring, VAL_INT, &enemyPlayer,
						VAL_REF|VAL_INT, &x, VAL_REF|VAL_INT, &y))
	{
		debug(LOG_ERROR, "scrRecallPlayerBaseLoc(): stack failed");
		return false;
	}

	if((playerStoring >= MAX_PLAYERS) || (enemyPlayer >= MAX_PLAYERS))
	{
		debug(LOG_ERROR, "scrRecallPlayerBaseLoc: player index too high.");
		return false;
	}

	if((playerStoring < 0) || (enemyPlayer < 0))
	{
		debug(LOG_ERROR, "scrRecallPlayerBaseLoc: player index too low.");
		return false;
	}

	if(!CanRememberPlayerBaseLoc(playerStoring, enemyPlayer))		//return false if this one not set yet
	{
		scrFunctionResult.v.bval = false;
		if (!stackPushResult(VAL_BOOL, &scrFunctionResult))
		{
			return false;
		}

		return true;
	}

	*x = baseLocation[playerStoring][enemyPlayer][0];
	*y = baseLocation[playerStoring][enemyPlayer][1];

	scrFunctionResult.v.bval = true;
	if (!stackPushResult(VAL_BOOL, &scrFunctionResult))
	{
		return false;
	}

	return true;
}

/* Checks if player base loc is stored */
BOOL scrCanRememberPlayerBaseLoc(void)
{
	SDWORD				playerStoring,enemyPlayer;

	if (!stackPopParams(2, VAL_INT, &playerStoring, VAL_INT, &enemyPlayer))
	{
		debug(LOG_ERROR, "scrCanRememberPlayerBaseLoc(): stack failed");
		return false;
	}

	if((playerStoring >= MAX_PLAYERS) || (enemyPlayer >= MAX_PLAYERS))
	{
		debug(LOG_ERROR,"scrCanRememberPlayerBaseLoc: player index too high.");
		return false;
	}

	if((playerStoring < 0) || (enemyPlayer < 0))
	{
		debug(LOG_ERROR,"scrCanRememberPlayerBaseLoc: player index too low.");
		return false;
	}

	scrFunctionResult.v.bval = CanRememberPlayerBaseLoc(playerStoring, enemyPlayer);
	if (!stackPushResult(VAL_BOOL, &scrFunctionResult))
	{
		return false;
	}

	return true;
}

/* Stores the place where we were attacked at */
BOOL scrLearnBaseDefendLoc(void)
{
	SDWORD				playerStoring,enemyPlayer, x, y;

	if (!stackPopParams(4, VAL_INT, &playerStoring, VAL_INT, &enemyPlayer,
						VAL_INT, &x, VAL_INT, &y))
	{
		debug(LOG_ERROR, "scrLearnBaseDefendLoc(): stack failed");
		return false;
	}

	if((playerStoring >= MAX_PLAYERS) || (enemyPlayer >= MAX_PLAYERS))
	{
		debug(LOG_ERROR,"scrLearnBaseDefendLoc: player index too high.");
		return false;
	}

	if((playerStoring < 0) || (enemyPlayer < 0))
	{
		debug(LOG_ERROR,"scrLearnBaseDefendLoc: player index too low.");
		return false;
	}

	if (x < 0
	 || x >= world_coord(mapWidth)
	 || y < 0
	 || y >= world_coord(mapHeight))
	{
		debug(LOG_ERROR,"scrLearnBaseDefendLoc: coords off map");
		return false;
	}

	StoreBaseDefendLoc(x, y, playerStoring);

	scrFunctionResult.v.bval = true;
	if (!stackPushResult(VAL_BOOL, &scrFunctionResult))
	{
		return false;
	}

	return true;
}

/* Stores the place where we were attacked at */
BOOL scrLearnOilDefendLoc(void)
{
	SDWORD				playerStoring,enemyPlayer, x, y;

	if (!stackPopParams(4, VAL_INT, &playerStoring, VAL_INT, &enemyPlayer,
						VAL_INT, &x, VAL_INT, &y))
	{
		debug(LOG_ERROR, "scrLearnOilDefendLoc(): stack failed");
		return false;
	}

	if((playerStoring >= MAX_PLAYERS) || (enemyPlayer >= MAX_PLAYERS))
	{
		debug(LOG_ERROR,"scrLearnOilDefendLoc: player index too high.");
		return false;
	}

	if((playerStoring < 0) || (enemyPlayer < 0))
	{
		debug(LOG_ERROR,"scrLearnOilDefendLoc: player index too low.");
		return false;
	}

	if (x < 0
	 || x >= world_coord(mapWidth)
	 || y < 0
	 || y >= world_coord(mapHeight))
	{
		debug(LOG_ERROR,"scrLearnOilDefendLoc: coords off map");
		return false;
	}

	StoreOilDefendLoc(x, y, playerStoring);

	scrFunctionResult.v.bval = true;
	if (!stackPushResult(VAL_BOOL, &scrFunctionResult))
	{
		return false;
	}

	return true;
}

/* Returns -1 if this location is not stored yet, otherwise returns index */
BOOL scrGetBaseDefendLocIndex(void)
{
	SDWORD				playerStoring, x, y;

	if (!stackPopParams(3, VAL_INT, &playerStoring, VAL_INT, &x, VAL_INT, &y))
	{
		debug(LOG_ERROR, "scrGetBaseDefendLocIndex(): stack failed");
		return false;
	}

	if(playerStoring >= MAX_PLAYERS)
	{
		debug(LOG_ERROR, "scrGetBaseDefendLocIndex: player index too high.");
		return false;
	}

	if(playerStoring < 0)
	{
		debug(LOG_ERROR, "scrGetBaseDefendLocIndex: player index too low.");
		return false;
	}

	if (x < 0
	 || x >= world_coord(mapWidth)
	 || y < 0
	 || y >= world_coord(mapHeight))
	{
		debug(LOG_ERROR, "scrGetBaseDefendLocIndex: coords off map");
		return false;
	}

	scrFunctionResult.v.ival = GetBaseDefendLocIndex(x,y,playerStoring);
	if (!stackPushResult(VAL_INT, &scrFunctionResult))
	{
		return false;
	}

	return true;
}

/* Returns -1 if this location is not stored yet, otherwise returns index */
BOOL scrGetOilDefendLocIndex(void)
{
	SDWORD				playerStoring, x, y;

	if (!stackPopParams(3, VAL_INT, &playerStoring, VAL_INT, &x, VAL_INT, &y))
	{
		debug(LOG_ERROR, "scrGetOilDefendLocIndex(): stack failed");
		return false;
	}

	if(playerStoring >= MAX_PLAYERS)
	{
		debug(LOG_ERROR, "scrGetOilDefendLocIndex: player index too high.");

		return false;
	}

	if(playerStoring < 0)
	{
		debug(LOG_ERROR, "scrGetOilDefendLocIndex: player index too low.");
		return false;
	}

	if (x < 0
	 || x >= world_coord(mapWidth)
	 || y < 0
	 || y >= world_coord(mapHeight))
	{
		debug(LOG_ERROR, "scrGetOilDefendLocIndex: coords off map");
		return false;
	}

	scrFunctionResult.v.ival = GetOilDefendLocIndex(x,y,playerStoring);
	if (!stackPushResult(VAL_INT, &scrFunctionResult))
	{
		return false;
	}

	return true;
}

/* Returns number of available locations */
BOOL scrGetBaseDefendLocCount(void)
{
	scrFunctionResult.v.ival = MAX_BASE_DEFEND_LOCATIONS;
	if (!stackPushResult(VAL_INT, &scrFunctionResult))
	{
		debug(LOG_ERROR, "scrGetBaseDefendLocCount: push failed");
		return false;
	}

	return true;
}

/* Returns number of available locations*/
BOOL scrGetOilDefendLocCount(void)
{
	scrFunctionResult.v.ival = MAX_OIL_DEFEND_LOCATIONS;
	if (!stackPushResult(VAL_INT, &scrFunctionResult))
	{
		debug(LOG_ERROR, "scrGetOilDefendLocCount: push failed");
		return false;
	}

	return true;
}

/* Returns a locations and its priority */
BOOL scrRecallBaseDefendLoc(void)
{
	SDWORD				player, *x, *y, *prior,index;

	if (!stackPopParams(5, VAL_INT, &player, VAL_INT, &index,
						VAL_REF|VAL_INT, &x, VAL_REF|VAL_INT, &y, VAL_REF|VAL_INT, &prior))
	{
		debug(LOG_ERROR, "scrRecallBaseDefendLoc(): stack failed");
		return false;
	}

	if(player >= MAX_PLAYERS)
	{
		debug(LOG_ERROR,"scrRecallBaseDefendLoc: player index too high.");
		return false;
	}

	if(index < 0 || index >= MAX_BASE_DEFEND_LOCATIONS)
	{
		debug(LOG_ERROR,"scrRecallBaseDefendLoc: wrong index.");
		return false;
	}

	if(player < 0)
	{
		debug(LOG_ERROR,"scrRecallBaseDefendLoc: player index too low.");
		return false;
	}

	//check if can recall at this location
	if(!CanRememberPlayerBaseDefenseLoc(player, index))
	{
		scrFunctionResult.v.bval = false;
		if (!stackPushResult(VAL_BOOL, &scrFunctionResult))
		{
			return false;
		}

		return true;
	}

	*x = baseDefendLocation[player][index][0];
	*y = baseDefendLocation[player][index][1];

	*prior = baseDefendLocPrior[player][index];

	scrFunctionResult.v.bval = true;
	if (!stackPushResult(VAL_BOOL, &scrFunctionResult))
	{
		return false;
	}

	return true;
}

/* Returns number of available locations */
BOOL scrRecallOilDefendLoc(void)
{
	SDWORD				player, *x, *y, *prior,index;

	if (!stackPopParams(5, VAL_INT, &player, VAL_INT, &index,
						VAL_REF|VAL_INT, &x, VAL_REF|VAL_INT, &y, VAL_REF|VAL_INT, &prior))
	{
		debug(LOG_ERROR, "scrRecallOilDefendLoc(): stack failed");
		return false;
	}

	if(player >= MAX_PLAYERS)
	{
		debug(LOG_ERROR,"scrRecallOilDefendLoc: player index too high.");
		return false;
	}

	if(index < 0 || index >= MAX_OIL_DEFEND_LOCATIONS)
	{
		debug(LOG_ERROR,"scrRecallOilDefendLoc: wrong index: %d.", index);
		return false;
	}

	if(player < 0)
	{
		debug(LOG_ERROR,"scrRecallOilDefendLoc: player index too low.");
		return false;
	}

	//check if can recall at this location
	if(!CanRememberPlayerOilDefenseLoc(player, index))
	{
		scrFunctionResult.v.bval= false;
		if (!stackPushResult(VAL_BOOL, &scrFunctionResult))
		{
			return false;
		}

		return true;
	}

	*x = oilDefendLocation[player][index][0];
	*y = oilDefendLocation[player][index][1];

	*prior = oilDefendLocPrior[player][index];

	scrFunctionResult.v.bval = true;
	if (!stackPushResult(VAL_BOOL, &scrFunctionResult))
	{
		return false;
	}

	return true;
}

/* Restores vilibility (fog of war) */
BOOL scrRecallPlayerVisibility(void)
{
	SDWORD				player;

	if (!stackPopParams(1, VAL_INT, &player))
	{
		debug(LOG_ERROR, "scrRecallPlayerVisibility(): stack failed");
		return false;
	}

	if(player >= MAX_PLAYERS)
	{
		debug(LOG_ERROR,"scrRecallPlayerVisibility: player index too high.");
		return false;
	}



	scrFunctionResult.v.bval = true;
	if (!stackPushResult(VAL_BOOL, &scrFunctionResult))
	{
		return false;
	}

	return true;
}

BOOL scrSavePlayerAIExperience(void)
{
	SDWORD				player;
	BOOL				bNotify;

	if (!stackPopParams(2, VAL_INT, &player, VAL_BOOL, &bNotify))
	{
		debug(LOG_ERROR, "scrSavePlayerAIExperience(): stack failed");
		return false;
	}

	scrFunctionResult.v.bval = SavePlayerAIExperience(player, bNotify);
	if (!stackPushResult(VAL_BOOL, &scrFunctionResult))
	{
		return false;
	}

	return true;
}

BOOL scrLoadPlayerAIExperience(void)
{
	SDWORD				player;

	if (!stackPopParams(1, VAL_INT, &player))
	{
		debug(LOG_ERROR, "scrLoadPlayerAIExperience(): stack failed");
		return false;
	}

	scrFunctionResult.v.ival = LoadPlayerAIExperience(player);
	if (!stackPushResult(VAL_INT, &scrFunctionResult))
	{
		return false;
	}

	return true;
}


/* Add a beacon (blip) */
BOOL addBeaconBlip(SDWORD locX, SDWORD locY, SDWORD forPlayer, SDWORD sender, char * textMsg)
{
	MESSAGE			*psMessage;
	VIEWDATA		*pTempData;

	if (forPlayer >= MAX_PLAYERS)
	{
		debug(LOG_ERROR, "addBeaconBlip: player number is too high");
		return false;
	}

	//find the message if was already added previously
	psMessage = findBeaconMsg(forPlayer, sender);
	if (psMessage)
	{
		//remove it
		removeMessage(psMessage, forPlayer);
	}

	//create new message
	psMessage = addBeaconMessage(MSG_PROXIMITY, false, forPlayer);
	if (psMessage)
	{
		pTempData = CreateBeaconViewData(sender, locX, locY);

		ASSERT(pTempData != NULL, "Empty help data for radar beacon");

		psMessage->pViewData = (MSG_VIEWDATA *)pTempData;

		debug(LOG_MSG, "blip added, pViewData=%p", psMessage->pViewData);
	}
	else
	{
		debug(LOG_MSG, "call failed");
	}

	//Received a blip message from a player callback
	//store and call later
	//-------------------------------------------------
	//call beacon callback only if not adding for ourselves
	if(forPlayer != sender)
	{
		if(!msgStackPush(CALL_BEACON,sender,forPlayer,textMsg,locX,locY,NULL))
		{
			debug(LOG_ERROR, "addBeaconBlip() - msgStackPush - stack failed");
			return false;
		}

		if(selectedPlayer == forPlayer)
		{
			// show console message
			CONPRINTF(ConsoleString,(ConsoleString, _("Beacon received from %s!"),
				getPlayerName(sender)));

			// play audio
			audio_QueueTrackPos( ID_SOUND_BEACON, locX, locY, 0);
		}
	}

	return true;
}

BOOL sendBeaconToPlayer(SDWORD locX, SDWORD locY, SDWORD forPlayer, SDWORD sender, char * beaconMsg)
{
	if(sender == forPlayer || myResponsibility(forPlayer))	//if destination player is on this machine
	{
		debug(LOG_WZ,"sending beacon to player %d (local player) from %d", forPlayer, sender);
		return addBeaconBlip(locX, locY, forPlayer, sender, beaconMsg);
	}
	else
	{
		debug(LOG_WZ,"sending beacon to player %d (remote player) from %d", forPlayer, sender);
		return sendBeacon(locX, locY, forPlayer, sender, beaconMsg);
	}
}

//prepare viewdata for help blip
VIEWDATA *CreateBeaconViewData(SDWORD sender, UDWORD LocX, UDWORD LocY)
{
	UDWORD				height;
	VIEWDATA			*psViewData;
	SDWORD				audioID;
	char				name[MAXSTRLEN];

	//allocate message space
	psViewData = (VIEWDATA *)malloc(sizeof(VIEWDATA));
	if (psViewData == NULL)
	{
		ASSERT(false, "prepairHelpViewData() - Unable to allocate memory for viewdata");
		return NULL;
	}

	memset(psViewData, 0, sizeof(VIEWDATA));

	psViewData->numText = 1;

	//store name
	sprintf(name, _("Beacon %d"), sender);
 	psViewData->pName = name;

	//allocate space for text strings
	psViewData->ppTextMsg = (const char **) malloc(sizeof(char *));

	//store text message, hardcoded for now
	psViewData->ppTextMsg[0] = strdup(getPlayerName(sender));

	//store message type
	psViewData->type = VIEW_BEACON;

	//allocate memory for blip location etc
	psViewData->pData = (VIEW_PROXIMITY *) malloc(sizeof(VIEW_PROXIMITY));
	if (psViewData->pData == NULL)
	{
		ASSERT(false, "prepairHelpViewData() - Unable to allocate memory");
		return NULL;
	}

	//store audio
	audioID = NO_SOUND;
	((VIEW_PROXIMITY *)psViewData->pData)->audioID = audioID;

	//store blip location
	if (LocX < 0)
	{
		ASSERT(false, "prepairHelpViewData() - Negative X coord for prox message");
		return NULL;
	}

	if (LocY < 0)
	{
		ASSERT(false, "prepairHelpViewData() - Negative X coord for prox message");
		return NULL;
	}

	((VIEW_PROXIMITY *)psViewData->pData)->x = (UDWORD)LocX;
	((VIEW_PROXIMITY *)psViewData->pData)->y = (UDWORD)LocY;

	//check the z value is at least the height of the terrain
	height = map_Height(LocX, LocY);

	((VIEW_PROXIMITY *)psViewData->pData)->z = height;

	//store prox message type
	((VIEW_PROXIMITY *)psViewData->pData)->proxType = PROX_ENEMY; //PROX_ENEMY for now

	//remember who sent this msg, so we could remove this one, when same player sends a new help-blip msg
	((VIEW_PROXIMITY *)psViewData->pData)->sender = sender;

	//remember when the message was created so can remove it after some time
	((VIEW_PROXIMITY *)psViewData->pData)->timeAdded = gameTime;
	debug(LOG_MSG, "Added message");

	return psViewData;
}

/* Looks through the players list of messages to find VIEW_BEACON (one per player!) pointer */
MESSAGE * findBeaconMsg(UDWORD player, SDWORD sender)
{
	MESSAGE					*psCurr;

	for (psCurr = apsMessages[player]; psCurr != NULL; psCurr = psCurr->psNext)
	{
		//look for VIEW_BEACON, should only be 1 per player
		if (psCurr->dataType == MSG_DATA_BEACON)
		{
			if(((VIEWDATA *)psCurr->pViewData)->type == VIEW_BEACON)
			{
				debug(LOG_WZ, "findBeaconMsg: %d ALREADY HAS A MESSAGE STORED", player);
				if(((VIEW_PROXIMITY *)((VIEWDATA *)psCurr->pViewData)->pData)->sender == sender)
				{
					debug(LOG_WZ, "findBeaconMsg: %d ALREADY HAS A MESSAGE STORED from %d", player, sender);
					return psCurr;
				}
			}
		}
	}

	//not found the message so return NULL
	return NULL;
}

/* Add beacon (radar blip) */
BOOL scrDropBeacon(void)
{
	SDWORD			forPlayer,sender;
	char					ssval2[255];
	UDWORD			locX,locY,locZ;

	if (!stackPopParams(6, VAL_STRING, &strParam1 , VAL_INT, &forPlayer,
				VAL_INT, &sender, VAL_INT, &locX, VAL_INT, &locY, VAL_INT, &locZ))
	{
		debug(LOG_ERROR,"scrDropBeacon failed to pop parameters");
		return false;
	}

	ssprintf(ssval2, "%s : %s", getPlayerName(sender), strParam1);	//temporary solution

	return sendBeaconToPlayer(locX, locY, forPlayer, sender, ssval2);
}

/* Remove beacon from the map */
BOOL scrRemoveBeacon(void)
{
	MESSAGE			*psMessage;
	SDWORD			player, sender;

	if (!stackPopParams(2, VAL_INT, &player, VAL_INT, &sender))
	{
		debug(LOG_ERROR,"scrRemoveBeacon: failed to pop parameters");
		return false;
	}

	if (player >= MAX_PLAYERS)
	{
		debug(LOG_ERROR,"scrRemoveBeacon:player number is too high");
		return false;
	}

	if (sender >= MAX_PLAYERS)
	{
		debug(LOG_ERROR,"scrRemoveBeacon:sender number is too high");
		return false;
	}

	//find the message
	psMessage = findBeaconMsg(player, sender);
	if (psMessage)
	{
		//delete it
		removeMessage(psMessage, player);
	}

	return true;
}

BOOL scrClosestDamagedGroupDroid(void)
{
	DROID_GROUP	*psGroup;
	DROID		*psDroid,*psClosestDroid;
	SDWORD		x,y,healthLeft,wBestDist,wDist,maxRepairedBy,player;

	if (!stackPopParams(6, VAL_INT, &player, ST_GROUP, &psGroup, VAL_INT, &healthLeft,
		VAL_INT, &x, VAL_INT, &y, VAL_INT, &maxRepairedBy))
	{
		debug(LOG_ERROR, "scrClosestDamagedGroupDroid: failed to pop");
		return false;
	}

	wBestDist = 999999;
	psClosestDroid = NULL;
	for(psDroid = psGroup->psList;psDroid; psDroid = psDroid->psGrpNext)
	{
		if((psDroid->body * 100 / psDroid->originalBody) <= healthLeft)	//in%
		{
			wDist = map_coord(dirtyHypot(psDroid->pos.x - x, psDroid->pos.y - y));	//in tiles
			if(wDist < wBestDist)
			{
				if((maxRepairedBy < 0) || (getNumRepairedBy(psDroid, player) <= maxRepairedBy))
				{
					psClosestDroid = psDroid;
					wBestDist = wDist;
				}
			}
		}
	}

	scrFunctionResult.v.oval = psClosestDroid;
	if (!stackPushResult((INTERP_TYPE)ST_DROID, &scrFunctionResult))
	{
		return false;
	}

	return true;
}

SDWORD getNumRepairedBy(DROID *psDroidToCheck, SDWORD player)
{
	DROID		*psDroid;
	SDWORD		numRepaired = 0;

	for(psDroid = apsDroidLists[player]; psDroid; psDroid = psDroid->psNext)
	{
		if((psDroid->droidType != DROID_REPAIR) && (psDroid->droidType != DROID_CYBORG_REPAIR))
		{
			continue;
		}

		if (psDroid->psTarget != NULL && psDroid->psTarget->type == OBJ_DROID)
		{
			if ((DROID *)psDroid->psTarget == psDroidToCheck)
			{
				numRepaired++;
			}
		}
	}

	return numRepaired;
}

/* Uses debug_console() for console debug output right now */
BOOL scrMsgBox(void)
{
	if (!stackPopParams(1, VAL_STRING, &strParam1))
	{
		debug(LOG_ERROR, "scrMsgBox(): stack failed");
		return false;
	}

	debug_console("DEBUG: %s",strParam1);

	return true;
}


// Check for a struct being within a certain range of a position (must be visible)
BOOL scrStructInRangeVis(void)
{
	SDWORD		range, player,lookingPlayer, x,y;
	BOOL		found;

	if (!stackPopParams(5, VAL_INT, &lookingPlayer, VAL_INT, &player , VAL_INT, &x, VAL_INT, &y, VAL_INT, &range))
	{
		debug(LOG_ERROR, "scrStructInRangeVis: failed to pop");
		return false;
	}

	if (player < 0 || player >= MAX_PLAYERS)
	{
		ASSERT(false, "scrStructInRange: invalid player number");
		return false;
	}

	found = objectInRangeVis((BASE_OBJECT *)apsStructLists[player], x,y, range, lookingPlayer);

	scrFunctionResult.v.bval = found;
	if (!stackPushResult(VAL_BOOL, &scrFunctionResult))
	{
		return false;
	}

	return true;
}

// Check for a droid being within a certain range of a position (must be visible)
BOOL scrDroidInRangeVis(void)
{
	SDWORD		range, player,lookingPlayer, x,y;
	BOOL		found;

	if (!stackPopParams(5, VAL_INT, &lookingPlayer, VAL_INT, &player , VAL_INT, &x, VAL_INT, &y, VAL_INT, &range))
	{
		debug(LOG_ERROR, "scrDroidInRangeVis: failed to pop");
		return false;
	}

	if (player < 0 || player >= MAX_PLAYERS)
	{
		ASSERT(false, "scrDroidInRangeVis: invalid player number");
		return false;
	}

	found = objectInRangeVis((BASE_OBJECT *)apsDroidLists[player], x,y, range, lookingPlayer);

	scrFunctionResult.v.bval = found;
	if (!stackPushResult(VAL_BOOL, &scrFunctionResult))
	{
		return false;
	}

	return true;
}

// check for a base object being in range of a point
BOOL objectInRangeVis(BASE_OBJECT *psList, SDWORD x, SDWORD y, SDWORD range, SDWORD lookingPlayer)
{
	BASE_OBJECT		*psCurr;
	SDWORD			xdiff, ydiff, rangeSq;

	// See if there is a droid in range
	rangeSq = range * range;
	for(psCurr = psList; psCurr; psCurr = psCurr->psNext)
	{
		if(psCurr->type == OBJ_STRUCTURE)
		{
			if(!((STRUCTURE *)psCurr)->visible[lookingPlayer])
				continue;
		}

		if(psCurr->type == OBJ_DROID)
		{
			if(!((DROID *)psCurr)->visible[lookingPlayer])
				continue;
		}

		// skip partially build structures
		//if ( (psCurr->type == OBJ_STRUCTURE) &&
		//	 (((STRUCTURE *)psCurr)->status != SS_BUILT) )
		//{
		//	continue;
		//}

		// skip flying vtols
		if ( (psCurr->type == OBJ_DROID) &&
			isVtolDroid((DROID *)psCurr) &&
			((DROID *)psCurr)->sMove.Status != MOVEINACTIVE )
		{
			continue;
		}

		xdiff = (SDWORD)psCurr->pos.x - x;
		ydiff = (SDWORD)psCurr->pos.y - y;
		if (xdiff*xdiff + ydiff*ydiff < rangeSq)
		{
			return true;
		}
	}

	return false;
}

/* Go after a certain research */
BOOL scrPursueResearch(void)
{
	RESEARCH			*psResearch;
	SDWORD				foundIndex = 0,player,cur,tempIndex,Stack[400];
	UDWORD				index;
	SWORD				top;

	BOOL				found;
	PLAYER_RESEARCH		*pPlayerRes;

	char				sTemp[128];
	STRUCTURE			*psBuilding;
	RESEARCH_FACILITY	*psResFacilty;

	RESEARCH			*pResearch;

	if (!stackPopParams(3,ST_STRUCTURE, &psBuilding, VAL_INT, &player, ST_RESEARCH, &psResearch ))
	{
		debug(LOG_ERROR, "scrPursueResearch(): stack failed");
		return false;
	}

	if(psResearch == NULL)
	{
		ASSERT(false, ": no such research topic");
		return false;
	}

	psResFacilty =	(RESEARCH_FACILITY*)psBuilding->pFunctionality;

	if(psResFacilty->psSubject != NULL)		// not finished yet
	{
		scrFunctionResult.v.bval = false;
		if (!stackPushResult(VAL_BOOL, &scrFunctionResult))
		{
			return false;
		}
		return true;
	}

	pPlayerRes = asPlayerResList[player];
	index = psResearch - asResearch;

	if (index >= numResearch)
	{
		ASSERT(false, "scrPursueResearch: invalid research index");
		return false;
	}

	found = false;

	if(beingResearchedByAlly(index, player))		//an ally is already researching it
	{
		found = false;
	}
	else if(IsResearchCompleted(&pPlayerRes[index]))
	{
		found = false;
		//DbgMsg("Research already completed: %d", index);
	}
	else if(IsResearchStarted(&pPlayerRes[index]))
	{
		found = false;
		//DbgMsg("Research already in progress, %d", index);
	}
	else if(IsResearchPossible(&pPlayerRes[index])
	     || IsResearchCancelled(&pPlayerRes[index]))
	{
		foundIndex = index;
		found = true;
		//DbgMsg("Research possible or cancelled: %d", index);
	}
	else if(skTopicAvail(index,player))
	{
		foundIndex = index;
		found = true;
		//DbgMsg("Research available: %d",index);
	}
	else
	{
		//DbgMsg("starting to search for: %d, %s", index, asResearch[index].pName);
		top = -1;

		cur = 0;				//start with first index's PR
		tempIndex = -1;
		while(true)	//do
		{
			//DbgMsg("Going on with %d, numPR: %d, %s", index, asResearch[index].numPRRequired, asResearch[index].pName);

			if(cur >= asResearch[index].numPRRequired)		//node has nodes?
			{
				//DbgMsg("cur >= numPRRequired : %d (%d >= %d)", index, cur, asResearch[index].numPRRequired);

				top = top - 2;
				if(top < (-1))
				{
					//DbgMsg("Nothing on stack");
					break;		//end of stack
				}
				index = Stack[top + 2];	//if index = -1, then exit
				cur = Stack[top + 1];		//go to next PR of the last node, since this one didn't work

			}
			else		//end of nodes not reached
			{
				tempIndex = asResearch[index].pPRList[cur];		//get cur node's index
				//DbgMsg("evaluating node: %d, (cur = %d), %s", tempIndex, cur, asResearch[tempIndex].pName);

				if(skTopicAvail(tempIndex,player) && (!beingResearchedByAlly(tempIndex, player)))	//<NEW> - ally check added
				{
					//DbgMsg("avail: %d (cur=%d), %s", tempIndex, cur, asResearch[tempIndex].pName);
					found = true;
					foundIndex = tempIndex;		//done
					break;
				}
				else if((IsResearchCompleted(&pPlayerRes[tempIndex])==false) && (IsResearchStarted(&pPlayerRes[tempIndex])==false))		//not avail and not busy with it, can check this PR's PR
				{
					//DbgMsg("node not complete, not started: %d, (cur=%d), %s", tempIndex,cur, asResearch[tempIndex].pName);
					if(asResearch[tempIndex].numPRRequired > 0)	//node has any nodes itself
					{
						//DbgMsg("node has nodes, so selecting as main node: %d, %s", tempIndex, asResearch[tempIndex].pName);

						Stack[top+1] = cur;								//so can go back to it further
						Stack[top+2] = index;
						top = top + 2;

						index = tempIndex;		//go 1 level further
						cur = -1;									//start with first PR of this PR next time
					}
					else		//has no PRs, choose it (?)
					{
						if(!beingResearchedByAlly(tempIndex, player))	//<NEW> ally check added
						{
							//DbgMsg("PR has no PRs, choosing it: %d (cur=%d), %s", tempIndex, cur, asResearch[tempIndex].pName);
							found = true;
							foundIndex = tempIndex;	//done
							break;
						}
					}
				}
			}

			cur++;				//try next node of the main node
			if((cur >= asResearch[index].numPRRequired) && (top <= (-1)))	//nothing left
			{
				//DbgMsg("END");
				break;
			}

		} // while(true)
	}

	if(found
	 && foundIndex < numResearch)
	{
		pResearch = (asResearch + foundIndex);
		pPlayerRes				= asPlayerResList[player]+ foundIndex;
		psResFacilty->psSubject = (BASE_STATS*)pResearch;		  //set the subject up

		if (IsResearchCancelled(pPlayerRes))
		{
			psResFacilty->powerAccrued = pResearch->researchPower;//set up as if all power available for cancelled topics
		}
		else
		{
			psResFacilty->powerAccrued = 0;
		}

		MakeResearchStarted(pPlayerRes);
		psResFacilty->timeStarted = ACTION_START_TIME;
		psResFacilty->timeStartHold = 0;
		psResFacilty->timeToResearch = pResearch->researchPoints / 	psResFacilty->researchPoints;
		if (psResFacilty->timeToResearch == 0)
		{
			psResFacilty->timeToResearch = 1;
		}

		sprintf(sTemp,"player:%d starts topic: %s",player, asResearch[foundIndex].pName );
		NETlogEntry(sTemp,0,0);
	}

	scrFunctionResult.v.bval = found;
	if (!stackPushResult(VAL_BOOL, &scrFunctionResult))
	{
		return false;
	}
	intRefreshScreen();

	return true;
}

BOOL scrGetStructureType(void)
{
	STRUCTURE			*psStruct;

	if (!stackPopParams(1, ST_STRUCTURE, &psStruct))
	{
		debug(LOG_ERROR, "scrGetStructureType(): stack failed");
		return false;
	}

	scrFunctionResult.v.ival = psStruct->pStructureType->type;
	if (!stackPushResult(VAL_INT, &scrFunctionResult))
	{
		debug(LOG_ERROR, "scrGetStructureType(): failed to push result");
		return false;
	}

	return true;
}

/* Get player name from index */
BOOL scrGetPlayerName(void)
{
	SDWORD	player;

	if (!stackPopParams(1, VAL_INT, &player))
	{
		debug(LOG_ERROR, "scrGetPlayerName(): stack failed");
		return false;
	}

	if (player < 0 || player >= MAX_PLAYERS)
	{
		ASSERT( false, "scrGetPlayerName: invalid player number" );
		return false;
	}

	/* Casting away constness because stackPushResult doesn't modify it's
	 * value (i.e. in this case it's not const correct).
	 */
	scrFunctionResult.v.sval = (char*)getPlayerName((UDWORD)player);
	if (!stackPushResult(VAL_STRING, &scrFunctionResult))
	{
		debug(LOG_ERROR, "scrGetPlayerName(): failed to push result");
		return false;
	}

	return true;
}

/* Set player name */
BOOL scrSetPlayerName(void)
{
	SDWORD	player;

	if (!stackPopParams(2, VAL_INT, &player, VAL_STRING, &strParam1))
	{
		debug(LOG_ERROR, "scrSetPlayerName(): stack failed");
		return false;
	}

	if (player < 0 || player >= MAX_PLAYERS)
	{
		ASSERT( false, "scrSetPlayerName: invalid player number" );
		return false;
	}

	scrFunctionResult.v.bval = setPlayerName(player, strParam1);
	if (!stackPushResult(VAL_BOOL, &scrFunctionResult))
	{
		debug(LOG_ERROR, "scrSetPlayerName(): failed to push result");
		return false;
	}

	return true;
}

SDWORD getPlayerFromString(char *playerName)
{
	UDWORD	playerIndex;
	char	sPlayerNumber[255];

	for( playerIndex=0; playerIndex<MAX_PLAYERS; playerIndex++ )
	{
		/* check name */
		//debug(LOG_SCRIPT, "checking  (%s,%s)",getPlayerName(playerIndex), playerName);
		if (strncasecmp(getPlayerName(playerIndex), playerName, 255) == 0)
		{
			//debug(LOG_SCRIPT, "matched, returning %d", playerIndex);
			return playerIndex;
		}

		/* check color */
		//debug(LOG_SCRIPT, "checking (%s,%s)",getPlayerColourName(playerIndex), playerName);
		if (strncasecmp(getPlayerColourName(playerIndex), playerName, 255) == 0)
		{
			//debug(LOG_SCRIPT, "matched, returning %d", playerIndex);
			return playerIndex;
		}

		/* check player number */
		sprintf(sPlayerNumber,"%d",playerIndex);
		//debug(LOG_SCRIPT, "checking (%s,%s)",sPlayerNumber, playerName);
		if (strncasecmp(sPlayerNumber,playerName, 255) == 0)
		{
			//debug(LOG_SCRIPT, "matched, returning %d", playerIndex);
			return playerIndex;
		}

	}

	return -1;
}

/* Checks if a particular bit is set in an integer */
BOOL scrGetBit(void)
{
	SDWORD				val1,val2;

	if (!stackPopParams(2, VAL_INT, &val1, VAL_INT, &val2))
	{
		debug(LOG_ERROR, "scrGetBit(): failed to pop");
		return false;
	}

	ASSERT(val2 < MAX_PLAYERS && val2 >= 0, "scrGetBit(): wrong player index (%d)", val2);

	scrFunctionResult.v.bval = ((val1 & bitMask[val2]) != 0);
	if (!stackPushResult(VAL_BOOL, &scrFunctionResult))
	{
		return false;
	}

	return true;
}

/* Sets a particular bit in an integer */
BOOL scrSetBit(void)
{
	SDWORD				base,position;
	BOOL				bSet;

	if (!stackPopParams(3, VAL_INT, &base,
		VAL_INT, &position, VAL_BOOL, &bSet))
	{
		debug(LOG_ERROR, "scrSetBit(): failed to pop");
		return false;
	}

	ASSERT(position < MAX_PLAYERS && position >= 0, "scrSetBit(): wrong position index (%d)", position);

	if(bSet)
	{
		base |= bitMask[position];
	}
	else
	{
		base &= bitMask[position];
	}

	scrFunctionResult.v.ival = base;
	if (!stackPushResult(VAL_INT, &scrFunctionResult))
	{
		return false;
	}

	return true;
}

/* Can we create and break alliances? */
BOOL scrAlliancesLocked(void)
{
	BOOL		bResult = true;

	if(bMultiPlayer && (game.alliance == ALLIANCES))
		bResult = false;

	scrFunctionResult.v.bval = bResult;
	if (!stackPushResult(VAL_BOOL, &scrFunctionResult))
	{
		debug(LOG_ERROR, "scrAlliancesLocked(): failed to push result");
		return false;
	}

	return true;
}

BOOL scrASSERT(void)
{
	BOOL				bExpression;
	SDWORD			player;
	char			sTmp[255];

	if (!stackPopParams(3, VAL_BOOL, &bExpression, VAL_STRING, &strParam1, VAL_INT, &player))
	{
		debug(LOG_ERROR, "scrASSERT(): stack failed");
		return false;
	}

#ifdef DEBUG
	/* Just pass the expression and message from script */
	sprintf(sTmp,"%d) %s",player,strParam1);
	ASSERT(bExpression, "%s", sTmp);
#else
	if(scrDebug[player])
	{
		if(!bExpression)
		{
			sprintf(sTmp,"%d) %s",player,strParam1);
			addConsoleMessage(sTmp,RIGHT_JUSTIFY,player);
		}
	}
#endif

	return true;
}

/* Visualize radius at position */
BOOL scrShowRangeAtPos(void)
{
	SDWORD		x,y,radius;

	if (!stackPopParams(3, VAL_INT, &x, VAL_INT, &y, VAL_INT, &radius))
	{
		debug(LOG_ERROR, "scrShowRangeAtPos(): stack failed");
		return false;
	}

	//Turn on/off drawing
	showRangeAtPos(x,y,radius);

	return true;
}

BOOL scrToPow(void)
{
	float		x,y;

	if (!stackPopParams(2, VAL_FLOAT, &x, VAL_FLOAT, &y))
	{
		debug(LOG_ERROR, "scrToPow(): stack failed");
		return false;
	}

	scrFunctionResult.v.fval = (float)pow(x,y);
	if (!stackPushResult(VAL_FLOAT, &scrFunctionResult))
	{
		debug(LOG_ERROR, "scrToPow(): failed to push result");
		return false;
	}

	return true;
}

/* Exponential function */
BOOL scrExp(void)
{
	float		fArg;

	if (!stackPopParams(1, VAL_FLOAT, &fArg))
	{
		return false;
	}

	scrFunctionResult.v.fval = exp(fArg);
	if (!stackPushResult(VAL_FLOAT, &scrFunctionResult))
	{
		return false;
	}

	return true;
}

/* Square root */
BOOL scrSqrt(void)
{
	float		fArg;

	if (!stackPopParams(1, VAL_FLOAT, &fArg))
	{
		return false;
	}

	scrFunctionResult.v.fval = sqrtf(fArg);
	if (!stackPushResult(VAL_FLOAT, &scrFunctionResult))
	{
		return false;
	}

	return true;
}

/* Natural logarithm */
BOOL scrLog(void)
{
	float		fArg;

	if (!stackPopParams(1, VAL_FLOAT, &fArg))
	{
		return false;
	}

	scrFunctionResult.v.fval = log(fArg);
	if (!stackPushResult(VAL_FLOAT, &scrFunctionResult))
	{
		return false;
	}

	return true;
}

/* Show/Hide multiplayer debug menu */
BOOL scrDebugMenu(void)
{
	SDWORD		menuUp;

	if (!stackPopParams(1, VAL_BOOL, &menuUp))
	{
		debug(LOG_ERROR, "scrDebugMenu(): stack failed");
		return false;
	}

	(void)addDebugMenu(menuUp);

	return true;
}

/* Set debug menu output string */
BOOL scrSetDebugMenuEntry(void)
{
	SDWORD		index;

	if (!stackPopParams(2, VAL_STRING, &strParam1, VAL_INT, &index))
	{
		debug(LOG_ERROR, "scrSetDebugMenuEntry(): stack failed");
		return false;
	}

	setDebugMenuEntry(strParam1, index);

	return true;
}

/* Parse chat message and return number of commands that could be extracted */
BOOL scrProcessChatMsg(void)
{
	if (!stackPopParams(1, VAL_STRING, &strParam1))
	{
		debug(LOG_ERROR, "scrProcessChatMsg(): stack failed");
		return false;
	}

	debug(LOG_NEVER, "Now preparing to parse '%s'", strParam1);

	if (!chatLoad(strParam1, strlen(strParam1)))
	{
		ASSERT(false, "Couldn't process chat message: %s", strParam1);
		return false;
	}

	scrFunctionResult.v.ival = chat_msg.numCommands;
	if (!stackPushResult(VAL_INT, &scrFunctionResult))
	{
		debug(LOG_ERROR, "scrProcessChatMsg(): failed to push result");
		return false;
	}

	return true;
}

/* Returns number of command arguments for a certain
 * chat command that could be extracted
 */
BOOL scrGetNumArgsInCmd(void)
{
	SDWORD		cmdIndex;

	if (!stackPopParams(1, VAL_INT, &cmdIndex))
	{
		debug(LOG_ERROR, "scrGetNumArgsInCmd(): stack failed");
		return false;
	}

	/* Check command bounds */
	if(cmdIndex < 0 || cmdIndex >= chat_msg.numCommands)
	{
		ASSERT(false, "scrGetNumArgsInCmd: command inxed out of bounds: %d (num commands: %d)",
			cmdIndex, chat_msg.numCommands);
		return false;
	}


	scrFunctionResult.v.ival = chat_msg.cmdData[cmdIndex].numCmdParams;
	if (!stackPushResult(VAL_INT, &scrFunctionResult))
	{
		debug(LOG_ERROR, "scrGetNumArgsInCmd(): failed to push result");
		return false;
	}

	return true;
}

/* Returns a string representing a certain chat command,
 * based on the command index provided
 */
BOOL scrGetChatCmdDescription(void)
{
	SDWORD			cmdIndex;
	char			*pChatCommand=NULL;

	if (!stackPopParams(1, VAL_INT, &cmdIndex))
	{
		debug(LOG_ERROR, "scrGetCommandDescription(): stack failed");
		return false;
	}

	/* Check command bounds */
	if(cmdIndex < 0 || cmdIndex >= chat_msg.numCommands)
	{
		ASSERT(false, "scrGetCommandDescription: command inxed out of bounds: %d (num commands: %d)",
			cmdIndex, chat_msg.numCommands);
		return false;
	}

	/* Allocate memory for the comamnd string */
	pChatCommand = (char*)malloc(MAXSTRLEN);
	if (pChatCommand == NULL)
	{
		debug(LOG_FATAL, "scrGetCmdDescription: Out of memory!");
		abort();
		return false;
	}

	/* Copy command */
	strlcpy(pChatCommand, chat_msg.cmdData[cmdIndex].pCmdDescription, MAXSTRLEN);

	/* Make scrFunctionResult point to the valid command */
	scrFunctionResult.v.sval = pChatCommand;

	if (!stackPushResult(VAL_STRING, &scrFunctionResult))
	{
		debug(LOG_ERROR, "scrGetCommandDescription(): failed to push result");
		free(pChatCommand);
		return false;
	}

	free(pChatCommand);

	return true;
}

/* Returns a certain parameter of a certain chat command
 * Returns false if failed
 */
BOOL scrGetChatCmdParam(void)
{
	SDWORD			cmdIndex, argIndex;
	void			*pArgument=NULL;
	INTERP_TYPE		argType=VAL_VOID;
	BOOL			bSuccess=true;		//failure on type mismatch

	//if (!stackPopParams(3, VAL_INT, &cmdIndex, VAL_INT, &argIndex, VAL_REF | VAL_VOID, &pArgument))
	//{
	//	debug(LOG_ERROR, "scrGetChatCmdParam(): stack failed");
	//	return false;
	//}

	if (!stackPopParams(2, VAL_INT, &cmdIndex, VAL_INT, &argIndex))
	{
		debug(LOG_ERROR, "scrGetChatCmdParam(): stack failed");
		return false;
	}

	if(cmdIndex < 0 || cmdIndex >= chat_msg.numCommands)
	{
		ASSERT(false, "scrGetChatCmdParam: command index out of bounds: %d", cmdIndex);
		return false;
	}

	if(argIndex < 0 || argIndex >= chat_msg.cmdData[cmdIndex].numCmdParams )
	{
		ASSERT(false, "scrGetChatCmdParam: argument index for command %d is out of bounds: %d", cmdIndex, argIndex);
		return false;
	}

	/* Find out the type of the argument we are going to pass to the script */
	argType = chat_msg.cmdData[cmdIndex].parameter[argIndex].type;

	if (!stackPopParams(1, VAL_REF | argType, &pArgument))
	{
		debug(LOG_ERROR, "scrGetChatCmdParam(): stack failed or argument mismatch (expected type of argument: %d)", argType);
		bSuccess = false;		//return type mismatch
		//return false;
	}

	if(pArgument == NULL)
	{
		ASSERT(false, "scrGetChatCmdParam: nullpointer check failed");
		bSuccess = false;
		//return false;
	}

	/* Return command argument to the script */
	if(bSuccess){
		memcpy(pArgument, &(chat_msg.cmdData[cmdIndex].parameter[argIndex].v), sizeof(chat_msg.cmdData[cmdIndex].parameter[argIndex].v));
	}

	scrFunctionResult.v.bval = bSuccess;
	if (!stackPushResult(VAL_BOOL, &scrFunctionResult))
	{
		debug(LOG_ERROR, "scrGetChatCmdParam(): failed to push result");
		return false;
	}
	return true;
}

/* Returns true if a certain command was addressed to a certain player */
BOOL scrChatCmdIsPlayerAddressed(void)
{
	SDWORD		cmdIndex,playerInQuestion;

	if (!stackPopParams(2, VAL_INT, &cmdIndex, VAL_INT, &playerInQuestion))
	{
		debug(LOG_ERROR, "scrChatCmdIsPlayerAddressed(): stack failed");
		return false;
	}

	/* Check command bounds */
	if(cmdIndex < 0 || cmdIndex >= chat_msg.numCommands)
	{
		ASSERT(false, "scrChatCmdIsPlayerAddressed: command inxed out of bounds: %d (num commands: %d)",
			cmdIndex, chat_msg.numCommands);
		return false;
	}

	/* Check player bounds */
	if(playerInQuestion < 0 || playerInQuestion >= MAX_PLAYERS)
	{
		ASSERT(false, "scrChatCmdIsPlayerAddressed: player inxed out of bounds: %d", playerInQuestion);
		return false;
	}

	scrFunctionResult.v.bval = chat_msg.cmdData[cmdIndex].bPlayerAddressed[playerInQuestion];
	if (!stackPushResult(VAL_INT, &scrFunctionResult))
	{
		debug(LOG_ERROR, "scrChatCmdIsPlayerAddressed(): failed to push result");
		return false;
	}

	return true;
}

/* Modifies height of a tile */
BOOL scrSetTileHeight(void)
{
	UDWORD		tileX,tileY,newHeight;
	MAPTILE		*psTile;

	if (!stackPopParams(3, VAL_INT, &tileX, VAL_INT, &tileY, VAL_INT, &newHeight))
	{
		debug(LOG_ERROR, "scrSetTileHeight(): stack failed");
		return false;
	}

	ASSERT(newHeight <= 255, "scrSetTileHeight: height out of bounds");

	psTile = mapTile(tileX,tileY);

	psTile->height = (UBYTE)newHeight;

	return true;
}

/* Returns structure which placed on provided coordinates.
 * Returns NULL (NULLOBJECT) if there's no structure.
 */
BOOL scrGetTileStructure(void)
{
	SDWORD		structureX,structureY;

	if (!stackPopParams(2, VAL_INT, &structureX, VAL_INT, &structureY))
	{
		debug(LOG_ERROR, "scrGetTileStructure(): stack failed");
		return false;
	}

	scrFunctionResult.v.oval = getTileStructure(structureX, structureY);
	if (!stackPushResult((INTERP_TYPE)ST_STRUCTURE, &scrFunctionResult))
	{
		debug(LOG_ERROR, "scrGetTileStructure(): failed to push result");
		return false;
	}

	return true;
}

/* Outputs script call stack
 */
BOOL scrPrintCallStack(void)
{
	scrOutputCallTrace(LOG_SCRIPT);

	return true;
}

/*
 * Returns true if game debug mode is on
 */
BOOL scrDebugModeEnabled(void)
{

	scrFunctionResult.v.bval = getDebugMappingStatus();
	if (!stackPushResult(VAL_BOOL, &scrFunctionResult))
	{
		debug(LOG_ERROR, "scrDebugModeEnabled(): failed to push result");
		return false;
	}

	return true;
}

/*
 * Returns the cost of a droid
 */
BOOL scrCalcDroidPower(void)
{
	DROID	*psDroid;

	if (!stackPopParams(1, ST_DROID, &psDroid))
	{
		return false;
	}

	ASSERT(psDroid != NULL,
		"scrCalcDroidPower: can't calculate cost of a null-droid");

	scrFunctionResult.v.ival = (SDWORD)calcDroidPower(psDroid);
	if (!stackPushResult(VAL_INT, &scrFunctionResult))
	{
		debug(LOG_ERROR, "scrCalcDroidPower(): failed to push result");
		return false;
	}

	return true;
}

/*
 * Returns experience level of a droid
 */
BOOL scrGetDroidLevel(void)
{
	DROID	*psDroid;

	if (!stackPopParams(1, ST_DROID, &psDroid))
	{
		return false;
	}

	ASSERT(psDroid != NULL,
		"scrGetDroidLevel: null-pointer passed");

	scrFunctionResult.v.ival = (SDWORD)getDroidLevel(psDroid);
	if (!stackPushResult(VAL_INT, &scrFunctionResult))
	{
		debug(LOG_ERROR, "scrGetDroidLevel(): failed to push result");
		return false;
	}

	return true;
}

/* Assembles a template from components and returns it */
BOOL scrAssembleWeaponTemplate(void)
{
	SDWORD					player,bodyIndex,weapIndex,propIndex;
	DROID_TEMPLATE			*pNewTemplate = NULL;

	if (!stackPopParams(4, VAL_INT, &player, ST_BODY, &bodyIndex,
		ST_PROPULSION, &propIndex, ST_WEAPON, &weapIndex))
	{
		return false;
	}

	pNewTemplate  = malloc(sizeof(DROID_TEMPLATE));
	if (pNewTemplate == NULL)
	{
		debug(LOG_ERROR, "pNewTemplate: Out of memory");
		return false;
	}

	memset(pNewTemplate, 0, sizeof(DROID_TEMPLATE));

	// set template body
	pNewTemplate->asParts[COMP_BODY] = bodyIndex;

	// set template propulsion
	pNewTemplate->asParts[COMP_PROPULSION] = propIndex;

	// set template weapon (only one)
	pNewTemplate->asWeaps[0] = weapIndex;
	pNewTemplate->numWeaps = 1;

	// set default components
	pNewTemplate->asParts[COMP_SENSOR]		= 0;
	pNewTemplate->asParts[COMP_ECM]			= 0;
	pNewTemplate->asParts[COMP_CONSTRUCT]	= 0;
	pNewTemplate->asParts[COMP_REPAIRUNIT]	= 0;
	pNewTemplate->asParts[COMP_BRAIN]		= 0;

	// set droid type
	pNewTemplate->droidType = DROID_WEAPON;

	// finalize template and set its name
	if(!intValidTemplate(pNewTemplate, GetDefaultTemplateName(pNewTemplate)))
	{
		return false;
	}

	// make sure we have a valid weapon
	if(!checkValidWeaponForProp(pNewTemplate))
	{
		scrFunctionResult.v.oval = NULL;		// failure
	}
	else
	{
		DROID_TEMPLATE *tempTemplate = NULL;

		// check if an identical template already exists for this player
		tempTemplate = scrCheckTemplateExists(player, pNewTemplate);
		if(tempTemplate == NULL)
		{
			// set template id
			pNewTemplate->multiPlayerID = (objID<<3)|player;
			objID++;

			// add template to player template list
			pNewTemplate->psNext = apsDroidTemplates[player];
			apsDroidTemplates[player] = pNewTemplate;		//apsTemplateList?

			if (bMultiMessages)
			{
				sendTemplate(pNewTemplate);
			}
		}
		else
		{
			// free resources
			free(pNewTemplate);

			// already exists, so return it
			pNewTemplate = tempTemplate;
		}

		scrFunctionResult.v.oval = pNewTemplate;	// succes
	}

	// return template to scripts
	if (!stackPushResult((INTERP_TYPE)ST_TEMPLATE, &scrFunctionResult))
	{
		return false;
	}

	return true;
}

/* Checks if template already exists, returns it if yes */
static DROID_TEMPLATE* scrCheckTemplateExists(SDWORD player, DROID_TEMPLATE *psTempl)
{
	DROID_TEMPLATE* psCurrent;
	BOOL equal;

	for (psCurrent = apsDroidTemplates[player]; psCurrent != NULL; psCurrent = psCurrent->psNext)
	{
		unsigned int componentType;
		unsigned int weaponSlot;

		equal = true;

		// compare components
		for (componentType = 0; componentType < ARRAY_SIZE(psTempl->asParts); ++componentType)
		{
			if (psTempl->asParts[componentType] != psCurrent->asParts[componentType])
			{
				equal = false;
				break;
			}
		}

		// compare weapon count
		if (psTempl->numWeaps != psCurrent->numWeaps)
		{
			equal = false;
		}

		// compare all weapons separately
		for(weaponSlot = 0; equal && weaponSlot < psTempl->numWeaps; ++weaponSlot)
		{
			if (psTempl->asWeaps[weaponSlot] != psCurrent->asWeaps[weaponSlot])
			{
				equal = false;
				break;
			}
		}
		if (equal)
		{
			// they are equal, so return the current template
			return psCurrent;
		}
	}

	return NULL;
}

BOOL scrWeaponShortHitUpgrade(void)
{
	SDWORD					player,weapIndex;
	const WEAPON_STATS		*psWeapStats;

	if (!stackPopParams(2, VAL_INT, &player, ST_WEAPON, &weapIndex))
	{
		return false;
	}

	psWeapStats = &asWeaponStats[weapIndex];

	scrFunctionResult.v.ival = asWeaponUpgrade[player][psWeapStats->weaponSubClass].shortHit;
	if (!stackPushResult(VAL_INT, &scrFunctionResult))
	{
		return false;
	}

	return true;
}

BOOL scrWeaponLongHitUpgrade(void)
{
	SDWORD					player,weapIndex;
	const WEAPON_STATS		*psWeapStats;

	if (!stackPopParams(2, VAL_INT, &player, ST_WEAPON, &weapIndex))
	{
		return false;
	}

	psWeapStats = &asWeaponStats[weapIndex];

	scrFunctionResult.v.ival = asWeaponUpgrade[player][psWeapStats->weaponSubClass].longHit;
	if (!stackPushResult(VAL_INT, &scrFunctionResult))
	{
		return false;
	}

	return true;
}


BOOL scrWeaponDamageUpgrade(void)
{
	SDWORD					player,weapIndex;
	const WEAPON_STATS		*psWeapStats;

	if (!stackPopParams(2, VAL_INT, &player, ST_WEAPON, &weapIndex))
	{
		return false;
	}

	psWeapStats = &asWeaponStats[weapIndex];

	scrFunctionResult.v.ival = asWeaponUpgrade[player][psWeapStats->weaponSubClass].damage;
	if (!stackPushResult(VAL_INT, &scrFunctionResult))
	{
		return false;
	}

	return true;
}

BOOL scrWeaponFirePauseUpgrade(void)
{
	SDWORD					player,weapIndex;
	const WEAPON_STATS		*psWeapStats;

	if (!stackPopParams(2, VAL_INT, &player, ST_WEAPON, &weapIndex))
	{
		return false;
	}

	psWeapStats = &asWeaponStats[weapIndex];

	scrFunctionResult.v.ival = asWeaponUpgrade[player][psWeapStats->weaponSubClass].firePause;
	if (!stackPushResult(VAL_INT, &scrFunctionResult))
	{
		return false;
	}

	return true;
}


BOOL scrIsComponentAvailable(void)
{
	SDWORD					player;
	BOOL					bAvailable = false;
	INTERP_VAL				sVal;

	if (!stackPop(&sVal))
	{
		return false;
	}

	if (!stackPopParams(1, VAL_INT, &player))
	{
		return false;
	}

	if (player >= MAX_PLAYERS)
	{
		ASSERT( false, "player number is too high" );
		return false;
	}

	switch (sVal.type)
	{
	case ST_BODY:
		bAvailable = (apCompLists[player][COMP_BODY][sVal.v.ival] == AVAILABLE);
		break;
	case ST_PROPULSION:
		bAvailable = (apCompLists[player][COMP_PROPULSION][sVal.v.ival] == AVAILABLE);
		break;
	case ST_ECM:
		bAvailable = (apCompLists[player][COMP_ECM][sVal.v.ival] == AVAILABLE);
		break;
	case ST_SENSOR:
		bAvailable = (apCompLists[player][COMP_SENSOR][sVal.v.ival] == AVAILABLE);
		break;
	case ST_CONSTRUCT:
		bAvailable = (apCompLists[player][COMP_CONSTRUCT][sVal.v.ival] == AVAILABLE);
		break;
	case ST_WEAPON:
		bAvailable = (apCompLists[player][COMP_WEAPON][sVal.v.ival] == AVAILABLE);
		break;
	case ST_REPAIR:
		bAvailable = (apCompLists[player][COMP_REPAIRUNIT][sVal.v.ival] == AVAILABLE);
		break;
	case ST_BRAIN:
		bAvailable = (apCompLists[player][COMP_BRAIN][sVal.v.ival] == AVAILABLE);
		break;
	default:
		ASSERT( false, "unknown component type" );
		return false;
	}

	scrFunctionResult.v.bval = bAvailable;
	if (!stackPushResult(VAL_BOOL, &scrFunctionResult))
	{
		return false;
	}

	return true;
}

BOOL scrGetBodySize(void)
{
	SDWORD		bodyIndex;

	if (!stackPopParams(1,ST_BODY, &bodyIndex))
	{
		return false;
	}

	scrFunctionResult.v.ival = asBodyStats[bodyIndex].size;
	if (!stackPushResult(VAL_INT, &scrFunctionResult))
	{
		return false;
	}
	return true;
}

BOOL scrGettext()
{
	if (!stackPopParams(1, VAL_STRING, &strParam1))
	{
		return false;
	}

	scrFunctionResult.v.sval = (char*)gettext(strParam1);

	return stackPushResult((INTERP_TYPE)ST_TEXTSTRING, &scrFunctionResult);
}

BOOL scrGettext_noop()
{
	if (!stackPopParams(1, VAL_STRING, &strParam1))
	{
		return false;
	}

	scrFunctionResult.v.sval = gettext_noop(strParam1);

	return stackPushResult(VAL_STRING, &scrFunctionResult);
}

BOOL scrPgettext()
{
	char* msg_ctxt_id;
	char* translation;

	if (!stackPopParams(2, VAL_STRING, &strParam1, VAL_STRING, &strParam2))
	{
		return false;
	}

	if (asprintf(&msg_ctxt_id, "%s%s%s", strParam1, GETTEXT_CONTEXT_GLUE, strParam2) == -1)
	{
		debug(LOG_FATAL, "Out of memory");
		abort();
		return false;
	}

#ifdef DEFAULT_TEXT_DOMAIN
	translation = (char*)dcgettext(DEFAULT_TEXT_DOMAIN, msg_ctxt_id, LC_MESSAGES);
#else
	translation = (char*)dcgettext(NULL,                msg_ctxt_id, LC_MESSAGES);
#endif

	/* Due to the way dcgettext works a pointer comparison is enough, hence
	 * the reason why we free() now.
	 */
	free(msg_ctxt_id);

	if (translation == msg_ctxt_id)
	{
		scrFunctionResult.v.sval = strParam2;
	}
	else
	{
		scrFunctionResult.v.sval = translation;
	}

	return stackPushResult((INTERP_TYPE)ST_TEXTSTRING, &scrFunctionResult);
}

BOOL scrPgettext_expr()
{
	if (!stackPopParams(2, VAL_STRING, &strParam1, VAL_STRING, &strParam2))
	{
		return false;
	}

	scrFunctionResult.v.sval = (char*)pgettext_expr(strParam1, strParam2);

	return stackPushResult((INTERP_TYPE)ST_TEXTSTRING, &scrFunctionResult);
}

BOOL scrPgettext_noop()
{
	if (!stackPopParams(2, VAL_STRING, &strParam1, VAL_STRING, &strParam2))
	{
		return false;
	}

	scrFunctionResult.v.sval = gettext_noop(strParam1);

	return stackPushResult(VAL_STRING, &scrFunctionResult);
}<|MERGE_RESOLUTION|>--- conflicted
+++ resolved
@@ -5165,15 +5165,6 @@
 		return(false);
 	}
 
-<<<<<<< HEAD
-=======
-	if (gwGetGateways() == NULL)
-	{
-		ASSERT( false,"SCRIPT : No gateways found in getNearestGatway" );
-		return(false);
-	}
-
->>>>>>> 90684f35
 	nearestSoFar = UDWORD_MAX;
 	retX = retY = -1;
 	success = false;
@@ -6567,15 +6558,6 @@
 
 	// find ViperLtMGWheels
 	sstrcpy(pName, "ViperLtMGWheels");
-<<<<<<< HEAD
-=======
-	if (!getResourceName(pName))
-	{
-		debug( LOG_FATAL, "tutorial template setup failed" );
-		abort();
-		return false;
-	}
->>>>>>> 90684f35
 
 	getDroidResourceName(pName);
 
