--- conflicted
+++ resolved
@@ -8668,27 +8668,12 @@
 	return numRepaired;
 }
 
-<<<<<<< HEAD
-/// Uses printf_console() for console debug output right now
+/// Uses debug_console() for console debug output right now
 static int scrMsgBox(lua_State *L)
 {
 	const char *message = luaL_checkstring(L, 1);
-	printf_console("DEBUG: %s",message);
+	debug_console("DEBUG: %s",message);
 	return 0;
-=======
-/* Uses debug_console() for console debug output right now */
-BOOL scrMsgBox(void)
-{
-	if (!stackPopParams(1, VAL_STRING, &strParam1))
-	{
-		debug(LOG_ERROR, "scrMsgBox(): stack failed");
-		return false;
-	}
-
-	debug_console("DEBUG: %s",strParam1);
-
-	return true;
->>>>>>> e06f5869
 }
 
 
