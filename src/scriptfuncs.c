/*
	This file is part of Warzone 2100.
	Copyright (C) 1999-2004  Eidos Interactive
	Copyright (C) 2005-2010  Warzone 2100 Project

	Warzone 2100 is free software; you can redistribute it and/or modify
	it under the terms of the GNU General Public License as published by
	the Free Software Foundation; either version 2 of the License, or
	(at your option) any later version.

	Warzone 2100 is distributed in the hope that it will be useful,
	but WITHOUT ANY WARRANTY; without even the implied warranty of
	MERCHANTABILITY or FITNESS FOR A PARTICULAR PURPOSE. See the
	GNU General Public License for more details.

	You should have received a copy of the GNU General Public License
	along with Warzone 2100; if not, write to the Free Software
	Foundation, Inc., 51 Franklin St, Fifth Floor, Boston, MA 02110-1301 USA
*/
/*
 * ScriptFuncs.c
 *
 * All the C functions callable from the script code
 *
 */
 
#include <time.h>
#include <string.h>

#include "lib/framework/frame.h"
#include "lib/framework/strres.h"
#include "lib/framework/stdio_ext.h"
#include "lib/widget/widget.h"

// Lua
#include <lua.h>
#include <lauxlib.h>
#include <lualib.h>
#include "lib/lua/warzone.h"

#include "effects.h"
#include "lib/script/script.h"
#include "scripttabs.h"
#include "lib/gamelib/gtime.h"
#include "lib/iniparser/iniparser.h"
#include "objects.h"
#include "hci.h"
#include "loadsave.h"
#include "message.h"
#include "challenge.h"
#include "intelmap.h"
#include "map.h"
#include "structure.h"
#include "display3d.h"
#include "research.h"
#include "lib/sound/audio.h"
#include "lib/sound/audio_id.h"
#include "power.h"
#include "console.h"
#include "scriptfuncs.h"
#include "geometry.h"
#include "visibility.h"
#include "gateway.h"
#include "drive.h"
#include "display.h"
#include "component.h"
#include "scriptextern.h"
#include "seqdisp.h"

#include "configuration.h"
#include "fpath.h"

#include "warzoneconfig.h"
#include "lighting.h"
#include "atmos.h"
#include "lib/sound/cdaudio.h"
#include "lib/netplay/netplay.h"
#include "multiplay.h"
#include "multigifts.h"
#include "multilimit.h"
#include "advvis.h"
#include "mapgrid.h"
#include "lib/ivis_common/piestate.h"
#include "wrappers.h"
#include "order.h"
#include "orderdef.h"
#include "mission.h"
#include "loop.h"
#include "frontend.h"
#include "group.h"
#include "transporter.h"
#include "radar.h"
#include "levels.h"
#include "mission.h"
#include "projectile.h"
#include "cluster.h"
#include "multigifts.h"			//because of giftRadar()
#include "aiexperience.h"
#include "display3d.h"			//for showRangeAtPos()
#include "multimenu.h"
#include "lib/script/chat_processing.h"
#include "keymap.h"
#include "visibility.h"
#include "design.h"
#include "random.h"
#include "scriptobj.h"
#include "scriptvals.h"

static INTERP_VAL	scrFunctionResult;	//function return value to be pushed to stack

// If this is defined then check max number of units not reached before adding more.
#define SCRIPT_CHECK_MAX_UNITS

static SDWORD	bitMask[] = {0x01,0x02,0x04,0x08,0x10,0x20,0x40,0x80};
static char		strParam1[MAXSTRLEN], strParam2[MAXSTRLEN];		//these should be used as string parameters for stackPopParams()

static bool	structHasModule(STRUCTURE *psStruct);

static DROID_TEMPLATE* scrCheckTemplateExists(SDWORD player, DROID_TEMPLATE *psTempl);

/// Hold the previously assigned player
static int nextPlayer = 0;
static Vector2i positions[MAX_PLAYERS];

void scriptSetStartPos(int position, int x, int y)
{
	positions[position].x = x;
	positions[position].y = y;
	debug(LOG_SCRIPT, "Setting start position %d to (%d, %d)", position, x, y);
}

BOOL scriptInit()
{
	nextPlayer = 0;
	return true;
}

static int scrScavengersActive(lua_State *L)
{
	lua_pushboolean(L, game.scavengers);
	return 1;
}

static int scrGetPlayer(lua_State *L)
{
	if (nextPlayer >= MAX_PLAYERS)
	{
		return luaL_error(L, "maximum number of players reached");
		// not reached
		return 0;
	}

	debug(LOG_SCRIPT, "Initialized player %d, starts at position (%d, %d), max %d players", nextPlayer, 
	      positions[nextPlayer].x, positions[nextPlayer].y, NetPlay.maxPlayers);
	lua_pushinteger(L, nextPlayer);
	nextPlayer++;
	return 1;
}

static int scrGetPlayerStartPosition(lua_State *L)
{
	int player = luaWZ_checkplayer(L, 1);
	int x = 0;
	int y = 0;

	if (player < NetPlay.maxPlayers)
	{
		x = positions[player].x;
		y = positions[player].y;
	}
	lua_pushinteger(L, x);
	lua_pushinteger(L, y);
	return 2;
}

/******************************************************************************************/
/*				 Check for objects in areas											 */


// check for a base object being in range of a point
BOOL objectInRange(BASE_OBJECT *psList, SDWORD x, SDWORD y, SDWORD range)
{
	BASE_OBJECT		*psCurr;
	SDWORD			xdiff, ydiff, rangeSq;

	// See if there is a droid in range
	rangeSq = range * range;
	for(psCurr = psList; psCurr; psCurr = psCurr->psNext)
	{
		// skip partially build structures
		if ( (psCurr->type == OBJ_STRUCTURE) &&
			 (((STRUCTURE *)psCurr)->status != SS_BUILT) )
		{
			continue;
		}

		// skip flying vtols
		if ( (psCurr->type == OBJ_DROID) &&
			 isVtolDroid((DROID *)psCurr) &&
			 ((DROID *)psCurr)->sMove.Status != MOVEINACTIVE )
		{
			continue;
		}

		xdiff = (SDWORD)psCurr->pos.x - x;
		ydiff = (SDWORD)psCurr->pos.y - y;
		if (xdiff*xdiff + ydiff*ydiff < rangeSq)
		{
			return true;
		}
	}

	return false;
}

// -----------------------------------------------------------------------------------------
// Check for any player object being within a certain range of a position
static int scrObjectInRange(lua_State *L)
{
	BOOL		found;
	
	int player = luaWZ_checkplayer(L, 1);
	int x = luaL_checkint(L, 2);
	int y = luaL_checkint(L, 3);
	int range = luaL_checkint(L, 4);

	found = objectInRange((BASE_OBJECT *)apsDroidLists[player], x,y, range) ||
			objectInRange((BASE_OBJECT *)apsStructLists[player], x,y, range);

	lua_pushboolean(L, found);
	return 1;
}

// -----------------------------------------------------------------------------------------
// Check for a droid being within a certain range of a position
static int scrDroidInRange(lua_State *L)
{
	BOOL		found;
	int player = luaWZ_checkplayer(L, 1);
	int x = luaL_checkint(L, 2);
	int y = luaL_checkint(L, 3);
	int range = luaL_checkint(L, 4);

	found = objectInRange((BASE_OBJECT *)apsDroidLists[player], x,y, range);

	lua_pushboolean(L, found);
	return 1;
}

// -----------------------------------------------------------------------------------------
// Check for a struct being within a certain range of a position
static int scrStructInRange(lua_State *L)
{
	BOOL		found;
	int player = luaWZ_checkplayer(L, 1);
	int x = luaL_checkint(L, 2);
	int y = luaL_checkint(L, 3);
	int range = luaL_checkint(L, 4);

	found = objectInRange((BASE_OBJECT *)apsStructLists[player], x,y, range);

	lua_pushboolean(L, found);
	return 1;
}

// -----------------------------------------------------------------------------------------
static int scrPlayerPower(lua_State *L)
{
	int player = luaWZ_checkplayer(L, 1);

	lua_pushinteger(L, getPower(player));
	return 1;
}


// -----------------------------------------------------------------------------------------
// check for a base object being in an area
static BOOL objectInArea(BASE_OBJECT *psList, SDWORD x1, SDWORD y1, SDWORD x2, SDWORD y2)
{
	BASE_OBJECT		*psCurr;
	SDWORD			ox,oy;

	// See if there is a droid in Area
	for(psCurr = psList; psCurr; psCurr = psCurr->psNext)
	{
		// skip partially build structures
		if ( (psCurr->type == OBJ_STRUCTURE) &&
			 (((STRUCTURE *)psCurr)->status != SS_BUILT) )
		{
			continue;
		}

		ox = (SDWORD)psCurr->pos.x;
		oy = (SDWORD)psCurr->pos.y;
		if (ox >= x1 && ox <= x2 &&
			oy >= y1 && oy <= y2)
		{
			return true;
		}
	}

	return false;
}

// -----------------------------------------------------------------------------------------
// Check for any player object being within a certain area
static int scrObjectInArea(lua_State *L)
{
	BOOL		found;
	int player = luaWZ_checkplayer(L, 1);
	int x1 = luaL_checkint(L, 2);
	int y1 = luaL_checkint(L, 3);
	int x2 = luaL_checkint(L, 4);
	int y2 = luaL_checkint(L, 5);

	found = objectInArea((BASE_OBJECT *)apsDroidLists[player], x1,y1, x2,y2) ||
			objectInArea((BASE_OBJECT *)apsStructLists[player], x1,y1, x2,y2);

	lua_pushboolean(L, found);
	return 1;
}

// -----------------------------------------------------------------------------------------
// Check for a droid being within a certain area
static int scrDroidInArea(lua_State *L)
{
	BOOL		found;
	int player = luaWZ_checkplayer(L, 1);
	int x1 = luaL_checkint(L, 2);
	int y1 = luaL_checkint(L, 3);
	int x2 = luaL_checkint(L, 4);
	int y2 = luaL_checkint(L, 5);

	found = objectInArea((BASE_OBJECT *)apsDroidLists[player], x1,y1, x2,y2);

	lua_pushboolean(L, found);
	return 1;
}

// -----------------------------------------------------------------------------------------
// Check for a struct being within a certain Area of a position
static int scrStructInArea(lua_State *L)
{
	BOOL		found;
	int player = luaWZ_checkplayer(L, 1);
	int x1 = luaL_checkint(L, 2);
	int y1 = luaL_checkint(L, 3);
	int x2 = luaL_checkint(L, 4);
	int y2 = luaL_checkint(L, 5);

	found = objectInArea((BASE_OBJECT *)apsStructLists[player], x1,y1, x2,y2);

	lua_pushboolean(L, found);
	return 1;
}


// -----------------------------------------------------------------------------------------
static int scrSeenStructInArea(lua_State *L)
{
	BOOL        found = false;
	STRUCTURE   *psCurr;
	SDWORD      ox,oy;
	
	int player = luaWZ_checkplayer(L, 1);
	int enemy  = luaL_checkint(L, 2);
	BOOL walls = luaL_checkboolean(L, 3);
	int x1 = luaL_checkint(L, 4);
	int y1 = luaL_checkint(L, 5);
	int x2 = luaL_checkint(L, 6);
	int y2 = luaL_checkint(L, 7);

	for(psCurr = apsStructLists[enemy]; psCurr; psCurr = psCurr->psNext)
	{
		// skip partially build structures
		if ( (psCurr->type == OBJ_STRUCTURE) && (((STRUCTURE *)psCurr)->status != SS_BUILT) )
		{
			continue;
		}

		// possible skip walls
		if(walls && (psCurr->pStructureType->type != REF_WALL  || psCurr->pStructureType->type !=REF_WALLCORNER))
		{
			continue;
		}

		ox = (SDWORD)psCurr->pos.x;
		oy = (SDWORD)psCurr->pos.y;
		if (ox >= x1 && ox <= x2 &&	oy >= y1 && oy <= y2)
		{
			// structure is in area.
			if(psCurr->visible[player])
			{
				found = true;
			}
		}
	}
	
	lua_pushboolean(L, found);
	return 1;
}

// -----------------------------------------------------------------------------------------
// Check for a players structures but no walls being within a certain area
static int scrStructButNoWallsInArea(lua_State *L)
{
	SDWORD		ox,oy;
	STRUCTURE	*psStruct;
	SDWORD		found = false;

	int player = luaWZ_checkplayer(L, 1);
	int x1 = luaL_checkint(L, 2);
	int y1 = luaL_checkint(L, 3);
	int x2 = luaL_checkint(L, 4);
	int y2 = luaL_checkint(L, 5);

	for(psStruct = apsStructLists[player]; psStruct; psStruct = psStruct->psNext)
	{
		if ((psStruct->pStructureType->type != REF_WALL) &&
			(psStruct->pStructureType->type != REF_WALLCORNER) &&
			(psStruct->status == SS_BUILT) )
		{
			ox = (SDWORD)psStruct->pos.x;
			oy = (SDWORD)psStruct->pos.y;
			if ((ox >= x1) && (ox <= x2) &&
				(oy >= y1) && (oy <= y2))
			{
				found = true;
				break;
			}
		}
	}

	lua_pushboolean(L, found);
	return 1;
}


// -----------------------------------------------------------------------------------------
// check for the number of base objects in an area
static SDWORD numObjectsInArea(BASE_OBJECT *psList, SDWORD x1, SDWORD y1, SDWORD x2, SDWORD y2)
{
	BASE_OBJECT		*psCurr;
	SDWORD			ox,oy;
	SDWORD			count;

	// See if there is a droid in Area
	count = 0;
	for(psCurr = psList; psCurr; psCurr = psCurr->psNext)
	{
		// skip partially build structures
		if ( (psCurr->type == OBJ_STRUCTURE) &&
			 (((STRUCTURE *)psCurr)->status != SS_BUILT) )
		{
			continue;
		}

		ox = (SDWORD)psCurr->pos.x;
		oy = (SDWORD)psCurr->pos.y;
		if (ox >= x1 && ox <= x2 &&
			oy >= y1 && oy <= y2)
		{
			count += 1;
		}
	}

	return count;
}

// -----------------------------------------------------------------------------------------
// Count the number of player objects within a certain area
static int scrNumObjectsInArea(lua_State *L)
{
	SDWORD		count;

	int player = luaWZ_checkplayer(L, 1);
	int x1 = luaL_checkint(L, 2);
	int y1 = luaL_checkint(L, 3);
	int x2 = luaL_checkint(L, 4);
	int y2 = luaL_checkint(L, 5);

	count = numObjectsInArea((BASE_OBJECT *)apsDroidLists[player], x1,y1, x2,y2) +
			numObjectsInArea((BASE_OBJECT *)apsStructLists[player], x1,y1, x2,y2);

	lua_pushinteger(L, count);
	return 1;
}


// -----------------------------------------------------------------------------------------
// Count the number of player droids within a certain area
static int scrNumDroidsInArea(lua_State *L)
{
	SDWORD		count;

	int player = luaWZ_checkplayer(L, 1);
	int x1 = luaL_checkint(L, 2);
	int y1 = luaL_checkint(L, 3);
	int x2 = luaL_checkint(L, 4);
	int y2 = luaL_checkint(L, 5);

	count = numObjectsInArea((BASE_OBJECT *)apsDroidLists[player], x1,y1, x2,y2);

	lua_pushinteger(L, count);
	return 1;
}


// -----------------------------------------------------------------------------------------
// Count the number of player structures within a certain area
static int scrNumStructsInArea(lua_State *L)
{
	SDWORD		count;

	int player = luaWZ_checkplayer(L, 1);
	int x1 = luaL_checkint(L, 2);
	int y1 = luaL_checkint(L, 3);
	int x2 = luaL_checkint(L, 4);
	int y2 = luaL_checkint(L, 5);

	count = numObjectsInArea((BASE_OBJECT *)apsStructLists[player], x1,y1, x2,y2);

	lua_pushinteger(L, count);
	return 1;
}


// -----------------------------------------------------------------------------------------
// Count the number of player structures but not walls within a certain area
static int scrNumStructsButNotWallsInArea(lua_State *L)
{
	SDWORD		count, ox,oy;
	STRUCTURE	*psStruct;

	int player = luaWZ_checkplayer(L, 1);
	int x1 = luaL_checkint(L, 2);
	int y1 = luaL_checkint(L, 3);
	int x2 = luaL_checkint(L, 4);
	int y2 = luaL_checkint(L, 5);

	count = 0;
	for(psStruct = apsStructLists[player]; psStruct; psStruct = psStruct->psNext)
	{
		if ((psStruct->pStructureType->type != REF_WALL) &&
			(psStruct->pStructureType->type != REF_WALLCORNER) &&
			(psStruct->status == SS_BUILT))
		{
			ox = (SDWORD)psStruct->pos.x;
			oy = (SDWORD)psStruct->pos.y;
			if ((ox >= x1) && (ox <= x2) &&
				(oy >= y1) && (oy <= y2))
			{
				count += 1;
			}
		}
	}

	lua_pushinteger(L, count);
	return 1;
}


// -----------------------------------------------------------------------------------------
// Count the number of structures in an area of a certain type
static int scrNumStructsByTypeInArea(lua_State *L)
{
	SDWORD		count, ox,oy;
	STRUCTURE	*psStruct;

	int player = luaWZ_checkplayer(L, 1);
	int type = luaL_checkint(L, 2);
	int x1 = luaL_checkint(L, 3);
	int y1 = luaL_checkint(L, 4);
	int x2 = luaL_checkint(L, 5);
	int y2 = luaL_checkint(L, 6);

	count = 0;
	for(psStruct = apsStructLists[player]; psStruct; psStruct = psStruct->psNext)
	{
		if ((psStruct->pStructureType->type == (UDWORD)type) &&
			(psStruct->status == SS_BUILT))
		{
			ox = (SDWORD)psStruct->pos.x;
			oy = (SDWORD)psStruct->pos.y;
			if ((ox >= x1) && (ox <= x2) &&
				(oy >= y1) && (oy <= y2))
			{
				count += 1;
			}
		}
	}

	lua_pushinteger(L, count);
	return 1;
}

// -----------------------------------------------------------------------------------------
// Check for a droid having seen a certain object
static int scrDroidHasSeen(lua_State *L)
{
	BASE_OBJECT	*psObj = luaWZObj_checkbaseobject(L, 1);
	int player = luaWZ_checkplayer(L, 2);
	BOOL		seen;

	// See if any droid has seen this object
	seen = false;
	if (psObj->visible[player])
	{
		seen = true;
	}

	lua_pushboolean(L, seen);
	return 1;
}


// -----------------------------------------------------------------------------------------
// Enable a component to be researched
WZ_DECL_UNUSED static BOOL scrEnableComponent(void)
{
	SDWORD		player;
	INTERP_VAL	sVal;

	if (!stackPopParams(1, VAL_INT, &player))
	{
		return false;
	}
	if (!stackPop(&sVal))
	{
		return false;
	}

	// enable the appropriate component
	switch (sVal.type)
	{
	case ST_BODY:
		apCompLists[player][COMP_BODY][sVal.v.ival] = FOUND;
		break;
	case ST_PROPULSION:
		apCompLists[player][COMP_PROPULSION][sVal.v.ival] = FOUND;
		break;
	case ST_ECM:
		apCompLists[player][COMP_ECM][sVal.v.ival] = FOUND;
		break;
	case ST_SENSOR:
		apCompLists[player][COMP_SENSOR][sVal.v.ival] = FOUND;
		break;
	case ST_CONSTRUCT:
		apCompLists[player][COMP_CONSTRUCT][sVal.v.ival] = FOUND;
		break;
	case ST_WEAPON:
		apCompLists[player][COMP_WEAPON][sVal.v.ival] = FOUND;
		break;
	case ST_REPAIR:
		apCompLists[player][COMP_REPAIRUNIT][sVal.v.ival] = FOUND;
		break;
	case ST_BRAIN:
		apCompLists[player][COMP_BRAIN][sVal.v.ival] = FOUND;
		break;
	default:
		ASSERT( false, "scrEnableComponent: unknown type" );
		return false;
	}

	return true;
}

// -----------------------------------------------------------------------------------------
/// Make a component available
static int scrMakeComponentAvailable(lua_State *L)
{
	int index;

	const char *componentName = luaWZObj_checkname(L, 1);
	int player = luaWZ_checkplayer(L, 2);
	
	index = getCompFromResName(COMP_BODY, componentName);
	if (index > 0)
	{
		apCompLists[player][COMP_BODY][index] = AVAILABLE;
		return 0;
	}
	index = getCompFromResName(COMP_PROPULSION, componentName);
	if (index > 0)
	{
		apCompLists[player][COMP_PROPULSION][index] = AVAILABLE;
		return 0;
	}
	index = getCompFromResName(COMP_ECM, componentName);
	if (index > 0)
	{
		apCompLists[player][COMP_ECM][index] = AVAILABLE;
		return 0;
	}
	index = getCompFromResName(COMP_SENSOR, componentName);
	if (index > 0)
	{
		apCompLists[player][COMP_SENSOR][index] = AVAILABLE;
		return 0;
	}
	index = getCompFromResName(COMP_CONSTRUCT, componentName);
	if (index > 0)
	{
		apCompLists[player][COMP_CONSTRUCT][index] = AVAILABLE;
		return 0;
	}
	index = getCompFromResName(COMP_WEAPON, componentName);
	if (index > 0)
	{
		apCompLists[player][COMP_WEAPON][index] = AVAILABLE;
		return 0;
	}
	index = getCompFromResName(COMP_REPAIRUNIT, componentName);
	if (index > 0)
	{
		apCompLists[player][COMP_REPAIRUNIT][index] = AVAILABLE;
		return 0;
	}
	index = getCompFromResName(COMP_BRAIN, componentName);
	if (index > 0)
	{
		apCompLists[player][COMP_BRAIN][index] = AVAILABLE;
		return 0;
	}

	return luaL_error(L, "component %s not found", componentName);
	// not reached
	return 0;
}

// -----------------------------------------------------------------------------------------
// Add a droid
static int scrAddDroidToMissionList(lua_State *L)
{
<<<<<<< HEAD
	DROID_TEMPLATE	*psTemplate = luaWZObj_checktemplate(L, 1);
	int player = luaWZ_checkplayer(L, 2);
=======
	SDWORD			player;
	DROID_TEMPLATE	*psTemplate;
	DROID			*psDroid;

	if (!stackPopParams(2, ST_TEMPLATE, &psTemplate, VAL_INT, &player))
	{
		return false;
	}

	if (player >= MAX_PLAYERS)
	{
		ASSERT( false, "scrAddUnitToMissionList:player number is too high" );
		return false;
	}
>>>>>>> a31521f7

	DROID			*psDroid;

#ifdef SCRIPT_CHECK_MAX_UNITS
	// Don't build a new droid if player limit reached, unless it's a transporter.
	if( IsPlayerDroidLimitReached(player) && (psTemplate->droidType != DROID_TRANSPORTER) ) {
		debug( LOG_NEVER, "scrAddUnit : Max units reached ,player %d\n", player );
		psDroid = NULL;
	} else
#endif
	{
		psDroid = buildMissionDroid( psTemplate, 128, 128, player );
	}

	luaWZObj_pushdroid(L, psDroid);
	return 1;
}

// -----------------------------------------------------------------------------------------
/// Add a droid
static int scrAddDroid(lua_State *L)
{
<<<<<<< HEAD
	DROID			*psDroid;
	
	DROID_TEMPLATE	*psTemplate = luaWZObj_checktemplate(L, 1);
	int x = luaL_checkint(L, 2);
	int y = luaL_checkint(L, 3);
	int player = luaL_checkint(L, 4);
	
=======
	SDWORD			x, y, player;
	DROID_TEMPLATE	*psTemplate;
	DROID			*psDroid;

	if (!stackPopParams(4, ST_TEMPLATE, &psTemplate, VAL_INT, &x, VAL_INT, &y, VAL_INT, &player))
	{
		return false;
	}
	if (player >= MAX_PLAYERS)
	{
		ASSERT( false, "scrAddUnit:player number is too high" );
		return false;
	}

	ASSERT( psTemplate != NULL,
		"scrAddUnit: Invalid template pointer" );

>>>>>>> a31521f7
#ifdef SCRIPT_CHECK_MAX_UNITS
	// Don't build a new droid if player limit reached, unless it's a transporter.
	if( IsPlayerDroidLimitReached(player) && (psTemplate->droidType != DROID_TRANSPORTER) ) {
		debug( LOG_NEVER, "scrAddUnit : Max units reached ,player %d\n", player );
		psDroid = NULL;
	} else
#endif
	{
		psDroid = buildDroid(psTemplate, x, y, player, false, NULL);
		if (psDroid)
		{
			addDroid(psDroid, apsDroidLists);
			debug( LOG_LIFE, "created droid for AI player %d %u", player, psDroid->id );
			if (isVtolDroid(psDroid))
			{
				// vtols start in the air
				moveMakeVtolHover(psDroid);
			}
		}
		else
		{
			debug(LOG_LIFE, "send droid create message to game queue for AI player %d", player );
		}
	}

	luaWZObj_pushdroid(L, psDroid);
	return 1;
}

// -----------------------------------------------------------------------------------------
// Add droid to transporter
static int scrAddDroidToTransporter(lua_State *L)
{
	DROID *psTransporter = (DROID*)luaWZObj_checkobject(L, 1, OBJ_DROID);
	DROID *psDroid = (DROID*)luaWZObj_checkobject(L, 2, OBJ_DROID);

	if (!psTransporter || !psDroid)
		luaL_error(L, "Null unit passed");
	if (psTransporter->droidType == DROID_TRANSPORTER)
		luaL_error(L, "First unit is no transporter");

	/* check for space */
	if (checkTransporterSpace(psTransporter, psDroid))
	{
		if (droidRemove(psDroid, mission.apsDroidLists))
		{
			grpJoin(psTransporter->psGroup, psDroid);
		}
	}

	return 0;
}

// -----------------------------------------------------------------------------------------
//check for a building to have been destroyed
WZ_DECL_UNUSED static BOOL scrBuildingDestroyed(void)
{
	SDWORD		player;
	UDWORD		structureID;
	BOOL		destroyed;
	STRUCTURE	*psCurr;

	if (!stackPopParams(2, ST_STRUCTUREID, &structureID, VAL_INT, &player))
	{
		return false;
	}
	if (player >= MAX_PLAYERS)
	{
		ASSERT( false, "scrBuildingDestroyed:player number is too high" );
		return false;
	}

	destroyed = true;
	//look thru the players list to see if the structure still exists
	for (psCurr = apsStructLists[player]; psCurr != NULL; psCurr = psCurr->psNext)
	{
		if (psCurr->id == structureID)
		{
			destroyed = false;
		}
	}

	scrFunctionResult.v.bval = destroyed;
	if (!stackPushResult(VAL_BOOL, &scrFunctionResult))
	{
		return false;
	}

	return true;
}

// -----------------------------------------------------------------------------------------
// Enable a structure to be built
static int scrEnableStructure(lua_State *L)
{
<<<<<<< HEAD
	int index = luaWZObj_checkstructurestat(L, 1);
	int player = luaWZ_checkplayer(L, 2);
=======
	SDWORD		player, index;

	if (!stackPopParams(2, ST_STRUCTURESTAT, &index, VAL_INT, &player))
	{
		return false;
	}
	if (player >= MAX_PLAYERS)
	{
		ASSERT( false, "scrEnableStructure:player number is too high" );
		return false;
	}
>>>>>>> a31521f7

	if (index < (SDWORD)0 || index > (SDWORD)numStructureStats)
	{
		return luaL_error(L, "invalid structure stat" );
	}
	
	// enable the appropriate structure
	apStructTypeLists[player][index] = AVAILABLE;
	return 0;
}



// -----------------------------------------------------------------------------------------
// Check if a structure can be built.
// currently PC skirmish only.
static int scrIsStructureAvailable(lua_State *L)
{
	int index = luaWZObj_checkstructurestat(L, 1);
	int player = luaWZ_checkplayer(L, 2);
	
	if (index < 0)
	{
		return luaL_error(L, "unknown structure type");
	}
	lua_pushboolean(L, apStructTypeLists[player][index] == AVAILABLE
	                   && asStructLimits[player][index].currentQuantity < asStructLimits[player][index].limit);
	return 1;
}


// -----------------------------------------------------------------------------------------
//make the droid with the matching id the currently selected droid
WZ_DECL_UNUSED static BOOL scrSelectDroidByID(void)
{
	SDWORD			player, droidID;
	BOOL			selected;

	if (!stackPopParams(2, ST_DROIDID, &droidID, VAL_INT, &player))
	{
		return false;
	}
<<<<<<< HEAD
/*	if (!stackPop(&sVal))
	{
		return false;
	}

	if (sVal.type != ST_DROIDID)
	{
		ASSERT( false, "scrSelectDroidByID: type mismatch for object" );
		return false;
	}
*/
=======
	if (player >= MAX_PLAYERS)
	{
		ASSERT( false, "scrSelectUnitByID:player number is too high" );
		return false;
	}

>>>>>>> a31521f7
	selected = false;
	if (selectDroidByID(droidID, player))
	{
		selected = true;
	}

	//store the result cos might need to check the droid exists before doing anything else
	scrFunctionResult.v.bval = selected;
	if (!stackPushResult(VAL_BOOL, &scrFunctionResult))
	{
		return false;
	}
	return true;
}


// -----------------------------------------------------------------------------------------
// Pop up a message box with a number value in it
WZ_DECL_UNUSED static BOOL scrNumMB(void)
{
	SDWORD	val;

	if (!stackPopParams(1, VAL_INT, &val))
	{
		return false;
	}

	debug(LOG_NEVER, "called by script with value: %d", val);

	return true;
}


// -----------------------------------------------------------------------------------------
// Do an approximation to a square root
WZ_DECL_UNUSED static BOOL scrApproxRoot(void)
{
	SDWORD	val1, val2;

	if (!stackPopParams(2, VAL_INT, &val1, VAL_INT, &val2))
	{
		return false;
	}

	if (val1 < val2)
	{
		scrFunctionResult.v.ival = val2 + (val1 >> 1);
	}
	else
	{
		scrFunctionResult.v.ival = val1 + (val2 >> 1);
	}

	if (!stackPushResult(VAL_INT, &scrFunctionResult))
	{
		return false;
	}
	return true;
}

// -----------------------------------------------------------------------------------------
// Add a reticule button to the interface
static int scrAddReticuleButton(lua_State *L)
{
	int val = luaL_checkint(L, 1);

	if (selfTest)
	{
		return 0;	// hack to prevent crashing in self-test
	}

	//set the appropriate flag to 'draw' the button
	switch (val)
	{
	case IDRET_OPTIONS:
		// bit of a hack here to keep compatibility with old scripts
		widgReveal(psWScreen, IDRET_COMMAND);
		break;
	case IDRET_COMMAND:
		widgReveal(psWScreen, IDRET_COMMAND);
		break;
	case IDRET_BUILD:
		widgReveal(psWScreen, IDRET_BUILD);
		break;
	case IDRET_MANUFACTURE:
		widgReveal(psWScreen, IDRET_MANUFACTURE);
		break;
	case IDRET_RESEARCH:
		widgReveal(psWScreen, IDRET_RESEARCH);
		break;
	case IDRET_INTEL_MAP:
		widgReveal(psWScreen, IDRET_INTEL_MAP);
		break;
	case IDRET_DESIGN:
		widgReveal(psWScreen, IDRET_DESIGN);
		break;
	case IDRET_CANCEL:
		widgReveal(psWScreen, IDRET_CANCEL);
		break;
	default:
		return luaL_error(L, "Invalid reticule Button ID" );
	}

	return 0;
}

// -----------------------------------------------------------------------------------------
//Remove a reticule button from the interface
static int scrRemoveReticuleButton(lua_State *L)
{
	int val = luaL_checkint(L, 1);
	BOOL bReset = luaL_checkboolean(L,2);

	if (selfTest)
	{
		return 0;
	}

	if(bInTutorial)
	{
		if(bReset)	// not always desirable
		{
			intResetScreen(true);
		}
	}
	switch (val)
	{
	case IDRET_OPTIONS:
		// bit of a hack here to keep compatibility with old scripts
		widgHide(psWScreen, IDRET_COMMAND);
		break;
	case IDRET_COMMAND:
		widgHide(psWScreen, IDRET_COMMAND);
		break;
	case IDRET_BUILD:
		widgHide(psWScreen, IDRET_BUILD);
		break;
	case IDRET_MANUFACTURE:
		widgHide(psWScreen, IDRET_MANUFACTURE);
		break;
	case IDRET_RESEARCH:
		widgHide(psWScreen, IDRET_RESEARCH);
		break;
	case IDRET_INTEL_MAP:
		widgHide(psWScreen, IDRET_INTEL_MAP);
		break;
	case IDRET_DESIGN:
		widgHide(psWScreen, IDRET_DESIGN);
		break;
	case IDRET_CANCEL:
		widgHide(psWScreen, IDRET_CANCEL);
		break;
	default:
		return luaL_error(L, "Invalid reticule Button ID" );
	}

	return 0;
}

// -----------------------------------------------------------------------------------------
// add a message to the Intelligence Display
static int scrAddMessage(lua_State *L)
{
	MESSAGE			*psMessage;
<<<<<<< HEAD
//	INTERP_VAL		sVal;
	VIEWDATA	*psViewData;
	UDWORD			height;
	
	const char *message = luaL_checkstring(L, 1);
	int msgType = luaL_checkint(L, 2);
	int player = luaWZ_checkplayer(L, 3);
	BOOL playImmediate = luaL_checkboolean(L, 4);
	
	psViewData = getViewData(message);
=======
	MESSAGE_TYPE		msgType;
	SDWORD			player;
	BOOL			playImmediate;
	VIEWDATA		*psViewData;
	UDWORD			height;


	if (!stackPopParams(4, ST_INTMESSAGE, &psViewData , VAL_INT, &msgType,
				VAL_INT, &player, VAL_BOOL, &playImmediate))
	{
		return false;
	}

	if (player >= MAX_PLAYERS)
	{
		ASSERT( false, "scrAddMessage:player number is too high" );
		return false;
	}
>>>>>>> a31521f7

	//create the message
	psMessage = addMessage(msgType, false, player);
	if (psMessage)
	{
		//set the data
		psMessage->pViewData = (MSG_VIEWDATA*)psViewData;
		debug(LOG_MSG, "Adding %s pViewData=%p", psViewData->pName, psMessage->pViewData);
		if (msgType == MSG_PROXIMITY)
		{
			//check the z value is at least the height of the terrain
			height = map_Height(((VIEW_PROXIMITY *)psViewData->pData)->x,
				((VIEW_PROXIMITY *)psViewData->pData)->y);
			if (((VIEW_PROXIMITY *)psViewData->pData)->z < height)
			{
				((VIEW_PROXIMITY *)psViewData->pData)->z = height;
			}
		}

		if (playImmediate && !selfTest)
		{
			displayImmediateMessage(psMessage);
			stopReticuleButtonFlash(IDRET_INTEL_MAP);
		}
	}

	return 0;
}

// -----------------------------------------------------------------------------------------
// remove a message from the Intelligence Display
static int scrRemoveMessage(lua_State *L)
{
	MESSAGE			*psMessage;
	VIEWDATA		*psViewData;

	const char *message = luaL_checkstring(L, 1);
	int msgType = luaL_checkint(L, 2);
	int player = luaWZ_checkplayer(L, 3);
	psViewData = getViewData(message);

	//find the message
	psMessage = findMessage((MSG_VIEWDATA*)psViewData, msgType, player);
	if (psMessage)
	{
		//delete it
		debug(LOG_MSG, "Removing %s", psViewData->pName);
		removeMessage(psMessage, player);
	}
	else
	{
		return luaL_error(L, "cannot find message - %s", psViewData->pName );
	}

	return 0;
}

// -----------------------------------------------------------------------------------------
<<<<<<< HEAD
/**builds a droid in the specified factory*/
static int scrBuildDroid(lua_State *L)
{
	DROID_TEMPLATE	*psTemplate = luaWZObj_checktemplate(L, 1);
	STRUCTURE *psFactory = (STRUCTURE*)luaWZObj_checkobject(L, 2, OBJ_STRUCTURE);
	// note, argument 3 (player) is unused
	int productionRun = luaL_checkint(L, 4);
	
	if (productionRun > UBYTE_MAX)
	{
		return luaL_error(L, "scrBuildUnit: production run too high" );
	}

	if (!(psFactory->pStructureType->type == REF_FACTORY ||
		psFactory->pStructureType->type == REF_CYBORG_FACTORY ||
		psFactory->pStructureType->type == REF_VTOL_FACTORY))
	{
		return luaL_error(L, "scrBuildUnit: structure is not a factory" );
	}
	if (psTemplate == NULL)
=======
/*builds a droid in the specified factory*/
BOOL scrBuildDroid(void)
{
	SDWORD			player, productionRun;
	STRUCTURE		*psFactory;
	DROID_TEMPLATE	*psTemplate;

	if (!stackPopParams(4, ST_TEMPLATE, &psTemplate, ST_STRUCTURE, &psFactory, VAL_INT, &player, VAL_INT, &productionRun))
>>>>>>> a31521f7
	{
		return luaL_error(L, "scrBuildUnit: Invalid template pointer" );
	}

	//check building the right sort of droid for the factory
	if (!validTemplateForFactory(psTemplate, psFactory))
	{

		return luaL_error(L, "scrBuildUnit: invalid template - %s for factory - %s",
	                 psTemplate->aName, psFactory->pStructureType->pName);
	}

	if (productionRun != 1)
	{
		debug(LOG_WARNING, "A script is trying to build a different number (%d) than 1 droid.", productionRun);
	}
	structSetManufacture(psFactory, psTemplate);

	return 0;
}

// -----------------------------------------------------------------------------------------
/// for a specified structure, set the assembly point droids go to when built
static int scrSetAssemblyPoint(lua_State *L)
{
	STRUCTURE *psBuilding = (STRUCTURE*)luaWZObj_checkobject(L, 1, OBJ_STRUCTURE);
	int x = luaL_checkint(L, 2);
	int y = luaL_checkint(L, 3);

	if (psBuilding->pStructureType->type != REF_FACTORY &&
		psBuilding->pStructureType->type != REF_CYBORG_FACTORY &&
		psBuilding->pStructureType->type != REF_VTOL_FACTORY)
	{
		return luaL_error(L, "structure is not a factory" );
	}

	setAssemblyPoint(((FACTORY *)psBuilding->pFunctionality)->psAssemblyPoint,x,y,
		psBuilding->player, true);

	return 0;
}

// -----------------------------------------------------------------------------------------
/// test for structure is idle or not
static int scrStructureIdle(lua_State *L)
{
	STRUCTURE *psBuilding = (STRUCTURE*)luaWZObj_checkobject(L, 1, OBJ_STRUCTURE);
	BOOL		idle;

	idle = structureIdle(psBuilding);
	lua_pushboolean(L, idle);
	return 1;
}

// -----------------------------------------------------------------------------------------
// sends a players droids to a location to attack
WZ_DECL_UNUSED static BOOL	scrAttackLocation(void)
{
	SDWORD		player, x, y;

	if (!stackPopParams(3, VAL_INT, &x, VAL_INT, &y, VAL_INT, &player))
	{
		return false;
	}

	debug(LOG_ERROR, "UNUSED FUNCTION attackLocation called - do not use!");

	return true;
}

// -----------------------------------------------------------------------------------------
/// Destroy a feature
static int scrDestroyFeature(lua_State *L)
{
	FEATURE *psFeature = (FEATURE*)luaWZObj_checkobject(L, 1, OBJ_FEATURE);

	removeFeature(psFeature);
	return 0;
}

// -----------------------------------------------------------------------------------------
//Add a feature
static int scrAddFeature(lua_State *L)
{
	FEATURE_STATS	*psStat;
	FEATURE			*psFeat = NULL;
	SDWORD			iMapX, iMapY, iTestX, iTestY, iFeat;
	
	const char *featureName = luaL_checkstring(L, 1);
	int iX = luaL_checkint(L, 2);
	int iY = luaL_checkint(L, 3);

	iFeat = getFeatureStatFromName(featureName);
	psStat = (FEATURE_STATS *)(asFeatureStats + iFeat);

	ASSERT( psStat != NULL,
			"scrAddFeature: Invalid feature pointer" );

	if ( psStat != NULL )
	{
		iMapX = map_coord(iX);
		iMapY = map_coord(iY);

		/* check for wrecked feature already on-tile and remove */
		for(psFeat = apsFeatureLists[0]; psFeat; psFeat = psFeat->psNext)
		{
			iTestX = map_coord(psFeat->pos.x);
			iTestY = map_coord(psFeat->pos.y);

			if ( (iTestX == iMapX) && (iTestY == iMapY) )
			{
				if ( psFeat->psStats->subType == FEAT_BUILD_WRECK )
				{
					/* remove feature */
					removeFeature( psFeat );
					break;
				}
				else
				{
					ASSERT( false,
					"scrAddFeature: building feature on tile already occupied\n" );
				}
			}
		}

		psFeat = buildFeature( psStat, iX, iY, false );
	}

	luaWZObj_pushfeature(L, psFeat);
	return 1;
}

// -----------------------------------------------------------------------------------------
//Add a structure
WZ_DECL_UNUSED static BOOL scrAddStructure(void)
{
	STRUCTURE_STATS		*psStat;
	STRUCTURE			*psStruct = NULL;
	SDWORD				iX, iY, iMapX, iMapY;//, iWidth, iBreadth;
	SDWORD				iStruct, iPlayer;//, iW, iB;

	if ( !stackPopParams( 4, ST_STRUCTURESTAT, &iStruct, VAL_INT, &iPlayer,
							 VAL_INT, &iX, VAL_INT, &iY ) )
	{
		return false;
	}

	psStat = (STRUCTURE_STATS *)(asStructureStats + iStruct);

	ASSERT( psStat != NULL,
			"scrAddStructure: Invalid feature pointer" );

	if ( psStat != NULL )
	{
		/* offset coords so building centre at (iX, iY) */
/*		no longer necessary - buildStruct no longer uses top left
		iX -= psStat->baseWidth*TILE_UNITS/2;
		iY -= psStat->baseBreadth*TILE_UNITS/2;*/

		iMapX = map_coord(iX);
		iMapY = map_coord(iY);

		/* check for structure already on-tile */
		if(TileHasStructure(mapTile(iMapX,iMapY)))
		{
			ASSERT( false,
			"scrAddStructure: tile already occupied by structure\n" );
		}

		psStruct = buildStructure( psStat, iX, iY, iPlayer, false );
		if ( psStruct != NULL )
		{
			psStruct->status = SS_BUILT;
			buildingComplete(psStruct);

			/*
			Apart from this being wrong (iWidth = 0 when psStat->baseWidth = 1
			and you end up in an infinite loop) we don't need to do this here
			since the map is flattened as part of buildStructure

			iWidth   = psStat->baseWidth/2;
			iBreadth = psStat->baseBreadth/2;

			// flatten tiles across building base
			for ( iW=iMapX; iW<=iMapX+(SDWORD)psStat->baseWidth; iW+=iWidth )
			{
				for ( iB=iMapY; iB<=iMapY+(SDWORD)psStat->baseBreadth; iB+=iBreadth )
				{
					setTileHeight(iW, iB, psStruct->pos.z);
				}
			}*/
		}
	}

	scrFunctionResult.v.oval = psStruct;
	if (!stackPushResult((INTERP_TYPE)ST_STRUCTURE, &scrFunctionResult))
	{
		return false;
	}

	return true;
}

// -----------------------------------------------------------------------------------------
//Destroy a structure
static int scrDestroyStructure(lua_State *L)
{
	STRUCTURE *psStruct = (STRUCTURE*)luaWZObj_checkobject(L, 1, OBJ_STRUCTURE);
	destroyStruct(psStruct);
	return 0;
}

// -----------------------------------------------------------------------------------------
//NEXT 2 FUNCS ONLY USED IN MULTIPLAYER AS FAR AS I KNOW (25 AUG98) alexl.
//for the bucket version
static	STRUCTURE_STATS	*psStructStatToFindB[MAX_PLAYERS];
static	UDWORD			playerToEnumStructB[MAX_PLAYERS];
static	UDWORD			enumStructCountB[MAX_PLAYERS];
static	BOOL			structfindanyB[MAX_PLAYERS];
static	SDWORD			playerVisibleStructB[MAX_PLAYERS];		//player whose structures must be visible

// init enum visible structures - takes bucket as additional parameter
WZ_DECL_UNUSED static BOOL scrInitEnumStructB(void)
{
	SDWORD		lookingPlayer,iStat,targetPlayer,bucket;
	BOOL		any;

	if ( !stackPopParams(5,VAL_BOOL,&any, ST_STRUCTURESTAT, &iStat,
		VAL_INT, &targetPlayer, VAL_INT, &lookingPlayer, VAL_INT, &bucket) )
	{
		return false;
	}

	ASSERT(targetPlayer >= 0 && targetPlayer < MAX_PLAYERS,
		"scrInitEnumStructB: targetPlayer out of bounds: %d", targetPlayer);

	ASSERT(lookingPlayer >= 0 && lookingPlayer < MAX_PLAYERS,
		"scrInitEnumStructB: lookingPlayer out of bounds: %d", lookingPlayer);

	ASSERT(bucket >= 0 && bucket < MAX_PLAYERS,
		"scrInitEnumStructB: bucket out of bounds: %d", bucket);

	/* Any structure type regardless of the passed type? */
	structfindanyB[bucket] = any;

	psStructStatToFindB[bucket]	= (STRUCTURE_STATS *)(asStructureStats + iStat);
	playerToEnumStructB[bucket]	= (UDWORD)targetPlayer;
	playerVisibleStructB[bucket] = lookingPlayer;		//remember who must be able to see the structure
	enumStructCountB[bucket] = 0;

	return true;
}

// Similar to scrEnumStruct, but uses bucket
WZ_DECL_UNUSED static BOOL scrEnumStructB(void)
{
	SDWORD		bucket;
	UDWORD		count;
	STRUCTURE	*psStruct;

	if ( !stackPopParams(1, VAL_INT, &bucket) )
	{
		return false;
	}

	ASSERT(bucket >= 0 && bucket < MAX_PLAYERS,
		"scrEnumStructB: bucket out of bounds: %d", bucket);

	// go to the correct start point in the structure list.
	count = 0;
	for(psStruct=apsStructLists[playerToEnumStructB[bucket]];psStruct && count<enumStructCountB[bucket];count++)
	{
		psStruct = psStruct->psNext;
	}

	if(psStruct == NULL)		// no more to find.
	{
		scrFunctionResult.v.oval = NULL;
		if (!stackPushResult((INTERP_TYPE)ST_STRUCTURE, &scrFunctionResult))
		{
			return false;
		}
		return true;
	}

	while(psStruct)	// find a visible structure of required type.
	{
		if(	(structfindanyB[bucket] || (psStruct->pStructureType->ref == psStructStatToFindB[bucket]->ref))
			&&
			((playerVisibleStructB[bucket] < 0) || (psStruct->visible[playerVisibleStructB[bucket]]))	//perform visibility test
			)
		{
			scrFunctionResult.v.oval = psStruct;
			if (!stackPushResult((INTERP_TYPE)ST_STRUCTURE, &scrFunctionResult))			//	push scrFunctionResult
			{
				return false;
			}
			enumStructCountB[bucket]++;

			return true;
		}
		enumStructCountB[bucket]++;
		psStruct = psStruct->psNext;
	}
	// push NULL, none found;
	scrFunctionResult.v.oval = NULL;
	if (!stackPushResult((INTERP_TYPE)ST_STRUCTURE, &scrFunctionResult))
	{
		return false;
	}
	return true;
}

// -----------------------------------------------------------------------------------------
/**looks to see if a structure (specified by type) exists and is being built*/
static int scrStructureBeingBuilt(lua_State *L)
{
	STRUCTURE_STATS		*psStats;
	BOOL				beingBuilt;
	
	int index = luaWZObj_checkstructurestat(L, 1);
	int player = luaWZ_checkplayer(L, 2);

<<<<<<< HEAD
	psStats = (STRUCTURE_STATS *)(asStructureStats + index);
=======
	if (!stackPopParams(2, ST_STRUCTURESTAT, &structInc, VAL_INT, &player))
	{
		return false;
	}

/*	if (!stackPop(&sVal))
	{
		return false;
	}

	if (sVal.type != ST_STRUCTURESTAT)
	{
		ASSERT( false, "scrStructureBeingBuilt: type mismatch for object" );
		return false;
	}
	psStats = (STRUCTURE_STATS *)(asStructureStats + sVal.v.ival);
*/
	if (player >= MAX_PLAYERS)
	{
		ASSERT( false, "scrStructureBeingBuilt:player number is too high" );
		return false;
	}

	ASSERT_OR_RETURN( false, structInc < numStructureStats, "Invalid range referenced for numStructureStats, %d > %d", structInc, numStructureStats);
	psStats = (STRUCTURE_STATS *)(asStructureStats + structInc);
>>>>>>> a31521f7
	beingBuilt = false;
	if (checkStructureStatus(psStats, player, SS_BEING_BUILT))
	{
		beingBuilt = true;
	}

	lua_pushboolean(L, beingBuilt);
	return 1;
}



// -----------------------------------------------------------------------------------------
// multiplayer skirmish only for now.
/// returns true if a specific struct is complete. I know it's like the previous func,
static int scrStructureComplete(lua_State *L)
{
	STRUCTURE *psStruct = (STRUCTURE*)luaWZObj_checkobject(L, 1, OBJ_STRUCTURE);

	lua_pushboolean(L, psStruct->status == SS_BUILT);
	return 1;
}

// -----------------------------------------------------------------------------------------
/// looks to see if a structure (specified by type) exists and built
static int scrStructureBuilt(lua_State *L)
{
	STRUCTURE_STATS *psStats;

	int structInc = luaWZObj_checkstructurestat(L, 1);
	int player = luaWZ_checkplayer(L, 2);

	ASSERT_OR_RETURN( false, structInc < numStructureStats, "Invalid range referenced for numStructureStats, %d > %d", structInc, numStructureStats);
	psStats = (STRUCTURE_STATS *)(asStructureStats + structInc);

	lua_pushboolean(L, checkStructureStatus(psStats, player, SS_BUILT));
	return 1;
}

// -----------------------------------------------------------------------------------------
/*centre the view on an object - can be droid/structure or feature */
WZ_DECL_UNUSED static BOOL scrCentreView(void)
{
	BASE_OBJECT	*psObj;
//	INTERP_VAL	sVal;

	if (!stackPopParams(1, ST_BASEOBJECT, &psObj))
	{
		return false;
	}

	if (psObj == NULL)
	{
		ASSERT( false, "scrCentreView: NULL object" );
		return false;
	}

	//centre the view on the objects x/y
	setViewPos(map_coord(psObj->pos.x), map_coord(psObj->pos.y), false);

	return true;
}

// -----------------------------------------------------------------------------------------
/*centre the view on a position */
static int scrCentreViewPos(lua_State *L)
{
	int x,y;
	
	x = luaL_checkint(L,1);
	y = luaL_checkint(L,2);

	if ( (x < 0) || (x >= (SDWORD)mapWidth*TILE_UNITS) ||
		 (y < 0) || (y >= (SDWORD)mapHeight*TILE_UNITS))
	{
		return luaL_error(L, "coords off map" );
	}

	//centre the view on the objects x/y
	setViewPos(map_coord(x), map_coord(y), false);

	return 0;
}

static STRUCTURE *unbuiltIter = NULL;
static int unbuiltPlayer = -1;

WZ_DECL_UNUSED static BOOL scrEnumUnbuilt(void)
{
	if (!stackPopParams(1, VAL_INT, &unbuiltPlayer))
	{
		return false;
	}
	ASSERT_OR_RETURN(false, unbuiltPlayer < MAX_PLAYERS && unbuiltPlayer >= 0, "Player number %d out of bounds", unbuiltPlayer);
	unbuiltIter = apsStructLists[unbuiltPlayer];
	return true;
}

WZ_DECL_UNUSED static BOOL scrIterateUnbuilt(void)
{
	for (; unbuiltIter && unbuiltIter->status != SS_BEING_BUILT; unbuiltIter = unbuiltIter->psNext) ;
	scrFunctionResult.v.oval = unbuiltIter;
	if (unbuiltIter)
	{
		unbuiltIter = unbuiltIter->psNext;	// proceed to next, so we do not report same twice (or infinitely loop)
	}
	if (!stackPushResult((INTERP_TYPE)ST_STRUCTURE, &scrFunctionResult))
	{
		return false;
	}
	return true;
}

// -----------------------------------------------------------------------------------------
/// Get a pointer to a structure based on a stat - returns nil if cannot find one
static int scrGetStructure(lua_State *L)
{
	STRUCTURE			*psStruct;
	UDWORD				structType;
	
	int index = luaWZObj_checkstructurestat(L, 1);
	int player = luaWZ_checkplayer(L, 2);
	
	structType = asStructureStats[index].ref;

	//search the players' list of built structures to see if one exists
	for (psStruct = apsStructLists[player]; psStruct != NULL; psStruct =
		psStruct->psNext)
	{
		if (psStruct->pStructureType->ref == structType)
		{
			// found it!
			luaWZObj_pushstructure(L, psStruct);
			return 1;
		}
	}

	// no structure of this type found
	lua_pushnil(L);
	return 1;
}

// -----------------------------------------------------------------------------------------
// Get a pointer to a template based on a component stat - returns NULL if cannot find one
WZ_DECL_UNUSED static BOOL scrGetTemplate(void)
{
	SDWORD				player;
	DROID_TEMPLATE		*psTemplate;
	BOOL				found;
	INTERP_VAL			sVal;
	UDWORD				i;

	if (!stackPopParams(1, VAL_INT, &player))
	{
		return false;
	}

	if (player < 0 || player >= MAX_PLAYERS)
	{
//		return luaL_error(L, "invalid player number" );
	}

	if (!stackPop(&sVal))
	{
		return false;
	}

	//search the players' list of templates to see if one exists
	found = false;
	for (psTemplate = apsDroidTemplates[player]; psTemplate != NULL; psTemplate =
		psTemplate->psNext)
	{
		switch( sVal.type)
		{
		case ST_BODY:
			if (psTemplate->asParts[COMP_BODY] == sVal.v.ival)
			{
				found = true;
			}
			break;
		case ST_PROPULSION:
			if (psTemplate->asParts[COMP_PROPULSION] == sVal.v.ival)
			{
				found = true;
			}
			break;
		case ST_ECM:
			if (psTemplate->asParts[COMP_ECM] == sVal.v.ival)
			{
				found = true;
			}
			break;
		case ST_SENSOR:
			if (psTemplate->asParts[COMP_SENSOR] == sVal.v.ival)
			{
				found = true;
			}
			break;
		case ST_CONSTRUCT:
			if (psTemplate->asParts[COMP_CONSTRUCT] == sVal.v.ival)
			{
				found = true;
			}
			break;
		case ST_REPAIR:
			if (psTemplate->asParts[COMP_REPAIRUNIT] == sVal.v.ival)
			{
				found = true;
			}
			break;
		case ST_WEAPON:
			for (i=0; i < DROID_MAXWEAPS; i++)
			{
				if (psTemplate->asWeaps[i] == (UDWORD)sVal.v.ival)
				{
					found = true;
					break;
				}
			}
			break;
		default:
			ASSERT( false, "scrGetTemplate: unknown type" );
			return false;
		}

		if (found)
		{
			break;
		}
	}

	//make sure pass NULL back if not got one
	if (!found)
	{
		psTemplate = NULL;
	}

	scrFunctionResult.v.oval = psTemplate;
	if (!stackPushResult((INTERP_TYPE)ST_TEMPLATE, &scrFunctionResult))
	{
		return false;
	}

	return true;
}

// -----------------------------------------------------------------------------------------
// Get a pointer to a droid based on a component stat - returns NULL if cannot find one
WZ_DECL_UNUSED static BOOL scrGetDroid(void)
{
	SDWORD				player;
	DROID				*psDroid;
	BOOL				found;
	INTERP_VAL			sVal;
	UDWORD				i;

	if (!stackPopParams(1, VAL_INT, &player))
	{
		return false;
	}

	if (player < 0 || player >= MAX_PLAYERS)
	{
//		return luaL_error(L, "invalid player number" );
	}

	if (!stackPop(&sVal))
	{
		return false;
	}

	//search the players' list of droid to see if one exists
	found = false;
	for (psDroid = apsDroidLists[player]; psDroid != NULL; psDroid =
		psDroid->psNext)
	{
		switch( sVal.type)
		{
		case ST_BODY:
			if (psDroid->asBits[COMP_BODY].nStat == (UDWORD)sVal.v.ival)
			{
				found = true;
			}
			break;
		case ST_PROPULSION:
			if (psDroid->asBits[COMP_PROPULSION].nStat == (UDWORD)sVal.v.ival)
			{
				found = true;
			}
			break;
		case ST_ECM:
			if (psDroid->asBits[COMP_ECM].nStat == (UDWORD)sVal.v.ival)
			{
				found = true;
			}
			break;
		case ST_SENSOR:
			if (psDroid->asBits[COMP_SENSOR].nStat == (UDWORD)sVal.v.ival)
			{
				found = true;
			}
			break;
		case ST_CONSTRUCT:
			if (psDroid->asBits[COMP_CONSTRUCT].nStat == (UDWORD)sVal.v.ival)
			{
				found = true;
			}
			break;
		case ST_REPAIR:
			if (psDroid->asBits[COMP_REPAIRUNIT].nStat == (UDWORD)sVal.v.ival)
			{
				found = true;
			}
			break;
		case ST_WEAPON:
			for (i=0; i < DROID_MAXWEAPS; i++)
			{
				if (psDroid->asWeaps[i].nStat == (UDWORD)sVal.v.ival)
				{
					found = true;
					break;
				}
			}
			break;
		default:
			ASSERT( false, "scrGetUnit: unknown type" );
			return false;
		}

		if (found)
		{
			break;
		}
	}

	//make sure pass NULL back if not got one
	if (!found)
	{
		psDroid = NULL;
	}

	scrFunctionResult.v.oval = psDroid;
	if (!stackPushResult((INTERP_TYPE)ST_DROID, &scrFunctionResult))
	{
		return false;
	}

	return true;
}

// -----------------------------------------------------------------------------------------
// Sets all the scroll params for the map
WZ_DECL_UNUSED static BOOL scrSetScrollParams(void)
{
	SDWORD		minX, minY, maxX, maxY, prevMinX, prevMinY, prevMaxX, prevMaxY;

	if (!stackPopParams(4, VAL_INT, &minX, VAL_INT, &minY, VAL_INT, &maxX, VAL_INT, &maxY))
	{
		return false;
	}

	// check that the values entered are valid
	ASSERT(minX >= 0, "Minimum scroll x value %d is less than zero - ", minX);
	ASSERT(minY >= 0, "Minimum scroll y value %d is less than zero - ", minY);
	ASSERT(maxX <= mapWidth, "Maximum scroll x value %d is greater than mapWidth %d", maxX, (int)mapWidth);
	ASSERT(maxY <= mapHeight, "Maximum scroll y value %d is greater than mapHeight %d", maxY, (int)mapHeight);

	prevMinX = scrollMinX;
	prevMinY = scrollMinY;
	prevMaxX = scrollMaxX;
	prevMaxY = scrollMaxY;

	scrollMinX = minX;
	scrollMaxX = maxX;
	scrollMinY = minY;
	scrollMaxY = maxY;

	// When the scroll limits change midgame - need to redo the lighting
	initLighting(prevMinX < scrollMinX ? prevMinX : scrollMinX,
				 prevMinY < scrollMinY ? prevMinY : scrollMinY,
				 prevMaxX < scrollMaxX ? prevMaxX : scrollMaxX,
				 prevMaxY < scrollMaxY ? prevMaxY : scrollMaxY);

	// need to reset radar to take into account of new size
	resizeRadar();

	return true;
}

// -----------------------------------------------------------------------------------------
// Sets the scroll minX separately for the map
WZ_DECL_UNUSED static BOOL scrSetScrollMinX(void)
{
	SDWORD				minX, prevMinX;

	if (!stackPopParams(1, VAL_INT, &minX))
	{
		return false;
	}

	//check the value entered are valid
	if (minX < 0)
	{
		ASSERT( false, "Minimum scroll x value %d is less than zero - ", minX );
		return false;
	}

	prevMinX = scrollMinX;

	scrollMinX = minX;

	//when the scroll limits change midgame - need to redo the lighting
	initLighting(prevMinX < scrollMinX ? prevMinX : scrollMinX,
		scrollMinY, scrollMaxX, scrollMaxY);

	// need to reset radar to take into account of new size
	resizeRadar();

	return true;
}

// -----------------------------------------------------------------------------------------
// Sets the scroll minY separately for the map
WZ_DECL_UNUSED static BOOL scrSetScrollMinY(void)
{
	SDWORD				minY, prevMinY;

	if (!stackPopParams(1, VAL_INT, &minY))
	{
		return false;
	}

	//check the value entered are valid
	if (minY < 0)
	{
		ASSERT( false, "Minimum scroll y value %d is less than zero - ", minY );
		return false;
	}

	prevMinY = scrollMinY;

	scrollMinY = minY;

	//when the scroll limits change midgame - need to redo the lighting
	initLighting(scrollMinX,
		prevMinY < scrollMinY ? prevMinY : scrollMinY,
		scrollMaxX, scrollMaxY);

	// need to reset radar to take into account of new size
	resizeRadar();

	return true;
}

// -----------------------------------------------------------------------------------------
// Sets the scroll maxX separately for the map
WZ_DECL_UNUSED static BOOL scrSetScrollMaxX(void)
{
	SDWORD				maxX, prevMaxX;

	if (!stackPopParams(1, VAL_INT, &maxX))
	{
		return false;
	}

	//check the value entered are valid
	if (maxX > (SDWORD)mapWidth)
	{
		ASSERT( false, "Maximum scroll x value %d is greater than mapWidth - ", maxX );
		return false;
	}

	prevMaxX = scrollMaxX;

	scrollMaxX = maxX;

	//when the scroll limits change midgame - need to redo the lighting
	initLighting(scrollMinX,  scrollMinY,
		prevMaxX < scrollMaxX ? prevMaxX : scrollMaxX,
		scrollMaxY);

	// need to reset radar to take into account of new size
	resizeRadar();

	return true;
}

// -----------------------------------------------------------------------------------------
// Sets the scroll maxY separately for the map
WZ_DECL_UNUSED static BOOL scrSetScrollMaxY(void)
{
	SDWORD				maxY, prevMaxY;

	if (!stackPopParams(1, VAL_INT, &maxY))
	{
		return false;
	}

	//check the value entered are valid
	if (maxY > (SDWORD)mapHeight)
	{
		ASSERT( false, "Maximum scroll y value %d is greater than mapWidth - ", maxY );
		return false;
	}

	prevMaxY = scrollMaxY;

	scrollMaxY = maxY;

	//when the scroll limits change midgame - need to redo the lighting
	initLighting(scrollMinX, scrollMinY, scrollMaxX,
		prevMaxY < scrollMaxY ? prevMaxY : scrollMaxY);

	// need to reset radar to take into account of new size
	resizeRadar();

	return true;
}

// -----------------------------------------------------------------------------------------
// Sets which sensor will be used as the default for a player
WZ_DECL_UNUSED static BOOL scrSetDefaultSensor(void)
{
	SDWORD				player;
	UDWORD				sensorInc;

	if (!stackPopParams(2, ST_SENSOR, &sensorInc, VAL_INT, &player))
	{
		return false;
	}

	if (player < 0 || player >= MAX_PLAYERS)
	{
		ASSERT( false, "scrSetDefaultSensor:player number is too high" );
		return false;
	}

	//check is a valid sensor Inc
	if (sensorInc > numSensorStats)
	{
		ASSERT( false, "scrSetDefaultSensor: Sensor Inc is too high - %d", sensorInc );
		return false;
	}

	//check that this sensor is a default sensor
	if (asSensorStats[sensorInc].location != LOC_DEFAULT)
	{

		ASSERT( false, "scrSetDefaultSensor: This sensor is not a default one - %s",
			getStatName(&asSensorStats[sensorInc]) );
		return false;
	}

	//assign since OK!
	aDefaultSensor[player] = sensorInc;

	return true;
}

// -----------------------------------------------------------------------------------------
// Sets which ECM will be used as the default for a player
WZ_DECL_UNUSED static BOOL scrSetDefaultECM(void)
{
	SDWORD				player;
	UDWORD				ecmInc;

	if (!stackPopParams(2, ST_ECM, &ecmInc, VAL_INT, &player))
	{
		return false;
	}

	if (player < 0 || player >= MAX_PLAYERS)
	{
		ASSERT( false, "scrSetDefaultECM:player number is too high" );
		return false;
	}

	//check is a valid ecmInc
	if (ecmInc > numECMStats)
	{
		ASSERT( false, "scrSetDefaultECM: ECM Inc is too high - %d", ecmInc );
		return false;
	}

	//check that this ecm is a default ecm
	if (asECMStats[ecmInc].location != LOC_DEFAULT)
	{
		ASSERT( false, "scrSetDefaultECM: This ecm is not a default one - %s",
			getStatName(&asECMStats[ecmInc]) );
		return false;
	}

	//assign since OK!
	aDefaultECM[player] = ecmInc;

	return true;
}

// -----------------------------------------------------------------------------------------
// Sets which RepairUnit will be used as the default for a player
WZ_DECL_UNUSED static BOOL scrSetDefaultRepair(void)
{
	SDWORD				player;
	UDWORD				repairInc;

	if (!stackPopParams(2, ST_REPAIR, &repairInc, VAL_INT, &player))
	{
		return false;
	}

	if (player < 0 || player >= MAX_PLAYERS)
	{
		ASSERT( false, "scrSetDefaultRepair:player number is too high" );
		return false;
	}

	//check is a valid repairInc
	if (repairInc > numRepairStats)
	{
		ASSERT( false, "scrSetDefaultRepair: Repair Inc is too high - %d", repairInc );
		return false;
	}

	//check that this repair is a default repair
	if (asRepairStats[repairInc].location != LOC_DEFAULT)
	{
		ASSERT( false, "scrSetDefaultRepair: This repair is not a default one - %s",
			getStatName(&asRepairStats[repairInc]) );
		return false;
	}

	//assign since OK!
	aDefaultRepair[player] = repairInc;

	return true;
}

// -----------------------------------------------------------------------------------------
/// Sets the structure limits for a player
static int scrSetStructureLimits(lua_State *L)
{
	STRUCTURE_LIMITS	*psStructLimits;
	
	int index = luaWZObj_checkstructurestat(L, 1);
	int limit = luaL_checkint(L, 2);
	int player = luaWZ_checkplayer(L, 3);

	if (limit < 0)
	{
		return luaL_error(L, "scrSetStructureLimits: limit is less than zero - %d", limit );
	}

	if (limit > LOTS_OF)
	{
		return luaL_error(L, "scrSetStructureLimits: limit is too high - %d - must be less than %d",
			limit, LOTS_OF );
	}

	psStructLimits = asStructLimits[player];
	psStructLimits[index].limit = (UBYTE)limit;

	psStructLimits[index].globalLimit = (UBYTE)limit;

	return 0;
}



// -----------------------------------------------------------------------------------------
/// multiplayer limit handler.
static int scrApplyLimitSet(lua_State *L)
{
	applyLimitSet();
	return 0;
}

// -----------------------------------------------------------------------------------------
/// plays a sound for the specified player - only plays the sound if the
/// specified player = selectedPlayer
static int scrPlaySound(lua_State *L)
{
	int soundID;
	const char *filename = luaL_checkstring(L, 1);
	int player = luaWZ_checkplayer(L, 2);
	
	soundID = audio_GetTrackID( filename );
	if (soundID == SAMPLE_NOT_FOUND)
	{
		return false;
	}

	if (player == (SDWORD)selectedPlayer)
	{
		audio_QueueTrack(soundID);
		if(bInTutorial)
		{
			audio_QueueTrack(ID_SOUND_OF_SILENCE);
		}
	}
	return 0;
}

// -----------------------------------------------------------------------------------------
/// plays a sound for the specified player - only plays the sound if the
/// specified player = selectedPlayer - saves position
static int scrPlaySoundPos(lua_State *L)
{
	int soundID;
	const char *filename = luaL_checkstring(L, 1);
	int player = luaWZ_checkplayer(L, 2);
	int iX = luaL_checkint(L, 3);
	int iY = luaL_checkint(L, 4);
	int iZ = luaL_checkint(L, 5);
	
	soundID = audio_GetTrackID( filename );
	if (soundID == SAMPLE_NOT_FOUND)
	{
		return false;
	}

	if (player == (SDWORD)selectedPlayer)
	{
		audio_QueueTrackPos(soundID, iX, iY, iZ);
	}
	return 0;
}

// -----------------------------------------------------------------------------------------

/* add a text message to the top of the screen for the selected player*/
static int scrShowConsoleText(lua_State *L)
{
	const char *pText = luaL_checkstring(L, 1);
	int player = luaWZ_checkplayer(L, 2);

	if (player == (SDWORD)selectedPlayer)
	{
		permitNewConsoleMessages(true);
		addConsoleMessage(pText, CENTRE_JUSTIFY, SYSTEM_MESSAGE);
	}

	return 0;
}

// -----------------------------------------------------------------------------------------
/** add a text message to the top of the screen for the selected player*/
static int scrAddConsoleText(lua_State *L)
{
	const char *pText = luaL_checkstring(L, 1);
	int player = luaWZ_checkplayer(L, 2);

	if (player == (SDWORD)selectedPlayer)
	{
		permitNewConsoleMessages(true);
		setConsolePermanence(true,true);
		addConsoleMessage(pText, CENTRE_JUSTIFY, SYSTEM_MESSAGE);
		permitNewConsoleMessages(false);
	}

	return 0;
}



// -----------------------------------------------------------------------------------------
/** add a text message to the top of the screen for the selected player - without clearing whats there*/
static int scrTagConsoleText(lua_State *L)
{
	const char *pText = luaL_checkstring(L, 1);
	int player = luaWZ_checkplayer(L, 2);

	if (player == (SDWORD)selectedPlayer)
	{
		permitNewConsoleMessages(true);
		setConsolePermanence(true,false);
		addConsoleMessage(pText, CENTRE_JUSTIFY, SYSTEM_MESSAGE);
		permitNewConsoleMessages(false);
	}

	return 0;
}

static int scrClearConsole(lua_State *L)
{
	flushConsoleMessages();
	return 0;
}

// -----------------------------------------------------------------------------------------
//demo functions for turning the power on
WZ_DECL_UNUSED static BOOL scrTurnPowerOff(void)
{
	//powerCalculated = false;
	powerCalc(false);

	return true;
}

// -----------------------------------------------------------------------------------------
//demo functions for turning the power off
WZ_DECL_UNUSED static BOOL scrTurnPowerOn(void)
{

	//powerCalculated = true;
	powerCalc(true);

	return true;
}

// -----------------------------------------------------------------------------------------
//flags when the tutorial is over so that console messages can be turned on again
WZ_DECL_UNUSED static BOOL scrTutorialEnd(void)
{
	initConsoleMessages();
	return true;
}

// -----------------------------------------------------------------------------------------
//function to play a full-screen video in the middle of the game for the selected player
WZ_DECL_UNUSED static BOOL scrPlayVideo(void)
{
	char				*pVideo, *pText;

	if (!stackPopParams(2, ST_TEXTSTRING, &pVideo, ST_TEXTSTRING, &pText))
	{
		return false;
	}

		seq_ClearSeqList();
		seq_AddSeqToList(pVideo, NULL, pText, false);		// Arpzzzzzzzzzzzzzzzlksht!
		seq_StartNextFullScreenVideo();

	return true;
}

// -----------------------------------------------------------------------------------------
///checks to see if there are any droids for the specified player
static int scrAnyDroidsLeft(lua_State *L)
{
	BOOL		droidsLeft;

	int player = luaWZ_checkplayer(L, 1);

	//check the players list for any droid
	droidsLeft = true;
	if (apsDroidLists[player] == NULL)
	{
		droidsLeft = false;
	}
	lua_pushboolean(L, droidsLeft);
	return 1;
}

// -----------------------------------------------------------------------------------------
///function to call when the game is over, plays a message then does game over stuff.
static int scrGameOverMessage(lua_State *L)
{
	MESSAGE			*psMessage;
	VIEWDATA		*psViewData;

	const char *message = luaL_checkstring(L, 1);
	MESSAGE_TYPE msgType = luaL_checkint(L, 2);
	int player = luaWZ_checkplayer(L, 3);
	BOOL gameWon = luaL_checkboolean(L, 4);
	
	psViewData = getViewData(message);

	if(gameWon)
	{
		addConsoleMessage(_("YOU ARE VICTORIOUS!"),DEFAULT_JUSTIFY, SYSTEM_MESSAGE);
	}
	else
	{
		addConsoleMessage(_("YOU WERE DEFEATED!"),DEFAULT_JUSTIFY, SYSTEM_MESSAGE);
	}

	//create the message
	psMessage = addMessage(msgType, false, player);

	if (msgType == MSG_PROXIMITY)
	{
	    return luaL_error(L, "Bad message type (MSG_PROXIMITY)" );
	}
	if (psMessage)
	{
		//set the data
		psMessage->pViewData = (MSG_VIEWDATA *)psViewData;
		displayImmediateMessage(psMessage);
		stopReticuleButtonFlash(IDRET_INTEL_MAP);

		//we need to set this here so the VIDEO_QUIT callback is not called
		setScriptWinLoseVideo((UBYTE)(gameWon ? PLAY_WIN : PLAY_LOSE));
	}
	debug(LOG_MSG, "Game over message");

	// this should be called when the video Quit is processed
	// not always is tough, so better be sure
	displayGameOver(gameWon);

	if (challengeActive)
	{
		char sPath[64], key[64], timestr[32], *fStr;
		int seconds = 0, newtime = (gameTime - mission.startTime) / GAME_TICKS_PER_SEC;
		bool victory = false;
		dictionary *dict = iniparser_load(CHALLENGE_SCORES);

		fStr = strrchr(sRequestResult, '/');
		fStr++;	// skip slash
		if (fStr == '\0')
		{
			debug(LOG_ERROR, "Bad path to challenge file (%s)", sRequestResult);
			return true;
		}
		sstrcpy(sPath, fStr);
		sPath[strlen(sPath) - 4] = '\0';	// remove .ini
		if (dict)
		{
			ssprintf(key, "%s:Victory", sPath);
			victory = iniparser_getboolean(dict, key, false);
			ssprintf(key, "%s:seconds", sPath);
			seconds = iniparser_getint(dict, key, 0);
		}
		else
		{
			dict = dictionary_new(3);
		}

		// Update score if we have a victory and best recorded was a loss,
		// or both were losses but time is higher, or both were victories
		// but time is lower.
		if ((!victory && gameWon) 
		    || (!gameWon && !victory && newtime > seconds)
		    || (gameWon && victory && newtime < seconds))
		{
			dictionary_set(dict, sPath, NULL);
			ssprintf(key, "%s:Seconds", sPath);
			ssprintf(timestr, "%d", newtime);
			iniparser_setstring(dict, key, timestr);
			ssprintf(key, "%s:Player", sPath);
			iniparser_setstring(dict, key, NetPlay.players[selectedPlayer].name);
			ssprintf(key, "%s:Victory", sPath);
			iniparser_setstring(dict, key, gameWon ? "true": "false");
		}
		iniparser_dump_ini(dict, CHALLENGE_SCORES);
		iniparser_freedict(dict);
	}

	return 0;
}


// -----------------------------------------------------------------------------------------
//function to call when the game is over
WZ_DECL_UNUSED static BOOL scrGameOver(void)
{
	BOOL	gameOver;

	if (!stackPopParams(1, VAL_BOOL, &gameOver))
	{
		return false;
	}

    /*this function will only be called with gameOver = true when at the end of
    the game so we'll just hard-code what happens!*/

	//don't want this in multiplayer...
	if (!bMultiPlayer)

    {
        if (gameOver == true && !bInTutorial)
        {
            //we need to set this here so the VIDEO_QUIT callback is not called
		    setScriptWinLoseVideo(PLAY_WIN);

			seq_ClearSeqList();

	        seq_AddSeqToList("outro.ogg", NULL, "outro.txa", false);
	        seq_StartNextFullScreenVideo();

		}
	}

	return true;
}

// -----------------------------------------------------------------------------------------
static int scrAnyFactoriesLeft(lua_State *L)
{
	int player = luaWZ_checkplayer(L, 1);
	STRUCTURE *psCurr;

	//check the players list for any structures
	if(apsStructLists[player])
	{
		for (psCurr = apsStructLists[player]; psCurr != NULL; psCurr = psCurr->psNext)
		{
			if(StructIsFactory(psCurr))
			{
				lua_pushboolean(L, true);
				return 1;
			}
		}
	}

	return 0;
}


// -----------------------------------------------------------------------------------------
///checks to see if there are any structures (except walls) for the specified player
static int scrAnyStructButWallsLeft(lua_State *L)
{
	BOOL		structuresLeft;
	STRUCTURE	*psCurr;
	
	int player = luaWZ_checkplayer(L, 1);

	//check the players list for any structures
	structuresLeft = true;
	if (apsStructLists[player] == NULL)
	{
		structuresLeft = false;
	}
	else
	{
		structuresLeft = false;
		for (psCurr = apsStructLists[player]; psCurr != NULL; psCurr = psCurr->psNext)
		{
			if (psCurr->pStructureType->type != REF_WALL && psCurr->pStructureType->
				type != REF_WALLCORNER)
			{
				structuresLeft = true;
				break;
			}
		}
	}

	lua_pushboolean(L, structuresLeft);
	return 1;
}

// -----------------------------------------------------------------------------------------
//defines the background audio to play
WZ_DECL_UNUSED static BOOL scrPlayBackgroundAudio(void)
{
	char	*pText;
	SDWORD	iVol;

	if (!stackPopParams(2, ST_TEXTSTRING, &pText, VAL_INT, &iVol))
	{
		return false;
	}


	audio_PlayStream(pText, (float)iVol / 100.f, NULL, NULL);


	return true;

}

static int scrPlayIngameCDAudio(lua_State *L)
{
	debug(LOG_SOUND, "Script wanted music to start");
	cdAudio_PlayTrack(SONG_INGAME);

	return 0;
}

// -----------------------------------------------------------------------------------------
WZ_DECL_UNUSED static BOOL scrStopCDAudio(void)
{
	debug(LOG_SOUND, "Script wanted music to stop");
	cdAudio_Stop();
	return true;
}

// -----------------------------------------------------------------------------------------
WZ_DECL_UNUSED static BOOL scrPauseCDAudio(void)
{
	cdAudio_Pause();
	return true;
}

// -----------------------------------------------------------------------------------------
WZ_DECL_UNUSED static BOOL scrResumeCDAudio(void)
{
	cdAudio_Resume();
	return true;
}

// -----------------------------------------------------------------------------------------
// set the retreat point for a player
static int scrSetRetreatPoint(lua_State *L)
{
	int player = luaWZ_checkplayer(L, 1);
	Vector2i coord = luaWZ_checkWorldCoords(L, 2);

	asRunData[player].sPos.x = coord.x;
	asRunData[player].sPos.y = coord.y;

	return 0;
}

// -----------------------------------------------------------------------------------------
// set the retreat force level
static int scrSetRetreatForce(lua_State *L)
{
	int player = luaWZ_checkplayer(L, 1);
	int level = luaL_checkint(L, 2);
	int numDroids;
	DROID *psCurr;

	if (level > 100 || level < 0)
	{
		luaL_error(L, "Level out of range");
	}

	// count up the current number of droids
	numDroids = 0;
	for(psCurr = apsDroidLists[player]; psCurr; psCurr=psCurr->psNext)
	{
		numDroids += 1;
	}

	asRunData[player].forceLevel = (UBYTE)(level * numDroids / 100);

	return 0;
}

// -----------------------------------------------------------------------------------------
// set the retreat leadership
static int scrSetRetreatLeadership(lua_State *L)
{
	int player = luaWZ_checkplayer(L, 1);
	int level = luaL_checkint(L, 2);

	if (level > 100 || level < 0)
	{
		luaL_error(L, "Level out of range");
	}

	asRunData[player].leadership = (UBYTE)level;

	return 0;
}

// -----------------------------------------------------------------------------------------
/// set the retreat point for a group
static int scrSetGroupRetreatPoint(lua_State *L)
{
	DROID_GROUP *psGroup = luaWZObj_checkgroup(L, 1);
	int x = luaL_checkint(L, 2);
	int y = luaL_checkint(L, 3);

	if (x < 0 || x >= (SDWORD)mapWidth*TILE_UNITS ||
		y < 0 || y >= (SDWORD)mapHeight*TILE_UNITS)
	{
		return luaL_error(L, "scrSetRetreatPoint: coords off map" );
	}

	psGroup->sRunData.sPos.x = x;
	psGroup->sRunData.sPos.y = y;

	return 0;
}

// -----------------------------------------------------------------------------------------
static int scrSetGroupRetreatForce(lua_State *L)
{
	SDWORD numDroids;
	DROID *psCurr;
	DROID_GROUP *psGroup = luaWZObj_checkgroup(L, 1);
	int level = luaL_checkint(L, 2);

	if (level > 100 || level < 0)
	{
		return luaL_error(L, "scrSetRetreatForce: level out of range" );
	}

	// count up the current number of droids
	numDroids = 0;
	for(psCurr = psGroup->psList; psCurr; psCurr=psCurr->psGrpNext)
	{
		numDroids += 1;
	}

	psGroup->sRunData.forceLevel = (UBYTE)(level * numDroids / 100);

	return 0;
}

// -----------------------------------------------------------------------------------------
// set the retreat health level
WZ_DECL_UNUSED static BOOL scrSetRetreatHealth(void)
{
	SDWORD	player, health;

	if (!stackPopParams(2, VAL_INT, &player, VAL_INT, &health))
	{
		return false;
	}

	if (player < 0 || player >= MAX_PLAYERS)
	{
		ASSERT( false, "scrSetHealthForce: player out of range" );
		return false;
	}

	if (health > 100 || health < 0)
	{
		ASSERT( false, "scrSetHealthForce: health out of range" );
		return false;
	}

	asRunData[player].healthLevel = (UBYTE)health;

	return true;
}

// -----------------------------------------------------------------------------------------
WZ_DECL_UNUSED static BOOL scrSetGroupRetreatHealth(void)
{
	SDWORD		health;
	DROID_GROUP	*psGroup;

	if (!stackPopParams(2, ST_GROUP, &psGroup, VAL_INT, &health))
	{
		return false;
	}

	if (health > 100 || health < 0)
	{
		ASSERT( false, "scrSetGroupRetreatHealth: health out of range" );
		return false;
	}

	psGroup->sRunData.healthLevel = (UBYTE)health;

	return true;
}

// -----------------------------------------------------------------------------------------
/// set the retreat leadership
static int scrSetGroupRetreatLeadership(lua_State *L)
{
	DROID_GROUP *psGroup = luaWZObj_checkgroup(L, 1);
	int level = luaL_checkint(L, 2);

	if (level > 100 || level < 0)
	{
		return luaL_error(L, "scrSetRetreatLeadership: level out of range" );
	}

	psGroup->sRunData.leadership = (UBYTE)level;

	return 0;
}

// -----------------------------------------------------------------------------------------
/// start a Mission - the missionType is ignored now - gets it from the level data ***********
static int scrStartMission(lua_State *L)
{
	int missionType = luaL_checkint(L, 1);
	const char *pGame = luaL_checkstring(L, 2);
	LEVEL_DATASET		*psNewLevel;

	//if (missionType > MISSION_NONE)
	if (missionType > LDS_NONE)
	{
		return luaL_error(L, "Invalid Mission Type" );
	}

	// tell the loop that a new level has to be loaded up - not yet!
	//loopNewLevel = true;
	sstrcpy(aLevelName, pGame);

	// find the level dataset
	psNewLevel = levFindDataSet(pGame);
	if (psNewLevel == NULL)
	{
		debug( LOG_FATAL, "scrStartMission: couldn't find level data" );
		abort();
		return luaL_error(L, "couldn't find level data" );
	}

	//set the mission rolling...
	//nextMissionType = missionType;
	nextMissionType = psNewLevel->type;
//	loopMissionState = LMS_SETUPMISSION;
	loopMissionState = LMS_CLEAROBJECTS;

/*	if (!setUpMission(missionType))
	{
		ASSERT( false, "Unable to start mission - %s", pGame );
		return false;
	}*/

	return 0;
}

// -----------------------------------------------------------------------------------------
//set Snow (enable disable snow)
WZ_DECL_UNUSED static BOOL scrSetSnow(void)
{
	BOOL bState;

	if (!stackPopParams(1, VAL_BOOL, &bState))
	{
		return false;
	}


	if(bState)
	{
		atmosSetWeatherType(WT_SNOWING);
	}
	else
	{
		atmosSetWeatherType(WT_NONE);
	}

	return true;
}

// -----------------------------------------------------------------------------------------
//set Rain (enable disable Rain)
WZ_DECL_UNUSED static BOOL scrSetRain(void)
{
	BOOL bState;

	if (!stackPopParams(1, VAL_BOOL, &bState))
	{
		return false;
	}


	if(bState)
	{
		atmosSetWeatherType(WT_RAINING);
	}
	else
	{
		atmosSetWeatherType(WT_NONE);
	}

	return true;
}

// -----------------------------------------------------------------------------------------
static int scrSetBackgroundFog(lua_State *L)
{
	BOOL bState = luaL_checkboolean(L, 1);

	//jps 17 feb 99 just set the status let other code worry about fogEnable/reveal
	if (bState)//true, so go to false
	{
		//restart fog if it was off
		if ((fogStatus == 0) && war_GetFog() && !(bMultiPlayer && game.fog))
		{
			pie_EnableFog(true);
		}
		fogStatus |= FOG_BACKGROUND;//set lowest bit of 3
	}
	else
	{
		fogStatus &= FOG_FLAGS-FOG_BACKGROUND;//clear middle bit of 3
		//disable fog if it longer used
		if (fogStatus == 0)
		{
			pie_SetFogStatus(false);
			pie_EnableFog(false);
		}
	}

/* jps 17 feb 99
	if(getRevealStatus())		// fog'o war enabled
	{
		pie_SetFogStatus(false);
		pie_EnableFog(false);
//		fogStatus = 0;
		return true;
	}

	if (bState)//true, so go to false
	{
		if (war_GetFog())
		{
			//restart fog if it was off
			if (fogStatus == 0)
			{
				pie_EnableFog(true);
			}
			fogStatus |= FOG_BACKGROUND;//set lowest bit of 3
		}
	}
	else
	{
		if (war_GetFog())
		{
			fogStatus &= FOG_FLAGS-FOG_BACKGROUND;//clear middle bit of 3
			//disable fog if it longer used
			if (fogStatus == 0)
			{
				pie_SetFogStatus(false);
				pie_EnableFog(false);
			}
		}
	}
*/

	return 0;
}

// -----------------------------------------------------------------------------------------
//set Depth Fog (gradual fog from mid range to edge of world)
static int scrSetDepthFog(lua_State *L)
{
	BOOL bState = luaL_checkboolean(L, 1);

	// ffs am
//jps 17 feb 99 just set the status let other code worry about fogEnable/reveal
	if (bState)//true, so go to false
	{
		//restart fog if it was off
		if ((fogStatus == 0) && war_GetFog() )
		{
			pie_EnableFog(true);
		}
		fogStatus |= FOG_DISTANCE;//set lowest bit of 3
	}
	else
	{
		fogStatus &= FOG_FLAGS-FOG_DISTANCE;//clear middle bit of 3
		//disable fog if it longer used
		if (fogStatus == 0)
		{
			pie_SetFogStatus(false);
			pie_EnableFog(false);
		}
	}

/* jps 17 feb 99	if(getRevealStatus())		// fog'o war enabled
	{
		pie_SetFogStatus(false);
		pie_EnableFog(false);
//		fogStatus = 0;
		return true;
	}

	if (bState)//true, so go to false
	{
		if (war_GetFog())
		{
			//restart fog if it was off
			if (fogStatus == 0)
			{
				pie_EnableFog(true);
			}
			fogStatus |= FOG_DISTANCE;//set lowest bit of 3
		}
	}
	else
	{
		if (war_GetFog())
		{
			fogStatus &= FOG_FLAGS-FOG_DISTANCE;//clear middle bit of 3
			//disable fog if it longer used
			if (fogStatus == 0)
			{
				pie_SetFogStatus(false);
				pie_EnableFog(false);
			}
		}
	}
*/

	return 0;
}

// -----------------------------------------------------------------------------------------
/// set Mission Fog colour, may be modified by weather effects
static int scrSetFogColour(lua_State *L)
{
	PIELIGHT scrFogColour;
	
	int red   = luaL_checkint(L, 1);
	int green = luaL_checkint(L, 2);
	int blue  = luaL_checkint(L, 3);

	if (war_GetFog())
	{
		scrFogColour.byte.r = red;
		scrFogColour.byte.g = green;
		scrFogColour.byte.b = blue;
		scrFogColour.byte.a = 255;

		pie_SetFogColour(scrFogColour);
	}

	return 0;
}

// -----------------------------------------------------------------------------------------
// test function to test variable references
WZ_DECL_UNUSED static BOOL scrRefTest(void)
{
	SDWORD		Num = 0;

	if (!stackPopParams(1,VAL_INT, Num))
	{
		return false;
	}

	debug( LOG_NEVER, "scrRefTest: num: %d \n", Num );

	return true;
}

// -----------------------------------------------------------------------------------------
/// is player a human or computer player? (multiplayer only)
static int scrIsHumanPlayer(lua_State *L)
{
	int player = luaWZ_checkplayer(L, 1);

	lua_pushboolean(L, isHumanPlayer(player));
	return 1;
}


// -----------------------------------------------------------------------------------------
/// Set an alliance between two players
static int scrCreateAlliance(lua_State *L)
{
	int player1 = luaWZ_checkplayer(L, 1);
	int player2 = luaWZ_checkplayer(L, 2);

	if(bMultiPlayer)
	{
		if(game.alliance==NO_ALLIANCES || game.alliance==ALLIANCES_TEAMS
			|| player1 >= game.maxPlayers || player2>=game.maxPlayers)
		{
			return 0;
		}
	}

	formAlliance((UBYTE)player1, (UBYTE)player2,true,false,true);

	lua_pushboolean(L, true);
	return 1;
}

// -----------------------------------------------------------------------------------------
// offer an alliance
WZ_DECL_UNUSED static BOOL scrOfferAlliance(void)
{
	SDWORD	player1,player2;
	if (!stackPopParams(2, VAL_INT, &player1, VAL_INT, &player2))
	{
		return false;
	}
	if (game.alliance==NO_ALLIANCES || game.alliance==ALLIANCES_TEAMS ||
		player1 < 0 || player1 >= MAX_PLAYERS ||
		player2 < 0 || player2 >= MAX_PLAYERS)
	{
		ASSERT( false, "scrOfferAlliance: player out of range p1=%d p2=%d", player1, player2 );
		return false;
	}


	requestAlliance((UBYTE)player1,(UBYTE)player2,true,true);
	return true;
}


// -----------------------------------------------------------------------------------------
// Break an alliance between two players
WZ_DECL_UNUSED static BOOL scrBreakAlliance(void)
{
	SDWORD	player1,player2;

	if (!stackPopParams(2, VAL_INT, &player1, VAL_INT, &player2))
	{
		return false;
	}

	if (
		player1 < 0 || player1 >= MAX_PLAYERS ||
		player2 < 0 || player2 >= MAX_PLAYERS)
	{
		ASSERT( false, "scrBreakAlliance: player out of range p1=%d p2=%d", player1, player2 );
		return false;
	}
/*
if(bMultiPlayer)
	{


		if(alliances[player1][player2] != ALLIANCE_BROKEN)
		{
			CONPRINTF(ConsoleString,(ConsoleString,"%d and %d break alliance.",player1,player2));
			sendAlliance((UBYTE)player1,(UBYTE)player2,ALLIANCE_BROKEN,0);
		}
}
*/


	if(bMultiPlayer)
	{
		if(game.alliance==NO_ALLIANCES || game.alliance==ALLIANCES_TEAMS
			|| player1 >= game.maxPlayers || player2>=game.maxPlayers)
		{
			return true;
		}
		breakAlliance(player1,player2,true,true);
	}
	else
	{
		breakAlliance(player1,player2,false,true);
	}
/*
	alliances[player1][player2] = ALLIANCE_BROKEN;
	alliances[player2][player1] = ALLIANCE_BROKEN;
*/
	return true;
}


// -----------------------------------------------------------------------------------------
// Multiplayer relevant scriptfuncs
// returns true if 2 or more players are in alliance.
WZ_DECL_UNUSED static BOOL scrAllianceExists(void)
{

	UDWORD i,j;
	for(i=0;i<MAX_PLAYERS;i++)
	{
		for(j=0;j<MAX_PLAYERS;j++)
		{
			if(alliances[i][j] == ALLIANCE_FORMED)
			{
				scrFunctionResult.v.bval = true;
				if (!stackPushResult(VAL_BOOL, &scrFunctionResult))
				{
					return false;
				}
				return true;
			}
		}
	}

	scrFunctionResult.v.bval = false;
	if (!stackPushResult(VAL_BOOL, &scrFunctionResult))
	{
		return false;
	}

	return true;
}

static int scrAllianceExistsBetween(lua_State *L)
{
<<<<<<< HEAD
	int i = luaWZ_checkplayer(L, 1);
	int j = luaWZ_checkplayer(L, 2);
=======
	UDWORD i,j;


	if (!stackPopParams(2, VAL_INT, &i,VAL_INT, &j))
	{
		return false;
	}
	ASSERT_OR_RETURN(false, i < MAX_PLAYERS && j < MAX_PLAYERS, "Invalid player parameters %d and %d", i, j);
	if(alliances[i][j] == ALLIANCE_FORMED)
	{
		scrFunctionResult.v.bval = true;
		if (!stackPushResult(VAL_BOOL, &scrFunctionResult))
		{
			return false;
		}
		return true;
	}

	scrFunctionResult.v.bval = false;
	if (!stackPushResult(VAL_BOOL, &scrFunctionResult))
	{
		return false;
	}
>>>>>>> a31521f7

	lua_pushboolean(L, alliances[i][j] == ALLIANCE_FORMED);
	return 1;
}

// -----------------------------------------------------------------------------------------
static int scrPlayerInAlliance(lua_State *L)
{
	int j;
	int player = luaWZ_checkplayer(L, 1);

	for(j=0;j<MAX_PLAYERS;j++)
	{
		if(alliances[player][j] == ALLIANCE_FORMED)
		{
			lua_pushboolean(L, true);
			return 1;
		}
	}
	lua_pushboolean(L, false);
	return 1;
}

// -----------------------------------------------------------------------------------------
// returns true if a single alliance is dominant.
WZ_DECL_UNUSED static BOOL scrDominatingAlliance(void)
{
	UDWORD i,j;

	for(i=0;i<MAX_PLAYERS;i++)
	{
		for(j=0;j<MAX_PLAYERS;j++)
		{
			if(   isHumanPlayer(j)
			   && isHumanPlayer(i)
			   && i != j
			   && alliances[i][j] != ALLIANCE_FORMED)
			{
				scrFunctionResult.v.bval = false;
				if (!stackPushResult(VAL_BOOL, &scrFunctionResult))
				{
					return false;
				}
				return true;
			}
		}
// -----------------------------------------------------------------------------------------
	}


	scrFunctionResult.v.bval = true;
	if (!stackPushResult(VAL_BOOL, &scrFunctionResult))
	{
		return false;
	}

	return true;
}

/// Is the ai responsible for this player?
static int scrMyResponsibility(lua_State *L)
{
	int player = luaWZ_checkplayer(L, 1);

	lua_pushboolean(L, myResponsibility(player));
	return 1;
}

// -----------------------------------------------------------------------------------------
/** 
 * Checks to see if a structure of the type specified exists within the specified range of an XY location
 * Use player -1 to find structures owned by any player. In this case, ignore if they are completed.
 */
static int scrStructureBuiltInRange(lua_State *L)
{
	int rangeSquared;
	STRUCTURE *psCurr;
	int xdiff, ydiff;
	STRUCTURE_STATS *psTarget;
	
	int index = luaWZObj_checkstructurestat(L, 1);
	int x = luaL_checkint(L, 2);
	int y = luaL_checkint(L, 3);
	int range = luaL_checkint(L, 4);
	int player = luaL_checkint(L, 5);	// player, but may be -1

	if (x < 0
	 || map_coord(x) > (SDWORD)mapWidth)
	{
		return luaL_error(L, "The X coordinate is off map");
	}
	if (y < 0
	 || map_coord(y) > (SDWORD)mapHeight)
	{
		return luaL_error(L, "The Y coordinate is off map");
	}
	if (range < (SDWORD)0)
	{
		return luaL_error(L, "Negative range");
	}

	//now look through the players list of structures to see if this type
	//exists within range
	psTarget = &asStructureStats[index];
	rangeSquared = range * range;
	for(psCurr = apsStructLists[player]; psCurr; psCurr = psCurr->psNext)
	{
		xdiff = (SDWORD)psCurr->pos.x - x;
		ydiff = (SDWORD)psCurr->pos.y - y;
		if (xdiff*xdiff + ydiff*ydiff <= rangeSquared)
		{

			if( strcmp(psCurr->pStructureType->pName,psTarget->pName) == 0 )
			{
				if (psCurr->status == SS_BUILT)
				{
					luaWZObj_pushstructure(L, psCurr);
					return 1;
				}
			}
		}
	}
	lua_pushnil(L);
	return 1;
}


// -----------------------------------------------------------------------------------------
// generate a random number
WZ_DECL_UNUSED static BOOL scrRandom(void)
{
	SDWORD		range, iResult;

	if (!stackPopParams(1, VAL_INT, &range))
	{
		return false;
	}

	if (range == 0)
	{
		iResult = 0;
	}
	else
	{
		iResult = rand()%abs(range);
	}

	scrFunctionResult.v.ival = iResult;
	if (!stackPushResult(VAL_INT, &scrFunctionResult))
	{
		return false;
	}

	return true;
}

// -----------------------------------------------------------------------------------------
// randomise the random number seed
static int scrRandomiseSeed(lua_State *L)
{
	// Why? What's the point? What on earth were they thinking, exactly? If the numbers don't have enough randominess, just set the random seed again and again until the numbers are double-plus super-duper full of randonomium?
	debug(LOG_ERROR, "A script is trying to set the random seed with srand(). That just doesn't make sense.");
	//srand((UDWORD)clock());

	return 0;
}

// -----------------------------------------------------------------------------------------
//explicitly enables a research topic
static int scrEnableResearch(lua_State *L)
{
	RESEARCH	*psResearch;
	
	const char *researchName = luaL_checkstring(L, 1);
	int player = luaWZ_checkplayer(L, 2);
	
	psResearch = getResearch(researchName, false);
	if (!psResearch)
	{
		return luaL_error(L, "could not find research");
	}

	enableResearch(psResearch, player);
	
	return 0;
}

// -----------------------------------------------------------------------------------------
//acts as if the research topic was completed - used to jump into the tree
static int scrCompleteResearch(lua_State *L)
{
	unsigned int researchIndex;
	
	const char *researchName = luaL_checkstring(L, 1);
	RESEARCH *psResearch = getResearch(researchName, false);
	int player = luaWZ_checkplayer(L, 2);

	if(psResearch == NULL)
	{
		return luaL_error(L, "scrCompleteResearch: no such research topic" );
	}

	researchIndex = psResearch - asResearch;	//TODO: fix if needed
	if (researchIndex > numResearch)
	{
		return luaL_error(L, "scrCompleteResearch: invalid research index" );
	}

<<<<<<< HEAD
	researchResult(researchIndex, (UBYTE)player, false, NULL, false);

=======
>>>>>>> a31521f7
	if(bMultiMessages && (gameTime > 2 ))
	{
		SendResearch(player, researchIndex, false);
		// Wait for our message before doing anything.
	}
	else
	{
		researchResult(researchIndex, player, false, NULL, false);
	}

	return 0;
}

// -----------------------------------------------------------------------------------------
// This routine used to start just a reticule button flashing
//   .. now it starts any button flashing (awaiting implmentation from widget library)
static int scrFlashOn(lua_State *L)
{
	int button = luaL_checkint(L, 1);

	// For the time being ... we will perform the old code for the reticule ...
	if (button >= IDRET_OPTIONS && button <= IDRET_CANCEL)
	{
		flashReticuleButton((UDWORD)button);
		return 0;
	}

	if(widgGetFromID(psWScreen,button) != NULL)
	{
		widgSetButtonFlash(psWScreen,button);
	}
	return 0;
}


// -----------------------------------------------------------------------------------------
// stop a generic button flashing
static int scrFlashOff(lua_State *L)
{
	int button = luaL_checkint(L, 1);

	if (button >= IDRET_OPTIONS && button <= IDRET_CANCEL)
	{
		stopReticuleButtonFlash((UDWORD)button);
		return 0;
	}

	if(widgGetFromID(psWScreen,button) != NULL)
	{
		widgClearButtonFlash(psWScreen,button);
	}
	return 0;
}

// -----------------------------------------------------------------------------------------
//set the initial power level settings for a player
static int scrSetPowerLevel(lua_State *L)
{
	int player, power;
	power = luaL_checkint(L, 1);
	player = luaWZ_checkplayer(L, 2);

	setPower(player, power);

	return 0;
}

// -----------------------------------------------------------------------------------------
//add some power for a player
static int scrAddPower(lua_State *L)
{
<<<<<<< HEAD
	int player = luaWZ_checkplayer(L, 1);
	float power = luaL_checknumber(L, 2);
	addPower(player, power);
	return 0;
=======
	SDWORD		player, power;

	if (!stackPopParams(2, VAL_INT, &power, VAL_INT, &player))
	{
		return false;
	}

	if (player >= MAX_PLAYERS)
	{
		ASSERT( false, "scrAddPower:player number is too high" );
		return false;
	}

	giftPower(ANYPLAYER, player, power, true);

	return true;
>>>>>>> a31521f7
}

// -----------------------------------------------------------------------------------------
/*set the landing Zone position for the map - this is for player 0. Can be
scrapped and replaced by setNoGoAreas, left in for compatibility*/
WZ_DECL_UNUSED static BOOL scrSetLandingZone(void)
{
	SDWORD		x1, x2, y1, y2;

	if (!stackPopParams(4, VAL_INT, &x1, VAL_INT, &y1, VAL_INT, &x2, VAL_INT, &y2))
	{
		return false;
	}

	//check the values - check against max possible since can set in one mission for the next
	//if (x1 > (SDWORD)mapWidth)
	if (x1 > (SDWORD)MAP_MAXWIDTH)
	{
		ASSERT( false, "scrSetLandingZone: x1 is greater than max mapWidth" );
		return false;
	}
	//if (x2 > (SDWORD)mapWidth)
	if (x2 > (SDWORD)MAP_MAXWIDTH)
	{
		ASSERT( false, "scrSetLandingZone: x2 is greater than max mapWidth" );
		return false;
	}
	//if (y1 > (SDWORD)mapHeight)
	if (y1 > (SDWORD)MAP_MAXHEIGHT)
	{
		ASSERT( false, "scrSetLandingZone: y1 is greater than max mapHeight" );
		return false;
	}
	//if (y2 > (SDWORD)mapHeight)
	if (y2 > (SDWORD)MAP_MAXHEIGHT)
	{
		ASSERT( false, "scrSetLandingZone: y2 is greater than max mapHeight" );
		return false;
	}
	//check won't overflow!
	if (x1 > UBYTE_MAX || y1 > UBYTE_MAX || x2 > UBYTE_MAX || y2 > UBYTE_MAX)
	{
		ASSERT( false, "scrSetLandingZone: one coord is greater than %d", UBYTE_MAX );
		return false;
	}

	setLandingZone((UBYTE)x1, (UBYTE)y1, (UBYTE)x2, (UBYTE)y2);

	return true;
}

/*set the landing Zone position for the Limbo droids and adds the Limbo droids
to the world at the location*/
WZ_DECL_UNUSED static BOOL scrSetLimboLanding(void)
{
	SDWORD		x1, x2, y1, y2;

	if (!stackPopParams(4, VAL_INT, &x1, VAL_INT, &y1, VAL_INT, &x2, VAL_INT, &y2))
	{
		return false;
	}

	//check the values - check against max possible since can set in one mission for the next
	//if (x1 > (SDWORD)mapWidth)
	if (x1 > (SDWORD)MAP_MAXWIDTH)
	{
		ASSERT( false, "scrSetLimboLanding: x1 is greater than max mapWidth" );
		return false;
	}
	//if (x2 > (SDWORD)mapWidth)
	if (x2 > (SDWORD)MAP_MAXWIDTH)
	{
		ASSERT( false, "scrSetLimboLanding: x2 is greater than max mapWidth" );
		return false;
	}
	//if (y1 > (SDWORD)mapHeight)
	if (y1 > (SDWORD)MAP_MAXHEIGHT)
	{
		ASSERT( false, "scrSetLimboLanding: y1 is greater than max mapHeight" );
		return false;
	}
	//if (y2 > (SDWORD)mapHeight)
	if (y2 > (SDWORD)MAP_MAXHEIGHT)
	{
		ASSERT( false, "scrSetLimboLanding: y2 is greater than max mapHeight" );
		return false;
	}
	//check won't overflow!
	if (x1 > UBYTE_MAX || y1 > UBYTE_MAX || x2 > UBYTE_MAX || y2 > UBYTE_MAX)
	{
		ASSERT( false, "scrSetLimboLanding: one coord is greater than %d", UBYTE_MAX );
		return false;
	}

	setNoGoArea((UBYTE)x1, (UBYTE)y1, (UBYTE)x2, (UBYTE)y2, LIMBO_LANDING);

	//this calls the Droids from the Limbo list onto the map
	placeLimboDroids();

	return true;
}

// -----------------------------------------------------------------------------------------
//initialises all the no go areas
static int scrInitAllNoGoAreas(lua_State *L)
{
	initNoGoAreas();

	return 0;
}

// -----------------------------------------------------------------------------------------
//set a no go area for the map - landing zones for the enemy, or player 0
static int scrSetNoGoArea(lua_State *L)
{
	int x1 = luaL_checkint(L, 1);
	int y1 = luaL_checkint(L, 2);
	int x2 = luaL_checkint(L, 3);
	int y2 = luaL_checkint(L, 4);
	int area = luaL_checkint(L, 5);

	if (area == LIMBO_LANDING)
	{
		return luaL_error(L, "Cannot set the Limbo Landing area with this function" );
	}

	//check the values - check against max possible since can set in one mission for the next
	//if (x1 > (SDWORD)mapWidth)
	if (x1 > (SDWORD)MAP_MAXWIDTH)
	{
		return luaL_error(L, "x1 is greater than max mapWidth" );
	}
	//if (x2 > (SDWORD)mapWidth)
	if (x2 > (SDWORD)MAP_MAXWIDTH)
	{
		return luaL_error(L, "x2 is greater than max mapWidth" );
	}
	//if (y1 > (SDWORD)mapHeight)
	if (y1 > (SDWORD)MAP_MAXHEIGHT)
	{
		return luaL_error(L, "y1 is greater than max mapHeight" );
	}
	//if (y2 > (SDWORD)mapHeight)
	if (y2 > (SDWORD)MAP_MAXHEIGHT)
	{
		return luaL_error(L, "y2 is greater than max mapHeight" );
		return false;
	}
	//check won't overflow!
	if (x1 > UBYTE_MAX || y1 > UBYTE_MAX || x2 > UBYTE_MAX || y2 > UBYTE_MAX)
	{
		return luaL_error(L, "one coord is greater than %d", UBYTE_MAX );
	}

	if (area >= MAX_NOGO_AREAS)
	{
		return luaL_error(L, "max num of areas is %d", MAX_NOGO_AREAS );
	}

	setNoGoArea((UBYTE)x1, (UBYTE)y1, (UBYTE)x2, (UBYTE)y2, (UBYTE)area);

	return 0;
}


// -----------------------------------------------------------------------------------------
/// set the zoom level for the radar
/// What is the script doing setting radar zoom? Commenting out for now. - Per
static int scrSetRadarZoom(lua_State *L)
{
#if 0
	int level = luaL_checkint(L,1);

	if (level < 0 || level > 2)
	{
		return luaL_error(L, "scrSetRadarZoom: zoom level out of range" );
	}

	SetRadarZoom((UWORD)level);
#endif
	return 0;
}

// -----------------------------------------------------------------------------------------
//set how long an offworld mission can last -1 = no limit
static int scrSetMissionTime(lua_State *L)
{
	double dtime = luaL_checknumber(L, 1);
	int time = dtime*1000;

	//check not more than one hour - the mission timers cannot cope at present! - (visually)
	//if (time > 60*60*GAME_TICKS_PER_SEC)
	//check not more than 99 mins - the mission timers cannot cope at present! - (visually)
	//we're allowing up to 5 hours now!
	if (time > 5*60*60*GAME_TICKS_PER_SEC)
	{
		ASSERT( false,"The mission timer cannot be set to more than 99!" );
		time = -1;
	}
	//store the value
	mission.time = time;
		// ffs ab	... but shouldn't this be on the psx ?
	setMissionCountDown();


	//add the timer to the interface
	if (mission.time >= 0)
	{
		mission.startTime = gameTime;
		addMissionTimerInterface();
	}
	else
	{
		//make sure its not up if setting to -1
		intRemoveMissionTimer();
		//make sure the cheat time is not set
		mission.cheatTime = 0;
	}

	return 0;
}

// this returns how long is left for the current mission time is 1/100th sec - same units as passed in
WZ_DECL_UNUSED static BOOL scrMissionTimeRemaining(void)
{
	SDWORD	  timeRemaining;

	timeRemaining = mission.time - (gameTime - mission.startTime);

	if (timeRemaining < 0)
	{
		timeRemaining = 0;
	}
	else
	{
		timeRemaining /= 100;
	}

	scrFunctionResult.v.ival = timeRemaining;
	if(!stackPushResult(VAL_INT, &scrFunctionResult))
	{
		return(false);
	}
	return(true);
}

// -----------------------------------------------------------------------------------------
/// set the time delay for reinforcements for an offworld mission
static int scrSetReinforcementTime(lua_State *L)
{
	DROID	   *psDroid;

	double dtime = luaL_checknumber(L, 1);
	int time = dtime*1000;

	//check not more than one hour - the mission timers cannot cope at present!
	if (time != LZ_COMPROMISED_TIME && time > 60*60*GAME_TICKS_PER_SEC)
	{
		ASSERT( false,"The transport timer cannot be set to more than 1 hour!" );
		time = -1;
	}

	//not interseted in this check any more -  AB 28/01/99
	//quick check of the value - don't check if time has not been set
	/*if (mission.time > 0 && time != LZ_COMPROMISED_TIME && time > mission.time)
	{
		DBMB(("scrSetReinforcementTime: reinforcement time greater than mission time!"));
	}*/
	//store the value
	mission.ETA = time;

	//if offworld or campaign change mission, then add the timer
	//if (mission.type == LDS_MKEEP || mission.type == LDS_MCLEAR ||
	//	mission.type == LDS_CAMCHANGE)
	if (missionCanReEnforce())
	{
		addTransporterTimerInterface();
	}

	//make sure the timer is not there if the reinforcement time has been set to < 0
	if (time < 0)
	{

		intRemoveTransporterTimer();

		/*only remove the launch if haven't got a transporter droid since the
		scripts set the time to -1 at the between stage if there are not going
		to be reinforcements on the submap  */
		for (psDroid = apsDroidLists[selectedPlayer]; psDroid != NULL; psDroid =
			psDroid->psNext)
		{
			if (psDroid->droidType == DROID_TRANSPORTER)
			{
				break;
			}
		}
		//if not found a transporter, can remove the launch button
		if (psDroid ==  NULL)
		{
			intRemoveTransporterLaunch();
		}
	}

	return 0;
}

// -----------------------------------------------------------------------------------------
// Sets all structure limits for a player to a specified value
WZ_DECL_UNUSED static BOOL scrSetAllStructureLimits(void)
{
	SDWORD				player, limit;
	STRUCTURE_LIMITS	*psStructLimits;
	UDWORD				i;

	if (!stackPopParams(2, VAL_INT, &limit, VAL_INT, &player))
	{
		return false;
	}

	if (player < 0 || player >= MAX_PLAYERS)
	{
		ASSERT( false, "scrSetStructureLimits:player number is too high" );
		return false;
	}

	if (limit < 0)
	{
		ASSERT( false, "scrSetStructureLimits: limit is less than zero - %d", limit );
		return false;
	}

	if (limit > LOTS_OF)
	{
		ASSERT( false, "scrSetStructureLimits: limit is too high - %d - must be less than %d",
			limit, LOTS_OF );
		return false;
	}

	//set all the limits to the value specified
	psStructLimits = asStructLimits[player];
	for (i = 0; i < numStructureStats; i++)
	{
		psStructLimits[i].limit = (UBYTE)limit;

		psStructLimits[i].globalLimit = (UBYTE)limit;

	}

	return true;
}

// -----------------------------------------------------------------------------------------
// Establishes the distance between two points - uses an approximation
WZ_DECL_UNUSED static BOOL scrDistanceTwoPts( void )
{
	SDWORD	x1,y1,x2,y2;

	if(!stackPopParams(4,VAL_INT,&x1,VAL_INT,&y1,VAL_INT,&x2,VAL_INT,&y2))
	{
		ASSERT( false,"SCRIPT : Distance between two points - cannot get parameters" );
		return(false);
	}

	/* Approximate the distance */
	scrFunctionResult.v.ival = hypotf(x1 - x2, y1 - y2);
	if(!stackPushResult(VAL_INT, &scrFunctionResult))
	{
		ASSERT( false,"SCRIPT : Distance between two points - cannot return scrFunctionResult" );
		return(false);
	}
	return(true);
}

// -----------------------------------------------------------------------------------------
// Returns whether two objects can see each other
WZ_DECL_UNUSED static BOOL	scrLOSTwoBaseObjects( void )
{
BASE_OBJECT	*psSource,*psDest;
BOOL		bWallsBlock;
BOOL		retVal;

	if(!stackPopParams(3,ST_BASEOBJECT,&psSource,ST_BASEOBJECT,&psDest,VAL_BOOL,&bWallsBlock))
	{
		ASSERT( false,"SCRIPT : scrLOSTwoBaseObjects - cannot get parameters" );
		return(false);
	}

	retVal = visibleObject(psSource, psDest, bWallsBlock);

	scrFunctionResult.v.bval = retVal;
	if(!stackPushResult(VAL_BOOL, &scrFunctionResult))
	{
		ASSERT( false,"SCRIPT : scrLOSTwoBaseObjects - cannot return scrFunctionResult" );
		return(false);
	}
	return(true);
}

// -----------------------------------------------------------------------------------------
/// Destroys all structures within a certain bounding area.
static int scrKillStructsInArea(lua_State *L)
{
	STRUCTURE	*psStructure,*psNextS;
	FEATURE		*psFeature,*psNextF;
	SDWORD		sX,sY;
	
	int player = luaWZ_checkplayer(L, 1);
	unsigned int typeRef = luaL_checkint(L, 2);
	int x1 = luaL_checkint(L, 3);
	int y1 = luaL_checkint(L, 4);
	int x2 = luaL_checkint(L, 5);
	int y2 = luaL_checkint(L, 6);
	BOOL bVisible = luaL_checkboolean(L, 7);
	BOOL bTakeFeatures = luaL_checkboolean(L, 8);

	for(psStructure = apsStructLists[player]; psStructure; psStructure = psNextS)
	{
		/* Keep a copy */
		psNextS = psStructure->psNext;

		sX = psStructure->pos.x;
		sY = psStructure->pos.y;

		if(psStructure->pStructureType->type == typeRef)
		{
			if(sX >= x1 && sX <=x2 && sY >= y1 && sY <= y2)
			{
				if(bVisible)
				{
					SendDestroyStructure(psStructure);
				}
				else
				{
					removeStruct(psStructure, true);
				}
			}
		}
	}

	if(bTakeFeatures)
	{
		for(psFeature = apsFeatureLists[0]; psFeature; psFeature = psNextF)
		{
			/* Keep a copy */
			psNextF = psFeature->psNext;

			sX = psFeature->pos.x;
			sY = psFeature->pos.y;

		  	if( psFeature->psStats->subType == FEAT_BUILDING)
		  //		(psFeature->psStats->subType != FEAT_OIL_DRUM) &&
		  //		(psFeature->psStats->subType != FEAT_OIL_RESOURCE) )

			{
				if(sX >= x1 && sX <=x2 && sY >= y1 && sY <= y2)
				{
					if(bVisible)
					{
						destroyFeature(psFeature);
					}
					else
					{
						removeFeature(psFeature);
					}
				}
			}
		}
	}
	return 0;
}
// -----------------------------------------------------------------------------------------
// Returns a value representing the threat from droids in a given area
WZ_DECL_UNUSED static BOOL	scrThreatInArea( void )
{
SDWORD	x1,y1,x2,y2;
SDWORD	ldThreat,mdThreat,hdThreat;
UDWORD	playerLooking,playerTarget;
SDWORD	totalThreat;
DROID	*psDroid;
SDWORD	dX,dY;
BOOL	bVisible;

	if(!stackPopParams(10,VAL_INT,&playerLooking,VAL_INT,&playerTarget,VAL_INT,&x1,VAL_INT,&y1,VAL_INT,&x2,VAL_INT,&y2,
		VAL_INT,&ldThreat,VAL_INT,&mdThreat,VAL_INT,&hdThreat, VAL_BOOL, &bVisible))
	{
		ASSERT( false,"SCRIPT : scrThreatInArea - Cannot get parameters" );
		return(false);
	}

	if(playerLooking>=MAX_PLAYERS || playerTarget >= MAX_PLAYERS)
	{
		ASSERT( false,"Player number too high in scrThreatInArea" );
		return(false);
	}

	totalThreat = 0;

	for(psDroid = apsDroidLists[playerTarget]; psDroid; psDroid = psDroid->psNext)
	{
		if (!objHasWeapon((BASE_OBJECT *)psDroid))
		{
			continue;
		}

		dX = psDroid->pos.x;
		dY = psDroid->pos.y;
		/* Do we care if the droid is visible or not */
		if(bVisible ? psDroid->visible[playerLooking] : true)
		{
			/* Have we found a droid in this area */
			if(dX >= x1 && dX <=x2 && dY >= y1 && dY <= y2)
			{
				switch ((asBodyStats + psDroid->asBits[COMP_BODY].nStat)->size)
				{
				case SIZE_LIGHT:
					totalThreat += ldThreat;
					break;
				case SIZE_MEDIUM:
					totalThreat += mdThreat;
					break;
				case SIZE_HEAVY:
				case SIZE_SUPER_HEAVY:
					totalThreat += hdThreat;
					break;
				default:
					ASSERT( false, "Weird droid size in threat assessment" );
					break;
				}
			}
		}
	}
//	DBPRINTF(("scrThreatInArea: returning %d\n", totalThreat));
	scrFunctionResult.v.ival = totalThreat;
	if(!stackPushResult(VAL_INT, &scrFunctionResult))
	{
		ASSERT( false,"SCRIPT : Cannot push scrFunctionResult in scrThreatInArea" );
		return(false);
	}
	return(true);
}
// -----------------------------------------------------------------------------------------
// returns the nearest gateway bottleneck to a specified point
WZ_DECL_UNUSED static BOOL scrGetNearestGateway( void )
{
	SDWORD	x,y;
	UDWORD	nearestSoFar;
	UDWORD	dist;
	GATEWAY	*psGateway;
	SDWORD	retX,retY;
	SDWORD	*rX,*rY;
	BOOL	success;

	if(!stackPopParams(4, VAL_INT, &x, VAL_INT, &y, VAL_REF|VAL_INT, &rX, VAL_REF|VAL_INT, &rY))
	{
		ASSERT( false,"SCRIPT : Cannot get parameters for scrGetNearestGateway" );
		return(false);
	}

	if(x<0 || x>(SDWORD)mapWidth || y<0 || y>(SDWORD)mapHeight)
	{
		ASSERT( false,"SCRIPT : Invalid coordinates in getNearestGateway" );
		return(false);
	}

	nearestSoFar = UDWORD_MAX;
	retX = retY = -1;
	success = false;
	for (psGateway = gwGetGateways(); psGateway; psGateway = psGateway->psNext)
	{
		/* Get gateway midpoint */
		const int gX = (psGateway->x1 + psGateway->x2)/2;
		const int gY = (psGateway->y1 + psGateway->y2)/2;

		/* Estimate the distance to it */
		dist = hypotf(x - gX, y - gY);

		/* Is it best we've found? */
		if(dist<nearestSoFar)
		{
			success = true;
			/* Yes, then keep a record of it */
			nearestSoFar = dist;
			retX = gX;
			retY = gY;
		}
	}

	*rX = retX;
	*rY = retY;

	scrFunctionResult.v.bval = success;
	if(!stackPushResult(VAL_BOOL, &scrFunctionResult))
	{
		ASSERT( false,"SCRIPT : Cannot return scrFunctionResult for stackPushResult" );
		return(false);
	}


	return(true);
}
// -----------------------------------------------------------------------------------------
WZ_DECL_UNUSED static BOOL	scrSetWaterTile(void)
{
UDWORD	tileNum;

	if(!stackPopParams(1,VAL_INT, &tileNum))
	{
		ASSERT( false,"SCRIPT : Cannot get parameter for scrSetWaterTile" );
		return(false);
	}


	if(tileNum > 96)
	{
		ASSERT( false,"SCRIPT : Water tile number too high in scrSetWaterTile" );
		return(false);
	}

	setUnderwaterTile(tileNum);

	return(true);
}
// -----------------------------------------------------------------------------------------
WZ_DECL_UNUSED static BOOL	scrSetRubbleTile(void)
{
UDWORD	tileNum;

	if(!stackPopParams(1,VAL_INT, &tileNum))
	{
		ASSERT( false,"SCRIPT : Cannot get parameter for scrSetRubbleTile" );
		return(false);
	}


	if(tileNum > 96)
	{
		ASSERT( false,"SCRIPT : Rubble tile number too high in scrSetWaterTile" );
		return(false);
	}

	setRubbleTile(tileNum);

	return(true);
}
// -----------------------------------------------------------------------------------------
static int scrSetCampaignNumber(lua_State *L)
{
	int campaignNumber = luaL_checkint(L, 1);

	setCampaignNumber(campaignNumber);
	return 0;
}

// -----------------------------------------------------------------------------------------
/// Tests whether a structure has a certain module for a player. Tests whether any structure
/// has this module if structure is null
static int scrTestStructureModule(lua_State *L)
{
	STRUCTURE *psStruct;
	BOOL bFound;
	int player = luaWZ_checkplayer(L, 1);

	/* Nothing yet */
	bFound = false;

	/* Check the specified case first */
	if(!lua_isnil(L, 2))
	{
		psStruct = (STRUCTURE*)luaWZObj_checkobject(L, 2, OBJ_STRUCTURE);
		if (psStruct == NULL)
		{
			luaL_error(L, "Testing for a module from a NULL struct - huh!?");
		}

		/* Fail if the structure isn't built yet */
		if (psStruct->status != SS_BUILT)
		{
			lua_pushboolean(L, false);
			return 1;
		}

		if (structHasModule(psStruct))
		{
			bFound = true;
		}
	}
	/* psStructure was NULL - so test the general case */
	else
	{
		// Search them all, but exit if we get one!!
		for(psStruct = apsStructLists[player],bFound = false;
			psStruct && !bFound; psStruct = psStruct->psNext)
		{
			if (psStruct->status == SS_BUILT && structHasModule(psStruct))
			{
				bFound = true;
			}
		}
	}
	lua_pushboolean(L, bFound);
	return 1;
}


// -----------------------------------------------------------------------------------------
WZ_DECL_UNUSED static BOOL	scrForceDamage( void )
{
DROID		*psDroid;
STRUCTURE	*psStructure;
FEATURE		*psFeature;
BASE_OBJECT	*psObj;
UDWORD		damagePercent;
float		divisor;
UDWORD		newVal;

	/* OK - let's get the vars */
	if(!stackPopParams(2,ST_BASEOBJECT,&psObj,VAL_INT,&damagePercent))
	{
		ASSERT( false,"Cannot pop params for scrForceDamage" );
		return(false);
	}

	/* Got to be a percent, so must be less than or equal to 100 */
	if(damagePercent > 100)
	{
		ASSERT( false,"scrForceDamage : You're supposed to be passing in a PERCENTAGE VALUE, \
			instead I got given %d, which is clearly no good, now is it!?", damagePercent );
		return(false);
	}

	/* Get percentage in range [0.1] */
	divisor =  (float)damagePercent / 100.f;

	/* See what we're dealing with */
	switch(psObj->type)
	{
	case OBJ_DROID:
		psDroid = (DROID *) psObj;
		newVal = divisor * psDroid->originalBody;
		psDroid->body = newVal;
		break;
	case OBJ_STRUCTURE:
		psStructure = (STRUCTURE *) psObj;
		newVal = divisor * structureBody(psStructure);
		psStructure->body = (UWORD)newVal;
		break;
	case OBJ_FEATURE:
		psFeature = (FEATURE *) psObj;
		/* Some features cannot be damaged */
		if(psFeature->psStats->damageable)
		{
			newVal = divisor * psFeature->psStats->body;
			psFeature->body = newVal;
		}
		break;
	default:
		ASSERT( false,"Unsupported base object type in scrForceDamage" );
		return(false);
		break;
	}

	return(true);

}
// Kills of a droid without spawning any explosion effects.
// -----------------------------------------------------------------------------------------
WZ_DECL_UNUSED static BOOL	scrDestroyUnitsInArea( void )
{
DROID	*psDroid,*psNext;
SDWORD	x1,y1,x2,y2;
UDWORD	player;
UDWORD	count=0;

	if(!stackPopParams(5,VAL_INT,&x1,VAL_INT,&y1,VAL_INT,&x2,VAL_INT,&y2,VAL_INT, &player))
	{
		ASSERT( false,"Cannot get params for scrDestroyUnitsInArea" );
		return(false);
	}

	if (player < 0 || player >= MAX_PLAYERS)
	{
		ASSERT( false,"Invalid player number in scrKillDroidsInArea" );
	}

	for(psDroid = apsDroidLists[player]; psDroid; psDroid = psNext)
	{
		psNext = psDroid->psNext;	// get a copy cos pointer will be lost
		if( (psDroid->pos.x > x1) && (psDroid->pos.x < x2) &&
			(psDroid->pos.y > y1) && (psDroid->pos.y < y2) )
		{
			/* then it's inside the area */
			SendDestroyDroid(psDroid);
			count++;
		}
	}

	scrFunctionResult.v.ival = count;
	if(!stackPushResult(VAL_INT, &scrFunctionResult))
	{
		return(false);
	}

	return(true);
}

// -----------------------------------------------------------------------------------------
static int scrRemoveDroid(lua_State *L)
{
	DROID *psDroid = (DROID*)luaWZObj_checkobject(L, 1, OBJ_DROID);
	destroyDroid(psDroid);
	return 0;
}

// -----------------------------------------------------------------------------------------
static bool structHasModule(STRUCTURE *psStruct)
{
	STRUCTURE_STATS	*psStats;
	BOOL		bFound;

	/* Not found yet */
	bFound = false;

	if(psStruct)
	{
		/* Grab a stats pointer */
		psStats = psStruct->pStructureType;
		if(StructIsFactory(psStruct)
			|| psStats->type == REF_POWER_GEN || psStats->type == REF_RESEARCH)
		{
			switch(psStats->type)
			{
				case REF_POWER_GEN:
					if (((POWER_GEN *)psStruct->pFunctionality)->capacity)
					{
						bFound = true;
					}
					break;
				case REF_FACTORY:
				case REF_VTOL_FACTORY:
					if (((FACTORY *)psStruct->pFunctionality)->capacity)
					{
						bFound = true;
					}
					break;
				case REF_RESEARCH:
					if (((RESEARCH_FACILITY *)psStruct->pFunctionality)->capacity)

					{
						bFound = true;
					}
					break;
				default:
					//no other structures can have modules attached
					break;
			}
		}
		else
		{
			/* Wrong type of building - cannot have a module */
			bFound = false;
		}

	}
	return true;
}

// -----------------------------------------------------------------------------------------
// give player a template belonging to another.
WZ_DECL_UNUSED static BOOL scrAddTemplate(void)
{
	DROID_TEMPLATE *psTemplate;
	UDWORD			player;

	if (!stackPopParams(2, ST_TEMPLATE, &psTemplate, VAL_INT, &player))
	{
		return false;
	}

	if (player < 0 || player >= MAX_PLAYERS)
	{
		ASSERT( false, "scrAddTemplate:player number is too high" );
		return false;
	}

	ASSERT( psTemplate != NULL, "scrAddTemplate: Invalid template pointer" );

	if(	addTemplate(player,psTemplate))
	{
		scrFunctionResult.v.bval = true;
		if (!stackPushResult(VAL_BOOL, &scrFunctionResult))
		{
			return false;
		}
	}
	else
	{
		scrFunctionResult.v.bval = false;
		if (!stackPushResult(VAL_BOOL, &scrFunctionResult))
		{
			return false;
		}
	}

	return true;
}



// -----------------------------------------------------------------------------------------

// additional structure check
static BOOL structDoubleCheck(BASE_STATS *psStat,UDWORD xx,UDWORD yy, SDWORD maxBlockingTiles)
{
	UDWORD		x, y, xTL, yTL, xBR, yBR;
	UBYTE		count = 0;
	STRUCTURE_STATS	*psBuilding = (STRUCTURE_STATS *)psStat;
	GATEWAY		*psGate;

	xTL = xx-1;
	yTL = yy-1;
	xBR = (xx + psBuilding->baseWidth );
	yBR = (yy + psBuilding->baseBreadth );

	// check against building in a gateway, as this can seriously block AI passages
	for (psGate = gwGetGateways(); psGate; psGate = psGate->psNext)
	{
		for (x = xx; x <= xBR; x++)
		{
			for (y =yy; y <= yBR; y++)
			{
				if ((x >= psGate->x1 && x <= psGate->x2) && (y >= psGate->y1 && y <= psGate->y2))
				{
					return false;
				}
			}
		}
	}

	// can you get past it?
	y = yTL;	// top
	for(x = xTL;x!=xBR+1;x++)
	{
		if (fpathBlockingTile(x, y, PROPULSION_TYPE_WHEELED))
		{
			count++;
			break;
		}
	}

	y = yBR;	// bottom
	for(x = xTL;x!=xBR+1;x++)
	{
		if (fpathBlockingTile(x, y, PROPULSION_TYPE_WHEELED))
		{
			count++;
			break;
		}
	}

	x = xTL;	// left
	for(y = yTL+1; y!=yBR; y++)
	{
		if (fpathBlockingTile(x, y, PROPULSION_TYPE_WHEELED))
		{
			count++;
			break;
		}
	}

	x = xBR;	// right
	for(y = yTL+1; y!=yBR; y++)
	{
		if (fpathBlockingTile(x, y, PROPULSION_TYPE_WHEELED))
		{
			count++;
			break;
		}
	}

	//make sure this location is not blocked from too many sides
	if((count <= maxBlockingTiles) || (maxBlockingTiles == -1))
	{
		return true;
	}
	return false;
}

static BOOL pickStructLocation(DROID *psDroid, int index, int *pX, int *pY, int player, int maxBlockingTiles)
{
	STRUCTURE_STATS	*psStat;
	UDWORD			numIterations = 30;
	BOOL			found = false;
	int startX, startY, incX, incY, x, y;

	ASSERT_OR_RETURN(false, player < MAX_PLAYERS && player >= 0, "Invalid player number %d", player);

	// check for wacky coords.
	if (*pX < 0 || *pX > world_coord(mapWidth) || *pY < 0 || *pY > world_coord(mapHeight))
	{
		goto endstructloc;
	}

	psStat = &asStructureStats[index];			// get stat.
	startX = map_coord(*pX);				// change to tile coords.
	startY = map_coord(*pY);
	x = startX;
	y = startY;

	// save a lot of typing... checks whether a position is valid
	#define LOC_OK(_x, _y) (_x >= 0 && _y >= 0 && _x < mapWidth && _y < mapHeight && \
	                        (!psDroid || fpathCheck(psDroid->pos, Vector3i_Init(world_coord(_x), world_coord(_y), 0), PROPULSION_TYPE_WHEELED)) \
	                        && validLocation((BASE_STATS*)psStat, _x, _y, 0, player, false) && structDoubleCheck((BASE_STATS*)psStat, _x, _y, maxBlockingTiles))

	// first try the original location
	if (LOC_OK(startX, startY))
	{
		found = true;
	}

	// try some locations nearby
	for (incX = 1, incY = 1; incX < numIterations && !found; incX++, incY++)
	{
		y = startY - incY;	// top
		for (x = startX - incX; x < (SDWORD)(startX + incX); x++)
		{
			if (LOC_OK(x, y))
			{
				found = true;
				goto endstructloc;
			}
		}
		x = startX + incX;	// right
		for (y = startY - incY; y < (SDWORD)(startY + incY); y++)
		{
			if (LOC_OK(x, y))
			{
				found = true;
				goto endstructloc;
			}
		}
		y = startY + incY;	// bottom
		for (x = startX + incX; x > (SDWORD)(startX - incX); x--)
		{
			if (LOC_OK(x, y))
			{
				found = true;
				goto endstructloc;
			}
		}
		x = startX - incX;	// left
		for (y = startY + incY; y > (SDWORD)(startY - incY); y--)
		{
			if (LOC_OK(x, y))
			{
				found = true;
				goto endstructloc;
			}
		}
	}

endstructloc:
	// back to world coords.
	if (found)	// did it!
	{
		*pX = world_coord(x) + (psStat->baseWidth * (TILE_UNITS / 2));
		*pY = world_coord(y) + (psStat->baseBreadth * (TILE_UNITS / 2));
	}
	return found;
}

/// pick a structure location(only used in skirmish game at 27Aug) ajl.
static int scrPickStructLocation(lua_State *L)
{
<<<<<<< HEAD
	int index = luaWZObj_checkstructurestat(L, 1);
	int x = luaL_checkinteger(L, 2);
	int y = luaL_checkinteger(L, 3);
	int player = luaWZ_checkplayer(L, 4);
	
	BOOL success = pickStructLocation(index, &x, &y, player, MAX_BLOCKING_TILES);
	
	lua_pushboolean(L, success);
	lua_pushinteger(L, x);
	lua_pushinteger(L, y);
	return 3;
=======
	SDWORD			*pX,*pY;
	SDWORD			index;
	UDWORD			player;

	if (!stackPopParams(4, ST_STRUCTURESTAT, &index, VAL_REF|VAL_INT, &pX ,
        VAL_REF|VAL_INT, &pY, VAL_INT, &player))
	{
		return false;
	}
	return pickStructLocation(NULL, index, pX, pY, player, MAX_BLOCKING_TILES);
}

// pick a structure location and check that we can build there (duh!)
BOOL scrPickStructLocationC(void)
{
	int			*pX, *pY, index, player, maxBlockingTiles;
	DROID			*psDroid;

	if (!stackPopParams(6, ST_DROID, &psDroid, ST_STRUCTURESTAT, &index, VAL_REF|VAL_INT, &pX , VAL_REF|VAL_INT, &pY, VAL_INT, &player, VAL_INT, &maxBlockingTiles))
	{
		return false;
	}
	return pickStructLocation(psDroid, index, pX, pY, player, maxBlockingTiles);
>>>>>>> a31521f7
}

/// pick a structure location(only used in skirmish game at 27Aug) ajl.
/// Max number of blocking tiles is passed as parameter for this one
static int scrPickStructLocationB(lua_State *L) // FIXME, duplicated code
{
	int index = luaWZObj_checkstructurestat(L, 1);
	int x = luaL_checkinteger(L, 2);
	int y = luaL_checkinteger(L, 3);
	int player = luaWZ_checkplayer(L, 4);
	int maxBlockingTiles = luaL_checkinteger(L, 5);

<<<<<<< HEAD
	BOOL success = pickStructLocation(index, &x, &y, player, maxBlockingTiles);
	
	lua_pushboolean(L, success);
	lua_pushinteger(L, x);
	lua_pushinteger(L, y);
	return 3;
=======
	if (!stackPopParams(5, ST_STRUCTURESTAT, &index, VAL_REF|VAL_INT, &pX ,
        VAL_REF|VAL_INT, &pY, VAL_INT, &player, VAL_INT, &maxBlockingTiles))
	{
		return false;
	}
	return pickStructLocation(NULL, index, pX, pY, player, maxBlockingTiles);
>>>>>>> a31521f7
}

// -----------------------------------------------------------------------------------------
// Sets the transporter entry and exit points for the map
static int scrSetTransporterExit(lua_State *L)
{
	int player = luaWZ_checkplayer(L, 1);
	int exitTileX = luaL_checkinteger(L, 2);
	int exitTileY = luaL_checkinteger(L, 3);

	missionSetTransporterExit(player, exitTileX, exitTileY);

	return 0;
}

// -----------------------------------------------------------------------------------------
// Fly transporters in at start of map
static int scrFlyTransporterIn(lua_State *L)
{
	int player = luaWZ_checkplayer(L, 1);
	int entryTileX = luaL_checkinteger(L, 2);
	int entryTileY = luaL_checkinteger(L, 3);
	bool trackTransporter = luaL_checkboolean(L, 4);

	missionSetTransporterEntry(player, entryTileX, entryTileY);
	missionFlyTransportersIn(player, trackTransporter);

	return 0;
}

// -----------------------------------------------------------------------------------------



/*
 ** scrGetGameStatus
 *
 *  PARAMETERS: The parameter passed must be one of the STATUS_ variable
 *
 *  DESCRIPTION: Returns various BOOL options in the game	e.g. If the reticule is open
 *	  - You should use the externed variable intMode for other game mode options
 *		e.g. in the intelligence screen or desgin screen)
 *
 *  RETURNS:
 *
 */
WZ_DECL_UNUSED static BOOL scrGetGameStatus(void)
{
	SDWORD GameChoice;
	BOOL bResult;

	if (!stackPopParams(1, VAL_INT, &GameChoice))
	{
		return false;
	}

//	DBPRINTF(("getgamestatus choice=%d\n",GameChoice));

	bResult=false;		// the default scrFunctionResult is false

	switch (GameChoice)
	{

		case STATUS_ReticuleIsOpen:
			if(widgGetFromID(psWScreen,IDRET_FORM) != NULL) bResult=true;
			break;

		case STATUS_BattleMapViewEnabled:
//			if (driveTacticalActive()==true) scrFunctionResult=true;


			if (bResult==true)
			{
				debug( LOG_NEVER, "battle map active" );
			}
			else
			{
				debug( LOG_NEVER, "battle map not active" );
			}


			break;
		case STATUS_DeliveryReposInProgress:
			if (DeliveryReposValid()==true) bResult=true;
			break;

		default:
		ASSERT( false,"ScrGetGameStatus. Invalid STATUS_ variable" );
		break;
	}

	scrFunctionResult.v.bval = bResult;
	if (!stackPushResult(VAL_BOOL, &scrFunctionResult))
	{
		return false;
	}
	return true;
}

//get the colour number used by a player
WZ_DECL_UNUSED static BOOL scrGetPlayerColour(void)
{
	SDWORD		player;

	if (!stackPopParams(1, VAL_INT, &player))
	{
		return false;
	}

	if (player < 0 || player >= MAX_PLAYERS)
	{
		ASSERT( false, "scrGetPlayerColour: player number is too high" );
		return false;
	}

	scrFunctionResult.v.ival = (SDWORD)getPlayerColour(player);
	if (!stackPushResult(VAL_INT, &scrFunctionResult))
	{
		return false;
	}

	return true;
}

/// get the colour name of the player ("green", "black" etc)
static int scrGetPlayerColourName(lua_State *L)
{
	int player = luaWZ_checkplayer(L, 1);

	lua_pushstring(L, getPlayerColourName(player));
	return 1;
}

//set the colour number to use for a player
WZ_DECL_UNUSED static BOOL scrSetPlayerColour(void)
{
	SDWORD		player, colour;

	if (!stackPopParams(2, VAL_INT, &colour, VAL_INT, &player))
	{
		return false;
	}

	if (player < 0 || player >= MAX_PLAYERS)
	{
		ASSERT( false, "scrSetPlayerColour:player number is too high" );
		return false;
	}

	if (player < 0 || player >= MAX_PLAYERS)
	{
		ASSERT( false, "scrSetPlayerColour:colour number is too high" );
		return false;
	}

	//not the end of the world if this doesn't work so don't check the return code
	(void)setPlayerColour(player, colour);

	return true;
}

/// set all droids in an area to belong to a different player - returns the number of droids changed
static int scrTakeOverDroidsInArea(lua_State *L)
{
	int numChanged;
	DROID *psDroid, *psNext;
	
	int fromPlayer = luaWZ_checkplayer(L, 1);
	int toPlayer = luaWZ_checkplayer(L, 2);
	int x1 = luaL_checkint(L, 3);
	int y1 = luaL_checkint(L, 4);
	int x2 = luaL_checkint(L, 5);
	int y2 = luaL_checkint(L, 6);

	if (x1 > world_coord(MAP_MAXWIDTH))
	{
		return luaL_error(L, "scrTakeOverUnitsInArea: x1 is greater than max mapWidth" );
	}

	if (x2 > world_coord(MAP_MAXWIDTH))
	{
		return luaL_error(L, "scrTakeOverUnitsInArea: x2 is greater than max mapWidth" );
	}

	if (y1 > world_coord(MAP_MAXHEIGHT))
	{
		return luaL_error(L, "scrTakeOverUnitsInArea: y1 is greater than max mapHeight" );
	}

	if (y2 > world_coord(MAP_MAXHEIGHT))
	{
		return luaL_error(L, "scrTakeOverUnitsInArea: y2 is greater than max mapHeight" );
	}

	numChanged = 0;
	for (psDroid = apsDroidLists[fromPlayer]; psDroid != NULL; psDroid = psNext)
	{
		psNext = psDroid->psNext;
		//check if within area specified
		if (psDroid->pos.x >= x1 && psDroid->pos.x <= x2 &&
			psDroid->pos.y >= y1 && psDroid->pos.y <= y2)
		{
			//give the droid away
			if (giftSingleDroid(psDroid, toPlayer))
			{
				numChanged++;
			}
		}
	}

	lua_pushinteger(L, numChanged);
	return 1;
}

/*this takes over a single droid and passes a pointer back to the new one*/
WZ_DECL_UNUSED static BOOL scrTakeOverSingleDroid(void)
{
	SDWORD			playerToGain;
	DROID		   *psDroidToTake, *psNewDroid;

    if (!stackPopParams(2, ST_DROID, &psDroidToTake, VAL_INT, &playerToGain))
    {
		return false;
    }

	if (psDroidToTake == NULL)
	{
		ASSERT( false, "scrTakeOverSingleUnit:player number is too high" );
		return false;
	}

    if (psDroidToTake == NULL)
    {
        ASSERT( false, "scrTakeOverSingleUnit: Null unit" );
        return false;
    }

	ASSERT( psDroidToTake != NULL,
		"scrTakeOverSingleUnit: Invalid unit pointer" );

	psNewDroid = giftSingleDroid(psDroidToTake, playerToGain);

	scrFunctionResult.v.oval = psNewDroid;
	if (!stackPushResult((INTERP_TYPE)ST_DROID, &scrFunctionResult))
	{
		return false;
    }
	return true;
}

// set all droids in an area of a certain experience level or less to belong to
// a different player - returns the number of droids changed
WZ_DECL_UNUSED static BOOL scrTakeOverDroidsInAreaExp(void)
{
	SDWORD		fromPlayer, toPlayer, x1, x2, y1, y2, numChanged, level, maxUnits;
	DROID	   *psDroid, *psNext;

	if (!stackPopParams(8, VAL_INT, &fromPlayer, VAL_INT, &toPlayer,
		VAL_INT, &x1, VAL_INT, &y1, VAL_INT, &x2, VAL_INT, &y2, VAL_INT, &level, VAL_INT, &maxUnits))
	{
		return false;
	}

	if (fromPlayer >= MAX_PLAYERS || toPlayer >= MAX_PLAYERS)
	{
		ASSERT( false, "scrTakeOverUnitsInArea:player number is too high" );
		return false;
	}

	if (x1 > world_coord(MAP_MAXWIDTH))
	{
		ASSERT( false, "scrTakeOverUnitsInArea: x1 is greater than max mapWidth" );
		return false;
	}

	if (x2 > world_coord(MAP_MAXWIDTH))
	{
		ASSERT( false, "scrTakeOverUnitsInArea: x2 is greater than max mapWidth" );
		return false;
	}

	if (y1 > world_coord(MAP_MAXHEIGHT))
	{
		ASSERT( false, "scrTakeOverUnitsInArea: y1 is greater than max mapHeight" );
		return false;
	}

	if (y2 > world_coord(MAP_MAXHEIGHT))
	{
		ASSERT( false, "scrTakeOverUnitsInArea: y2 is greater than max mapHeight" );
		return false;
	}

	numChanged = 0;
	for (psDroid = apsDroidLists[fromPlayer]; psDroid != NULL; psDroid = psNext)
	{
		psNext = psDroid->psNext;
		//check if within area specified
		if ((psDroid->droidType != DROID_CONSTRUCT) &&
			(psDroid->droidType != DROID_REPAIR) &&
			(psDroid->droidType != DROID_CYBORG_CONSTRUCT) &&
			(psDroid->droidType != DROID_CYBORG_REPAIR) &&
//			((SDWORD)getDroidLevel(psDroid) <= level) &&
			((SDWORD)psDroid->experience <= level) &&
			psDroid->pos.x >= x1 && psDroid->pos.x <= x2 &&
			psDroid->pos.y >= y1 && psDroid->pos.y <= y2)
		{
			//give the droid away
			if (giftSingleDroid(psDroid, toPlayer))
			{
				numChanged++;
			}
		}

		if (numChanged >= maxUnits)
		{
			break;
		}
	}

	scrFunctionResult.v.ival = numChanged;
	if (!stackPushResult(VAL_INT, &scrFunctionResult))
	{
		return false;
	}

    return true;
}

/*this takes over a single structure and passes a pointer back to the new one*/
WZ_DECL_UNUSED static BOOL scrTakeOverSingleStructure(void)
{
	SDWORD			playerToGain;
	STRUCTURE	   *psStructToTake, *psNewStruct;
	UDWORD		  structureInc;

    if (!stackPopParams(2, ST_STRUCTURE, &psStructToTake, VAL_INT, &playerToGain))
    {
		return false;
    }

	if (psStructToTake == NULL)
	{
		ASSERT( false, "scrTakeOverSingleStructure:player number is too high" );
		return false;
	}

    if (psStructToTake == NULL)
    {
        ASSERT( false, "scrTakeOverSingleStructure: Null structure" );
        return false;
    }

	ASSERT( psStructToTake != NULL,
		"scrTakeOverSingleStructure: Invalid structure pointer" );

	structureInc = psStructToTake->pStructureType->ref - REF_STRUCTURE_START;
	if (playerToGain == (SDWORD)selectedPlayer && StructIsFactory(psStructToTake) &&
		asStructLimits[playerToGain][structureInc].currentQuantity >= MAX_FACTORY)
	{
		debug( LOG_NEVER, "scrTakeOverSingleStructure - factory ignored for selectedPlayer\n" );
        psNewStruct = NULL;
    }
    else
    {
        psNewStruct = giftSingleStructure(psStructToTake, (UBYTE)playerToGain, true);
        if (psNewStruct)
        {
            //check the structure limits aren't compromised
            if (asStructLimits[playerToGain][structureInc].currentQuantity >
                asStructLimits[playerToGain][structureInc].limit)
            {
                asStructLimits[playerToGain][structureInc].limit = asStructLimits[
                    playerToGain][structureInc].currentQuantity;
            }
            //for each structure taken - add graphical effect if the selectedPlayer
            if (playerToGain == (SDWORD)selectedPlayer)
            {
                assignSensorTarget((BASE_OBJECT *)psNewStruct);
            }
        }
    }

	scrFunctionResult.v.oval = psNewStruct;
	if (!stackPushResult((INTERP_TYPE)ST_STRUCTURE, &scrFunctionResult))
	{
		return false;
    }
	return true;
}

//set all structures in an area to belong to a different player - returns the number of droids changed
//will not work on factories for the selectedPlayer
WZ_DECL_UNUSED static BOOL scrTakeOverStructsInArea(void)
{
	SDWORD		fromPlayer, toPlayer, x1, x2, y1, y2, numChanged;
    STRUCTURE   *psStruct, *psNext, *psNewStruct;
    UDWORD      structureInc;

	if (!stackPopParams(6, VAL_INT, &fromPlayer, VAL_INT, &toPlayer,
        VAL_INT, &x1, VAL_INT, &y1, VAL_INT, &x2, VAL_INT, &y2))
	{
		return false;
	}

	if (fromPlayer >= MAX_PLAYERS || toPlayer >= MAX_PLAYERS)
	{
		ASSERT( false, "scrTakeOverStructsInArea:player number is too high" );
		return false;
	}

	if (x1 > world_coord(MAP_MAXWIDTH))
	{
		ASSERT( false, "scrTakeOverStructsInArea: x1 is greater than max mapWidth" );
		return false;
	}

    if (x2 > world_coord(MAP_MAXWIDTH))
	{
		ASSERT( false, "scrTakeOverStructsInArea: x2 is greater than max mapWidth" );
		return false;
	}

    if (y1 > world_coord(MAP_MAXHEIGHT))
	{
		ASSERT( false, "scrTakeOverStructsInArea: y1 is greater than max mapHeight" );
		return false;
	}

    if (y2 > world_coord(MAP_MAXHEIGHT))
	{
		ASSERT( false, "scrTakeOverStructsInArea: y2 is greater than max mapHeight" );
		return false;
	}

    numChanged = 0;
    for (psStruct = apsStructLists[fromPlayer]; psStruct != NULL; psStruct = psNext)
    {
        psNext = psStruct->psNext;
        //check if within area specified
        if (psStruct->pos.x >= x1 && psStruct->pos.x <= x2 &&
            psStruct->pos.y >= y1 && psStruct->pos.y <= y2)
        {
            //changed this so allows takeOver is have less than 5 factories
            //don't work on factories for the selectedPlayer
            structureInc = psStruct->pStructureType->ref - REF_STRUCTURE_START;
            if (toPlayer == (SDWORD)selectedPlayer && StructIsFactory(psStruct) &&
                asStructLimits[toPlayer][structureInc].currentQuantity >= MAX_FACTORY)
            {
				debug( LOG_NEVER, "scrTakeOverStructsInArea - factory ignored for selectedPlayer\n" );
            }
            else
            {
                //give the structure away
                psNewStruct = giftSingleStructure(psStruct, (UBYTE)toPlayer, true);
                if (psNewStruct)
                {
                    numChanged++;
                    //check the structure limits aren't compromised
                    //structureInc = psNewStruct->pStructureType->ref - REF_STRUCTURE_START;
                    if (asStructLimits[toPlayer][structureInc].currentQuantity >
                        asStructLimits[toPlayer][structureInc].limit)
                    {
                        asStructLimits[toPlayer][structureInc].limit = asStructLimits[
                            toPlayer][structureInc].currentQuantity;
                    }
                    //for each structure taken - add graphical effect if the selectedPlayer
                    if (toPlayer == (SDWORD)selectedPlayer)
                    {
                        assignSensorTarget((BASE_OBJECT *)psNewStruct);
                    }
                }
            }
        }
    }

	scrFunctionResult.v.ival = numChanged;
	if (!stackPushResult(VAL_INT, &scrFunctionResult))
	{
		return false;
	}

    return true;
}

//set Flag for defining what happens to the droids in a Transporter
WZ_DECL_UNUSED static BOOL scrSetDroidsToSafetyFlag(void)
{
	BOOL bState;

	if (!stackPopParams(1, VAL_BOOL, &bState))
	{
		return false;
	}

	setDroidsToSafetyFlag(bState);

	return true;
}

//set Flag for defining whether the coded countDown is called
WZ_DECL_UNUSED static BOOL scrSetPlayCountDown(void)
{
	BOOL bState;

	if (!stackPopParams(1, VAL_BOOL, &bState))
	{
		return false;
	}


	setPlayCountDown((UBYTE)bState);


	return true;
}

/// get the number of droids currently onthe map for a player
static int scrGetDroidCount(lua_State *L)
{
	int player = luaWZ_checkplayer(L, 1);

	lua_pushinteger(L, getNumDroids(player));
	return 1;
}


// fire a weapon stat at an object
WZ_DECL_UNUSED static BOOL scrFireWeaponAtObj(void)
{
	Vector3i target;
	BASE_OBJECT *psTarget;
	WEAPON sWeapon;

	memset(&sWeapon, 0, sizeof(sWeapon));
	if (!stackPopParams(2, ST_WEAPON, &sWeapon.nStat, ST_BASEOBJECT, &psTarget))
	{
		return false;
	}

	if (psTarget == NULL)
	{
		ASSERT( false,"scrFireWeaponAtObj: Null target pointer" );
		return false;
	}

	target = psTarget->pos;

	// send the projectile using the selectedPlayer so that it can always be seen
	proj_SendProjectile(&sWeapon, NULL, selectedPlayer, target, psTarget, true, 0);

	return true;
}

// fire a weapon stat at a location
WZ_DECL_UNUSED static BOOL scrFireWeaponAtLoc(void)
{
	Vector3i target;
	WEAPON sWeapon;

	memset(&sWeapon, 0, sizeof(sWeapon));
	if (!stackPopParams(3, ST_WEAPON, &sWeapon.nStat, VAL_INT, &target.x, VAL_INT, &target.y))
	{
		return false;
	}

	target.z = map_Height(target.x, target.y);

	// send the projectile using the selectedPlayer so that it can always be seen
	proj_SendProjectile(&sWeapon, NULL, selectedPlayer, target, NULL, true, 0);

	return true;
}

// set the number of kills for a droid
WZ_DECL_UNUSED static BOOL scrSetDroidKills(void)
{
	DROID	*psDroid;
	SDWORD	kills;

	if (!stackPopParams(2, ST_DROID, &psDroid, VAL_INT, &kills))
	{
		return true;
	}

	if ((psDroid == NULL) ||
		(psDroid->type != OBJ_DROID))
	{
		ASSERT( false, "scrSetUnitKills: NULL/invalid unit pointer" );
		return false;
	}

	psDroid->experience = (float)kills * 100.0;

	return true;
}

// get the number of kills for a droid
WZ_DECL_UNUSED static BOOL scrGetDroidKills(void)
{
	DROID	*psDroid;

	if (!stackPopParams(1, ST_DROID, &psDroid))
	{
		return true;
	}

	if ((psDroid == NULL) ||
		(psDroid->type != OBJ_DROID))
	{
		ASSERT( false, "scrGetDroidKills: NULL/invalid unit pointer" );
		return false;
	}

	scrFunctionResult.v.ival = psDroid->experience;
	if (!stackPushResult(VAL_INT, &scrFunctionResult))
	{
		return false;
	}

	return true;
}

// reset the visibility for a player
WZ_DECL_UNUSED static BOOL scrResetPlayerVisibility(void)
{
	SDWORD			player, i;
	BASE_OBJECT		*psObj;

	if (!stackPopParams(1, VAL_INT, &player))
	{
		return false;
	}

	if (player < 0 || player > MAX_PLAYERS)
	{
		ASSERT( false, "scrResetPlayerVisibility: invalid player" );
		return false;
	}

	for(i=0; i< MAX_PLAYERS; i++)
	{
		if (i == player)
		{
			continue;
		}

		for(psObj = (BASE_OBJECT *)apsDroidLists[i]; psObj; psObj = psObj->psNext)
		{
			psObj->visible[player] = 0;
		}

		for(psObj = (BASE_OBJECT *)apsStructLists[i]; psObj; psObj = psObj->psNext)
		{
			psObj->visible[player] = 0;
		}
	}

	for(psObj = (BASE_OBJECT *)apsFeatureLists[0]; psObj; psObj = psObj->psNext)
	{
		psObj->visible[player] = 0;
	}

	clustResetVisibility(player);

	return true;
}


// set the vtol return pos for a player
WZ_DECL_UNUSED static BOOL scrSetVTOLReturnPos(void)
{
	SDWORD		player, tx,ty;

	if (!stackPopParams(3, VAL_INT, &player, VAL_INT, &tx, VAL_INT, &ty))
	{
		return false;
	}

	if (player < 0 || player >= MAX_PLAYERS)
	{
		ASSERT( false, "scrSetVTOLReturnPos: invalid player" );
			return false;
	}

	asVTOLReturnPos[player].x = (tx * TILE_UNITS) + TILE_UNITS/2;
	asVTOLReturnPos[player].y = (ty * TILE_UNITS) + TILE_UNITS/2;

	return true;
}

//called via the script in a Limbo Expand level to set the level to plain ol' expand
WZ_DECL_UNUSED static BOOL scrResetLimboMission(void)
{
    //check currently on a Limbo expand mission
    if (!missionLimboExpand())
    {
        ASSERT( false, "scrResetLimboMission: current mission type invalid" );
        return false;
    }

	//turn it into an expand mission
	resetLimboMission();

    return true;
}

/// is this a VTOL droid?
static int scrIsVtol(lua_State *L)
{
	DROID *psDroid = (DROID*)luaWZObj_checkobject(L, 1, OBJ_DROID);

	lua_pushboolean(L, isVtolDroid(psDroid));
	return 1;
}




// do the setting up of the template list for the tutorial.
WZ_DECL_UNUSED static BOOL scrTutorialTemplates(void)
{
	DROID_TEMPLATE	*psCurr, *psPrev;
	char			pName[MAX_STR_LENGTH];

	// find ViperLtMGWheels
	sstrcpy(pName, "ViperLtMGWheels");

	getDroidResourceName(pName);


	for (psCurr = apsDroidTemplates[selectedPlayer],psPrev = NULL;
			psCurr != NULL;
			psCurr = psCurr->psNext)
	{
		if (strcmp(pName,psCurr->aName)==0)
		{
			if (psPrev)
			{
				psPrev->psNext = psCurr->psNext;
			}
			else
			{
				apsDroidTemplates[selectedPlayer] = psCurr->psNext;
			}
			//quit looking cos found
			break;
		}
		psPrev = psCurr;
	}

	// Delete the template.
	if(psCurr)
	{
		free(psCurr);
	}
	else
	{
		debug( LOG_FATAL, "tutorial template setup failed" );
		abort();
		return false;
	}
	return true;
}







//-----------------------------------------
//New functions
//-----------------------------------------

//compare two strings (0 means they are different)
WZ_DECL_UNUSED static BOOL scrStrcmp(void)
{
	if (!stackPopParams(2, VAL_STRING, &strParam1, VAL_STRING, &strParam2))
	{
		debug(LOG_ERROR, "scrStrcmp(): stack failed");
		return false;
	}

	scrFunctionResult.v.bval = !strcmp(strParam1, strParam2);
	if (!stackPushResult(VAL_BOOL, &scrFunctionResult))
	{
		debug(LOG_ERROR, "scrStrcmp: failed to push result");
		return false;
	}

	return true;
}

/* Output a string to console */
static int scrConsole(lua_State *L)
{
	addConsoleMessage(luaL_checkstring(L, 1),DEFAULT_JUSTIFY, SYSTEM_MESSAGE);
	return 0;
}

WZ_DECL_UNUSED static BOOL scrDebug[MAX_PLAYERS];

/// turn on debug messages
static int scrDbgMsgOn(lua_State *L)
{
	int player = luaWZ_checkplayer(L, 1);
	BOOL bOn = luaL_checkboolean(L, 2);

	scrDebug[player] = bOn;

	return 0;
}

static int scrMsg(lua_State *L)
{
	char tmp[255];
	const char *message = luaL_checkstring(L, 1);
	int playerFrom      = luaWZ_checkplayer(L, 2);
	int playerTo        = luaWZ_checkplayer(L, 3);

	sendAIMessage((char*)message, playerFrom, playerTo);

	//show the message we sent on our local console as well (even in skirmish, if player plays as this AI)
	if(playerFrom == selectedPlayer)
	{
		snprintf(tmp, sizeof(tmp), "[%d-%d] : %s",playerFrom, playerTo, message);											// add message
		addConsoleMessage(tmp, RIGHT_JUSTIFY, playerFrom);
	}
	return 0;
}

/// Print a debug message to the console
static int scrDbg(lua_State *L)
{
	const char *message = luaL_checkstring(L, 1);
	int player = luaWZ_checkplayer(L, 2);
	
	if(scrDebug[player])
	{
		char	sTmp[255];
		snprintf(sTmp, 255, "%d) %s", player, message);
		addConsoleMessage(sTmp,DEFAULT_JUSTIFY, player);
		debug(LOG_SCRIPT, "dbg: %s", sTmp);
	}

	return 0;
}

static int scrDebugFile(lua_State *L)
{
	const char *message = luaL_checkstring(L, 1);
	
	debug(LOG_SCRIPT, "%s", message);

	return 0;
}

static int scrInternalGetDroidVisibleBy(lua_State *L)
{
	int player         = luaWZ_checkplayer(L, 1);
	int seenBy         = luaWZ_checkplayer(L, 2);
	int enumDroidCount = luaL_checkint(L, 3);
	int count;
	DROID *psDroid;

	count = 0;
	for(psDroid=apsDroidLists[player];psDroid && count<enumDroidCount;count++)
	{
		psDroid = psDroid->psNext;
	}

	while(psDroid)
	{
		enumDroidCount++;
		if(psDroid->visible[seenBy])
		{
			luaWZObj_pushdroid(L, psDroid);
			lua_pushinteger(L, enumDroidCount);
			return 2;
		}
		psDroid = psDroid->psNext;
	}
	return 0;
}

static int scrInternalGetStructureVisibleBy(lua_State *L)
{
	int index;
	int player          = luaWZ_checkplayer(L, 2);
	int seenBy          = luaWZ_checkplayer(L, 3);
	int enumStructCount = luaL_checkint(L, 4);
	int count;
	STRUCTURE *psStruct;
	STRUCTURE_STATS *stat;

	// check if a structure stat was provided
	if (lua_isnil(L, 1))
	{
		// no, so we are looking for all structures
		stat = NULL;
	}
	else
	{
		index = luaWZObj_checkstructurestat(L, 1);
		stat = (STRUCTURE_STATS *)(asStructureStats + index);
	}

	// go to the correct start point in the structure list.
	count = 0;
	for (psStruct=apsStructLists[player];psStruct && count<enumStructCount;count++)
	{
		psStruct = psStruct->psNext;
	}

	if (psStruct == NULL)		// no more to find.
	{
		return 0;
	}

	while(psStruct)	// find a visible structure of required type.
	{
		enumStructCount++;
		if ((!stat || psStruct->pStructureType->ref == stat->ref) &&
			(psStruct->visible[seenBy]))
		{
			luaWZObj_pushstructure(L, psStruct);
			lua_pushinteger(L, enumStructCount);
			return 2;
		}
		psStruct = psStruct->psNext;
	}
	// no building found
	return 0;
}

static int scrInternalGetFeatureVisibleBy(lua_State *L)
{
	int seenBy           = luaL_checkint(L, 1);	// cannot be checkplayer since can be -1 for see all
	int featureType      = luaWZObj_checkfeaturestat(L, 2);
	int enumFeatureCount = luaL_checkint(L, 3);
	int count;
	FEATURE *psFeature;

	// go to the correct start point in the feature list.
	count = 0;
	for (psFeature=apsFeatureLists[0];psFeature && count<enumFeatureCount;count++)
	{
		psFeature = psFeature->psNext;
	}

	if (psFeature == NULL)		// no more to find.
	{
		return 0;
	}

	while(psFeature)	// find a visible feature of required type.
	{
		enumFeatureCount++;
		if ((featureType < 0 || psFeature->psStats->subType == featureType) &&
			(seenBy < 0 || psFeature->visible[seenBy]))
		{
			luaWZObj_pushfeature(L, psFeature);
			lua_pushinteger(L, enumFeatureCount);
			return 2;
		}
		psFeature = psFeature->psNext;
	}
	return 0;
}

/// Return the template factory is currently building
static int scrFactoryGetTemplate(lua_State *L)
{
	STRUCTURE *psStructure = (STRUCTURE*)luaWZObj_checkobject(L, 1, OBJ_STRUCTURE);
	DROID_TEMPLATE	*psTemplate = NULL;

	if(!StructIsFactory(psStructure))
	{
		return luaL_argerror(L, 1, "structure not a factory");
	}

	psTemplate = (DROID_TEMPLATE *)((FACTORY*)psStructure->pFunctionality)->psSubject;

	ASSERT( psTemplate != NULL,
		"scrFactoryGetTemplate: Invalid template pointer" );

	luaWZObj_pushtemplate(L, psTemplate);
	return 1;
}

static int scrNumTemplatesInProduction(lua_State *L)
{
	SDWORD			numTemplates = 0;
	STRUCTURE		*psStruct;
	STRUCTURE		*psList;
	BASE_STATS		*psBaseStats;
	
	DROID_TEMPLATE	*psTemplate = luaWZObj_checktemplate(L, 1);
	int player = luaWZ_checkplayer(L, 2);
	
	psBaseStats = (BASE_STATS *)psTemplate; //Convert

	psList = apsStructLists[player];

	for (psStruct = psList; psStruct != NULL; psStruct = psStruct->psNext)
	{
		if (StructIsFactory(psStruct))
		{
			FACTORY *psFactory = (FACTORY *)psStruct->pFunctionality;

			//if this is the template currently being worked on
			if (psBaseStats == psFactory->psSubject)
			{
				numTemplates++;
			}
		}
	}

	lua_pushinteger(L, numTemplates);
	return 1;
}

/// Returns number of units based on a component a certain player has
static int scrNumDroidsByComponent(lua_State *L)
{
	UDWORD				numFound;
	DROID				*psDroid;
	int comp, type;
	
	const char *name = luaWZObj_checkname(L, 1);
	int player = luaWZ_checkplayer(L, 2);
	int lookingPlayer = luaWZ_checkplayer(L, 3);
	
	findComponentByName(name, &type, &comp);
	if (type < 0)
	{
		return luaL_error(L, "unknown component: \"%s\"", name);
	}
	
	numFound = 0;

	//check droids
	for(psDroid = apsDroidLists[player]; psDroid; psDroid = psDroid->psNext)
	{
		if(psDroid->visible[lookingPlayer])		//can see this droid?
		{
			if ( (type == COMP_WEAPON && psDroid->asWeaps[0].nStat == comp) ||
			     (type != COMP_WEAPON && psDroid->asBits[type].nStat == comp))
			{
				numFound++;
			}
		}
	}

	lua_pushinteger(L, numFound);
	return 1;
}

/// get the structure limit for the structure stat
static int scrGetStructureLimit(lua_State *L)
{
	STRUCTURE_LIMITS	*psStructLimits;
	
	int structInc = luaWZObj_checkstructurestat(L, 1);
	int player = luaWZ_checkplayer(L, 2);

	psStructLimits = asStructLimits[player];
	lua_pushinteger(L, psStructLimits[structInc].limit);
	return 1;
}

/// Returns true if limit for the passed structurestat is reached, otherwise returns false
static int scrStructureLimitReached(lua_State *L)
{
	STRUCTURE_LIMITS *psStructLimits;
	
	int structInc = luaWZObj_checkstructurestat(L, 1);
	int player = luaWZ_checkplayer(L, 2);

	psStructLimits = asStructLimits[player];

	lua_pushboolean(L, psStructLimits[structInc].currentQuantity
	                   >= psStructLimits[structInc].limit);
	return 1;
}

/// How many structures of a given type a player has
static int scrGetNumStructures(lua_State *L)
{
	int numStructures;
	STRUCTURE_LIMITS *psStructLimits;
	
	int structInc = luaWZObj_checkstructurestat(L, 1);
	int player = luaWZ_checkplayer(L, 2);

	psStructLimits = asStructLimits[player];
	numStructures = (SDWORD)psStructLimits[structInc].currentQuantity;

	lua_pushinteger(L, numStructures);
	return 1;
}

// Return player's unit limit
WZ_DECL_UNUSED static BOOL scrGetUnitLimit(void)
{
	SDWORD				player;

	if (!stackPopParams(1, VAL_INT, &player))
	{
		debug(LOG_ERROR, "scrGetUnitLimit: failed to pop");
		return false;}

	if (player >= MAX_PLAYERS)
	{
		ASSERT( false, "scrSetStructureLimits:player number is too high" );
		return false;}

	scrFunctionResult.v.ival = getMaxDroids(player);
	if (!stackPushResult(VAL_INT, &scrFunctionResult))
	{
		return false;
	}

	return true;
}

// Return minimum of 2 vals
WZ_DECL_UNUSED static BOOL scrMin(void)
{
	SDWORD				val1,val2;

	if (!stackPopParams(2, VAL_INT, &val1, VAL_INT, &val2))
	{
		return false;
	}

	scrFunctionResult.v.ival = MIN(val2, val1);
	if (!stackPushResult(VAL_INT, &scrFunctionResult))
	{
		return false;
	}

	return true;
}

// Return maximum of 2 vals
WZ_DECL_UNUSED static BOOL scrMax(void)
{
	SDWORD				val1,val2;

	if (!stackPopParams(2, VAL_INT, &val1, VAL_INT, &val2))
	{
		return false;
	}

	scrFunctionResult.v.ival = MAX(val1, val2);
	if (!stackPushResult(VAL_INT, &scrFunctionResult))
	{
		return false;
	}

	return true;
}

WZ_DECL_UNUSED static BOOL scrFMin(void)
{
	float				fval1,fval2;

	if (!stackPopParams(2, VAL_FLOAT, &fval1, VAL_FLOAT, &fval2))
	{
		return false;
	}

	scrFunctionResult.v.fval = MIN(fval2, fval1);
	if (!stackPushResult(VAL_FLOAT, &scrFunctionResult))
	{
		return false;
	}

	return true;
}

// Return maximum of 2 floats
WZ_DECL_UNUSED static BOOL scrFMax(void)
{
	float				fval1,fval2;

	if (!stackPopParams(2, VAL_FLOAT, &fval1, VAL_FLOAT, &fval2))
	{
		return false;
	}

	scrFunctionResult.v.fval = MAX(fval1, fval2);
	if (!stackPushResult(VAL_FLOAT, &scrFunctionResult))
	{
		return false;
	}

	return true;
}

BOOL ThreatInRange(SDWORD player, SDWORD range, SDWORD rangeX, SDWORD rangeY, BOOL bVTOLs)
{
	UDWORD				i,structType;
	STRUCTURE			*psStruct;
	DROID				*psDroid;

	const int tx = map_coord(rangeX);
	const int ty = map_coord(rangeY);

	for(i=0;i<MAX_PLAYERS;i++)
	{
		if((alliances[player][i] == ALLIANCE_FORMED) || (i == player))
		{
			continue;
		}

		//check structures
		for(psStruct = apsStructLists[i]; psStruct; psStruct=psStruct->psNext)
		{
			if (psStruct->visible[player] || psStruct->born == 2)	// if can see it or started there
			{
				if(psStruct->status == SS_BUILT)
				{
					structType = psStruct->pStructureType->type;

					switch(structType)		//dangerous to get near these structures
					{
						case REF_DEFENSE:
						case REF_CYBORG_FACTORY:
						case REF_FACTORY:
						case REF_VTOL_FACTORY:
						case REF_REARM_PAD:

						if (range < 0
						 || world_coord(hypotf(tx - map_coord(psStruct->pos.x), ty - map_coord(psStruct->pos.y))) < range)	//enemy in range
						{
							return true;
						}

						break;
					}
				}
			}
		}

		//check droids
		for(psDroid = apsDroidLists[i]; psDroid; psDroid = psDroid->psNext)
		{
			if(psDroid->visible[player])		//can see this droid?
			{
				if (!objHasWeapon((BASE_OBJECT *)psDroid))
				{
					continue;
				}

				//if VTOLs are excluded, skip them
				if(!bVTOLs && ((asPropulsionStats[psDroid->asBits[COMP_PROPULSION].nStat].propulsionType == PROPULSION_TYPE_LIFT) || (psDroid->droidType == DROID_TRANSPORTER)))
				{
					continue;
				}

				if (range < 0
				 || world_coord(hypotf(tx - map_coord(psDroid->pos.x), ty - map_coord(psDroid->pos.y))) < range)	//enemy in range
				{
					return true;
				}
			}
		}
	}

	return false;
}

/// find unrevealed tile closest to pwLooker within the range of wRange
static int scrFogTileInRange(lua_State *L)
{
	SDWORD		tBestX,tBestY, tRangeX, tRangeY;
	UDWORD		tx,ty,i,j,wDist,wBestDist;
	MAPTILE		*psTile;
	BOOL		ok = false;
	
	int pwLookerX   = luaL_checkinteger(L, 3);
	int pwLookerY   = luaL_checkinteger(L, 4);
	int wRangeX     = luaL_checkinteger(L, 5);
	int wRangeY     = luaL_checkinteger(L, 6);
	int wRange      = luaL_checkinteger(L, 7);
	int player      = luaWZ_checkplayer(L, 8);
	int threadRange = luaL_checkinteger(L, 8);

	//Check coords
	if(		pwLookerX < 0
		||	pwLookerX > world_coord(mapWidth)
		||	pwLookerY < 0
		||	pwLookerY > world_coord(mapHeight))
	{
		debug(LOG_ERROR, "scrFogTileInRange: coords off map");
		return false;
	}

	tRangeX = map_coord(wRangeX);				//cache to tile coords, for faster calculations
	tRangeY = map_coord(wRangeY);

	tx = map_coord(pwLookerX);					// change to tile coords.
	ty = map_coord(pwLookerY);

	wBestDist = 99999;
	tBestX = -1; tBestY = -1;

	for(i=0; i<mapWidth;i++)
	{
		for(j=0; j<mapHeight; j++)
		{
			psTile = mapTile(i,j);
		   	if(!TEST_TILE_VISIBLE(player,psTile))	//not vis
		  	{
				//within base range
				if (wRange <= 0
				 || world_coord(iHypot(tRangeX - i, tRangeY - j)) < wRange)		//dist in world units between baseX/baseY and the tile
				{
					//calc dist between this tile and looker
					wDist = world_coord(iHypot(tx - i, ty - j));

					//closer than last one?
					if(wDist < wBestDist)
					{
						//tmpX = i;
						//tmpY = j;
						//if(pickATileGen(&tmpX, &tmpY, 4,zonedPAT))	//can reach (don't need many passes)
						if(zonedPAT(i,j))	//Can reach this tile
						{
							//if((tmpX == i) && (tmpY == j))	//can't allow to change coords, otherwise might send to the same unrevealed tile next time
															//and units will stuck forever
							//{
							if((threadRange <= 0) || (!ThreatInRange(player, threadRange, world_coord(i), world_coord(j), false)))
							{
									wBestDist = wDist;
									tBestX = i;
									tBestY = j;
									ok = true;
							}
							//}
						}
					}
				}
		  	}
		}
	}

	if(ok)	//something found
	{
		lua_pushboolean(L, true);
		lua_pushnumber(L, world_coord(tBestX));
		lua_pushnumber(L, world_coord(tBestY));
		return 3;
	}
	
	lua_pushboolean(L, false);
	return 1;
}

static int scrMapRevealedInRange(lua_State *L)
{
	int tRangeX,tRangeY,tRange;
	int i,j;
	
	int wRangeX = luaL_checkinteger(L, 1);
	int wRangeY = luaL_checkinteger(L, 2);
	int wRange  = luaL_checkinteger(L, 3);
	int player  = luaWZ_checkplayer(L, 4);
	
	//Check coords
	if (wRangeX < 0
	 || wRangeX > world_coord(mapWidth)
	 || wRangeY < 0
	 || wRangeY > world_coord(mapHeight))
	{
		debug(LOG_ERROR,  "scrMapRevealedInRange: coords off map");
		return false;
	}

	// convert to tile coords
	tRange = map_coord(wRange);
	tRangeX = map_coord(wRangeX);				//cache to tile coords, for faster calculations
	tRangeY = map_coord(wRangeY);

	for(i=0; i<mapWidth;i++)
	{
		for(j=0; j<mapHeight; j++)
		{
			// don't bother checking if out of range
			if(abs(tRangeX-i) < tRange && abs(tRangeY-j) < tRange)
			{
				//within range
				if (world_coord(iHypot(tRangeX - i, tRangeY - j)) < wRange  //dist in world units between x/y and the tile
				 && TEST_TILE_VISIBLE(player, mapTile(i, j)))		//not visible
				{
					lua_pushboolean(L, true);
					return 1;
		  		}
			}
		}
	}
	lua_pushboolean(L, false);
	return 1;
}

/// Returns true if a certain map tile was revealed, ie fog of war was removed
static int scrMapTileVisible(lua_State *L)
{
	int player = luaWZ_checkplayer(L, 1);
	int tileX  = luaL_checkint(L, 2);
	int tileY  = luaL_checkint(L, 3);
	
	//Check coords
	if (tileX < 0
	 || tileX > world_coord(mapWidth)
	 || tileY < 0
	 || tileY > world_coord(mapHeight))
	{
		debug(LOG_ERROR,  "scrMapTileVisible: coords off map");
		return false;
	}

	lua_pushboolean(L, TEST_TILE_VISIBLE( player,mapTile(tileX,tileY) ));
	return 1;
}

//return number of reserach topics that are left to be researched
//for a certain technology to become available
WZ_DECL_UNUSED static BOOL scrNumResearchLeft(void)
{
	RESEARCH			*psResearch;
	SDWORD				player,iResult;
	UWORD				cur,index,tempIndex;
	SWORD				top;

	UWORD				Stack[400];

	BOOL				found;
	PLAYER_RESEARCH		*pPlayerRes;


	if (!stackPopParams(2, VAL_INT, &player, ST_RESEARCH, &psResearch ))
	{
		debug(LOG_ERROR,  "scrNumResearchLeft(): stack failed");
		return false;
	}

	if(psResearch == NULL)
	{
		ASSERT( false, "scrNumResearchLeft(): no such research topic" );
		return false;
	}

	pPlayerRes = asPlayerResList[player];
	index = psResearch - asResearch;	//TODO: fix if needed

	if (index >= numResearch)
	{
		ASSERT( false, "scrNumResearchLeft(): invalid research index" );
		return false;
	}

	found = false;

	if(beingResearchedByAlly(index, player))
	{
		iResult = 1;
	}
	else if(IsResearchCompleted(&pPlayerRes[index]))
	{
		iResult = 0;
	}
	else if(IsResearchStarted(&pPlayerRes[index]))
	{
		iResult = 1;
	}
	else if(IsResearchPossible(&pPlayerRes[index]) || IsResearchCancelled(&pPlayerRes[index]))
	{
		iResult = 1;
	}
	else if(skTopicAvail(index,player))
	{
		iResult = 1;
	}
	else
	{
		iResult = 1;		//init, count the top research topic as 1
		top = -1;

		cur = 0;				//start with first index's PR
		tempIndex = -1;
		while(true)			//do
		{
			if(cur >= asResearch[index].numPRRequired)		//this one has no PRs or end of PRs reached
			{
				top = top - 2;
				if(top < (-1))
				{
					break;		//end of stack
				}
				index = Stack[top + 2];	//if index = -1, then exit
				cur = Stack[top + 1];		//go to next PR of the last node

			}
			else		//end of PRs not reached
			{
				iResult += asResearch[index].numPRRequired;		//add num of PRs this topic has

				tempIndex = asResearch[index].pPRList[cur];		//get cur node's index

				//decide if has to check its PRs
				if(!IsResearchCompleted(&pPlayerRes[tempIndex]) &&	//don't touch if completed already
					!skTopicAvail(index,player) &&					//has no unresearched PRs left if available
					!beingResearchedByAlly(index, player))			//will become available soon anyway
				{
					if(asResearch[tempIndex].numPRRequired > 0)	//node has any nodes itself
					{
						Stack[top+1] = cur;								//so can go back to it further
						Stack[top+2] = index;
						top = top + 2;

						index = tempIndex;		//go 1 level further
						cur = -1;									//start with first PR of this PR next time
					}
				}
			}

			cur++;				//try next node of the main node
			if((cur >= asResearch[index].numPRRequired) && (top <= (-1)))	//nothing left
			{
				break;
			}

		}
	}

	scrFunctionResult.v.ival = iResult;
	if (!stackPushResult(VAL_INT, &scrFunctionResult))
	{
		return false;
	}

	return true;
}

//check if any of the ally is researching this topic
BOOL beingResearchedByAlly(SDWORD resIndex, SDWORD player)
{
	STRUCTURE *psOtherStruct;
	SDWORD	i;
	BASE_STATS *Stat;

	Stat = (BASE_STATS*)(asResearch + resIndex);

	for(i=0;i<MAX_PLAYERS;i++)
	{
		if(i != player && aiCheckAlliances(player,i))
		{
			//check each research facility to see if they are doing this topic.
			for(psOtherStruct=apsStructLists[i];psOtherStruct;psOtherStruct=psOtherStruct->psNext)
			{
				if(   psOtherStruct->pStructureType->type == REF_RESEARCH
						&& psOtherStruct->status == SS_BUILT
						&& ((RESEARCH_FACILITY *)psOtherStruct->pFunctionality)->psSubject
						 )
				{

					if(((RESEARCH_FACILITY *)psOtherStruct->pFunctionality)->psSubject->ref == Stat->ref)
					{
						return true;
					}
				}
			}

		}
	}

	return false;
}

/// true if player has completed this research
static int scrResearchFinished(lua_State *L)
{
	int index;
	PLAYER_RESEARCH *pPlayerRes;
	
	const char *researchName = luaL_checkstring(L, 1);
	int player = luaWZ_checkplayer(L, 2);
	
	RESEARCH *psResearch = getResearch(researchName, false);

	if(psResearch == NULL)
	{
		return luaL_error(L, "no such research topic: %s", researchName);
	}

	pPlayerRes = asPlayerResList[player];
	index = psResearch - asResearch;	//TODO: fix if needed

	if (index >= numResearch)
	{
		debug( LOG_ERROR, "invalid research index" );
		return luaL_error(L, "internal error");
	}

	lua_pushboolean(L, IsResearchCompleted(&pPlayerRes[index]));
	return 1;
}

/// true if player has already started researching it
static int scrResearchStarted(lua_State *L)
{
	int index;
	PLAYER_RESEARCH *pPlayerRes;
	
	const char *researchName = luaL_checkstring(L, 1);
	int player = luaWZ_checkplayer(L, 2);
	
	RESEARCH *psResearch = getResearch(researchName, false);

	if(psResearch == NULL)
	{
		return luaL_error(L, "no such research topic: %s", researchName );
	}

	pPlayerRes = asPlayerResList[player];
	index = psResearch - asResearch;	//TODO: fix if needed

	if (index >= numResearch)
	{
		debug( LOG_ERROR, "invalid research index" );
		return luaL_error(L, "internal error");
	}

	lua_pushboolean(L, IsResearchStarted(&pPlayerRes[index]));
	return 1;
}

/// returns true if location is dangerous
static int scrThreatInRange(lua_State *L)
{
	int player = luaWZ_checkplayer(L, 1);
	int rangeX = luaL_checkinteger(L, 2);
	int rangeY = luaL_checkinteger(L, 3);
	int range  = luaL_checkinteger(L, 4);
	BOOL bVTOLs = luaL_checkboolean(L, 5);

	lua_pushboolean(L, ThreatInRange(player, range, rangeX, rangeY, bVTOLs));
	return 1;
}

/* Calculates the total cost of enemy weapon objects in a certain area */
WZ_DECL_UNUSED static BOOL scrEnemyWeapObjCostInRange(void)
{
	SDWORD				lookingPlayer,range,rangeX,rangeY,i;
	UDWORD				enemyCost = 0;
	BOOL				bVTOLs,bFinished;

	if (!stackPopParams(6, VAL_INT, &lookingPlayer, VAL_INT, &rangeX,
		VAL_INT, &rangeY, VAL_INT, &range, VAL_BOOL, &bVTOLs, VAL_BOOL, &bFinished))
	{
		debug(LOG_ERROR,  "scrEnemyWeapObjCostInRange(): stack failed");
		return false;
	}

	for(i=0;i<MAX_PLAYERS;i++)
	{
		if((alliances[lookingPlayer][i] == ALLIANCE_FORMED) || (i == lookingPlayer))	//skip allies and myself
		{
			continue;
		}

		enemyCost += playerWeapDroidsCostInRange(i, lookingPlayer, range, rangeX, rangeY, bVTOLs);
		enemyCost += playerWeapStructsCostInRange(i, lookingPlayer, range, rangeX, rangeY, bFinished);
	}

	scrFunctionResult.v.ival = enemyCost;
	if (!stackPushResult(VAL_INT, &scrFunctionResult))
	{
		debug(LOG_ERROR, "scrEnemyWeapObjCostInRange(): failed to push result");
		return false;
	}

	return true;
}

/* Calculates the total cost of ally (+ looking player)
 * weapon objects in a certain area
 */
WZ_DECL_UNUSED static BOOL scrFriendlyWeapObjCostInRange(void)
{
	SDWORD				player,range,rangeX,rangeY,i;
	UDWORD				friendlyCost = 0;
	BOOL				bVTOLs,bFinished;

	if (!stackPopParams(6, VAL_INT, &player, VAL_INT, &rangeX,
		VAL_INT, &rangeY, VAL_INT, &range, VAL_BOOL, &bVTOLs, VAL_BOOL, &bFinished))
	{
		debug(LOG_ERROR,  "scrFriendlyWeapObjCostInRange(): stack failed");
		return false;
	}

	for(i=0;i<MAX_PLAYERS;i++)
	{
		if((alliances[player][i] == ALLIANCE_FORMED) || (i == player))	//skip enemies
		{
			friendlyCost += numPlayerWeapDroidsInRange(i, player, range, rangeX, rangeY, bVTOLs);
			friendlyCost += numPlayerWeapStructsInRange(i, player, range, rangeX, rangeY,bFinished);
		}
	}

	scrFunctionResult.v.ival = friendlyCost;
	if (!stackPushResult(VAL_INT, &scrFunctionResult))
	{
		return false;
	}

	return true;
}

/**
 * Helper function for numPlayerWeapDroidsInRange and playerWeapDroidsCostInRange.
 * Will either count the number of droids or calculate the total costs.
 */
static UDWORD costOrAmountInRange(SDWORD player, SDWORD lookingPlayer, SDWORD range,
								   SDWORD rangeX, SDWORD rangeY, BOOL bVTOLs, BOOL justCount)
{
	UDWORD				droidCost;
	DROID				*psDroid;

	droidCost = 0;

	//check droids
	for(psDroid = apsDroidLists[player]; psDroid; psDroid = psDroid->psNext)
	{
		if(psDroid->visible[lookingPlayer])		//can see this droid?
		{
			if (!objHasWeapon((BASE_OBJECT *)psDroid))
			{
				continue;
			}

			//if VTOLs are excluded, skip them
			if(!bVTOLs && ((asPropulsionStats[psDroid->asBits[COMP_PROPULSION].nStat].propulsionType == PROPULSION_TYPE_LIFT) || (psDroid->droidType == DROID_TRANSPORTER)))
			{
				continue;
			}

			if (range < 0
			 || iHypot(rangeX - psDroid->pos.x, rangeY - psDroid->pos.y) < range)  //enemy in range
			{
				if (justCount)
				{
					droidCost++;
				}
				else
				{
					droidCost += calcDroidPower(psDroid);
				}
			}
		}
	}

	return droidCost;
}

UDWORD numPlayerWeapDroidsInRange(SDWORD player, SDWORD lookingPlayer, SDWORD range, SDWORD rangeX, SDWORD rangeY, BOOL bVTOLs)
{
	return costOrAmountInRange(player, lookingPlayer, range, rangeX, rangeY, bVTOLs, true /*only count*/);
}

UDWORD playerWeapDroidsCostInRange(SDWORD player, SDWORD lookingPlayer, SDWORD range,
								   SDWORD rangeX, SDWORD rangeY, BOOL bVTOLs)
{
	return costOrAmountInRange(player, lookingPlayer, range, rangeX, rangeY, bVTOLs, false /*total cost*/);
}



UDWORD numPlayerWeapStructsInRange(SDWORD player, SDWORD lookingPlayer, SDWORD range,
								   SDWORD rangeX, SDWORD rangeY, BOOL bFinished)
{
	const STRUCTURE* psStruct;

	const int tx = map_coord(rangeX);
	const int ty = map_coord(rangeY);

	unsigned int numStructs = 0;

	//check structures
	for (psStruct = apsStructLists[player]; psStruct; psStruct = psStruct->psNext)
	{
		if (psStruct->visible[lookingPlayer]	//if can see it
		 && objHasWeapon((BASE_OBJECT *) psStruct)) // check whether this structure is "dangerous"
		{
			if (!bFinished || psStruct->status == SS_BUILT)
			{
				if (range < 0
				 || world_coord(hypotf(tx - map_coord(psStruct->pos.x), ty - map_coord(psStruct->pos.y))) < range)	//enemy in range
				{
					++numStructs;
				}
			}
		}
	}

	return numStructs;
}

UDWORD playerWeapStructsCostInRange(SDWORD player, SDWORD lookingPlayer, SDWORD range,
								   SDWORD rangeX, SDWORD rangeY, BOOL bFinished)
{
	const STRUCTURE* psStruct;

	unsigned int structsCost = 0;

	//check structures
	for (psStruct = apsStructLists[player]; psStruct; psStruct = psStruct->psNext)
	{
		if (psStruct->visible[lookingPlayer]	//if can see it
		 && objHasWeapon((BASE_OBJECT *) psStruct))
		{
			if (!bFinished
			 || psStruct->status == SS_BUILT)
			{
				if (range < 0
				 || world_coord(hypotf(map_coord(rangeX) - map_coord(psStruct->pos.x), map_coord(rangeY) - map_coord(psStruct->pos.y))) < range)	//enemy in range
				{
					structsCost += structPowerToBuild(psStruct);
				}
			}
		}
	}

	return structsCost;
}

static int scrNumPlayerWeapDroidsInRange(lua_State *L)
{
	int targetPlayer  = luaWZ_checkplayer(L, 1);
	int lookingPlayer = luaWZ_checkplayer(L, 2);
	int rangeX        = luaL_checkinteger(L, 3);
	int rangeY        = luaL_checkinteger(L, 4);
	int range         = luaL_checkinteger(L, 5);
	BOOL bVTOLs       = luaL_checkboolean(L, 6);

	lua_pushinteger(L, numPlayerWeapDroidsInRange(targetPlayer, lookingPlayer, range, rangeX, rangeY, bVTOLs));
	return 1;
}

static int scrNumPlayerWeapStructsInRange(lua_State *L)
{
	int targetPlayer  = luaWZ_checkplayer(L, 1);
	int lookingPlayer = luaWZ_checkplayer(L, 2);
	int rangeX        = luaL_checkint(L, 3);
	int rangeY        = luaL_checkint(L, 4);
	int range         = luaL_checkint(L, 5);
	BOOL bFinished    = luaL_checkboolean(L, 6);

	lua_pushinteger(L, numPlayerWeapStructsInRange(targetPlayer, lookingPlayer, range, rangeX, rangeY, bFinished));
	return 1;
}

WZ_DECL_UNUSED static BOOL scrNumEnemyObjInRange(void)
{
	SDWORD				lookingPlayer,range,rangeX,rangeY;
	BOOL				bVTOLs,bFinished;

	if (!stackPopParams(6, VAL_INT, &lookingPlayer, VAL_INT, &rangeX,
		VAL_INT, &rangeY, VAL_INT, &range, VAL_BOOL, &bVTOLs, VAL_BOOL, &bFinished))
	{
		debug(LOG_ERROR, "scrNumEnemyObjInRange(): stack failed");
		return false;
	}

	scrFunctionResult.v.ival = numEnemyObjInRange(lookingPlayer, range, rangeX, rangeY, bVTOLs, bFinished);
	if (!stackPushResult(VAL_INT, &scrFunctionResult))
	{
		debug(LOG_ERROR, "scrNumEnemyObjInRange(): failed to push result");
		return false;
	}

	return true;
}

UDWORD numEnemyObjInRange(SDWORD player, SDWORD range, SDWORD rangeX, SDWORD rangeY,
						  BOOL bVTOLs, BOOL bFinished)
{
	unsigned int i;
	const STRUCTURE* psStruct;
	const DROID* psDroid;

	const int tx = map_coord(rangeX);
	const int ty = map_coord(rangeY);

	unsigned int numEnemies = 0;

	for (i = 0; i < MAX_PLAYERS;i++)
	{
		if (alliances[player][i] == ALLIANCE_FORMED
		 || i == player)
		{
			continue;
		}

		//check structures
		for (psStruct = apsStructLists[i]; psStruct; psStruct = psStruct->psNext)
		{
			if (psStruct->visible[player])	//if can see it
			{
				if (!bFinished
				 || psStruct->status == SS_BUILT)
				{
					if (range < 0
					 || world_coord(hypotf(tx - map_coord(psStruct->pos.x), ty - map_coord(psStruct->pos.y))) < range)	//enemy in range
					{
						numEnemies++;
					}
				}
			}
		}

		//check droids
		for (psDroid = apsDroidLists[i]; psDroid; psDroid = psDroid->psNext)
		{
			if (psDroid->visible[player])		//can see this droid?
			{
				//if VTOLs are excluded, skip them
				if (!bVTOLs
				 && (asPropulsionStats[psDroid->asBits[COMP_PROPULSION].nStat].propulsionType == PROPULSION_TYPE_LIFT
				  || psDroid->droidType == DROID_TRANSPORTER))
				{
					continue;
				}

				if (range < 0
				 || world_coord(hypotf(tx - map_coord(psDroid->pos.x), ty - map_coord(psDroid->pos.y))) < range)	//enemy in range
				{
					numEnemies++;
				}
			}
		}
	}

	return numEnemies;
}

/* Similar to structureBuiltInRange(), but also returns true if structure is not finished */
static int scrNumStructsByStatInRange(lua_State *L)
{
	int index = luaWZObj_checkstructurestat(L, 1);
	Vector2i coord = luaWZ_checkWorldCoords(L, 2);
	int range = luaL_checkint(L, 4);
	int lookingPlayer = luaWZ_checkplayer(L, 5);
	int player = luaWZ_checkplayer(L, 6);

	STRUCTURE_STATS *psTarget = &asStructureStats[index];
	int rangeSquared, NumStruct, xdiff, ydiff;
	STRUCTURE *psCurr;

	NumStruct = 0;

	//now look through the players list of structures to see if this type
	//exists within range
	rangeSquared = range * range;
	for(psCurr = apsStructLists[player]; psCurr; psCurr = psCurr->psNext)
	{
		xdiff = (SDWORD)psCurr->pos.x - coord.x;
		ydiff = (SDWORD)psCurr->pos.y - coord.y;
		if (xdiff*xdiff + ydiff*ydiff <= rangeSquared)
		{
			if( strcmp(psCurr->pStructureType->pName,psTarget->pName) == 0 )
			{
				if(psCurr->visible[lookingPlayer])		//can we see it?
				{
					NumStruct++;
				}
			}
		}
	}

	lua_pushinteger(L, NumStruct);
	return 1;
}

WZ_DECL_UNUSED static BOOL scrNumStructsByStatInArea(void)
{
	SDWORD		player, lookingPlayer, index, x1, y1, x2, y2;
	SDWORD		NumStruct;
	STRUCTURE	*psCurr;

	STRUCTURE_STATS		*psStats;

	if (!stackPopParams(7, ST_STRUCTURESTAT, &index, VAL_INT, &x1, VAL_INT, &y1,
		VAL_INT, &x2, VAL_INT, &y2, VAL_INT, &lookingPlayer, VAL_INT, &player))
	{
		debug(LOG_ERROR,"scrNumStructsByStatInArea: failed to pop");
		return false;
	}

	if (player >= MAX_PLAYERS)
	{
		debug(LOG_ERROR,"scrNumStructsByStatInArea: player number too high");
		ASSERT( false, "scrStructureBuiltInRange:player number is too high" );
		return false;
	}


	if (index < (SDWORD)0 || index > (SDWORD)numStructureStats)
	{
		debug(LOG_ERROR, "scrNumStructsByStatInArea: invalid structure stat");
		ASSERT( false, "scrStructureBuiltInRange : Invalid structure stat" );
		return false;
	}

	ASSERT_OR_RETURN( false, index < numStructureStats, "Invalid range referenced for numStructureStats, %d > %d", index, numStructureStats);
	psStats = (STRUCTURE_STATS *)(asStructureStats + index);

	ASSERT_OR_RETURN( false, psStats != NULL, "Invalid structure pointer" );

	NumStruct = 0;

	for (psCurr = apsStructLists[player]; psCurr != NULL;
		psCurr = psCurr->psNext)
	{
		if (psCurr->pStructureType == psStats)
		{
			if(psCurr->visible[lookingPlayer])		//can we see it?
			{
				if(psCurr->pos.x < x1) continue;		//not in bounds
				if(psCurr->pos.y < y1) continue;		//not in bounds
				if(psCurr->pos.x > x2) continue;		//not in bounds
				if(psCurr->pos.y > y2) continue;		//not in bounds
				NumStruct++;
			}
		}
	}

	scrFunctionResult.v.ival = NumStruct;
	if (!stackPushResult(VAL_INT, &scrFunctionResult))
	{
		return false;
	}

	return true;
}

//returns num of visible structures of a certain player in range (only visible ones)
WZ_DECL_UNUSED static BOOL scrNumStructsButNotWallsInRangeVis(void)
{
	SDWORD		player, lookingPlayer, x, y, range;
	SDWORD		rangeSquared,NumStruct;
	STRUCTURE	*psCurr;
	SDWORD		xdiff, ydiff;

	if (!stackPopParams(5, VAL_INT, &x, VAL_INT, &y,
		VAL_INT, &range, VAL_INT, &lookingPlayer, VAL_INT, &player))
	{
		debug(LOG_ERROR,"scrNumStructsButNotWallsInRangeVis: failed to pop");
		return false;
	}

	if ((player >= MAX_PLAYERS) || (lookingPlayer >= MAX_PLAYERS))
	{
		ASSERT( false, "scrNumStructsButNotWallsInRangeVis:player number is too high" );
		return false;
	}

	if (x < 0
	 || map_coord(x) > (SDWORD)mapWidth)
	{
		ASSERT( false, "scrNumStructsButNotWallsInRangeVis : invalid X coord" );
		return false;
	}
	if (y < 0
	 || map_coord(y) > (SDWORD)mapHeight)
	{
		ASSERT( false,"scrNumStructsButNotWallsInRangeVis : invalid Y coord" );
		return false;
	}
	if (range < (SDWORD)0)
	{
		ASSERT( false, "scrNumStructsButNotWallsInRangeVis : Rnage is less than zero" );
		return false;
	}

	NumStruct = 0;

	//now look through the players list of structures
	rangeSquared = range * range;
	for(psCurr = apsStructLists[player]; psCurr; psCurr = psCurr->psNext)
	{
		if ((psCurr->pStructureType->type != REF_WALL) &&
		(psCurr->pStructureType->type != REF_WALLCORNER))
		{
			if(psCurr->visible[lookingPlayer])		//can we see it?
			{
				xdiff = (SDWORD)psCurr->pos.x - x;
				ydiff = (SDWORD)psCurr->pos.y - y;
				if (xdiff*xdiff + ydiff*ydiff <= rangeSquared)
				{
					NumStruct++;
				}
			}
		}
	}

	scrFunctionResult.v.ival = NumStruct;
	if (!stackPushResult(VAL_INT, &scrFunctionResult))
	{
		return false;
	}

	return true;
}

/// Only returns structure if it is visible
static int scrGetStructureVis(lua_State *L)
{
	STRUCTURE			*psStruct;
	UDWORD				structType;
	BOOL				found;
	
	int index         = luaWZObj_checkstructurestat(L, 1);
	int player        = luaWZ_checkplayer(L, 2);
	int lookingPlayer = luaWZ_checkplayer(L, 3);
	
	structType = asStructureStats[index].ref;

	//search the players' list of built structures to see if one exists
	found = false;
	for (psStruct = apsStructLists[player]; psStruct != NULL; psStruct =
		psStruct->psNext)
	{
		if (psStruct->pStructureType->ref == structType)
		{
			if(psStruct->visible[lookingPlayer])
			{
				found = true;
				break;
			}
		}
	}

	//make sure pass NULL back if not got one
	if (!found)
	{
		lua_pushnil(L);
		return 1;
	}
	
	luaWZObj_pushstructure(L, psStruct);
	return 1;
}

static int scrChooseValidLoc(lua_State *L)
{
	UDWORD tx,ty;

	int x             = luaL_checkint(L, 1);
	int y             = luaL_checkint(L, 2);
	int player        = luaWZ_checkplayer(L, 3);
	int threatRange   = luaL_checkint(L, 4);

	//Check coords
	if (x < 0
	 || x > world_coord(mapWidth)
	 || y < 0
	 || y > world_coord(mapHeight))
	{
		return luaL_error(L, "coords off map");
	}

	tx = map_coord(x);
	ty = map_coord(y);

	if(pickATileGenThreat(&tx, &ty, LOOK_FOR_EMPTY_TILE, threatRange, player, zonedPAT))
	{
		lua_pushinteger(L, world_coord(tx));
		lua_pushinteger(L, world_coord(ty));
		lua_pushboolean(L, true);
		return 3;
	}
	else
	{
		lua_pushboolean(L, false);
		return 1;
	}
}

//returns closest enemy object
WZ_DECL_UNUSED static BOOL scrGetClosestEnemy(void)
{
	SDWORD				x,y,tx,ty, player, range,i;
	UDWORD				dist, bestDist;
	BOOL				weaponOnly, bVTOLs, bFound = false;	//only military objects?
	BASE_OBJECT			*psObj = NULL;
	STRUCTURE			*psStruct = NULL;
	DROID				*psDroid = NULL;

	if (!stackPopParams(6, VAL_INT, &x, VAL_INT, &y,
		 VAL_INT, &range,  VAL_BOOL, &weaponOnly, VAL_BOOL, &bVTOLs, VAL_INT, &player))
	{
		debug(LOG_ERROR,"scrGetClosestEnemy: stack failed");
		return false;
	}

	//Check coords
	if (x < 0
	 || x > world_coord(mapWidth)
	 || y < 0
	 || y > world_coord(mapHeight))
	{
		debug(LOG_ERROR,"scrGetClosestEnemy: coords off map");
		return false;
	}

	tx = map_coord(x);
	ty = map_coord(y);

	bestDist = 99999;

	for(i=0;i<MAX_PLAYERS;i++)
	{
		if((alliances[player][i] == ALLIANCE_FORMED) || (i == player))
		{
			continue;
		}


		//check droids
		for(psDroid = apsDroidLists[i]; psDroid; psDroid = psDroid->psNext)
		{
			if(psDroid->visible[player])		//can see this droid?
			{
				//if only weapon droids and don't have it, then skip
				if (weaponOnly && !objHasWeapon((BASE_OBJECT *)psDroid))
				{
					continue;
				}

				//if VTOLs are excluded, skip them
				if(!bVTOLs && ((asPropulsionStats[psDroid->asBits[COMP_PROPULSION].nStat].propulsionType == PROPULSION_TYPE_LIFT) || (psDroid->droidType == DROID_TRANSPORTER)))
				{
					continue;
				}

				dist = world_coord(hypotf(tx - map_coord(psDroid->pos.x), ty - map_coord(psDroid->pos.y)));
				if(dist < bestDist)
				{
					if((range < 0) || (dist < range))	//enemy in range
					{
						bestDist = dist;
						bFound = true;
						psObj = (BASE_OBJECT*)psDroid;
					}
				}
			}
		}


		//check structures
		for(psStruct = apsStructLists[i]; psStruct; psStruct=psStruct->psNext)
		{
			if(psStruct->visible[player])	//if can see it
			{
				//only need defenses?
				if(weaponOnly && (!objHasWeapon((BASE_OBJECT *) psStruct) || (psStruct->status != SS_BUILT) ))	//non-weapon-structures	or not finished
				{
					continue;
				}

				dist = world_coord(hypotf(tx - map_coord(psStruct->pos.x), ty - map_coord(psStruct->pos.y)));
				if(dist < bestDist)
				{
					if((range < 0) || (dist < range))	//in range
					{
						bestDist = dist;
						bFound = true;
						psObj = (BASE_OBJECT*)psStruct;
					}
				}
			}
		}

	}

	if(bFound)
	{
		scrFunctionResult.v.oval = psObj;
		if (!stackPushResult((INTERP_TYPE)ST_BASEOBJECT, &scrFunctionResult))
		{
			return false;
		}
	}
	else
	{
		scrFunctionResult.v.oval = NULL;
		if (!stackPushResult((INTERP_TYPE)ST_BASEOBJECT, &scrFunctionResult))
		{
			return false;
		}
	}

	return true;
}

//How many droids can it still fit?
WZ_DECL_UNUSED static BOOL scrTransporterCapacity(void)
{
	DROID			*psDroid;

	if (!stackPopParams(1, ST_DROID, &psDroid))
	{
		debug(LOG_ERROR, "scrTransporterCapacity(): failed to pop params");
		return false;
	}

	if(psDroid == NULL)
	{
		debug(LOG_ERROR,"scrTransporterCapacity(): NULLOBJECT passed");
		return false;
	}

	if(psDroid->droidType != DROID_TRANSPORTER)
	{
		debug(LOG_ERROR, "scrTransporterCapacity(): passed droid is not a transporter");
		return false;
	}

	scrFunctionResult.v.ival = calcRemainingCapacity(psDroid);
	if (!stackPushResult(VAL_INT, &scrFunctionResult))
	{
		debug(LOG_ERROR, "scrHasIndirectWeapon(): failed to push result");
		return false;
	}

	return true;
}

//is it?
WZ_DECL_UNUSED static BOOL scrTransporterFlying(void)
{
	DROID			*psDroid;

	if (!stackPopParams(1, ST_DROID, &psDroid))
	{
		debug(LOG_ERROR, "scrTransporterFlying(): failed to pop params");
		return false;
	}

	if(psDroid == NULL)
	{
		debug(LOG_ERROR,"scrTransporterFlying(): NULLOBJECT passed");
		return false;
	}

	if(psDroid->droidType != DROID_TRANSPORTER)
	{
		debug(LOG_ERROR,"scrTransporterFlying(): passed droid is not a transporter");
		return false;
	}

	scrFunctionResult.v.bval = transporterFlying(psDroid);
	if (!stackPushResult(VAL_BOOL, &scrFunctionResult))
	{
		debug(LOG_ERROR,"scrTransporterFlying(): failed to push result");
		return false;
	}

	return true;
}

WZ_DECL_UNUSED static BOOL scrUnloadTransporter(void)
{
	DROID			*psDroid;
	SDWORD			x,y;

	if (!stackPopParams(3, ST_DROID, &psDroid, VAL_INT, &x, VAL_INT, &y))
	{
		debug(LOG_ERROR,"scrUnloadTransporter(): failed to pop params");
		return false;
	}

	if(psDroid == NULL)
	{
		debug(LOG_ERROR,"scrUnloadTransporter(): NULLOBJECT passed");
		return false;
	}

	if(psDroid->droidType != DROID_TRANSPORTER)
	{
		debug(LOG_ERROR,"scrUnloadTransporter(): passed droid is not a transporter");
		return false;
	}

	unloadTransporter(psDroid,x,y, false);

	return true;
}

/// return true if droid is a member of any group
static int scrHasGroup(lua_State *L)
{
	DROID *psDroid = (DROID*)luaWZObj_checkobject(L, 1, OBJ_DROID);

	lua_pushboolean(L, psDroid->psGroup != NULL);
	return 1;
}

/* Range is in world units! */
WZ_DECL_UNUSED static BOOL scrObjWeaponMaxRange(void)
{
	BASE_OBJECT			*psObj;
	WEAPON_STATS		*psStats;
	DROID				*psDroid;
	STRUCTURE			*psStruct;

	if (!stackPopParams(1, ST_BASEOBJECT, &psObj))
	{
		debug(LOG_ERROR, "scrObjWeaponMaxRange: stack failed");
		return false;
	}

	//check if valid type
	if(psObj->type == OBJ_DROID)
	{
		psDroid = (DROID*)psObj;
		if (psDroid->asWeaps[0].nStat != 0)
		{
			ASSERT_OR_RETURN(false, psDroid->asWeaps[0].nStat < numWeaponStats, "Invalid range referenced.");
			psStats = asWeaponStats + psDroid->asWeaps[0].nStat;
			scrFunctionResult.v.ival = psStats->longRange;
			if (!stackPushResult(VAL_INT, &scrFunctionResult))
			{
				return false;
			}

			return true;
		}
	}
	else if(psObj->type == OBJ_STRUCTURE)
	{
		psStruct = (STRUCTURE*)psObj;
		if (psStruct->asWeaps[0].nStat != 0)
		{
			ASSERT_OR_RETURN(false, psStruct->asWeaps[0].nStat < numWeaponStats, "Invalid range referenced.");
			psStats = asWeaponStats + psStruct->asWeaps[0].nStat;
			scrFunctionResult.v.ival = psStats->longRange;
			if (!stackPushResult(VAL_INT, &scrFunctionResult))
			{
				return false;
			}

			return true;
		}
	}

	scrFunctionResult.v.ival = 0;
	if (!stackPushResult(VAL_INT, &scrFunctionResult))
	{
		debug(LOG_ERROR,"scrObjWeaponMaxRange: wrong object type");
		return false;
	}

	return true;
}

WZ_DECL_UNUSED static BOOL scrObjHasWeapon(void)
{
	BASE_OBJECT			*psObj;

	if (!stackPopParams(1, ST_BASEOBJECT, &psObj))
	{
		debug(LOG_ERROR, "scrObjHasWeapon: stack failed");
		return false;
	}

	//check if valid type
	if(objHasWeapon(psObj))
	{
		scrFunctionResult.v.bval = true;
		if (!stackPushResult(VAL_BOOL, &scrFunctionResult))
		{
			return false;
		}

		return true;
	}


	scrFunctionResult.v.bval = false;
	if (!stackPushResult(VAL_BOOL, &scrFunctionResult))
	{
		return false;
	}

	return true;
}

WZ_DECL_UNUSED static BOOL scrObjectHasIndirectWeapon(void)
{
	WEAPON_STATS	*psWeapStats;
	BOOL			bIndirect;
	BASE_OBJECT		*psObj;

	if (!stackPopParams(1, ST_BASEOBJECT, &psObj))
	{
		debug(LOG_ERROR, "scrHasIndirectWeapon(): failed to pop params");
		return false;
	}

	if (psObj == NULL)
	{
		debug(LOG_ERROR,"scrHasIndirectWeapon(): NULLOBJECT passed");
		return false;
	}

	bIndirect = false;
	if(psObj->type == OBJ_DROID)
	{
		if (((DROID *)psObj)->asWeaps[0].nStat > 0)
		{
			psWeapStats = asWeaponStats + ((DROID *)psObj)->asWeaps[0].nStat;
			bIndirect = !proj_Direct(psWeapStats);
		}
	}
	else if(psObj->type == OBJ_STRUCTURE)
	{
		if (((STRUCTURE *)psObj)->asWeaps[0].nStat > 0)
		{
			psWeapStats = asWeaponStats + ((STRUCTURE *)psObj)->asWeaps[0].nStat;
			bIndirect = !proj_Direct(psWeapStats);
		}
	}

	scrFunctionResult.v.bval = bIndirect;
	if (!stackPushResult(VAL_BOOL, &scrFunctionResult))
	{
		debug(LOG_ERROR,"scrHasIndirectWeapon(): failed to push result");
		return false;
	}

	return true;
}

//returns closest droid by type
WZ_DECL_UNUSED static BOOL scrGetClosestEnemyDroidByType(void)
{
	SDWORD				x,y,tx,ty, player, range,i,type;
	UDWORD				dist,bestDist;
	BOOL				bFound = false;	//only military objects?
	BOOL				bVTOLs;
	DROID				*psDroid = NULL, *foundDroid = NULL;

	if (!stackPopParams(6, VAL_INT, &x, VAL_INT, &y,
		 VAL_INT, &range,  VAL_INT, &type, VAL_BOOL, &bVTOLs, VAL_INT, &player))
	{
		debug(LOG_ERROR, "scrGetClosestEnemyDroidByType: stack failed");
		return false;
	}

	//Check coords
	if (x < 0
	 || x > world_coord(mapWidth)
	 || y < 0
	 || y > world_coord(mapHeight))
	{
		debug(LOG_ERROR,"scrGetClosestEnemyDroidByType: coords off map");
		return false;
	}

	tx = map_coord(x);
	ty = map_coord(y);

	bestDist = 99999;

	for(i=0;i<MAX_PLAYERS;i++)
	{
		if((alliances[player][i] == ALLIANCE_FORMED) || (i == player))
		{
			continue;
		}

		//check droids
		for(psDroid = apsDroidLists[i]; psDroid; psDroid = psDroid->psNext)
		{
			//if VTOLs are excluded, skip them (don't check for transporter this time)
			if(!bVTOLs && (asPropulsionStats[psDroid->asBits[COMP_PROPULSION].nStat].propulsionType == PROPULSION_TYPE_LIFT) )
			{
				continue;
			}

			if(psDroid->visible[player])		//can see this droid?
			{
				//skip?
				if ((type != (-1)) && (psDroid->droidType != type))
				{
					continue;
				}

				dist = world_coord(hypotf(tx - map_coord(psDroid->pos.x), ty - map_coord(psDroid->pos.y)));
				if(dist < bestDist)
				{
					if(dist < range)	//enemy in range
					{
						bestDist = dist;
						bFound = true;
						foundDroid = psDroid;
					}
				}
			}
		}
	}

	if(bFound)
	{
		scrFunctionResult.v.oval = foundDroid;
		if (!stackPushResult((INTERP_TYPE)ST_DROID, &scrFunctionResult))
		{
			return false;
		}
	}
	else
	{
		scrFunctionResult.v.oval = NULL;
		if (!stackPushResult((INTERP_TYPE)ST_DROID, &scrFunctionResult))
		{
			return false;
		}
	}

	return true;
}

/// returns closest structure by type
static int scrGetClosestEnemyStructByType(lua_State *L)
{
	SDWORD				tx, ty, i, dist;
	UDWORD				bestDist;
	BOOL				bFound = false;	//only military objects?
	STRUCTURE			*psStruct = NULL, *foundStruct = NULL;
	
	int x      = luaL_checkinteger(L, 1);
	int y      = luaL_checkinteger(L, 2);
	int range  = luaL_checkinteger(L, 3);
	int type   = luaL_checkinteger(L, 4);
	int player = luaWZ_checkplayer(L, 5);

	//Check coords
	if (x < 0
	 || x > world_coord(mapWidth)
	 || y < 0
	 || y > world_coord(mapHeight))
	{
		debug(LOG_ERROR,"scrGetClosestEnemyStructByType: coords off map");
		return false;
	}

	tx = map_coord(x);
	ty = map_coord(y);

	bestDist = 99999;

	for(i=0;i<MAX_PLAYERS;i++)
	{
		if((alliances[player][i] == ALLIANCE_FORMED) || (i == player))
		{
			continue;
		}

		//check structures
		for(psStruct = apsStructLists[i]; psStruct; psStruct=psStruct->psNext)
		{
			if(psStruct->visible[player])	//if can see it
			{
				//only need defenses?
				if((type != (-1)) && (psStruct->pStructureType->type != type))	//non-weapon-structures
				{
					continue;
				}

				dist = world_coord(hypotf(tx - map_coord(psStruct->pos.x), ty - map_coord(psStruct->pos.y)));
				if(dist < bestDist)
				{
					if((range < 0) || (dist < range))	//in range or no range check
					{
						bestDist = dist;
						bFound = true;
						foundStruct = psStruct;
					}
				}
			}
		}
	}
	
	if (!bFound)
	{
		lua_pushnil(L);
		return 1;
	}
	
	luaWZObj_pushstructure(L, foundStruct);
	return 1;
}



//Approx point of intersection of a circle and a line with start loc being circle's center point
static int scrCirclePerimPoint(lua_State *L)
{
	float factor, deltaX, deltaY;

	int basex    = luaL_checkint(L, 1);
	int basey    = luaL_checkint(L, 2);
	int x        = luaL_checkint(L, 3);
	int y        = luaL_checkint(L, 4);
	float radius = luaL_checknumber(L, 5);

	if(radius == 0)
	{
		debug(LOG_ERROR,"scrCirclePerimPoint: radius == 0.");
		return true;
	}

	deltaX = (float)(x - basex);	//x len (signed!)
	deltaY = (float)(y - basey);

	factor =  hypotf(deltaX, deltaY) / radius;			//by what factor is distance > radius?

	//if point was inside of the circle, don't modify passed parameter
	if(factor == 0)
	{
		return luaL_error(L, "point is inside the circle");
	}

	//calc new len
	deltaX = deltaX / factor;
	deltaY = deltaY / factor;

	//now add new len to the center coords
	lua_pushinteger(L, basex + deltaX);
	lua_pushinteger(L, basey + deltaY);
	return 2;
}

//send my vision to AI
WZ_DECL_UNUSED static BOOL scrGiftRadar(void)
{
	SDWORD	playerFrom, playerTo;
	BOOL	playMsg;

	if (!stackPopParams(3, VAL_INT, &playerFrom, VAL_INT, &playerTo, VAL_BOOL, &playMsg))
	{
		debug(LOG_ERROR,"scrGiftRadar(): stack failed");
		return false;
	}

	if (playerFrom >= MAX_PLAYERS || playerTo >= MAX_PLAYERS)
	{
		debug(LOG_ERROR,"scrGiftRadar: player out of range");
		return false;
	}

	giftRadar(playerFrom,playerTo,true);

	if(playMsg)
		audio_QueueTrack(ID_SENSOR_DOWNLOAD);

	return true;
}

WZ_DECL_UNUSED static BOOL scrNumAllies(void)
{
	SDWORD			player,numAllies,i;

	if (!stackPopParams(1, VAL_INT, &player))
	{
		debug(LOG_ERROR, "scrNumAllies: failed to pop");
		return false;
	}

	if (player < 0)
	{
		debug(LOG_ERROR, "scrNumAllies: player < 0");
		return false;
	}

	if (player >= MAX_PLAYERS)
	{
		debug(LOG_ERROR,"scrNumAllies: player index too high");
		return false;
	}

	numAllies = 0;
	for(i=0;i<MAX_PLAYERS;i++)
	{
		if(i != player)
		{
			if(alliances[i][player] == ALLIANCE_FORMED)
			{
				numAllies++;
			}
		}
	}

	scrFunctionResult.v.ival = numAllies;
	if (!stackPushResult(VAL_INT, &scrFunctionResult))
	{
		return false;
	}

	return true;
}


//num aa defenses in range
WZ_DECL_UNUSED static BOOL scrNumAAinRange(void)
{
	SDWORD				targetPlayer,lookingPlayer,range,rangeX,rangeY;
	SDWORD				tx,ty;
	UDWORD				numFound = 0;
	STRUCTURE	*psStruct;

	if (!stackPopParams(5, VAL_INT, &targetPlayer, VAL_INT, &lookingPlayer,
		VAL_INT, &rangeX, VAL_INT, &rangeY, VAL_INT, &range))
	{
		debug(LOG_ERROR,"scrNumAAinRange(): stack failed");
		return false;
	}

	tx = map_coord(rangeX);
	ty = map_coord(rangeY);

	numFound = 0;

	//check structures
	for(psStruct = apsStructLists[targetPlayer]; psStruct; psStruct=psStruct->psNext)
	{
		if(psStruct->visible[lookingPlayer])	//if can see it
		{
			if(objHasWeapon((BASE_OBJECT *) psStruct) &&
				(asWeaponStats[psStruct->asWeaps[0].nStat].surfaceToAir == SHOOT_IN_AIR) )
			{
				if (range < 0
				 || world_coord(hypotf(tx - map_coord(psStruct->pos.x), ty - map_coord(psStruct->pos.y))) < range)	//enemy in range
				{
					numFound++;
				}
			}
		}
	}

	scrFunctionResult.v.ival = numFound;
	if (!stackPushResult(VAL_INT, &scrFunctionResult))
	{
		debug(LOG_ERROR,"scrNumAAinRange(): failed to push result");
		return false;
	}

	return true;
}

//select droid
WZ_DECL_UNUSED static BOOL scrSelectDroid(void)
{
	BOOL	bSelect;
	DROID	*psDroid;

	if (!stackPopParams(2, ST_DROID, &psDroid, VAL_BOOL, &bSelect))
	{
		debug(LOG_ERROR, "scrSelectDroid(): stack failed");
		return false;
	}

	if(psDroid == NULL)
	{
		debug(LOG_ERROR,"scrSelectDroid(): droid is NULLOBJECT");
		return false;
	}

	psDroid->selected = bSelect;

	return true;
}

//select droid group
WZ_DECL_UNUSED static BOOL scrSelectGroup(void)
{
	BOOL		bSelect;
	DROID_GROUP	*psGroup;
	DROID		*psCurr;

	if (!stackPopParams(2, ST_GROUP, &psGroup, VAL_BOOL, &bSelect))
	{
		debug(LOG_ERROR, "scrSelectGroup(): stack failed");
		return false;
	}

	for(psCurr = psGroup->psList; psCurr; psCurr=psCurr->psGrpNext)
	{
		psCurr->selected = bSelect;
	}

	return true;
}

static int scrPlayerLoaded(lua_State *L)
{
	BOOL			bPlayerHasFactories=false;
	STRUCTURE		*psCurr;
	
	int player = luaWZ_checkplayer(L, 1);

	/* see if there are any player factories left */
	if(apsStructLists[player])
	{
		for (psCurr = apsStructLists[player]; psCurr != NULL; psCurr = psCurr->psNext)
		{
			if(StructIsFactory(psCurr))
			{
				bPlayerHasFactories = true;
				break;
			}
		}
	}

	/* player is active if he has at least a unit or some factory */
	lua_pushboolean(L, apsDroidLists[player] != NULL || bPlayerHasFactories);
	return 1;
}


		/********************************/
		/*		AI Experience Stuff		*/
		/********************************/

//Returns enemy base x and y for a certain player
WZ_DECL_UNUSED static BOOL scrLearnPlayerBaseLoc(void)
{
	SDWORD				playerStoring,enemyPlayer, x, y;

	if (!stackPopParams(4, VAL_INT, &playerStoring, VAL_INT, &enemyPlayer,
						VAL_INT, &x, VAL_INT, &y))
	{
		debug(LOG_ERROR, "scrLearnPlayerBaseLoc(): stack failed");
		return false;
	}

	if((playerStoring >= MAX_PLAYERS) || (enemyPlayer >= MAX_PLAYERS))
	{
		debug(LOG_ERROR, "scrLearnPlayerBaseLoc: player index too high.");
		return false;
	}

	if((playerStoring < 0) || (enemyPlayer < 0))
	{
		debug(LOG_ERROR, "scrLearnPlayerBaseLoc: player index too low.");
		return false;
	}

	if (x < 0
	 || x >= world_coord(mapWidth)
	 || y < 0
	 || y >= world_coord(mapHeight))
	{
		debug(LOG_ERROR, "scrLearnPlayerBaseLoc: coords off map");
		return false;
	}

	baseLocation[playerStoring][enemyPlayer][0] = x;
	baseLocation[playerStoring][enemyPlayer][1] = y;

	debug_console("Learned player base.");

	scrFunctionResult.v.bval = true;
	if (!stackPushResult(VAL_BOOL, &scrFunctionResult))
	{
		return false;
	}

	return true;
}

/// Saves enemy base x and y for a certain player
static int scrRecallPlayerBaseLoc(lua_State *L)
{
	int x,y;
	
	int playerStoring = luaWZ_checkplayer(L, 1);
	int enemyPlayer   = luaWZ_checkplayer(L, 2);
	
	if(!CanRememberPlayerBaseLoc(playerStoring, enemyPlayer))		//return false if this one not set yet
	{
		lua_pushboolean(L, false);
		return 1;
	}

	x = baseLocation[playerStoring][enemyPlayer][0];
	y = baseLocation[playerStoring][enemyPlayer][1];

	lua_pushboolean(L, true);
	lua_pushinteger(L, x);
	lua_pushinteger(L, y);
	return 3;
}

/* Checks if player base loc is stored */
WZ_DECL_UNUSED static BOOL scrCanRememberPlayerBaseLoc(void)
{
	SDWORD				playerStoring,enemyPlayer;

	if (!stackPopParams(2, VAL_INT, &playerStoring, VAL_INT, &enemyPlayer))
	{
		debug(LOG_ERROR, "scrCanRememberPlayerBaseLoc(): stack failed");
		return false;
	}

	if((playerStoring >= MAX_PLAYERS) || (enemyPlayer >= MAX_PLAYERS))
	{
		debug(LOG_ERROR,"scrCanRememberPlayerBaseLoc: player index too high.");
		return false;
	}

	if((playerStoring < 0) || (enemyPlayer < 0))
	{
		debug(LOG_ERROR,"scrCanRememberPlayerBaseLoc: player index too low.");
		return false;
	}

	scrFunctionResult.v.bval = CanRememberPlayerBaseLoc(playerStoring, enemyPlayer);
	if (!stackPushResult(VAL_BOOL, &scrFunctionResult))
	{
		return false;
	}

	return true;
}

/* Stores the place where we were attacked at */
WZ_DECL_UNUSED static BOOL scrLearnBaseDefendLoc(void)
{
	SDWORD				playerStoring,enemyPlayer, x, y;

	if (!stackPopParams(4, VAL_INT, &playerStoring, VAL_INT, &enemyPlayer,
						VAL_INT, &x, VAL_INT, &y))
	{
		debug(LOG_ERROR, "scrLearnBaseDefendLoc(): stack failed");
		return false;
	}

	if((playerStoring >= MAX_PLAYERS) || (enemyPlayer >= MAX_PLAYERS))
	{
		debug(LOG_ERROR,"scrLearnBaseDefendLoc: player index too high.");
		return false;
	}

	if((playerStoring < 0) || (enemyPlayer < 0))
	{
		debug(LOG_ERROR,"scrLearnBaseDefendLoc: player index too low.");
		return false;
	}

	if (x < 0
	 || x >= world_coord(mapWidth)
	 || y < 0
	 || y >= world_coord(mapHeight))
	{
		debug(LOG_ERROR,"scrLearnBaseDefendLoc: coords off map");
		return false;
	}

	StoreBaseDefendLoc(x, y, playerStoring);

	scrFunctionResult.v.bval = true;
	if (!stackPushResult(VAL_BOOL, &scrFunctionResult))
	{
		return false;
	}

	return true;
}

/* Stores the place where we were attacked at */
WZ_DECL_UNUSED static BOOL scrLearnOilDefendLoc(void)
{
	SDWORD				playerStoring,enemyPlayer, x, y;

	if (!stackPopParams(4, VAL_INT, &playerStoring, VAL_INT, &enemyPlayer,
						VAL_INT, &x, VAL_INT, &y))
	{
		debug(LOG_ERROR, "scrLearnOilDefendLoc(): stack failed");
		return false;
	}

	if((playerStoring >= MAX_PLAYERS) || (enemyPlayer >= MAX_PLAYERS))
	{
		debug(LOG_ERROR,"scrLearnOilDefendLoc: player index too high.");
		return false;
	}

	if((playerStoring < 0) || (enemyPlayer < 0))
	{
		debug(LOG_ERROR,"scrLearnOilDefendLoc: player index too low.");
		return false;
	}

	if (x < 0
	 || x >= world_coord(mapWidth)
	 || y < 0
	 || y >= world_coord(mapHeight))
	{
		debug(LOG_ERROR,"scrLearnOilDefendLoc: coords off map");
		return false;
	}

	StoreOilDefendLoc(x, y, playerStoring);

	scrFunctionResult.v.bval = true;
	if (!stackPushResult(VAL_BOOL, &scrFunctionResult))
	{
		return false;
	}

	return true;
}

/// Returns -1 if this location is not stored yet, otherwise returns index
static int scrGetBaseDefendLocIndex(lua_State *L)
{
	int playerStoring = luaWZ_checkplayer(L, 1);
	int x = luaL_checkint(L, 2);
	int y = luaL_checkint(L, 3);

	if (x < 0
	 || x >= world_coord(mapWidth)
	 || y < 0
	 || y >= world_coord(mapHeight))
	{
		debug(LOG_ERROR, "scrGetBaseDefendLocIndex: coords off map");
		return false;
	}

	lua_pushinteger(L, GetBaseDefendLocIndex(x,y,playerStoring));
	return 1;
}

/// Returns -1 if this location is not stored yet, otherwise returns index
static int scrGetOilDefendLocIndex(lua_State *L)
{
	int playerStoring = luaWZ_checkplayer(L, 1);
	int x = luaL_checkint(L, 2);
	int y = luaL_checkint(L, 3);

	if (x < 0
	 || x >= world_coord(mapWidth)
	 || y < 0
	 || y >= world_coord(mapHeight))
	{
		debug(LOG_ERROR, "scrGetOilDefendLocIndex: coords off map");
		return false;
	}

	lua_pushinteger(L, GetOilDefendLocIndex(x,y,playerStoring));
	return 1;
}

/// Returns number of available locations
static int scrGetBaseDefendLocCount(lua_State *L)
{
	lua_pushinteger(L, MAX_BASE_DEFEND_LOCATIONS);
	return 1;
}

/// Returns number of available locations
static int scrGetOilDefendLocCount(lua_State *L)
{
	lua_pushinteger(L, MAX_OIL_DEFEND_LOCATIONS);
	return 1;
}

/// Returns a locations and its priority
static int scrRecallBaseDefendLoc(lua_State *L)
{
	int player = luaWZ_checkplayer(L, 1);
	int index = luaL_checkint(L, 2);

	if(index < 0 || index >= MAX_BASE_DEFEND_LOCATIONS)
	{
		return luaL_argerror(L, 2, "wrong index");
	}

	//check if can recall at this location
	if(!CanRememberPlayerBaseDefenseLoc(player, index))
	{
		lua_pushboolean(L, false);
		return 1;
	}

	lua_pushboolean(L, true);
	lua_pushinteger(L, baseDefendLocation[player][index][0]);
	lua_pushinteger(L, baseDefendLocation[player][index][1]);
	lua_pushinteger(L, baseDefendLocPrior[player][index]);
	return 4;
}

/// Returns number of available locations
static int scrRecallOilDefendLoc(lua_State *L)
{
	int player = luaWZ_checkplayer(L, 1);
	int index = luaL_checkint(L, 2);

	if(index < 0 || index >= MAX_OIL_DEFEND_LOCATIONS)
	{
		return luaL_argerror(L, 2, "wrong index");
	}

	//check if can recall at this location
	if(!CanRememberPlayerOilDefenseLoc(player, index))
	{
		lua_pushboolean(L, false);
		return 1;
	}

	lua_pushboolean(L, true);
	lua_pushinteger(L, oilDefendLocation[player][index][0]);
	lua_pushinteger(L, oilDefendLocation[player][index][1]);
	lua_pushinteger(L, oilDefendLocPrior[player][index]);
	return 4;
}


/* Restores vilibility (fog of war) */
WZ_DECL_UNUSED static BOOL scrRecallPlayerVisibility(void)
{
	SDWORD				player;

	if (!stackPopParams(1, VAL_INT, &player))
	{
		debug(LOG_ERROR, "scrRecallPlayerVisibility(): stack failed");
		return false;
	}

	if(player >= MAX_PLAYERS)
	{
		debug(LOG_ERROR,"scrRecallPlayerVisibility: player index too high.");
		return false;
	}



	scrFunctionResult.v.bval = true;
	if (!stackPushResult(VAL_BOOL, &scrFunctionResult))
	{
		return false;
	}

	return true;
}

WZ_DECL_UNUSED static BOOL scrSavePlayerAIExperience(void)
{
	SDWORD				player;
	BOOL				bNotify;

	if (!stackPopParams(2, VAL_INT, &player, VAL_BOOL, &bNotify))
	{
		debug(LOG_ERROR, "scrSavePlayerAIExperience(): stack failed");
		return false;
	}

	scrFunctionResult.v.bval = SavePlayerAIExperience(player, bNotify);
	if (!stackPushResult(VAL_BOOL, &scrFunctionResult))
	{
		return false;
	}

	return true;
}

static int scrLoadPlayerAIExperience(lua_State *L)
{
	int player = luaWZ_checkplayer(L, 1);
	
	lua_pushinteger(L, LoadPlayerAIExperience(player));
	return 1;
}


/* Add a beacon (blip) */
BOOL addBeaconBlip(SDWORD locX, SDWORD locY, SDWORD forPlayer, SDWORD sender, char * textMsg)
{
	MESSAGE			*psMessage;
	VIEWDATA		*pTempData;

	if (forPlayer >= MAX_PLAYERS)
	{
		debug(LOG_ERROR, "addBeaconBlip: player number is too high");
		return false;
	}

	//find the message if was already added previously
	psMessage = findBeaconMsg(forPlayer, sender);
	if (psMessage)
	{
		//remove it
		removeMessage(psMessage, forPlayer);
	}

	//create new message
	psMessage = addBeaconMessage(MSG_PROXIMITY, false, forPlayer);
	if (psMessage)
	{
		pTempData = CreateBeaconViewData(sender, locX, locY);

		ASSERT(pTempData != NULL, "Empty help data for radar beacon");

		psMessage->pViewData = (MSG_VIEWDATA *)pTempData;

		debug(LOG_MSG, "blip added, pViewData=%p", psMessage->pViewData);
	}
	else
	{
		debug(LOG_MSG, "call failed");
	}

	//Received a blip message from a player callback
	//store and call later
	//-------------------------------------------------
	//call beacon callback only if not adding for ourselves
	if(forPlayer != sender)
	{
		if(!msgStackPush(CALL_BEACON,sender,forPlayer,textMsg,locX,locY,NULL))
		{
			debug(LOG_ERROR, "addBeaconBlip() - msgStackPush - stack failed");
			return false;
		}

		if(selectedPlayer == forPlayer)
		{
			// show console message
			CONPRINTF(ConsoleString,(ConsoleString, _("Beacon received from %s!"),
				getPlayerName(sender)));

			// play audio
			audio_QueueTrackPos( ID_SOUND_BEACON, locX, locY, 0);
		}
	}

	return true;
}

BOOL sendBeaconToPlayer(SDWORD locX, SDWORD locY, SDWORD forPlayer, SDWORD sender, char * beaconMsg)
{
	if(sender == forPlayer || myResponsibility(forPlayer))	//if destination player is on this machine
	{
		debug(LOG_WZ,"sending beacon to player %d (local player) from %d", forPlayer, sender);
		return addBeaconBlip(locX, locY, forPlayer, sender, beaconMsg);
	}
	else
	{
		debug(LOG_WZ,"sending beacon to player %d (remote player) from %d", forPlayer, sender);
		return sendBeacon(locX, locY, forPlayer, sender, beaconMsg);
	}
}

//prepare viewdata for help blip
VIEWDATA *CreateBeaconViewData(SDWORD sender, UDWORD LocX, UDWORD LocY)
{
	UDWORD				height;
	VIEWDATA			*psViewData;
	SDWORD				audioID;
	char				name[MAXSTRLEN];

	//allocate message space
	psViewData = (VIEWDATA *)malloc(sizeof(VIEWDATA));
	if (psViewData == NULL)
	{
		ASSERT(false, "prepairHelpViewData() - Unable to allocate memory for viewdata");
		return NULL;
	}

	memset(psViewData, 0, sizeof(VIEWDATA));

	psViewData->numText = 1;

	//store name
	sprintf(name, _("Beacon %d"), sender);
 	psViewData->pName = name;

	//allocate space for text strings
	psViewData->ppTextMsg = (const char **) malloc(sizeof(char *));

	//store text message, hardcoded for now
	psViewData->ppTextMsg[0] = strdup(getPlayerName(sender));

	//store message type
	psViewData->type = VIEW_BEACON;

	//allocate memory for blip location etc
	psViewData->pData = (VIEW_PROXIMITY *) malloc(sizeof(VIEW_PROXIMITY));
	if (psViewData->pData == NULL)
	{
		ASSERT(false, "prepairHelpViewData() - Unable to allocate memory");
		return NULL;
	}

	//store audio
	audioID = NO_SOUND;
	((VIEW_PROXIMITY *)psViewData->pData)->audioID = audioID;

	//store blip location
	((VIEW_PROXIMITY *)psViewData->pData)->x = (UDWORD)LocX;
	((VIEW_PROXIMITY *)psViewData->pData)->y = (UDWORD)LocY;

	//check the z value is at least the height of the terrain
	height = map_Height(LocX, LocY);

	((VIEW_PROXIMITY *)psViewData->pData)->z = height;

	//store prox message type
	((VIEW_PROXIMITY *)psViewData->pData)->proxType = PROX_ENEMY; //PROX_ENEMY for now

	//remember who sent this msg, so we could remove this one, when same player sends a new help-blip msg
	((VIEW_PROXIMITY *)psViewData->pData)->sender = sender;

	//remember when the message was created so can remove it after some time
	((VIEW_PROXIMITY *)psViewData->pData)->timeAdded = gameTime;
	debug(LOG_MSG, "Added message");

	return psViewData;
}

/* Looks through the players list of messages to find VIEW_BEACON (one per player!) pointer */
MESSAGE * findBeaconMsg(UDWORD player, SDWORD sender)
{
	MESSAGE					*psCurr;

	for (psCurr = apsMessages[player]; psCurr != NULL; psCurr = psCurr->psNext)
	{
		//look for VIEW_BEACON, should only be 1 per player
		if (psCurr->dataType == MSG_DATA_BEACON)
		{
			if(((VIEWDATA *)psCurr->pViewData)->type == VIEW_BEACON)
			{
				debug(LOG_WZ, "findBeaconMsg: %d ALREADY HAS A MESSAGE STORED", player);
				if(((VIEW_PROXIMITY *)((VIEWDATA *)psCurr->pViewData)->pData)->sender == sender)
				{
					debug(LOG_WZ, "findBeaconMsg: %d ALREADY HAS A MESSAGE STORED from %d", player, sender);
					return psCurr;
				}
			}
		}
	}

	//not found the message so return NULL
	return NULL;
}

/* Add beacon (radar blip) */
WZ_DECL_UNUSED static BOOL scrDropBeacon(void)
{
	SDWORD			forPlayer,sender;
	char					ssval2[255];
	UDWORD			locX,locY,locZ;

	if (!stackPopParams(6, VAL_STRING, &strParam1 , VAL_INT, &forPlayer,
				VAL_INT, &sender, VAL_INT, &locX, VAL_INT, &locY, VAL_INT, &locZ))
	{
		debug(LOG_ERROR,"scrDropBeacon failed to pop parameters");
		return false;
	}

	ssprintf(ssval2, "%s : %s", getPlayerName(sender), strParam1);	//temporary solution

	return sendBeaconToPlayer(locX, locY, forPlayer, sender, ssval2);
}

/* Remove beacon from the map */
WZ_DECL_UNUSED static BOOL scrRemoveBeacon(void)
{
	MESSAGE			*psMessage;
	SDWORD			player, sender;

	if (!stackPopParams(2, VAL_INT, &player, VAL_INT, &sender))
	{
		debug(LOG_ERROR,"scrRemoveBeacon: failed to pop parameters");
		return false;
	}

	if (player >= MAX_PLAYERS)
	{
		debug(LOG_ERROR,"scrRemoveBeacon:player number is too high");
		return false;
	}

	if (sender >= MAX_PLAYERS)
	{
		debug(LOG_ERROR,"scrRemoveBeacon:sender number is too high");
		return false;
	}

	//find the message
	psMessage = findBeaconMsg(player, sender);
	if (psMessage)
	{
		//delete it
		removeMessage(psMessage, player);
	}

	return true;
}

WZ_DECL_UNUSED static BOOL scrClosestDamagedGroupDroid(void)
{
	DROID_GROUP	*psGroup;
	DROID		*psDroid,*psClosestDroid;
	SDWORD		x,y,healthLeft,wBestDist,wDist,maxRepairedBy,player;

	if (!stackPopParams(6, VAL_INT, &player, ST_GROUP, &psGroup, VAL_INT, &healthLeft,
		VAL_INT, &x, VAL_INT, &y, VAL_INT, &maxRepairedBy))
	{
		debug(LOG_ERROR, "scrClosestDamagedGroupDroid: failed to pop");
		return false;
	}

	wBestDist = 999999;
	psClosestDroid = NULL;
	for(psDroid = psGroup->psList;psDroid; psDroid = psDroid->psGrpNext)
	{
		if((psDroid->body * 100 / psDroid->originalBody) <= healthLeft)	//in%
		{
			wDist = map_coord(iHypot(psDroid->pos.x - x, psDroid->pos.y - y));  //in tiles
			if(wDist < wBestDist)
			{
				if((maxRepairedBy < 0) || (getNumRepairedBy(psDroid, player) <= maxRepairedBy))
				{
					psClosestDroid = psDroid;
					wBestDist = wDist;
				}
			}
		}
	}

	scrFunctionResult.v.oval = psClosestDroid;
	if (!stackPushResult((INTERP_TYPE)ST_DROID, &scrFunctionResult))
	{
		return false;
	}

	return true;
}

SDWORD getNumRepairedBy(DROID *psDroidToCheck, SDWORD player)
{
	DROID		*psDroid;
	SDWORD		numRepaired = 0;

	for(psDroid = apsDroidLists[player]; psDroid; psDroid = psDroid->psNext)
	{
		if((psDroid->droidType != DROID_REPAIR) && (psDroid->droidType != DROID_CYBORG_REPAIR))
		{
			continue;
		}

		if (psDroid->psTarget != NULL && psDroid->psTarget->type == OBJ_DROID)
		{
			if ((DROID *)psDroid->psTarget == psDroidToCheck)
			{
				numRepaired++;
			}
		}
	}

	return numRepaired;
}

/// Uses debug_console() for console debug output right now
static int scrMsgBox(lua_State *L)
{
	const char *message = luaL_checkstring(L, 1);
	debug_console("DEBUG: %s",message);
	return 0;
}


// Check for a struct being within a certain range of a position (must be visible)
WZ_DECL_UNUSED static BOOL scrStructInRangeVis(void)
{
	SDWORD		range, player,lookingPlayer, x,y;
	BOOL		found;

	if (!stackPopParams(5, VAL_INT, &lookingPlayer, VAL_INT, &player , VAL_INT, &x, VAL_INT, &y, VAL_INT, &range))
	{
		debug(LOG_ERROR, "scrStructInRangeVis: failed to pop");
		return false;
	}

	if (player < 0 || player >= MAX_PLAYERS)
	{
		ASSERT(false, "scrStructInRange: invalid player number");
		return false;
	}

	found = objectInRangeVis((BASE_OBJECT *)apsStructLists[player], x,y, range, lookingPlayer);

	scrFunctionResult.v.bval = found;
	if (!stackPushResult(VAL_BOOL, &scrFunctionResult))
	{
		return false;
	}

	return true;
}

// Check for a droid being within a certain range of a position (must be visible)
WZ_DECL_UNUSED static BOOL scrDroidInRangeVis(void)
{
	SDWORD		range, player,lookingPlayer, x,y;
	BOOL		found;

	if (!stackPopParams(5, VAL_INT, &lookingPlayer, VAL_INT, &player , VAL_INT, &x, VAL_INT, &y, VAL_INT, &range))
	{
		debug(LOG_ERROR, "scrDroidInRangeVis: failed to pop");
		return false;
	}

	if (player < 0 || player >= MAX_PLAYERS)
	{
		ASSERT(false, "scrDroidInRangeVis: invalid player number");
		return false;
	}

	found = objectInRangeVis((BASE_OBJECT *)apsDroidLists[player], x,y, range, lookingPlayer);

	scrFunctionResult.v.bval = found;
	if (!stackPushResult(VAL_BOOL, &scrFunctionResult))
	{
		return false;
	}

	return true;
}

// check for a base object being in range of a point
BOOL objectInRangeVis(BASE_OBJECT *psList, SDWORD x, SDWORD y, SDWORD range, SDWORD lookingPlayer)
{
	BASE_OBJECT		*psCurr;
	SDWORD			xdiff, ydiff, rangeSq;

	// See if there is a droid in range
	rangeSq = range * range;
	for(psCurr = psList; psCurr; psCurr = psCurr->psNext)
	{
		if(psCurr->type == OBJ_STRUCTURE)
		{
			if(!((STRUCTURE *)psCurr)->visible[lookingPlayer])
				continue;
		}

		if(psCurr->type == OBJ_DROID)
		{
			if(!((DROID *)psCurr)->visible[lookingPlayer])
				continue;
		}

		// skip partially build structures
		//if ( (psCurr->type == OBJ_STRUCTURE) &&
		//	 (((STRUCTURE *)psCurr)->status != SS_BUILT) )
		//{
		//	continue;
		//}

		// skip flying vtols
		if ( (psCurr->type == OBJ_DROID) &&
			isVtolDroid((DROID *)psCurr) &&
			((DROID *)psCurr)->sMove.Status != MOVEINACTIVE )
		{
			continue;
		}

		xdiff = (SDWORD)psCurr->pos.x - x;
		ydiff = (SDWORD)psCurr->pos.y - y;
		if (xdiff*xdiff + ydiff*ydiff < rangeSq)
		{
			return true;
		}
	}

	return false;
}

/// Go after a certain research
static int scrPursueResearch(lua_State *L)
{
	SDWORD				foundIndex = 0,cur,tempIndex,Stack[400];
	UDWORD				index;
	SWORD				top;

	BOOL				found;
	PLAYER_RESEARCH		*pPlayerRes;
<<<<<<< HEAD
	char				sTemp[128];
=======

	STRUCTURE			*psBuilding;
>>>>>>> a31521f7
	RESEARCH_FACILITY	*psResFacilty;
	RESEARCH *pResearch;

	STRUCTURE *psBuilding = (STRUCTURE*)luaWZObj_checkobject(L, 1, OBJ_STRUCTURE);
	int player = luaWZ_checkplayer(L, 2);
	const char *researchName = luaL_checkstring(L, 3);
	
	RESEARCH *psResearch = getResearch(researchName, false);

	if(psResearch == NULL)
	{
		return luaL_error(L, "no such research topic: %s", researchName);
	}

	psResFacilty =	(RESEARCH_FACILITY*)psBuilding->pFunctionality;

	if(psResFacilty->psSubject != NULL)		// not finished yet
	{
		scrFunctionResult.v.bval = false;
		if (!stackPushResult(VAL_BOOL, &scrFunctionResult))
		{
			return false;
		}
		return true;
	}

	pPlayerRes = asPlayerResList[player];
	index = psResearch - asResearch;

	if (index >= numResearch)
	{
		debug( LOG_ERROR, "invalid research index" );
		return luaL_error(L, "internal error");
	}

	found = false;

	if(beingResearchedByAlly(index, player))		//an ally is already researching it
	{
		found = false;
	}
	else if(IsResearchCompleted(&pPlayerRes[index]))
	{
		found = false;
		//DbgMsg("Research already completed: %d", index);
	}
	else if(IsResearchStarted(&pPlayerRes[index]))
	{
		found = false;
		//DbgMsg("Research already in progress, %d", index);
	}
	else if(IsResearchPossible(&pPlayerRes[index])
		 || IsResearchCancelled(&pPlayerRes[index]))
	{
		foundIndex = index;
		found = true;
		//DbgMsg("Research possible or cancelled: %d", index);
	}
	else if(skTopicAvail(index,player))
	{
		foundIndex = index;
		found = true;
		//DbgMsg("Research available: %d",index);
	}
	else
	{
		//DbgMsg("starting to search for: %d, %s", index, asResearch[index].pName);
		top = -1;

		cur = 0;				//start with first index's PR
		tempIndex = -1;
		while(true)	//do
		{
			//DbgMsg("Going on with %d, numPR: %d, %s", index, asResearch[index].numPRRequired, asResearch[index].pName);

			if(cur >= asResearch[index].numPRRequired)		//node has nodes?
			{
				//DbgMsg("cur >= numPRRequired : %d (%d >= %d)", index, cur, asResearch[index].numPRRequired);

				top = top - 2;
				if(top < (-1))
				{
					//DbgMsg("Nothing on stack");
					break;		//end of stack
				}
				index = Stack[top + 2];	//if index = -1, then exit
				cur = Stack[top + 1];		//go to next PR of the last node, since this one didn't work

			}
			else		//end of nodes not reached
			{
				tempIndex = asResearch[index].pPRList[cur];		//get cur node's index
				//DbgMsg("evaluating node: %d, (cur = %d), %s", tempIndex, cur, asResearch[tempIndex].pName);

				if(skTopicAvail(tempIndex,player) && (!beingResearchedByAlly(tempIndex, player)))	//<NEW> - ally check added
				{
					//DbgMsg("avail: %d (cur=%d), %s", tempIndex, cur, asResearch[tempIndex].pName);
					found = true;
					foundIndex = tempIndex;		//done
					break;
				}
				else if((IsResearchCompleted(&pPlayerRes[tempIndex])==false) && (IsResearchStarted(&pPlayerRes[tempIndex])==false))		//not avail and not busy with it, can check this PR's PR
				{
					//DbgMsg("node not complete, not started: %d, (cur=%d), %s", tempIndex,cur, asResearch[tempIndex].pName);
					if(asResearch[tempIndex].numPRRequired > 0)	//node has any nodes itself
					{
						//DbgMsg("node has nodes, so selecting as main node: %d, %s", tempIndex, asResearch[tempIndex].pName);

						Stack[top+1] = cur;								//so can go back to it further
						Stack[top+2] = index;
						top = top + 2;

						index = tempIndex;		//go 1 level further
						cur = -1;									//start with first PR of this PR next time
					}
					else		//has no PRs, choose it (?)
					{
						if(!beingResearchedByAlly(tempIndex, player))	//<NEW> ally check added
						{
							//DbgMsg("PR has no PRs, choosing it: %d (cur=%d), %s", tempIndex, cur, asResearch[tempIndex].pName);
							found = true;
							foundIndex = tempIndex;	//done
							break;
						}
					}
				}
			}

			cur++;				//try next node of the main node
			if((cur >= asResearch[index].numPRRequired) && (top <= (-1)))	//nothing left
			{
				//DbgMsg("END");
				break;
			}

		} // while(true)
	}

	if(found
	 && foundIndex < numResearch)
	{
		pResearch = (asResearch + foundIndex);
		if (bMultiMessages)
		{
			sendResearchStatus(psBuilding, pResearch->ref - REF_RESEARCH_START, player, true);
		}
		else
		{
			pPlayerRes = asPlayerResList[player]+ foundIndex;
			psResFacilty->psSubject = (BASE_STATS*)pResearch;              //set the subject up

			if (IsResearchCancelled(pPlayerRes))
			{
				psResFacilty->powerAccrued = pResearch->researchPower; //set up as if all power available for cancelled topics
			}
			else
			{
				psResFacilty->powerAccrued = 0;
			}

			MakeResearchStarted(pPlayerRes);
			psResFacilty->timeStarted = ACTION_START_TIME;
			psResFacilty->timeStartHold = 0;
			psResFacilty->timeToResearch = pResearch->researchPoints / psResFacilty->researchPoints;
			if (psResFacilty->timeToResearch == 0)
			{
				psResFacilty->timeToResearch = 1;
			}
		}
#if defined (DEBUG)
		{
			char	sTemp[128];
			sprintf(sTemp,"player:%d starts topic: %s",player, asResearch[foundIndex].pName );
			NETlogEntry(sTemp, SYNC_FLAG, 0);
		}
#endif
	}

	lua_pushboolean(L, found);
	return 1;
	intRefreshScreen();
}

WZ_DECL_UNUSED static BOOL scrGetStructureType(void)
{
	STRUCTURE			*psStruct;

	if (!stackPopParams(1, ST_STRUCTURE, &psStruct))
	{
		debug(LOG_ERROR, "scrGetStructureType(): stack failed");
		return false;
	}

	scrFunctionResult.v.ival = psStruct->pStructureType->type;
	if (!stackPushResult(VAL_INT, &scrFunctionResult))
	{
		debug(LOG_ERROR, "scrGetStructureType(): failed to push result");
		return false;
	}

	return true;
}

/// Get player name from index
static int scrGetPlayerName(lua_State *L)
{
	int player = luaWZ_checkplayer(L, 1);
	
	lua_pushstring(L, getPlayerName(player));
	return 1;
}

/// Set player name
static int scrSetPlayerName(lua_State *L)
{
	int player = luaWZ_checkplayer(L, 1);
	const char *name = luaL_checkstring(L, 2);

	lua_pushboolean(L, setPlayerName(player, name));
	return 1;
}

SDWORD getPlayerFromString(char *playerName)
{
	UDWORD	playerIndex;
	char	sPlayerNumber[255];

	for( playerIndex=0; playerIndex<MAX_PLAYERS; playerIndex++ )
	{
		/* check name */
		//debug(LOG_SCRIPT, "checking  (%s,%s)",getPlayerName(playerIndex), playerName);
		if (strncasecmp(getPlayerName(playerIndex), playerName, 255) == 0)
		{
			//debug(LOG_SCRIPT, "matched, returning %d", playerIndex);
			return playerIndex;
		}

		/* check color */
		//debug(LOG_SCRIPT, "checking (%s,%s)",getPlayerColourName(playerIndex), playerName);
		if (strncasecmp(getPlayerColourName(playerIndex), playerName, 255) == 0)
		{
			//debug(LOG_SCRIPT, "matched, returning %d", playerIndex);
			return playerIndex;
		}

		/* check player number */
		sprintf(sPlayerNumber,"%d",playerIndex);
		//debug(LOG_SCRIPT, "checking (%s,%s)",sPlayerNumber, playerName);
		if (strncasecmp(sPlayerNumber,playerName, 255) == 0)
		{
			//debug(LOG_SCRIPT, "matched, returning %d", playerIndex);
			return playerIndex;
		}

	}

	return -1;
}

/* Checks if a particular bit is set in an integer */
WZ_DECL_UNUSED static BOOL scrGetBit(void)
{
	SDWORD				val1,val2;

	if (!stackPopParams(2, VAL_INT, &val1, VAL_INT, &val2))
	{
		debug(LOG_ERROR, "scrGetBit(): failed to pop");
		return false;
	}

	ASSERT(val2 < MAX_PLAYERS && val2 >= 0, "scrGetBit(): wrong player index (%d)", val2);

	scrFunctionResult.v.bval = ((val1 & bitMask[val2]) != 0);
	if (!stackPushResult(VAL_BOOL, &scrFunctionResult))
	{
		return false;
	}

	return true;
}

/* Sets a particular bit in an integer */
WZ_DECL_UNUSED static BOOL scrSetBit(void)
{
	SDWORD				base,position;
	BOOL				bSet;

	if (!stackPopParams(3, VAL_INT, &base,
		VAL_INT, &position, VAL_BOOL, &bSet))
	{
		debug(LOG_ERROR, "scrSetBit(): failed to pop");
		return false;
	}

	ASSERT(position < MAX_PLAYERS && position >= 0, "scrSetBit(): wrong position index (%d)", position);

	if(bSet)
	{
		base |= bitMask[position];
	}
	else
	{
		base &= bitMask[position];
	}

	scrFunctionResult.v.ival = base;
	if (!stackPushResult(VAL_INT, &scrFunctionResult))
	{
		return false;
	}

	return true;
}

/// Can we create and break alliances?
static int scrAlliancesLocked(lua_State *L)
{
	lua_pushboolean(L, !(bMultiPlayer && (game.alliance == ALLIANCES)));
	return 1;
}

static int scrLockAllicances(lua_State *L)
{
	bool lock = luaL_checkboolean(L, 1);
	if (lock)
	{
		game.alliance = ALLIANCES_TEAMS;
	}
	else
	{
		game.alliance = ALLIANCES;
	}
	return 0;
}

/* Visualize radius at position */
WZ_DECL_UNUSED static BOOL scrShowRangeAtPos(void)
{
	SDWORD		x,y,radius;

	if (!stackPopParams(3, VAL_INT, &x, VAL_INT, &y, VAL_INT, &radius))
	{
		debug(LOG_ERROR, "scrShowRangeAtPos(): stack failed");
		return false;
	}

	//Turn on/off drawing
	showRangeAtPos(x,y,radius);

	return true;
}

/* Exponential function */
WZ_DECL_UNUSED static BOOL scrExp(void)
{
	float		fArg;

	if (!stackPopParams(1, VAL_FLOAT, &fArg))
	{
		return false;
	}

	scrFunctionResult.v.fval = exp(fArg);
	if (!stackPushResult(VAL_FLOAT, &scrFunctionResult))
	{
		return false;
	}

	return true;
}

/* Square root */
WZ_DECL_UNUSED static BOOL scrSqrt(void)
{
	float		fArg;

	if (!stackPopParams(1, VAL_FLOAT, &fArg))
	{
		return false;
	}

	scrFunctionResult.v.fval = sqrtf(fArg);
	if (!stackPushResult(VAL_FLOAT, &scrFunctionResult))
	{
		return false;
	}

	return true;
}

/* Natural logarithm */
WZ_DECL_UNUSED static BOOL scrLog(void)
{
	float		fArg;

	if (!stackPopParams(1, VAL_FLOAT, &fArg))
	{
		return false;
	}

	scrFunctionResult.v.fval = log(fArg);
	if (!stackPushResult(VAL_FLOAT, &scrFunctionResult))
	{
		return false;
	}

	return true;
}

/* Show/Hide multiplayer debug menu */
WZ_DECL_UNUSED static BOOL scrDebugMenu(void)
{
	SDWORD		menuUp;

	if (!stackPopParams(1, VAL_BOOL, &menuUp))
	{
		debug(LOG_ERROR, "scrDebugMenu(): stack failed");
		return false;
	}

	(void)addDebugMenu(menuUp);

	return true;
}

/* Set debug menu output string */
WZ_DECL_UNUSED static BOOL scrSetDebugMenuEntry(void)
{
	SDWORD		index;

	if (!stackPopParams(2, VAL_STRING, &strParam1, VAL_INT, &index))
	{
		debug(LOG_ERROR, "scrSetDebugMenuEntry(): stack failed");
		return false;
	}

	setDebugMenuEntry(strParam1, index);

	return true;
}

/// Parse chat message and return number of commands that could be extracted
static int scrProcessChatMsg(lua_State *L)
{
	const char *message = luaL_checkstring(L, 1);
	strlcpy(strParam1, message, MAXSTRLEN);
	
	debug(LOG_NEVER, "Now preparing to parse '%s'", strParam1);

	if (!chatLoad(strParam1, strlen(strParam1)))
	{
		return luaL_error(L, "Couldn't process chat message: %s", strParam1);
	}

	lua_pushinteger(L, chat_msg.numCommands);
	return 1;
}

/* Returns number of command arguments for a certain
 * chat command that could be extracted
 */
WZ_DECL_UNUSED static BOOL scrGetNumArgsInCmd(void)
{
	SDWORD		cmdIndex;

	if (!stackPopParams(1, VAL_INT, &cmdIndex))
	{
		debug(LOG_ERROR, "scrGetNumArgsInCmd(): stack failed");
		return false;
	}

	/* Check command bounds */
	if(cmdIndex < 0 || cmdIndex >= chat_msg.numCommands)
	{
		ASSERT(false, "scrGetNumArgsInCmd: command inxed out of bounds: %d (num commands: %d)",
			cmdIndex, chat_msg.numCommands);
		return false;
	}


	scrFunctionResult.v.ival = chat_msg.cmdData[cmdIndex].numCmdParams;
	if (!stackPushResult(VAL_INT, &scrFunctionResult))
	{
		debug(LOG_ERROR, "scrGetNumArgsInCmd(): failed to push result");
		return false;
	}

	return true;
}

/* Returns a string representing a certain chat command,
 * based on the command index provided
 */
WZ_DECL_UNUSED static BOOL scrGetChatCmdDescription(void)
{
	SDWORD			cmdIndex;
	char			*pChatCommand=NULL;

	if (!stackPopParams(1, VAL_INT, &cmdIndex))
	{
		debug(LOG_ERROR, "scrGetCommandDescription(): stack failed");
		return false;
	}

	/* Check command bounds */
	if(cmdIndex < 0 || cmdIndex >= chat_msg.numCommands)
	{
		ASSERT(false, "scrGetCommandDescription: command inxed out of bounds: %d (num commands: %d)",
			cmdIndex, chat_msg.numCommands);
		return false;
	}

	/* Allocate memory for the comamnd string */
	pChatCommand = (char*)malloc(MAXSTRLEN);
	if (pChatCommand == NULL)
	{
		debug(LOG_FATAL, "scrGetCmdDescription: Out of memory!");
		abort();
		return false;
	}

	/* Copy command */
	strlcpy(pChatCommand, chat_msg.cmdData[cmdIndex].pCmdDescription, MAXSTRLEN);

	/* Make scrFunctionResult point to the valid command */
	scrFunctionResult.v.sval = pChatCommand;

	if (!stackPushResult(VAL_STRING, &scrFunctionResult))
	{
		debug(LOG_ERROR, "scrGetCommandDescription(): failed to push result");
		free(pChatCommand);
		return false;
	}

	free(pChatCommand);

	return true;
}

/* Returns a certain parameter of a certain chat command
 * Returns false if failed
 */
WZ_DECL_UNUSED static BOOL scrGetChatCmdParam(void)
{
	SDWORD			cmdIndex, argIndex;
	void			*pArgument=NULL;
	INTERP_TYPE		argType=VAL_VOID;
	BOOL			bSuccess=true;		//failure on type mismatch

	//if (!stackPopParams(3, VAL_INT, &cmdIndex, VAL_INT, &argIndex, VAL_REF | VAL_VOID, &pArgument))
	//{
	//	debug(LOG_ERROR, "scrGetChatCmdParam(): stack failed");
	//	return false;
	//}

	if (!stackPopParams(2, VAL_INT, &cmdIndex, VAL_INT, &argIndex))
	{
		debug(LOG_ERROR, "scrGetChatCmdParam(): stack failed");
		return false;
	}

	if(cmdIndex < 0 || cmdIndex >= chat_msg.numCommands)
	{
		ASSERT(false, "scrGetChatCmdParam: command index out of bounds: %d", cmdIndex);
		return false;
	}

	if(argIndex < 0 || argIndex >= chat_msg.cmdData[cmdIndex].numCmdParams )
	{
		ASSERT(false, "scrGetChatCmdParam: argument index for command %d is out of bounds: %d", cmdIndex, argIndex);
		return false;
	}

	/* Find out the type of the argument we are going to pass to the script */
	argType = chat_msg.cmdData[cmdIndex].parameter[argIndex].type;

	if (!stackPopParams(1, VAL_REF | argType, &pArgument))
	{
		debug(LOG_ERROR, "scrGetChatCmdParam(): stack failed or argument mismatch (expected type of argument: %d)", argType);
		bSuccess = false;		//return type mismatch
		//return false;
	}

	if(pArgument == NULL)
	{
		ASSERT(false, "scrGetChatCmdParam: nullpointer check failed");
		bSuccess = false;
		//return false;
	}

	/* Return command argument to the script */
	if(bSuccess){
		memcpy(pArgument, &(chat_msg.cmdData[cmdIndex].parameter[argIndex].v), sizeof(chat_msg.cmdData[cmdIndex].parameter[argIndex].v));
	}

	scrFunctionResult.v.bval = bSuccess;
	if (!stackPushResult(VAL_BOOL, &scrFunctionResult))
	{
		debug(LOG_ERROR, "scrGetChatCmdParam(): failed to push result");
		return false;
	}
	return true;
}

/* Returns true if a certain command was addressed to a certain player */
WZ_DECL_UNUSED static BOOL scrChatCmdIsPlayerAddressed(void)
{
	SDWORD		cmdIndex,playerInQuestion;

	if (!stackPopParams(2, VAL_INT, &cmdIndex, VAL_INT, &playerInQuestion))
	{
		debug(LOG_ERROR, "scrChatCmdIsPlayerAddressed(): stack failed");
		return false;
	}

	/* Check command bounds */
	if(cmdIndex < 0 || cmdIndex >= chat_msg.numCommands)
	{
		ASSERT(false, "scrChatCmdIsPlayerAddressed: command inxed out of bounds: %d (num commands: %d)",
			cmdIndex, chat_msg.numCommands);
		return false;
	}

	/* Check player bounds */
	if(playerInQuestion < 0 || playerInQuestion >= MAX_PLAYERS)
	{
		ASSERT(false, "scrChatCmdIsPlayerAddressed: player inxed out of bounds: %d", playerInQuestion);
		return false;
	}

	scrFunctionResult.v.bval = chat_msg.cmdData[cmdIndex].bPlayerAddressed[playerInQuestion];
	if (!stackPushResult(VAL_INT, &scrFunctionResult))
	{
		debug(LOG_ERROR, "scrChatCmdIsPlayerAddressed(): failed to push result");
		return false;
	}

	return true;
}

/* Modifies height of a tile */
WZ_DECL_UNUSED static BOOL scrSetTileHeight(void)
{
	UDWORD		tileX,tileY,newHeight;
	MAPTILE		*psTile;

	if (!stackPopParams(3, VAL_INT, &tileX, VAL_INT, &tileY, VAL_INT, &newHeight))
	{
		debug(LOG_ERROR, "scrSetTileHeight(): stack failed");
		return false;
	}

	ASSERT(newHeight <= 255, "scrSetTileHeight: height out of bounds");

	psTile = mapTile(tileX,tileY);

	psTile->height = (UBYTE)newHeight;

	return true;
}

/* Returns structure which placed on provided coordinates.
 * Returns NULL (NULLOBJECT) if there's no structure.
 */
static int scrGetTileStructure(lua_State *L)
{
	int x = luaL_checkint(L, 1);
	int y = luaL_checkint(L, 2);
	STRUCTURE *s = getTileStructure(x, y);

	if (s)
	{
		luaWZObj_pushstructure(L, s);
		return 1; 
	}

	// nothing found
	return 0;
}

/* Outputs script call stack
 */
WZ_DECL_UNUSED static BOOL scrPrintCallStack(void)
{
	scrOutputCallTrace(LOG_SCRIPT);

	return true;
}

/*
 * Returns true if game debug mode is on
 */
static int scrDebugModeEnabled(lua_State *L)
{
	lua_pushboolean(L, getDebugMappingStatus());
	return 1;
}

/*
 * Returns the cost of a droid
 */
WZ_DECL_UNUSED static BOOL scrCalcDroidPower(void)
{
	DROID	*psDroid;

	if (!stackPopParams(1, ST_DROID, &psDroid))
	{
		return false;
	}

	ASSERT(psDroid != NULL,
		"scrCalcDroidPower: can't calculate cost of a null-droid");

	scrFunctionResult.v.ival = (SDWORD)calcDroidPower(psDroid);
	if (!stackPushResult(VAL_INT, &scrFunctionResult))
	{
		debug(LOG_ERROR, "scrCalcDroidPower(): failed to push result");
		return false;
	}

	return true;
}

/*
 * Returns experience level of a droid
 */
WZ_DECL_UNUSED static BOOL scrGetDroidLevel(void)
{
	DROID	*psDroid;

	if (!stackPopParams(1, ST_DROID, &psDroid))
	{
		return false;
	}

	ASSERT(psDroid != NULL,
		"scrGetDroidLevel: null-pointer passed");

	scrFunctionResult.v.ival = (SDWORD)getDroidLevel(psDroid);
	if (!stackPushResult(VAL_INT, &scrFunctionResult))
	{
		debug(LOG_ERROR, "scrGetDroidLevel(): failed to push result");
		return false;
	}

	return true;
}

static int scrGetGameTime(lua_State *L)
{
	lua_pushnumber(L, (float)gameTime/1000.0f);
	return 1;
}

static int scrGetStructureByID(lua_State *L)
{
	int id = luaL_checkint(L, 1);
	STRUCTURE *structure;
	
	structure = (STRUCTURE*)getBaseObjFromId(id);
	if (structure == NULL || structure->type != OBJ_STRUCTURE)
	{
		//return luaL_error(L, "invalid structure ID");
		// return nil for now
		lua_pushnil(L);
		return 1;
	}
	
	
	luaWZObj_pushstructure(L, structure);
	return 1;	
}

static int scrDestroyed(lua_State *L)
{
	unsigned int id = luaWZObj_toid(L, 1);
	BASE_OBJECT *object;

	if (id == 0)
	{
		return luaL_error(L, "argument 1 should be an id or an object");
	}
	object = getBaseObjFromId(id);
	if (!object)
	{
		lua_pushboolean(L, true);
	}
	else
	{
		lua_pushboolean(L, object->died);
	}
	return 1;
}

/// Assembles a template from components and returns it
static int scrAssembleWeaponTemplate(lua_State *L)
{
	SDWORD					bodyIndex,weapIndex,propIndex;
	DROID_TEMPLATE			*pNewTemplate = NULL;
	
	int player = luaWZ_checkplayer(L, 1);
	const char *bodyName = luaWZObj_checkname(L, 2);
	const char *propulsionName = luaWZObj_checkname(L, 3);
	const char *weaponName = luaWZObj_checkname(L, 4);
	
	debug(LOG_SCRIPT, "assembling template %s + %s + %s", bodyName, propulsionName, weaponName);
	
	bodyIndex = getCompFromName(COMP_BODY, bodyName);
	weapIndex = getCompFromName(COMP_WEAPON, weaponName);
	propIndex = getCompFromName(COMP_PROPULSION, propulsionName);
	
	pNewTemplate  = malloc(sizeof(DROID_TEMPLATE));
	if (pNewTemplate == NULL)
	{
		return luaL_error(L, "Out of memory");
	}

	memset(pNewTemplate, 0, sizeof(DROID_TEMPLATE));

	// set template body
	pNewTemplate->asParts[COMP_BODY] = bodyIndex;

	// set template propulsion
	pNewTemplate->asParts[COMP_PROPULSION] = propIndex;

	// set template weapon (only one)
	pNewTemplate->asWeaps[0] = weapIndex;
	pNewTemplate->numWeaps = 1;

	// set default components
	pNewTemplate->asParts[COMP_SENSOR]		= 0;
	pNewTemplate->asParts[COMP_ECM]			= 0;
	pNewTemplate->asParts[COMP_CONSTRUCT]	= 0;
	pNewTemplate->asParts[COMP_REPAIRUNIT]	= 0;
	pNewTemplate->asParts[COMP_BRAIN]		= 0;

	// set droid type
	pNewTemplate->droidType = DROID_WEAPON;

	// finalize template and set its name
	if(!intValidTemplate(pNewTemplate, GetDefaultTemplateName(pNewTemplate)))
	{
		return luaL_error(L, "could not create template");
	}

	// make sure we have a valid weapon
	if(!checkValidWeaponForProp(pNewTemplate))
	{
		return luaL_error(L, "no valid weapon");
	}
	else
	{
		DROID_TEMPLATE *tempTemplate = NULL;

		// check if an identical template already exists for this player
		tempTemplate = scrCheckTemplateExists(player, pNewTemplate);
		if(tempTemplate == NULL)
		{
			// set template id
			pNewTemplate->multiPlayerID = generateNewObjectId();

			// add template to player template list
			pNewTemplate->psNext = apsDroidTemplates[player];
			apsDroidTemplates[player] = pNewTemplate;		//apsTemplateList?

			if (bMultiMessages)
			{
				sendTemplate(pNewTemplate);
			}
		}
		else
		{
			// free resources
			free(pNewTemplate);

			// already exists, so return it
			pNewTemplate = tempTemplate;
		}
	}
	debug(LOG_SCRIPT, "created new template with name \"%s\" (id %i)", pNewTemplate->aName, pNewTemplate->multiPlayerID);
	luaWZObj_pushtemplate(L, pNewTemplate);
	return 1;
}

/* Checks if template already exists, returns it if yes */
static DROID_TEMPLATE* scrCheckTemplateExists(SDWORD player, DROID_TEMPLATE *psTempl)
{
	DROID_TEMPLATE* psCurrent;
	BOOL equal;

	for (psCurrent = apsDroidTemplates[player]; psCurrent != NULL; psCurrent = psCurrent->psNext)
	{
		unsigned int componentType;
		unsigned int weaponSlot;
		
		equal = true;

		// compare components
		for (componentType = 0; componentType < ARRAY_SIZE(psTempl->asParts); ++componentType)
		{
			if (psTempl->asParts[componentType] != psCurrent->asParts[componentType])
			{
				equal = false;
				break;
			}
		}

		// compare weapon count
		if (psTempl->numWeaps != psCurrent->numWeaps)
		{
			equal = false;
		}

		// compare all weapons separately
		for(weaponSlot = 0; equal && weaponSlot < psTempl->numWeaps; ++weaponSlot)
		{
			if (psTempl->asWeaps[weaponSlot] != psCurrent->asWeaps[weaponSlot])
			{
				equal = false;
				break;
			}
		}
		if (equal)
		{
			// they are equal, so return the current template
			return psCurrent;
		}
	}

	return NULL;
}

typedef enum {
	SHORT_HIT,
	LONG_HIT,
	DAMAGE,
	FIRE_PAUSE
} UPGRADE_TYPE;

static int weaponXUpgrade(lua_State *L, UPGRADE_TYPE type)
{
	const WEAPON_STATS *psWeapStats;
	int result;
	
	int player = luaWZ_checkplayer(L, 1);
	const char *name = luaWZObj_checkname(L, 2);
	int weapIndex = getCompFromName(COMP_WEAPON, name);

	psWeapStats = &asWeaponStats[weapIndex];

	switch (type)
	{
	case SHORT_HIT:
		result = asWeaponUpgrade[player][psWeapStats->weaponSubClass].shortHit;
		break;
	case LONG_HIT:
		result = asWeaponUpgrade[player][psWeapStats->weaponSubClass].longHit;
		break;
	case DAMAGE:
		result = asWeaponUpgrade[player][psWeapStats->weaponSubClass].damage;
		break;
	case FIRE_PAUSE:
		result = asWeaponUpgrade[player][psWeapStats->weaponSubClass].firePause;
		break;
	}
	lua_pushinteger(L, result);
	return 1;
}

static int scrWeaponShortHitUpgrade(lua_State *L)
{
	return weaponXUpgrade(L, SHORT_HIT);
}
static int scrWeaponLongHitUpgrade(lua_State *L)
{
	return weaponXUpgrade(L, LONG_HIT);
}
static int scrWeaponDamageUpgrade(lua_State *L)
{
	return weaponXUpgrade(L, DAMAGE);
}
static int scrWeaponFirePauseUpgrade(lua_State *L)
{
	return weaponXUpgrade(L, FIRE_PAUSE);
}

static int scrIsComponentAvailable(lua_State *L)
{
	int index, type;
	
	int player = luaWZ_checkplayer(L, 1);
	const char *name = luaWZObj_checkname(L, 2);
	
	findComponentByName(name, &type, &index);
	if (type < 0)
	{
		return luaL_error(L, "unknown component: \"%s\"", name);
	}
	lua_pushboolean(L, apCompLists[player][type][index] == AVAILABLE);
	return 1;
}

static int scrGetBodySize(lua_State *L)
{
	const char *name = luaWZObj_checkname(L, 1);
	int bodyIndex = getCompFromName(COMP_BODY, name);

	lua_pushinteger(L, asBodyStats[bodyIndex].size);
	return 1;
}

WZ_DECL_UNUSED static BOOL scrGettext(void)
{
	if (!stackPopParams(1, VAL_STRING, &strParam1))
	{
		return false;
	}

	scrFunctionResult.v.sval = (char*)gettext(strParam1);

	return stackPushResult((INTERP_TYPE)ST_TEXTSTRING, &scrFunctionResult);
}

WZ_DECL_UNUSED static BOOL scrGettext_noop(void)
{
	if (!stackPopParams(1, VAL_STRING, &strParam1))
	{
		return false;
	}

	scrFunctionResult.v.sval = gettext_noop(strParam1);

	return stackPushResult(VAL_STRING, &scrFunctionResult);
}

WZ_DECL_UNUSED static BOOL scrPgettext(void)
{
	char* msg_ctxt_id;
	char* translation;

	if (!stackPopParams(2, VAL_STRING, &strParam1, VAL_STRING, &strParam2))
	{
		return false;
	}

	if (asprintf(&msg_ctxt_id, "%s%s%s", strParam1, GETTEXT_CONTEXT_GLUE, strParam2) == -1)
	{
		debug(LOG_FATAL, "Out of memory");
		abort();
		return false;
	}

#ifdef DEFAULT_TEXT_DOMAIN
	translation = (char*)dcgettext(DEFAULT_TEXT_DOMAIN, msg_ctxt_id, LC_MESSAGES);
#else
	translation = (char*)dcgettext(NULL,                msg_ctxt_id, LC_MESSAGES);
#endif

	/* Due to the way dcgettext works a pointer comparison is enough, hence
	 * the reason why we free() now.
	 */
	free(msg_ctxt_id);

	if (translation == msg_ctxt_id)
	{
		scrFunctionResult.v.sval = strParam2;
	}
	else
	{
		scrFunctionResult.v.sval = translation;
	}

	return stackPushResult((INTERP_TYPE)ST_TEXTSTRING, &scrFunctionResult);
}

WZ_DECL_UNUSED static BOOL scrPgettext_expr(void)
{
	if (!stackPopParams(2, VAL_STRING, &strParam1, VAL_STRING, &strParam2))
	{
		return false;
	}

	scrFunctionResult.v.sval = (char*)pgettext_expr(strParam1, strParam2);

	return stackPushResult((INTERP_TYPE)ST_TEXTSTRING, &scrFunctionResult);
}

WZ_DECL_UNUSED static BOOL scrPgettext_noop(void)
{
	if (!stackPopParams(2, VAL_STRING, &strParam1, VAL_STRING, &strParam2))
	{
		return false;
	}

	scrFunctionResult.v.sval = gettext_noop(strParam1);

	return stackPushResult(VAL_STRING, &scrFunctionResult);
}

static int scrGetWeapon(lua_State *L)
{
	const char *name = luaL_checkstring(L, 1);
	int index = getCompFromName(COMP_WEAPON, name);
	luaWZObj_pushweaponstat(L, index);
	return 1;
}

static int scrStructureOnLocation(lua_State *L)
{
	int x = luaL_checkint(L, 1);
	int y = luaL_checkint(L, 2);

	lua_pushboolean(L, TileHasStructure(mapTile(map_coord(x), map_coord(y))));
	return 1;
}

static int scrFireOnLocation(lua_State *L)
{
	int x = luaL_checkint(L, 1);
	int y = luaL_checkint(L, 2);

	lua_pushboolean(L, fireOnLocation(x, y));
	return 1;
}

static int scrDroidHasTemplate(lua_State *L)
{
	DROID *droid = (DROID*)luaWZObj_checkobject(L, 1, OBJ_DROID);
	DROID_TEMPLATE* template = luaWZObj_checktemplate(L, 2);
	lua_pushboolean(L, strcmp(droid->aName, template->aName) == 0);
	return 1;
}

static int scrRevealEntireMap(lua_State *L)
{
	godMode = true; // view all structures and droids
	setRevealStatus(false); // view the entire map
	return 0;
}

/// Register all script functions with the Lua interpreter
void registerScriptfuncs(lua_State *L)
{
	lua_register(L, "centreViewPos",               scrCentreViewPos); 
	lua_register(L, "setRadarZoom",                scrSetRadarZoom);
	lua_register(L, "setPowerLevel",               scrSetPowerLevel); 
	lua_register(L, "enableStructure",             scrEnableStructure); 
	lua_register(L, "setNoGoArea",                 scrSetNoGoArea);
	lua_register(L, "getGameTime",                 scrGetGameTime);
	lua_register(L, "seenStructInArea",            scrSeenStructInArea);
	lua_register(L, "droidInArea",                 scrDroidInArea);
	lua_register(L, "droidInRange",                scrDroidInRange);
	lua_register(L, "numStructsButNotWallsInArea", scrNumStructsButNotWallsInArea);
	lua_register(L, "objectInRange", scrObjectInRange);
	lua_register(L, "structInRange", scrStructInRange);
	lua_register(L, "playerPower", scrPlayerPower);
	lua_register(L, "structInArea", scrStructInArea);
	lua_register(L, "structButNoWallsInArea", scrStructButNoWallsInArea);
	lua_register(L, "numObjectsInArea", scrNumObjectsInArea);
	lua_register(L, "numDroidsInArea", scrNumDroidsInArea);
	lua_register(L, "numStructsInArea", scrNumStructsInArea);
	lua_register(L, "numStructsByTypeInArea", scrNumStructsByTypeInArea);
	lua_register(L, "objectInArea", scrObjectInArea);
	lua_register(L, "isStructureAvailable", scrIsStructureAvailable);
	lua_register(L, "addReticuleButton", scrAddReticuleButton);
	lua_register(L, "removeReticuleButton", scrRemoveReticuleButton);
	lua_register(L, "addMessage", scrAddMessage);
	lua_register(L, "removeMessage", scrRemoveMessage);
	lua_register(L, "takeOverDroidsInArea", scrTakeOverDroidsInArea);
	lua_register(L, "completeResearch", scrCompleteResearch);
	lua_register(L, "addFeature", scrAddFeature);
	lua_register(L, "destroyFeature", scrDestroyFeature);
	lua_register(L, "enableResearch", scrEnableResearch);
	lua_register(L, "anyStructButWallsLeft", scrAnyStructButWallsLeft);
	lua_register(L, "makeComponentAvailable", scrMakeComponentAvailable);
	lua_register(L, "killStructsInArea", scrKillStructsInArea);
	lua_register(L, "setReinforcementTime", scrSetReinforcementTime);
	lua_register(L, "setMissionTime", scrSetMissionTime);
	lua_register(L, "setStructureLimits", scrSetStructureLimits);
	lua_register(L, "anyDroidsLeft", scrAnyDroidsLeft);
	lua_register(L, "gameOverMessage", scrGameOverMessage);
	lua_register(L, "structureBeingBuilt", scrStructureBeingBuilt);
	lua_register(L, "getStructureByID", scrGetStructureByID);
	lua_register(L, "createAlliance", scrCreateAlliance);
	lua_register(L, "setAssemblyPoint", scrSetAssemblyPoint);
	lua_register(L, "structureIdle", scrStructureIdle);
	lua_register(L, "destroyed", scrDestroyed);
	lua_register(L, "startMission", scrStartMission);
	lua_register(L, "droidHasSeen", scrDroidHasSeen);
	lua_register(L, "addConsoleText", scrAddConsoleText);
	lua_register(L, "tagConsoleText", scrTagConsoleText);
	lua_register(L, "playSound", scrPlaySound);
	lua_register(L, "playSoundPos", scrPlaySoundPos);
	lua_register(L, "buildDroid", scrBuildDroid);
	lua_register(L, "setGroupRetreatPoint", scrSetGroupRetreatPoint);
	lua_register(L, "setGroupRetreatForce", scrSetGroupRetreatForce);
	lua_register(L, "setGroupRetreatLeadership", scrSetGroupRetreatLeadership);
	lua_register(L, "addDroid", scrAddDroid);
	lua_register(L, "getStructure", scrGetStructure);
	lua_register(L, "myResponsibility", scrMyResponsibility);
	lua_register(L, "getDroidCount", scrGetDroidCount);
	lua_register(L, "allianceExistsBetween", scrAllianceExistsBetween);
	lua_register(L, "structureBuiltInRange", scrStructureBuiltInRange);
	lua_register(L, "pickStructLocation", scrPickStructLocation);
	lua_register(L, "pickStructLocationB", scrPickStructLocationB);
	lua_register(L, "dbgMsgOn", scrDbgMsgOn);
	lua_register(L, "dbg", scrDbg);
	lua_register(L, "isVtol", scrIsVtol);
	lua_register(L, "setCampaignNumber", scrSetCampaignNumber);
	lua_register(L, "setBackgroundFog", scrSetBackgroundFog);
	lua_register(L, "setDepthFog", scrSetDepthFog);
	lua_register(L, "setFogColour", scrSetFogColour);
	lua_register(L, "playIngameCDAudio", scrPlayIngameCDAudio);
	lua_register(L, "numPlayerWeapStructsInRange", scrNumPlayerWeapStructsInRange);
	lua_register(L, "numPlayerWeapDroidsInRange", scrNumPlayerWeapDroidsInRange);
	lua_register(L, "applyLimitSet", scrApplyLimitSet);
	lua_register(L, "numTemplatesInProduction", scrNumTemplatesInProduction);
	lua_register(L, "structureComplete", scrStructureComplete);
	lua_register(L, "isHumanPlayer", scrIsHumanPlayer);
	lua_register(L, "researchFinished", scrResearchFinished);
	lua_register(L, "researchStarted", scrResearchStarted);
	lua_register(L, "pursueResearch", scrPursueResearch);
	lua_register(L, "getNumStructures", scrGetNumStructures);
	lua_register(L, "recallPlayerBaseLoc", scrRecallPlayerBaseLoc);
	lua_register(L, "playerLoaded", scrPlayerLoaded);
	lua_register(L, "getPlayerName", scrGetPlayerName);
	lua_register(L, "hasGroup", scrHasGroup);
	lua_register(L, "getStructureVis", scrGetStructureVis);
	lua_register(L, "getClosestEnemyStructByType", scrGetClosestEnemyStructByType);
	lua_register(L, "mapTileVisible", scrMapTileVisible);
	lua_register(L, "getWeapon", scrGetWeapon);
	lua_register(L, "getPlayerColourName", scrGetPlayerColourName);
	lua_register(L, "getBaseDefendLocCount", scrGetBaseDefendLocCount);
	lua_register(L, "getStructureLimit", scrGetStructureLimit);
	lua_register(L, "setPlayerName", scrSetPlayerName);
	lua_register(L, "mapRevealedInRange", scrMapRevealedInRange);
	lua_register(L, "structureLimitReached", scrStructureLimitReached);
	lua_register(L, "structureBuilt", scrStructureBuilt);
	lua_register(L, "alliancesLocked", scrAlliancesLocked);
	lua_register(L, "numDroidsByComponent", scrNumDroidsByComponent);
	lua_register(L, "loadPlayerAIExperience", scrLoadPlayerAIExperience);
	lua_register(L, "debugFile", scrDebugFile);
	lua_register(L, "processChatMsg", scrProcessChatMsg);
	lua_register(L, "recallBaseDefendLoc", scrRecallBaseDefendLoc);
	lua_register(L, "msgBox", scrMsgBox);
	lua_register(L, "isComponentAvailable", scrIsComponentAvailable);
	lua_register(L, "getBodySize", scrGetBodySize);
	lua_register(L, "weaponShortHitUpgrade", scrWeaponShortHitUpgrade);
	lua_register(L, "weaponLongHitUpgrade", scrWeaponLongHitUpgrade);
	lua_register(L, "weaponDamageUpgrade", scrWeaponDamageUpgrade);
	lua_register(L, "weaponFirePauseUpgrade", scrWeaponFirePauseUpgrade);
	lua_register(L, "threatInRange", scrThreatInRange);
	lua_register(L, "getOilDefendLocCount", scrGetOilDefendLocCount);
	lua_register(L, "getOilDefendLocIndex", scrGetOilDefendLocIndex);
	lua_register(L, "getBaseDefendLocIndex", scrGetBaseDefendLocIndex);
	lua_register(L, "recallOilDefendLoc", scrRecallOilDefendLoc);
	lua_register(L, "assembleWeaponTemplate", scrAssembleWeaponTemplate);
	lua_register(L, "testStructureModule", scrTestStructureModule);
	lua_register(L, "fogTileInRange", scrFogTileInRange);
	lua_register(L, "factoryGetTemplate", scrFactoryGetTemplate);
	lua_register(L, "chooseValidLoc", scrChooseValidLoc);
	lua_register(L, "_getDroidVisibleBy", scrInternalGetDroidVisibleBy);
	lua_register(L, "_getStructureVisibleBy", scrInternalGetStructureVisibleBy);
	lua_register(L, "anyFactoriesLeft", scrAnyFactoriesLeft);
	lua_register(L, "_getFeatureVisibleBy", scrInternalGetFeatureVisibleBy);
	lua_register(L, "structureOnLocation", scrStructureOnLocation);
	lua_register(L, "fireOnLocation", scrFireOnLocation);
	lua_register(L, "playerInAlliance", scrPlayerInAlliance);
	lua_register(L, "circlePerimPoint", scrCirclePerimPoint);
	lua_register(L, "console", scrConsole);
	lua_register(L, "removeDroid", scrRemoveDroid);
	lua_register(L, "addPower", scrAddPower);
	lua_register(L, "droidHasTemplate", scrDroidHasTemplate);
	lua_register(L, "destroyStructure", scrDestroyStructure);
	lua_register(L, "clearConsole", scrClearConsole);
	lua_register(L, "lockAllicances", scrLockAllicances);
	lua_register(L, "revealEntireMap", scrRevealEntireMap);
	lua_register(L, "msg", scrMsg);
	lua_register(L, "getTileStructure", scrGetTileStructure);
	lua_register(L, "setRetreatPoint", scrSetRetreatPoint);
	lua_register(L, "setRetreatForce", scrSetRetreatForce);
	lua_register(L, "setRetreatLeadership", scrSetRetreatLeadership);
	lua_register(L, "setTransporterExit", scrSetTransporterExit);
	lua_register(L, "flyTransporterIn", scrFlyTransporterIn);
	lua_register(L, "flashOn", scrFlashOn);
	lua_register(L, "flashOff", scrFlashOff);
	lua_register(L, "addDroidToTransporter", scrAddDroidToTransporter);
	lua_register(L, "numStructsByStatInRange", scrNumStructsByStatInRange);
	lua_register(L, "debugModeEnabled", scrDebugModeEnabled);
	lua_register(L, "showConsoleText", scrShowConsoleText);
	lua_register(L, "flushConsoleMessages", scrClearConsole);	// FIXME duplicate function
	lua_register(L, "randomiseSeed", scrRandomiseSeed);
	lua_register(L, "initAllNoGoAreas", scrInitAllNoGoAreas);
	lua_register(L, "addDroidToMissionList", scrAddDroidToMissionList);
	lua_register(L, "getPlayer", scrGetPlayer);
	lua_register(L, "getPlayerStartPosition", scrGetPlayerStartPosition);
	lua_register(L, "scavengersActive", scrScavengersActive);
	//lua_register(L, "", );
	//lua_register(L, "", );
	//lua_register(L, "", );
	//lua_register(L, "", );
}<|MERGE_RESOLUTION|>--- conflicted
+++ resolved
@@ -732,25 +732,8 @@
 // Add a droid
 static int scrAddDroidToMissionList(lua_State *L)
 {
-<<<<<<< HEAD
 	DROID_TEMPLATE	*psTemplate = luaWZObj_checktemplate(L, 1);
 	int player = luaWZ_checkplayer(L, 2);
-=======
-	SDWORD			player;
-	DROID_TEMPLATE	*psTemplate;
-	DROID			*psDroid;
-
-	if (!stackPopParams(2, ST_TEMPLATE, &psTemplate, VAL_INT, &player))
-	{
-		return false;
-	}
-
-	if (player >= MAX_PLAYERS)
-	{
-		ASSERT( false, "scrAddUnitToMissionList:player number is too high" );
-		return false;
-	}
->>>>>>> a31521f7
 
 	DROID			*psDroid;
 
@@ -773,33 +756,13 @@
 /// Add a droid
 static int scrAddDroid(lua_State *L)
 {
-<<<<<<< HEAD
 	DROID			*psDroid;
-	
+
 	DROID_TEMPLATE	*psTemplate = luaWZObj_checktemplate(L, 1);
 	int x = luaL_checkint(L, 2);
 	int y = luaL_checkint(L, 3);
 	int player = luaL_checkint(L, 4);
-	
-=======
-	SDWORD			x, y, player;
-	DROID_TEMPLATE	*psTemplate;
-	DROID			*psDroid;
-
-	if (!stackPopParams(4, ST_TEMPLATE, &psTemplate, VAL_INT, &x, VAL_INT, &y, VAL_INT, &player))
-	{
-		return false;
-	}
-	if (player >= MAX_PLAYERS)
-	{
-		ASSERT( false, "scrAddUnit:player number is too high" );
-		return false;
-	}
-
-	ASSERT( psTemplate != NULL,
-		"scrAddUnit: Invalid template pointer" );
-
->>>>>>> a31521f7
+
 #ifdef SCRIPT_CHECK_MAX_UNITS
 	// Don't build a new droid if player limit reached, unless it's a transporter.
 	if( IsPlayerDroidLimitReached(player) && (psTemplate->droidType != DROID_TRANSPORTER) ) {
@@ -895,22 +858,8 @@
 // Enable a structure to be built
 static int scrEnableStructure(lua_State *L)
 {
-<<<<<<< HEAD
 	int index = luaWZObj_checkstructurestat(L, 1);
 	int player = luaWZ_checkplayer(L, 2);
-=======
-	SDWORD		player, index;
-
-	if (!stackPopParams(2, ST_STRUCTURESTAT, &index, VAL_INT, &player))
-	{
-		return false;
-	}
-	if (player >= MAX_PLAYERS)
-	{
-		ASSERT( false, "scrEnableStructure:player number is too high" );
-		return false;
-	}
->>>>>>> a31521f7
 
 	if (index < (SDWORD)0 || index > (SDWORD)numStructureStats)
 	{
@@ -953,26 +902,7 @@
 	{
 		return false;
 	}
-<<<<<<< HEAD
-/*	if (!stackPop(&sVal))
-	{
-		return false;
-	}
-
-	if (sVal.type != ST_DROIDID)
-	{
-		ASSERT( false, "scrSelectDroidByID: type mismatch for object" );
-		return false;
-	}
-*/
-=======
-	if (player >= MAX_PLAYERS)
-	{
-		ASSERT( false, "scrSelectUnitByID:player number is too high" );
-		return false;
-	}
-
->>>>>>> a31521f7
+
 	selected = false;
 	if (selectDroidByID(droidID, player))
 	{
@@ -1137,37 +1067,15 @@
 static int scrAddMessage(lua_State *L)
 {
 	MESSAGE			*psMessage;
-<<<<<<< HEAD
-//	INTERP_VAL		sVal;
 	VIEWDATA	*psViewData;
 	UDWORD			height;
-	
+
 	const char *message = luaL_checkstring(L, 1);
 	int msgType = luaL_checkint(L, 2);
 	int player = luaWZ_checkplayer(L, 3);
 	BOOL playImmediate = luaL_checkboolean(L, 4);
-	
+
 	psViewData = getViewData(message);
-=======
-	MESSAGE_TYPE		msgType;
-	SDWORD			player;
-	BOOL			playImmediate;
-	VIEWDATA		*psViewData;
-	UDWORD			height;
-
-
-	if (!stackPopParams(4, ST_INTMESSAGE, &psViewData , VAL_INT, &msgType,
-				VAL_INT, &player, VAL_BOOL, &playImmediate))
-	{
-		return false;
-	}
-
-	if (player >= MAX_PLAYERS)
-	{
-		ASSERT( false, "scrAddMessage:player number is too high" );
-		return false;
-	}
->>>>>>> a31521f7
 
 	//create the message
 	psMessage = addMessage(msgType, false, player);
@@ -1226,7 +1134,6 @@
 }
 
 // -----------------------------------------------------------------------------------------
-<<<<<<< HEAD
 /**builds a droid in the specified factory*/
 static int scrBuildDroid(lua_State *L)
 {
@@ -1247,16 +1154,6 @@
 		return luaL_error(L, "scrBuildUnit: structure is not a factory" );
 	}
 	if (psTemplate == NULL)
-=======
-/*builds a droid in the specified factory*/
-BOOL scrBuildDroid(void)
-{
-	SDWORD			player, productionRun;
-	STRUCTURE		*psFactory;
-	DROID_TEMPLATE	*psTemplate;
-
-	if (!stackPopParams(4, ST_TEMPLATE, &psTemplate, ST_STRUCTURE, &psFactory, VAL_INT, &player, VAL_INT, &productionRun))
->>>>>>> a31521f7
 	{
 		return luaL_error(L, "scrBuildUnit: Invalid template pointer" );
 	}
@@ -1580,35 +1477,7 @@
 	int index = luaWZObj_checkstructurestat(L, 1);
 	int player = luaWZ_checkplayer(L, 2);
 
-<<<<<<< HEAD
 	psStats = (STRUCTURE_STATS *)(asStructureStats + index);
-=======
-	if (!stackPopParams(2, ST_STRUCTURESTAT, &structInc, VAL_INT, &player))
-	{
-		return false;
-	}
-
-/*	if (!stackPop(&sVal))
-	{
-		return false;
-	}
-
-	if (sVal.type != ST_STRUCTURESTAT)
-	{
-		ASSERT( false, "scrStructureBeingBuilt: type mismatch for object" );
-		return false;
-	}
-	psStats = (STRUCTURE_STATS *)(asStructureStats + sVal.v.ival);
-*/
-	if (player >= MAX_PLAYERS)
-	{
-		ASSERT( false, "scrStructureBeingBuilt:player number is too high" );
-		return false;
-	}
-
-	ASSERT_OR_RETURN( false, structInc < numStructureStats, "Invalid range referenced for numStructureStats, %d > %d", structInc, numStructureStats);
-	psStats = (STRUCTURE_STATS *)(asStructureStats + structInc);
->>>>>>> a31521f7
 	beingBuilt = false;
 	if (checkStructureStatus(psStats, player, SS_BEING_BUILT))
 	{
@@ -3271,34 +3140,8 @@
 
 static int scrAllianceExistsBetween(lua_State *L)
 {
-<<<<<<< HEAD
 	int i = luaWZ_checkplayer(L, 1);
 	int j = luaWZ_checkplayer(L, 2);
-=======
-	UDWORD i,j;
-
-
-	if (!stackPopParams(2, VAL_INT, &i,VAL_INT, &j))
-	{
-		return false;
-	}
-	ASSERT_OR_RETURN(false, i < MAX_PLAYERS && j < MAX_PLAYERS, "Invalid player parameters %d and %d", i, j);
-	if(alliances[i][j] == ALLIANCE_FORMED)
-	{
-		scrFunctionResult.v.bval = true;
-		if (!stackPushResult(VAL_BOOL, &scrFunctionResult))
-		{
-			return false;
-		}
-		return true;
-	}
-
-	scrFunctionResult.v.bval = false;
-	if (!stackPushResult(VAL_BOOL, &scrFunctionResult))
-	{
-		return false;
-	}
->>>>>>> a31521f7
 
 	lua_pushboolean(L, alliances[i][j] == ALLIANCE_FORMED);
 	return 1;
@@ -3507,11 +3350,6 @@
 		return luaL_error(L, "scrCompleteResearch: invalid research index" );
 	}
 
-<<<<<<< HEAD
-	researchResult(researchIndex, (UBYTE)player, false, NULL, false);
-
-=======
->>>>>>> a31521f7
 	if(bMultiMessages && (gameTime > 2 ))
 	{
 		SendResearch(player, researchIndex, false);
@@ -3583,29 +3421,10 @@
 //add some power for a player
 static int scrAddPower(lua_State *L)
 {
-<<<<<<< HEAD
 	int player = luaWZ_checkplayer(L, 1);
 	float power = luaL_checknumber(L, 2);
-	addPower(player, power);
+	giftPower(ANYPLAYER, player, power, true);
 	return 0;
-=======
-	SDWORD		player, power;
-
-	if (!stackPopParams(2, VAL_INT, &power, VAL_INT, &player))
-	{
-		return false;
-	}
-
-	if (player >= MAX_PLAYERS)
-	{
-		ASSERT( false, "scrAddPower:player number is too high" );
-		return false;
-	}
-
-	giftPower(ANYPLAYER, player, power, true);
-
-	return true;
->>>>>>> a31521f7
 }
 
 // -----------------------------------------------------------------------------------------
@@ -4679,43 +4498,35 @@
 /// pick a structure location(only used in skirmish game at 27Aug) ajl.
 static int scrPickStructLocation(lua_State *L)
 {
-<<<<<<< HEAD
 	int index = luaWZObj_checkstructurestat(L, 1);
 	int x = luaL_checkinteger(L, 2);
 	int y = luaL_checkinteger(L, 3);
 	int player = luaWZ_checkplayer(L, 4);
 	
-	BOOL success = pickStructLocation(index, &x, &y, player, MAX_BLOCKING_TILES);
+	BOOL success = pickStructLocation(NULL, index, &x, &y, player, MAX_BLOCKING_TILES);
 	
 	lua_pushboolean(L, success);
 	lua_pushinteger(L, x);
 	lua_pushinteger(L, y);
 	return 3;
-=======
-	SDWORD			*pX,*pY;
-	SDWORD			index;
-	UDWORD			player;
-
-	if (!stackPopParams(4, ST_STRUCTURESTAT, &index, VAL_REF|VAL_INT, &pX ,
-        VAL_REF|VAL_INT, &pY, VAL_INT, &player))
-	{
-		return false;
-	}
-	return pickStructLocation(NULL, index, pX, pY, player, MAX_BLOCKING_TILES);
 }
 
 // pick a structure location and check that we can build there (duh!)
-BOOL scrPickStructLocationC(void)
-{
-	int			*pX, *pY, index, player, maxBlockingTiles;
-	DROID			*psDroid;
-
-	if (!stackPopParams(6, ST_DROID, &psDroid, ST_STRUCTURESTAT, &index, VAL_REF|VAL_INT, &pX , VAL_REF|VAL_INT, &pY, VAL_INT, &player, VAL_INT, &maxBlockingTiles))
-	{
-		return false;
-	}
-	return pickStructLocation(psDroid, index, pX, pY, player, maxBlockingTiles);
->>>>>>> a31521f7
+static int scrPickStructLocationC(lua_State *L)
+{
+	DROID *psDroid = (DROID *)luaWZObj_checkobject(L, 1, OBJ_DROID);
+	int index = luaWZObj_checkstructurestat(L, 2);
+	int x = luaL_checkinteger(L, 3);
+	int y = luaL_checkinteger(L, 4);
+	int player = luaWZ_checkplayer(L, 5);
+	int maxBlockingTiles = luaL_checkinteger(L, 6);
+
+	BOOL success = pickStructLocation(psDroid, index, &x, &y, player, maxBlockingTiles);
+	
+	lua_pushboolean(L, success);
+	lua_pushinteger(L, x);
+	lua_pushinteger(L, y);
+	return 3;
 }
 
 /// pick a structure location(only used in skirmish game at 27Aug) ajl.
@@ -4728,21 +4539,12 @@
 	int player = luaWZ_checkplayer(L, 4);
 	int maxBlockingTiles = luaL_checkinteger(L, 5);
 
-<<<<<<< HEAD
-	BOOL success = pickStructLocation(index, &x, &y, player, maxBlockingTiles);
+	BOOL success = pickStructLocation(NULL, index, &x, &y, player, maxBlockingTiles);
 	
 	lua_pushboolean(L, success);
 	lua_pushinteger(L, x);
 	lua_pushinteger(L, y);
 	return 3;
-=======
-	if (!stackPopParams(5, ST_STRUCTURESTAT, &index, VAL_REF|VAL_INT, &pX ,
-        VAL_REF|VAL_INT, &pY, VAL_INT, &player, VAL_INT, &maxBlockingTiles))
-	{
-		return false;
-	}
-	return pickStructLocation(NULL, index, pX, pY, player, maxBlockingTiles);
->>>>>>> a31521f7
 }
 
 // -----------------------------------------------------------------------------------------
@@ -8447,12 +8249,6 @@
 
 	BOOL				found;
 	PLAYER_RESEARCH		*pPlayerRes;
-<<<<<<< HEAD
-	char				sTemp[128];
-=======
-
-	STRUCTURE			*psBuilding;
->>>>>>> a31521f7
 	RESEARCH_FACILITY	*psResFacilty;
 	RESEARCH *pResearch;
 
@@ -9657,6 +9453,7 @@
 	lua_register(L, "allianceExistsBetween", scrAllianceExistsBetween);
 	lua_register(L, "structureBuiltInRange", scrStructureBuiltInRange);
 	lua_register(L, "pickStructLocation", scrPickStructLocation);
+	lua_register(L, "pickDroidStructLocation", scrPickStructLocationC);
 	lua_register(L, "pickStructLocationB", scrPickStructLocationB);
 	lua_register(L, "dbgMsgOn", scrDbgMsgOn);
 	lua_register(L, "dbg", scrDbg);
