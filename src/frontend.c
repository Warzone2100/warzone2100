/*
	This file is part of Warzone 2100.
	Copyright (C) 1999-2004  Eidos Interactive
	Copyright (C) 2005-2009  Warzone Resurrection Project

	Warzone 2100 is free software; you can redistribute it and/or modify
	it under the terms of the GNU General Public License as published by
	the Free Software Foundation; either version 2 of the License, or
	(at your option) any later version.

	Warzone 2100 is distributed in the hope that it will be useful,
	but WITHOUT ANY WARRANTY; without even the implied warranty of
	MERCHANTABILITY or FITNESS FOR A PARTICULAR PURPOSE. See the
	GNU General Public License for more details.

	You should have received a copy of the GNU General Public License
	along with Warzone 2100; if not, write to the Free Software
	Foundation, Inc., 51 Franklin St, Fifth Floor, Boston, MA 02110-1301 USA
*/
/*
 * FrontEnd.c
 *
 * front end title and options screens.
 * Alex Lee. Pumpkin Studios. Eidos PLC 98,
 */

/*	Playstation button symbol -> font mappings.
|	=	X
{	=	Circle
}	=	Square
~	=	Triangle
*/
#include <string.h>

#include "lib/framework/frame.h"
#include "lib/framework/frameresource.h"
#include "lib/framework/strres.h"
#include "lib/framework/input.h"
#include "lib/ivis_common/rendmode.h"
#include "lib/netplay/netplay.h"
#include "lib/sound/mixer.h"
#include "lib/widget/widget.h"

#include "lib/widget/slider.h"
#include "lib/widget/label.h"
#include "lib/widget/button.h"

#include "advvis.h"
#include "challenge.h"
#include "component.h"
#include "difficulty.h"
#include "display.h"
#include "frend.h"
#include "frontend.h"
#include "hci.h"
#include "ingameop.h"
#include "init.h"
#include "intdisplay.h"
#include "keyedit.h"
#include "loadsave.h"
#include "multiint.h"
#include "multilimit.h"
#include "multiplay.h"
#include "seqdisp.h"
#include "texture.h"
#include "warzoneconfig.h"
#include "main.h"
#include "wrappers.h"
#include "version.h"
#include "configuration.h"
#include "modding.h"

// ////////////////////////////////////////////////////////////////////////////
// Global variables

// ////////////////////////////////////////////////////////////////////////////
// Global variables

static int StartWithGame = 1; // New game starts in Cam 1.

// Widget code and non-constant strings do not get along
static char resolution[WIDG_MAXSTR];
static char textureSize[WIDG_MAXSTR];

tMode titleMode; // the global case
char			aLevelName[MAX_LEVEL_NAME_SIZE+1];	//256];			// vital! the wrf file to use.

BOOL			bLimiterLoaded = false;
BOOL			bUsingKeyboard = false;		// to disable mouse pointer when using keys.
BOOL			bUsingSlider   = false;

// ////////////////////////////////////////////////////////////////////////////
// Function Definitions

BOOL		startTitleMenu			(void);
void		startSinglePlayerMenu	(void);
BOOL		startTutorialMenu		(void);
BOOL		startMultiPlayerMenu	(void);
BOOL		startOptionsMenu		(void);
BOOL		startGameOptionsMenu	(void);
BOOL		startGameOptions2Menu	(void);
BOOL		startGameOptions3Menu	(void);
BOOL		startGameOptions4Menu	(void);
BOOL		startGameOptions5Menu	(void);

void		removeTopForm			(void);
void		removeBottomForm		(void);
void		removeBackdrop			(void);

static void	displayTitleBitmap		(WIDGET *psWidget, UDWORD xOffset, UDWORD yOffset, PIELIGHT *pColours);
void		displayText				(WIDGET *psWidget, UDWORD xOffset, UDWORD yOffset, WZ_DECL_UNUSED PIELIGHT *pColours);
void		displayTextAt270		(WIDGET *psWidget, UDWORD xOffset, UDWORD yOffset, PIELIGHT *pColours);
static void	displayBigSlider		(WIDGET *psWidget, UDWORD xOffset, UDWORD yOffset, PIELIGHT *pColours);





// Returns true if escape key pressed on PC or close button pressed on Playstation.
//
BOOL CancelPressed(void)
{

	if(keyPressed(KEY_ESC)) {
		return true;
	}


	return false;
}


// ////////////////////////////////////////////////////////////////////////////
// Change Mode
void changeTitleMode(tMode mode)
{
	tMode oldMode;

	widgDelete(psWScreen, FRONTEND_BACKDROP);		// delete backdrop.

	oldMode = titleMode;							// store old mode
	titleMode = mode;								// set new mode

	switch(mode)
	{
/*	case DEMOMODE:// demo case. remove for release
		startDemoMenu();
		break;
	case VIDEO:
		startVideoOptionsMenu();
		break;
*/
	case SINGLE:
		startSinglePlayerMenu();
		break;
	case GAME:
		startGameOptionsMenu();
		break;

	case GAME2:
		startGameOptions2Menu();
		break;

	case GAME3:
		startGameOptions3Menu();
		break;

	case GAME4:
		startGameOptions4Menu();
		break;

	case GAME5:
		startGameOptions5Menu();
		break;

	case TUTORIAL:
		startTutorialMenu();
		break;
	case OPTIONS:
		startOptionsMenu();
		break;
	case TITLE:
		startTitleMenu();
		break;

//	case GRAPHICS:
//		startGraphicsOptionsMenu();
//		break;
	case CREDITS:
		startCreditsScreen();
		break;

 	case MULTI:
		startMultiPlayerMenu();		// goto multiplayer menu
		break;
	case PROTOCOL:
		startConnectionScreen();
		break;
	case MULTIOPTION:
		bUsingKeyboard = false;
		if(oldMode == MULTILIMIT)
		{
			startMultiOptions(true);
		}
		else
		{
			startMultiOptions(false);
		}
		break;
	case GAMEFIND:
		bUsingKeyboard = false;
		startGameFind();
		break;
	case MULTILIMIT:
		bUsingKeyboard = false;
		startLimitScreen();
		break;
	case KEYMAP:
		bUsingKeyboard = false;
		startKeyMapEditor(true);
		break;

	case STARTGAME:
	case QUIT:
	case LOADSAVEGAME:
		bUsingKeyboard = false;
		bLimiterLoaded = false;
	case SHOWINTRO:
		break;

	default:
		debug( LOG_FATAL, "Unknown title mode requested" );
		abort();
		break;
	}

	/* Set default frame rate limit */
	setDefaultFrameRateLimit();

	return;
}


// ////////////////////////////////////////////////////////////////////////////
// Title Screen
BOOL startTitleMenu(void)
{
//	widgDelete(psWScreen,1);	// close reticule if it's open. MAGIC NUMBERS?
	intRemoveReticule();

	addBackdrop();
	addTopForm();
	addBottomForm();

	addTextButton(FRONTEND_SINGLEPLAYER, FRONTEND_POS2X, FRONTEND_POS2Y, _("Single Player"), WBUT_TXTCENTRE);
	addTextButton(FRONTEND_MULTIPLAYER, FRONTEND_POS3X, FRONTEND_POS3Y, _("Multi Player"), WBUT_TXTCENTRE);
	addTextButton(FRONTEND_TUTORIAL, FRONTEND_POS4X, FRONTEND_POS4Y, _("Tutorial"), WBUT_TXTCENTRE);
	addTextButton(FRONTEND_OPTIONS, FRONTEND_POS5X, FRONTEND_POS5Y, _("Options"), WBUT_TXTCENTRE);
	addTextButton(FRONTEND_PLAYINTRO, FRONTEND_POS6X, FRONTEND_POS6Y, _("View Intro"), WBUT_TXTCENTRE);

	addTextButton(FRONTEND_QUIT, FRONTEND_POS7X, FRONTEND_POS7Y, _("Quit Game"), WBUT_TXTCENTRE);

	addSideText(FRONTEND_SIDETEXT, FRONTEND_SIDEX, FRONTEND_SIDEY, _("MAIN MENU"));

	return true;
}


BOOL runTitleMenu(void)
{
	UDWORD id;

	id = widgRunScreen(psWScreen); // Run the current set of widgets

	switch(id)
	{
		case FRONTEND_QUIT:
			changeTitleMode(CREDITS);
			break;
		case FRONTEND_MULTIPLAYER:
			changeTitleMode(MULTI);
			break;
		case FRONTEND_SINGLEPLAYER:
			changeTitleMode(SINGLE);
			break;
		case FRONTEND_OPTIONS:
			changeTitleMode(OPTIONS);
			break;
		case FRONTEND_TUTORIAL:
			changeTitleMode(TUTORIAL);
			break;
		case FRONTEND_PLAYINTRO:
			changeTitleMode(SHOWINTRO);
			break;
		default:
			break;
	}

	widgDisplayScreen(psWScreen); // show the widgets currently running

	return true;
}


// ////////////////////////////////////////////////////////////////////////////
// Tutorial Menu

BOOL startTutorialMenu(void)
{
	addBackdrop();
	addTopForm();
	addBottomForm();


	addTextButton(FRONTEND_TUTORIAL, FRONTEND_POS3X,FRONTEND_POS3Y, _("Tutorial"), WBUT_TXTCENTRE);
	addTextButton(FRONTEND_FASTPLAY, FRONTEND_POS4X,FRONTEND_POS4Y, _("Fast Play"), WBUT_TXTCENTRE);
	addSideText	 (FRONTEND_SIDETEXT ,FRONTEND_SIDEX,FRONTEND_SIDEY,_("TUTORIALS"));
	// TRANSLATORS: "Return", in this context, means "return to previous screen/menu"
	addMultiBut(psWScreen, FRONTEND_BOTFORM, FRONTEND_QUIT, 10, 10, 30, 29, P_("menu", "Return"), IMAGE_RETURN, IMAGE_RETURN_HI, IMAGE_RETURN_HI);

	return true;
}

BOOL runTutorialMenu(void)
{
	UDWORD id;

	id = widgRunScreen(psWScreen);						// Run the current set of widgets
	switch(id)
	{
		case FRONTEND_TUTORIAL:
			NetPlay.players[0].allocated = true;
			sstrcpy(aLevelName, TUTORIAL_LEVEL);
			changeTitleMode(STARTGAME);
			break;

		case FRONTEND_FASTPLAY:
			NetPlay.players[0].allocated = true;
			sstrcpy(aLevelName, "FASTPLAY");
			changeTitleMode(STARTGAME);
			break;

		case FRONTEND_QUIT:
			changeTitleMode(TITLE);
			break;

		default:
			break;
	}

	// If close button pressed then return from this menu.
	if(CancelPressed()) {
		changeTitleMode(TITLE);
	}

	widgDisplayScreen(psWScreen);						// show the widgets currently running

	return true;
}


// ////////////////////////////////////////////////////////////////////////////
// Single Player Menu

void startSinglePlayerMenu(void)
{
	addBackdrop();
	addTopForm();
	addBottomForm();

<<<<<<< HEAD
	addTextButton(FRONTEND_NEWGAME,  FRONTEND_POS2X,FRONTEND_POS2Y,_("New Campaign") , WBUT_TXTCENTRE);
	addTextButton(FRONTEND_SKIRMISH, FRONTEND_POS3X,FRONTEND_POS3Y, _("Start Skirmish Game"), WBUT_TXTCENTRE);
	addTextButton(FRONTEND_CHALLENGES, FRONTEND_POS4X, FRONTEND_POS4Y, _("Challenges"), WBUT_TXTCENTRE);
	addTextButton(FRONTEND_LOADGAME, FRONTEND_POS5X,FRONTEND_POS5Y, _("Load Game"), WBUT_TXTCENTRE);
=======
	addTextButton(FRONTEND_NEWGAME,  FRONTEND_POS2X,FRONTEND_POS2Y,_("New Campaign") ,false,false);
	addTextButton(FRONTEND_SKIRMISH, FRONTEND_POS3X,FRONTEND_POS3Y, _("Start Skirmish Game"),false,false);
	addTextButton(FRONTEND_CHALLENGES, FRONTEND_POS4X, FRONTEND_POS4Y, _("Challenges"), false, false);
	addTextButton(FRONTEND_LOADGAME, FRONTEND_POS5X,FRONTEND_POS5Y, _("Load Game"),false,false);
>>>>>>> 90684f35

	addSideText	 (FRONTEND_SIDETEXT ,FRONTEND_SIDEX,FRONTEND_SIDEY,_("SINGLE PLAYER"));
	addMultiBut(psWScreen, FRONTEND_BOTFORM, FRONTEND_QUIT, 10, 10, 30, 29, P_("menu", "Return"), IMAGE_RETURN, IMAGE_RETURN_HI, IMAGE_RETURN_HI);
}

static void frontEndNewGame( void )
{
	switch(StartWithGame) {
		case 1:
			sstrcpy(aLevelName, DEFAULT_LEVEL);
			seq_ClearSeqList();
			seq_AddSeqToList("cam1/c001.ogg",NULL,"cam1/c001.txa",false);
			seq_StartNextFullScreenVideo();
			break;

		case 2:
			sstrcpy(aLevelName, "CAM_2A");
			break;

		case 3:
			sstrcpy(aLevelName, "CAM_3A");
			break;
	}

	changeTitleMode(STARTGAME);
}

void loadOK( void )
{
	if(strlen(sRequestResult))
	{
		sstrcpy(saveGameName, sRequestResult);
		changeTitleMode(LOADSAVEGAME);
	}
}

BOOL runSinglePlayerMenu(void)
{
	UDWORD id;

	if(bLoadSaveUp)
	{
		if(runLoadSave(false))// check for file name.
		{
			loadOK();
		}
	}
	else if (challengesUp)
	{
		runChallenges();
	}
	else
	{
		uint8_t playercolor = 0;

		// FIXME: We should do a SPinit() to make sure all the variables are reset correctly.
		// game.type is switched to SKIRMISH in startMultiOptions()
		NetPlay.bComms = false;
		bMultiPlayer = false;
<<<<<<< HEAD
		bMultiMessages = false;
		game.type = CAMPAIGN;
		NET_InitPlayers();
		NetPlay.players[0].allocated = true;
=======
		game.type = CAMPAIGN;
>>>>>>> 90684f35
		// make sure we have a valid color choice for our SP game. Valid values are 0, 4-7
		playercolor = getPlayerColour(0);
		if (playercolor >= 1 && playercolor <= 3)
		{
			setPlayerColour(0,0);		// default is green
		}

		id = widgRunScreen(psWScreen);						// Run the current set of widgets

		switch(id)
		{
			case FRONTEND_NEWGAME:
				frontEndNewGame();
				break;

			case FRONTEND_LOADCAM2:
				sstrcpy(aLevelName, "CAM_2A");
				changeTitleMode(STARTGAME);
 #ifdef LOADINGBACKDROPS
				AddLoadingBackdrop(true);
 #else
				initLoadingScreen(true);
 #endif
				break;

			case FRONTEND_LOADCAM3:
				sstrcpy(aLevelName, "CAM_3A");
				changeTitleMode(STARTGAME);
 #ifdef LOADINGBACKDROPS
				AddLoadingBackdrop(true);
 #else
				initLoadingScreen(true);
 #endif
				break;
			case FRONTEND_LOADGAME:
				addLoadSave(LOAD_FRONTEND,SaveGamePath,"gam",_("Load Saved Game"));	// change mode when loadsave returns
				break;

			case FRONTEND_SKIRMISH:
				ingame.bHostSetup = true;
				changeTitleMode(MULTIOPTION);
				break;

			case FRONTEND_QUIT:
				changeTitleMode(TITLE);
				break;

			case FRONTEND_CHALLENGES:
				addChallenges();
				break;

			default:
				break;
		}

		if(CancelPressed())
		{
			changeTitleMode(TITLE);
		}
	}

<<<<<<< HEAD
=======

>>>>>>> 90684f35
	if (!bLoadSaveUp && !challengesUp)						// if save/load screen is up
	{
		widgDisplayScreen(psWScreen);						// show the widgets currently running
	}
	if (bLoadSaveUp)								// if save/load screen is up
	{
		displayLoadSave();
	}
	else if (challengesUp)
	{
		displayChallenges();
	}

	return true;
}


// ////////////////////////////////////////////////////////////////////////////
// Multi Player Menu
BOOL startMultiPlayerMenu(void)
{
	addBackdrop();
	addTopForm();
	addBottomForm();

	addSideText	 (FRONTEND_SIDETEXT ,	FRONTEND_SIDEX,FRONTEND_SIDEY,_("MULTI PLAYER"));

	addTextButton(FRONTEND_HOST,     FRONTEND_POS2X,FRONTEND_POS2Y, _("Host Game"), WBUT_TXTCENTRE);
	addTextButton(FRONTEND_JOIN,     FRONTEND_POS3X,FRONTEND_POS3Y, _("Join Game"), WBUT_TXTCENTRE);

	addMultiBut(psWScreen, FRONTEND_BOTFORM, FRONTEND_QUIT, 10, 10, 30, 29, P_("menu", "Return"), IMAGE_RETURN, IMAGE_RETURN_HI, IMAGE_RETURN_HI);

	return true;
}


BOOL runMultiPlayerMenu(void)
{
	UDWORD id;

	id = widgRunScreen(psWScreen);						// Run the current set of widgets
	switch(id)
	{
	case FRONTEND_HOST:
		// don't pretend we are running a network game. Really do it!
		NetPlay.bComms = true; // use network = true
		NETdiscoverUPnPDevices();
		ingame.bHostSetup = true;
		bMultiPlayer = true;
<<<<<<< HEAD
		bMultiMessages = true;
=======
>>>>>>> 90684f35
		game.type = SKIRMISH;		// needed?
		changeTitleMode(MULTIOPTION);
		break;
	case FRONTEND_JOIN:
		ingame.bHostSetup = false;
		if (getLobbyError() != ERROR_CHEAT && getLobbyError() != ERROR_KICKED)
		{
			setLobbyError(ERROR_NOERROR);
		}
		changeTitleMode(PROTOCOL);
		break;

	case FRONTEND_QUIT:
		changeTitleMode(TITLE);
		break;
	default:
		break;
	}

	widgDisplayScreen(psWScreen); // show the widgets currently running

	return true;
}


// ////////////////////////////////////////////////////////////////////////////
// Options Menu
BOOL startOptionsMenu(void)
{
	sliderEnableDrag(true);

	addBackdrop();
	addTopForm();
	addBottomForm();

	addSideText	 (FRONTEND_SIDETEXT ,	FRONTEND_SIDEX,FRONTEND_SIDEY, _("OPTIONS"));
<<<<<<< HEAD
	addTextButton(FRONTEND_GAMEOPTIONS,	FRONTEND_POS2X,FRONTEND_POS2Y, _("Game Options"), WBUT_TXTCENTRE);
	addTextButton(FRONTEND_GAMEOPTIONS2,FRONTEND_POS3X,FRONTEND_POS3Y, _("Graphics Options"), WBUT_TXTCENTRE);
	addTextButton(FRONTEND_GAMEOPTIONS4, FRONTEND_POS4X,FRONTEND_POS4Y, _("Video Options"), WBUT_TXTCENTRE);
	addTextButton(FRONTEND_GAMEOPTIONS3,	FRONTEND_POS5X,FRONTEND_POS5Y, _("Audio Options"), WBUT_TXTCENTRE);
	addTextButton(FRONTEND_GAMEOPTIONS5,	FRONTEND_POS6X,FRONTEND_POS6Y, _("Mouse Options"), WBUT_TXTCENTRE);
	addTextButton(FRONTEND_KEYMAP,		FRONTEND_POS7X,FRONTEND_POS7Y, _("Key Mappings"), WBUT_TXTCENTRE);
=======
	addTextButton(FRONTEND_GAMEOPTIONS,	FRONTEND_POS2X,FRONTEND_POS2Y, _("Game Options"),false,false);
	addTextButton(FRONTEND_GAMEOPTIONS2,FRONTEND_POS3X,FRONTEND_POS3Y, _("Graphics Options"),false,false);
	addTextButton(FRONTEND_GAMEOPTIONS4, FRONTEND_POS4X,FRONTEND_POS4Y, _("Video Options"), false, false);
	addTextButton(FRONTEND_GAMEOPTIONS3,	FRONTEND_POS5X,FRONTEND_POS5Y, _("Audio Options"),false,false);
	addTextButton(FRONTEND_GAMEOPTIONS5,	FRONTEND_POS6X,FRONTEND_POS6Y, _("Mouse Options"),false,false);
	addTextButton(FRONTEND_KEYMAP,		FRONTEND_POS7X,FRONTEND_POS7Y, _("Key Mappings"),false,false);
>>>>>>> 90684f35
	addMultiBut(psWScreen, FRONTEND_BOTFORM, FRONTEND_QUIT, 10, 10, 30, 29, P_("menu", "Return"), IMAGE_RETURN, IMAGE_RETURN_HI, IMAGE_RETURN_HI);

	return true;
}


BOOL runOptionsMenu(void)
{
	UDWORD id;

	id = widgRunScreen(psWScreen);						// Run the current set of widgets
	switch(id)
	{

	case FRONTEND_GAMEOPTIONS:
		changeTitleMode(GAME);
		break;
	case FRONTEND_GAMEOPTIONS2:
		changeTitleMode(GAME2);
		break;
	case FRONTEND_GAMEOPTIONS3:
		changeTitleMode(GAME3);
		break;
	case FRONTEND_GAMEOPTIONS4:
		changeTitleMode(GAME4);
		break;
	case FRONTEND_GAMEOPTIONS5:
		changeTitleMode(GAME5);
		break;
	case FRONTEND_KEYMAP:
		changeTitleMode(KEYMAP);
		break;

	case FRONTEND_QUIT:
		changeTitleMode(TITLE);
		break;
	default:
		break;
	}

	// If close button pressed then return from this menu.
	if (CancelPressed())
	{
		changeTitleMode(TITLE);
	}

	widgDisplayScreen(psWScreen);						// show the widgets currently running

	return true;
}

// ////////////////////////////////////////////////////////////////////////////
// Graphics Options
BOOL startGameOptions2Menu(void)
{
	addBackdrop();
	addTopForm();
	addBottomForm();

	////////////
	//FMV mode.
<<<<<<< HEAD
	addTextButton(FRONTEND_FMVMODE,	FRONTEND_POS2X - 35, FRONTEND_POS2Y, _("Video Playback"), 0);
	switch (war_GetFMVmode())
	{
		case FMV_1X:
			addTextButton(FRONTEND_FMVMODE_R, FRONTEND_POS2M - 55,FRONTEND_POS2Y, _("1X"), 0);
			break;

		case FMV_2X:
			addTextButton(FRONTEND_FMVMODE_R, FRONTEND_POS2M - 55,FRONTEND_POS2Y, _("2X"), 0);
			break;

		case FMV_FULLSCREEN:
			addTextButton(FRONTEND_FMVMODE_R, FRONTEND_POS2M - 55,FRONTEND_POS2Y, _("Fullscreen"), 0);
=======
	addTextButton(FRONTEND_FMVMODE,	FRONTEND_POS2X - 35, FRONTEND_POS2Y, _("Video Playback"), true, false);
	switch (war_GetFMVmode())
	{
		case FMV_1X:
			addTextButton(FRONTEND_FMVMODE_R, FRONTEND_POS2M - 55,FRONTEND_POS2Y, _("1X"), true, false);
			break;

		case FMV_2X:
			addTextButton(FRONTEND_FMVMODE_R, FRONTEND_POS2M - 55,FRONTEND_POS2Y, _("2X"), true, false);
			break;

		case FMV_FULLSCREEN:
			addTextButton(FRONTEND_FMVMODE_R, FRONTEND_POS2M - 55,FRONTEND_POS2Y, _("Fullscreen"), true, false);
>>>>>>> 90684f35
			break;

		default:
			ASSERT(!"invalid FMV mode", "Invalid FMV mode: %u", (unsigned int)war_GetFMVmode());
			break;
	}

<<<<<<< HEAD
=======
	////////////
	// screenshake
	addTextButton(FRONTEND_SSHAKE,	 FRONTEND_POS3X-35,   FRONTEND_POS3Y, _("Screen Shake"),true,false);
	if(getShakeStatus())
	{// shaking on
		addTextButton(FRONTEND_SSHAKE_R, FRONTEND_POS3M-55,  FRONTEND_POS3Y, _("On"),true,false);
	}
	else
	{//shaking off.
		addTextButton(FRONTEND_SSHAKE_R, FRONTEND_POS3M-55,  FRONTEND_POS3Y, _("Off"),true,false);
	}

	////////////
	// fog
	addTextButton(FRONTEND_FOGTYPE,	 FRONTEND_POS4X-35,   FRONTEND_POS4Y, _("Fog"),true,false);
	if(war_GetFog())
	{
		addTextButton(FRONTEND_FOGTYPE_R,FRONTEND_POS4M-55,FRONTEND_POS4Y, _("Mist"),true,false);
	}
	else
	{
		addTextButton(FRONTEND_FOGTYPE_R,FRONTEND_POS4M-55,FRONTEND_POS4Y, _("Fog Of War"),true,false);
	}

>>>>>>> 90684f35
	////////////
	// screenshake
	addTextButton(FRONTEND_SSHAKE,	 FRONTEND_POS3X-35,   FRONTEND_POS3Y, _("Screen Shake"), 0);
	if(getShakeStatus())
	{// shaking on
		addTextButton(FRONTEND_SSHAKE_R, FRONTEND_POS3M-55,  FRONTEND_POS3Y, _("On"), 0);
	}
	else
	{//shaking off.
		addTextButton(FRONTEND_SSHAKE_R, FRONTEND_POS3M-55,  FRONTEND_POS3Y, _("Off"), 0);
	}

	////////////
	// fog
	addTextButton(FRONTEND_FOGTYPE,	 FRONTEND_POS4X-35,   FRONTEND_POS4Y, _("Fog"), 0);
	if(war_GetFog())
	{
		addTextButton(FRONTEND_FOGTYPE_R,FRONTEND_POS4M-55,FRONTEND_POS4Y, _("Mist"), 0);
	}
	else
	{
		addTextButton(FRONTEND_FOGTYPE_R,FRONTEND_POS4M-55,FRONTEND_POS4Y, _("Fog Of War"), 0);
	}

	////////////
	//subtitle mode.
	if(war_GetAllowSubtitles())
	{
		addTextButton(FRONTEND_SUBTITLES,	FRONTEND_POS5X-35,FRONTEND_POS5Y, _("Subtitles"), 0);
		if ( !seq_GetSubtitles() )
		{
			addTextButton(FRONTEND_SUBTITLES_R,	FRONTEND_POS5M-55,FRONTEND_POS5Y, _("Off"), 0);
		}
		else
		{
			addTextButton(FRONTEND_SUBTITLES_R,	FRONTEND_POS5M-55,FRONTEND_POS5Y, _("On"), 0);
		}
	}
	else
	{
		addTextButton(FRONTEND_SUBTITLES,	FRONTEND_POS5X-35, FRONTEND_POS5Y, _("Subtitles"), WBUT_DISABLE);
		addTextButton(FRONTEND_SUBTITLES_R, FRONTEND_POS5M-55, FRONTEND_POS5Y, _("Off"), WBUT_DISABLE);
	}

	////////////
	//shadows
<<<<<<< HEAD
	addTextButton(FRONTEND_SHADOWS, FRONTEND_POS6X - 35, FRONTEND_POS6Y, _("Shadows"), 0);
	if (getDrawShadows())
	{
		addTextButton(FRONTEND_SHADOWS_R, FRONTEND_POS6M - 55,  FRONTEND_POS6Y, _("On"), 0);
	}
	else
	{	// not flipped
		addTextButton(FRONTEND_SHADOWS_R, FRONTEND_POS6M - 55,  FRONTEND_POS6Y, _("Off"), 0);
=======
	addTextButton(FRONTEND_SHADOWS, FRONTEND_POS6X - 35, FRONTEND_POS6Y, _("Shadows"), true, false);
	if (getDrawShadows())
	{
		addTextButton(FRONTEND_SHADOWS_R, FRONTEND_POS6M - 55,  FRONTEND_POS6Y, _("On"), true, false);
	}
	else
	{	// not flipped
		addTextButton(FRONTEND_SHADOWS_R, FRONTEND_POS6M - 55,  FRONTEND_POS6Y, _("Off"), true, false);
>>>>>>> 90684f35
	}

	// Add some text down the side of the form
	addSideText(FRONTEND_SIDETEXT, FRONTEND_SIDEX, FRONTEND_SIDEY, _("GRAPHICS OPTIONS"));

	////////////
	// quit.
	addMultiBut(psWScreen, FRONTEND_BOTFORM, FRONTEND_QUIT, 10, 10, 30, 29, P_("menu", "Return"), IMAGE_RETURN, IMAGE_RETURN_HI, IMAGE_RETURN_HI);

	return true;
}

// Graphics Options
BOOL runGameOptions2Menu(void)
{
	UDWORD id;
	int mode = 0;

	id = widgRunScreen(psWScreen);						// Run the current set of widgets
	switch(id)
	{
	case FRONTEND_SSHAKE:
	case FRONTEND_SSHAKE_R:
		if( getShakeStatus() )
		{
			setShakeStatus(false);
			widgSetString(psWScreen,FRONTEND_SSHAKE_R, _("Off"));
		}
		else
		{
			setShakeStatus(true);
			widgSetString(psWScreen,FRONTEND_SSHAKE_R, _("On"));
		}
		break;

	case FRONTEND_FOGTYPE:
	case FRONTEND_FOGTYPE_R:
	if (war_GetFog())
	{	// turn off crap fog, turn on vis fog.
		debug(LOG_FOG, "runGameOptions2Menu: Fog of war ON, visual fog OFF");
		war_SetFog(false);
		avSetStatus(true);
		widgSetString(psWScreen,FRONTEND_FOGTYPE_R, _("Fog Of War"));
	}
	else
	{	// turn off vis fog, turn on normal crap fog.
		debug(LOG_FOG, "runGameOptions2Menu: Fog of war OFF, visual fog ON");
		avSetStatus(false);
		war_SetFog(true);
		widgSetString(psWScreen,FRONTEND_FOGTYPE_R, _("Mist"));
	}
	break;

	case FRONTEND_QUIT:
		changeTitleMode(OPTIONS);
		break;

	case FRONTEND_SUBTITLES:
	case FRONTEND_SUBTITLES_R:
		if(	seq_GetSubtitles())
		{// turn off
			seq_SetSubtitles(false);
			widgSetString(psWScreen,FRONTEND_SUBTITLES_R,_("Off"));
		}
		else
		{// turn on
			seq_SetSubtitles(true);
			widgSetString(psWScreen,FRONTEND_SUBTITLES_R,_("On"));
		}
		break;

	case FRONTEND_SHADOWS:
	case FRONTEND_SHADOWS_R:
		setDrawShadows(!getDrawShadows());
		if (getDrawShadows())
		{
			widgSetString(psWScreen, FRONTEND_SHADOWS_R, _("On"));
		}
		else
		{
			widgSetString(psWScreen, FRONTEND_SHADOWS_R, _("Off"));
		}
		break;

	case FRONTEND_FMVMODE:
	case FRONTEND_FMVMODE_R:
		switch (mode = war_GetFMVmode())
		{
			case FMV_1X:
				war_SetFMVmode(mode + 1);
				widgSetString(psWScreen, FRONTEND_FMVMODE_R, _("2X"));
				break;

			case FMV_2X:
				war_SetFMVmode(mode + 1);
				widgSetString(psWScreen, FRONTEND_FMVMODE_R, _("Fullscreen"));
				break;

			case FMV_FULLSCREEN:
				war_SetFMVmode(mode + 1);
				widgSetString(psWScreen, FRONTEND_FMVMODE_R, _("1X"));
				break;

			default:
				ASSERT(!"invalid FMV mode", "Invalid FMV mode: %u", (unsigned int)mode);
				break;
		}
		break;

	default:
		break;
	}


	// If close button pressed then return from this menu.
	if(CancelPressed()) {
		changeTitleMode(OPTIONS);
	}

	widgDisplayScreen(psWScreen);						// show the widgets currently running

	return true;
}


// ////////////////////////////////////////////////////////////////////////////
// Audio Options Menu
BOOL startGameOptions3Menu(void)
{
	addBackdrop();
	addTopForm();
	addBottomForm();

	// 2d audio
	addTextButton(FRONTEND_FX, FRONTEND_POS2X-25,FRONTEND_POS2Y, _("Voice Volume"), 0);
	addFESlider(FRONTEND_FX_SL, FRONTEND_BOTFORM, FRONTEND_POS2M, FRONTEND_POS2Y+5, AUDIO_VOL_MAX, sound_GetUIVolume() * 100.0);

	// 3d audio
	addTextButton(FRONTEND_3D_FX, FRONTEND_POS3X-25,FRONTEND_POS3Y, _("FX Volume"), 0);
	addFESlider(FRONTEND_3D_FX_SL, FRONTEND_BOTFORM, FRONTEND_POS3M, FRONTEND_POS3Y+5, AUDIO_VOL_MAX, sound_GetEffectsVolume() * 100.0);

	// cd audio
	addTextButton(FRONTEND_MUSIC, FRONTEND_POS4X-25,FRONTEND_POS4Y, _("Music Volume"), 0);
	addFESlider(FRONTEND_MUSIC_SL, FRONTEND_BOTFORM, FRONTEND_POS4M, FRONTEND_POS4Y+5, AUDIO_VOL_MAX, sound_GetMusicVolume() * 100.0);

	// quit.
	addMultiBut(psWScreen, FRONTEND_BOTFORM, FRONTEND_QUIT, 10, 10, 30, 29, P_("menu", "Return"), IMAGE_RETURN, IMAGE_RETURN_HI, IMAGE_RETURN_HI);

	//add some text down the side of the form
	addSideText	 (FRONTEND_SIDETEXT ,	FRONTEND_SIDEX,FRONTEND_SIDEY, _("AUDIO OPTIONS"));


	return true;
}
// Audio Options
BOOL runGameOptions3Menu(void)
{
	UDWORD id;

	id = widgRunScreen(psWScreen);						// Run the current set of widgets
	switch(id)
	{

	case FRONTEND_FX:
	case FRONTEND_3D_FX:
	case FRONTEND_MUSIC:
		break;

	case FRONTEND_FX_SL:
		sound_SetUIVolume((float)widgGetSliderPos(psWScreen,FRONTEND_FX_SL) / 100.0);
		break;

	case FRONTEND_3D_FX_SL:
		sound_SetEffectsVolume((float)widgGetSliderPos(psWScreen,FRONTEND_3D_FX_SL) / 100.0);
		break;

	case FRONTEND_MUSIC_SL:
		sound_SetMusicVolume((float)widgGetSliderPos(psWScreen, FRONTEND_MUSIC_SL) / 100.0);
		break;


	case FRONTEND_QUIT:
		changeTitleMode(OPTIONS);
		break;

	default:
		break;
	}

	// If close button pressed then return from this menu.
	if(CancelPressed()) {
		changeTitleMode(TITLE);
	}

	widgDisplayScreen(psWScreen);						// show the widgets currently running

	return true;
}

// ////////////////////////////////////////////////////////////////////////////
// Video Options
BOOL startGameOptions4Menu(void)
{
	// Generate the resolution string
	snprintf(resolution, WIDG_MAXSTR, "%d x %d",
	         war_GetWidth(), war_GetHeight());
	// Generate texture size string
	snprintf(textureSize, WIDG_MAXSTR, "%d", getTextureSize());

	addBackdrop();
	addTopForm();
	addBottomForm();

	// Fullscreen/windowed
	addTextButton(FRONTEND_WINDOWMODE, FRONTEND_POS2X-35, FRONTEND_POS2Y, _("Graphics Mode*"), 0);

	if (war_getFullscreen())
	{
		addTextButton(FRONTEND_WINDOWMODE_R, FRONTEND_POS2M-55, FRONTEND_POS2Y, _("Fullscreen"), 0);
	}
	else
	{
		addTextButton(FRONTEND_WINDOWMODE_R, FRONTEND_POS2M-55, FRONTEND_POS2Y, _("Windowed"), 0);
	}

	// Resolution
	addTextButton(FRONTEND_RESOLUTION, FRONTEND_POS3X-35, FRONTEND_POS3Y, _("Resolution*"), WBUT_SECONDARY);
	addTextButton(FRONTEND_RESOLUTION_R, FRONTEND_POS3M-55, FRONTEND_POS3Y, resolution, WBUT_SECONDARY);
	widgSetString(psWScreen, FRONTEND_RESOLUTION_R, resolution);

	// Texture size
	addTextButton(FRONTEND_TEXTURESZ, FRONTEND_POS4X-35, FRONTEND_POS4Y, _("Texture size"), 0);
	addTextButton(FRONTEND_TEXTURESZ_R, FRONTEND_POS4M-55, FRONTEND_POS4Y, textureSize, 0);

	// Vsync
	addTextButton(FRONTEND_VSYNC, FRONTEND_POS5X-35, FRONTEND_POS5Y, _("Vertical sync*"), 0);

	if (war_GetVsync())
	{
		addTextButton(FRONTEND_VSYNC_R, FRONTEND_POS5M-55, FRONTEND_POS5Y, _("On"), 0);
	}
	else
	{
		addTextButton(FRONTEND_VSYNC_R, FRONTEND_POS5M-55, FRONTEND_POS5Y, _("Off"), 0);
	}

	// Add a note about changes taking effect on restart for certain options
	addTextButton(FRONTEND_TAKESEFFECT, FRONTEND_POS6X-35, FRONTEND_POS6Y, _("* Takes effect on game restart"), WBUT_DISABLE);

	// Add some text down the side of the form
	addSideText(FRONTEND_SIDETEXT, FRONTEND_SIDEX, FRONTEND_SIDEY, _("VIDEO OPTIONS"));

	// Add some text down the side of the form
	addSideText(FRONTEND_SIDETEXT, FRONTEND_SIDEX, FRONTEND_SIDEY, _("VIDEO OPTIONS"));

	// Quit/return
	addMultiBut(psWScreen, FRONTEND_BOTFORM, FRONTEND_QUIT, 10, 10, 30, 29, P_("menu", "Return"), IMAGE_RETURN, IMAGE_RETURN_HI, IMAGE_RETURN_HI);

	return true;
}

<<<<<<< HEAD
=======
typedef struct { int w, h; } HACK;  // HACK Make it compile. Previous behaviour was to crash, anyway.

>>>>>>> 90684f35
// Video Options
BOOL runGameOptions4Menu(void)
{
	//SDL_Rect **modes = SDL_ListModes(NULL, SDL_FULLSCREEN | SDL_HWSURFACE);
	HACK fakeMode = {42, 42};
	HACK *modes[2] = {&fakeMode, NULL};
	UDWORD id = widgRunScreen(psWScreen);

	switch (id)
	{
		case FRONTEND_WINDOWMODE:
		case FRONTEND_WINDOWMODE_R:
			if (war_getFullscreen())
			{
				war_setFullscreen(false);
				widgSetString(psWScreen, FRONTEND_WINDOWMODE_R, _("Windowed"));
			}
			else
			{
				war_setFullscreen(true);
				widgSetString(psWScreen, FRONTEND_WINDOWMODE_R, _("Fullscreen"));
			}
			break;

		case FRONTEND_RESOLUTION:
		case FRONTEND_RESOLUTION_R:
		{
			int current, count, oldcurrent;

			// Get the current mode offset
			for (count = 0, current = 0; modes[count]; count++)
			{
				if (war_GetWidth() == modes[count]->w
				 && war_GetHeight() == modes[count]->h)
				{
					current = count;
				}
			}

			// Increment and clip if required
			// Hide resolutions lower than Warzone can support
			oldcurrent = current;
			do
			{
<<<<<<< HEAD
				if (!mouseReleased(MOUSE_RMB))
				{
					if (--current < 0)
						current = count - 1;
				}
				else
				{
					if (++current == count)
						current = 0;
				}	
			} while ((modes[current]->w < 640 || modes[current]->h < 480)
				&& current != oldcurrent);
=======
				if (++current == count)
					current = 0;
			} while (modes[current]->w < 640 &&
			          modes[current]->h < 400 && current != oldcurrent);
>>>>>>> 90684f35

			// Set the new width and height (takes effect on restart)
			war_SetWidth(modes[current]->w);
			war_SetHeight(modes[current]->h);

			// Generate the textual representation of the new width and height
			snprintf(resolution, WIDG_MAXSTR, "%d x %d", modes[current]->w,
			         modes[current]->h);

			// Update the widget
			widgSetString(psWScreen, FRONTEND_RESOLUTION_R, resolution);

			break;
		}

		case FRONTEND_TRAP:
		case FRONTEND_TRAP_R:
			if (war_GetTrapCursor())
			{
				war_SetTrapCursor(false);
				widgSetString(psWScreen, FRONTEND_TRAP_R, _("Off"));
			}
			else
			{
				war_SetTrapCursor(true);
				widgSetString(psWScreen, FRONTEND_TRAP_R, _("On"));
			}
			break;

		case FRONTEND_TEXTURESZ:
		case FRONTEND_TEXTURESZ_R:
		{
			int newTexSize = getTextureSize() * 2;

			// Clip such that 128 <= size <= 2048
			if (newTexSize > 2048)
			{
				newTexSize = 128;
			}

			// Set the new size
			setTextureSize(newTexSize);

			// Generate the string representation of the new size
			snprintf(textureSize, WIDG_MAXSTR, "%d", newTexSize);

			// Update the widget
			widgSetString(psWScreen, FRONTEND_TEXTURESZ_R, textureSize);

			break;
		}

		case FRONTEND_VSYNC:
		case FRONTEND_VSYNC_R:
		{
			if (war_GetVsync())
			{
				war_SetVsync(false);
				widgSetString(psWScreen, FRONTEND_VSYNC_R, _("Off"));
			}
			else
			{
				war_SetVsync(true);
				widgSetString(psWScreen, FRONTEND_VSYNC_R, _("On"));
			}
			break;
		}

		case FRONTEND_QUIT:
			changeTitleMode(OPTIONS);
			break;

		default:
			break;
	}

	if (CancelPressed())
	{
		changeTitleMode(OPTIONS);
	}

	widgDisplayScreen(psWScreen);

	return true;
}

// ////////////////////////////////////////////////////////////////////////////
// Mouse Options
BOOL startGameOptions5Menu(void)
{
	addBackdrop();
	addTopForm();
	addBottomForm();

	////////////
	// mouseflip
<<<<<<< HEAD
	addTextButton(FRONTEND_MFLIP,	 FRONTEND_POS2X-35,   FRONTEND_POS2Y, _("Reverse Rotation"), 0);
	if( getInvertMouseStatus() )
	{	// flipped
		addTextButton(FRONTEND_MFLIP_R, FRONTEND_POS2M-25,  FRONTEND_POS2Y, _("On"), 0);
	}
	else
	{	// not flipped
		addTextButton(FRONTEND_MFLIP_R, FRONTEND_POS2M-25,  FRONTEND_POS2Y, _("Off"), 0);
=======
	addTextButton(FRONTEND_MFLIP,	 FRONTEND_POS2X-35,   FRONTEND_POS2Y, _("Reverse Rotation"),true,false);
	if( getInvertMouseStatus() )
	{	// flipped
		addTextButton(FRONTEND_MFLIP_R, FRONTEND_POS2M-25,  FRONTEND_POS2Y, _("On"),true,false);
	}
	else
	{	// not flipped
		addTextButton(FRONTEND_MFLIP_R, FRONTEND_POS2M-25,  FRONTEND_POS2Y, _("Off"),true,false);
>>>>>>> 90684f35
	}

	// Cursor trapping
	addTextButton(FRONTEND_TRAP, FRONTEND_POS3X-35, FRONTEND_POS3Y, _("Trap Cursor"), 0);

	if (war_GetTrapCursor())
	{
<<<<<<< HEAD
		addTextButton(FRONTEND_TRAP_R, FRONTEND_POS3M-25, FRONTEND_POS3Y, _("On"), 0);
	}
	else
	{
		addTextButton(FRONTEND_TRAP_R, FRONTEND_POS3M-25, FRONTEND_POS3Y, _("Off"), 0);
	}
	
	// Hardware / software cursor toggle
	addTextButton(FRONTEND_CURSORMODE, FRONTEND_POS4X-35, FRONTEND_POS4Y, _("Colored Cursors*"), 0);

	if (war_GetColouredCursor())
	{
		addTextButton(FRONTEND_CURSORMODE_R, FRONTEND_POS4M-25, FRONTEND_POS4Y, _("On"), 0);
	}
	else
	{
		addTextButton(FRONTEND_CURSORMODE_R, FRONTEND_POS4M-25, FRONTEND_POS4Y, _("Off"), 0);
=======
		addTextButton(FRONTEND_TRAP_R, FRONTEND_POS3M-25, FRONTEND_POS3Y, _("On"), true, false);
	}
	else
	{
		addTextButton(FRONTEND_TRAP_R, FRONTEND_POS3M-25, FRONTEND_POS3Y, _("Off"), true, false);
	}
	
	// Hardware / software cursor toggle
	addTextButton(FRONTEND_CURSORMODE, FRONTEND_POS4X-35, FRONTEND_POS4Y, _("Colored Cursors *"), true, false);

	if (war_GetColouredCursor())
	{
		addTextButton(FRONTEND_CURSORMODE_R, FRONTEND_POS4M-25, FRONTEND_POS4Y, _("On"), true, false);
	}
	else
	{
		addTextButton(FRONTEND_CURSORMODE_R, FRONTEND_POS4M-25, FRONTEND_POS4Y, _("Off"), true, false);
>>>>>>> 90684f35
	}

	////////////
	// left-click orders
<<<<<<< HEAD
	addTextButton(FRONTEND_MBUTTONS,	 FRONTEND_POS2X-35,   FRONTEND_POS5Y, _("Switch Mouse Buttons"), 0);
	if( getRightClickOrders() )
	{	// right-click orders
		addTextButton(FRONTEND_MBUTTONS_R, FRONTEND_POS2M-25,  FRONTEND_POS5Y, _("On"), 0);
	}
	else
	{	// left-click orders
		addTextButton(FRONTEND_MBUTTONS_R, FRONTEND_POS2M-25,  FRONTEND_POS5Y, _("Off"), 0);
	}

	addTextButton(FRONTEND_TAKESEFFECT, FRONTEND_POS6X-35, FRONTEND_POS6Y, _("* May negatively affect performance"), WBUT_DISABLE);
=======
	addTextButton(FRONTEND_MBUTTONS,	 FRONTEND_POS2X-35,   FRONTEND_POS5Y, _("Switch Mouse Buttons"),true,false);
	if( getRightClickOrders() )
	{	// right-click orders
		addTextButton(FRONTEND_MBUTTONS_R, FRONTEND_POS2M-25,  FRONTEND_POS5Y, _("On"),true,false);
	}
	else
	{	// left-click orders
		addTextButton(FRONTEND_MBUTTONS_R, FRONTEND_POS2M-25,  FRONTEND_POS5Y, _("Off"),true,false);
	}

	addTextButton(FRONTEND_TAKESEFFECT, FRONTEND_POS6X-35, FRONTEND_POS6Y, _("* May negatively affect performance"), true, true);
>>>>>>> 90684f35

	// Add some text down the side of the form
	addSideText(FRONTEND_SIDETEXT, FRONTEND_SIDEX, FRONTEND_SIDEY, _("MOUSE OPTIONS"));

	// Quit/return
	addMultiBut(psWScreen, FRONTEND_BOTFORM, FRONTEND_QUIT, 10, 10, 30, 29, P_("menu", "Return"), IMAGE_RETURN, IMAGE_RETURN_HI, IMAGE_RETURN_HI);

	return true;
}

// Mouse Options
BOOL runGameOptions5Menu(void)
{
	UDWORD id = widgRunScreen(psWScreen);

	switch (id)
	{

		case FRONTEND_MFLIP:
		case FRONTEND_MFLIP_R:
			if( getInvertMouseStatus() )
			{//	 flipped
				setInvertMouseStatus(false);
				widgSetString(psWScreen,FRONTEND_MFLIP_R, _("Off"));
			}
			else
			{	// not flipped
				setInvertMouseStatus(true);
				widgSetString(psWScreen,FRONTEND_MFLIP_R, _("On"));
			}
			break;
		case FRONTEND_TRAP:
		case FRONTEND_TRAP_R:
			if (war_GetTrapCursor())
			{
				war_SetTrapCursor(false);
				widgSetString(psWScreen, FRONTEND_TRAP_R, _("Off"));
			}
			else
			{
				war_SetTrapCursor(true);
				widgSetString(psWScreen, FRONTEND_TRAP_R, _("On"));
			}
			break;

		case FRONTEND_CURSORMODE:
		case FRONTEND_CURSORMODE_R:
			if (war_GetColouredCursor())
			{
				war_SetColouredCursor(false);
				widgSetString(psWScreen, FRONTEND_CURSORMODE_R, _("Off"));
			}
			else
			{
				war_SetColouredCursor(true);
				widgSetString(psWScreen, FRONTEND_CURSORMODE_R, _("On"));
			}
			break;

		case FRONTEND_MBUTTONS:
		case FRONTEND_MBUTTONS_R:
			if( getRightClickOrders() )
			{
				setRightClickOrders(false);
				widgSetString(psWScreen,FRONTEND_MBUTTONS_R, _("Off"));
			}
			else
			{
				setRightClickOrders(true);
				widgSetString(psWScreen,FRONTEND_MBUTTONS_R, _("On"));
			}
			break;

		case FRONTEND_QUIT:
			changeTitleMode(OPTIONS);
			break;

		default:
			break;
	}

	if (CancelPressed())
	{
		changeTitleMode(OPTIONS);
	}

	widgDisplayScreen(psWScreen);

	return true;
}

// ////////////////////////////////////////////////////////////////////////////
// Game Options Menu
BOOL startGameOptionsMenu(void)
{
	UDWORD	w, h;
	int playercolor;

	addBackdrop();
	addTopForm();
	addBottomForm();

	// Difficulty
	addTextButton(FRONTEND_DIFFICULTY, FRONTEND_POS2X-25, FRONTEND_POS2Y, _("Difficulty"), 0);
	switch (getDifficultyLevel())
	{
		case DL_EASY:
			addTextButton(FRONTEND_DIFFICULTY_R, FRONTEND_POS2M-25, FRONTEND_POS2Y, _("Easy"), 0);
			break;
		case DL_NORMAL:
			addTextButton(FRONTEND_DIFFICULTY_R, FRONTEND_POS2M-25,FRONTEND_POS2Y, _("Normal"), 0);
			break;
		case DL_HARD:
		default:
			addTextButton(FRONTEND_DIFFICULTY_R, FRONTEND_POS2M-25, FRONTEND_POS2Y, _("Hard"), 0);
			break;
	}

	// Scroll speed
	addTextButton(FRONTEND_SCROLLSPEED, FRONTEND_POS3X-25, FRONTEND_POS3Y, _("Scroll Speed"), 0);
	addFESlider(FRONTEND_SCROLLSPEED_SL, FRONTEND_BOTFORM, FRONTEND_POS3M, FRONTEND_POS3Y+5, 16, scroll_speed_accel / 100);

	// Colour stuff
	w = iV_GetImageWidth(FrontImages, IMAGE_PLAYER0);
	h = iV_GetImageHeight(FrontImages, IMAGE_PLAYER0);

	addMultiBut(psWScreen, FRONTEND_BOTFORM, FE_P0, FRONTEND_POS4M+(0*(w+6)), FRONTEND_POS4Y, w, h, NULL, IMAGE_PLAYER0, IMAGE_PLAYERX, true);
	addMultiBut(psWScreen, FRONTEND_BOTFORM, FE_P4, FRONTEND_POS4M+(1*(w+6)), FRONTEND_POS4Y, w, h, NULL, IMAGE_PLAYER4, IMAGE_PLAYERX, true);
	addMultiBut(psWScreen, FRONTEND_BOTFORM, FE_P5, FRONTEND_POS4M+(2*(w+6)), FRONTEND_POS4Y, w, h, NULL, IMAGE_PLAYER5, IMAGE_PLAYERX, true);
	addMultiBut(psWScreen, FRONTEND_BOTFORM, FE_P6, FRONTEND_POS4M+(3*(w+6)), FRONTEND_POS4Y, w, h, NULL, IMAGE_PLAYER6, IMAGE_PLAYERX, true);
	addMultiBut(psWScreen, FRONTEND_BOTFORM, FE_P7, FRONTEND_POS4M+(4*(w+6)), FRONTEND_POS4Y, w, h, NULL, IMAGE_PLAYER7, IMAGE_PLAYERX, true);

	// language
	addTextButton(FRONTEND_LANGUAGE,  FRONTEND_POS2X - 25, FRONTEND_POS5Y, _("Language"), 0);
	addTextButton(FRONTEND_LANGUAGE_R,  FRONTEND_POS2M - 25, FRONTEND_POS5Y, getLanguageName(), 0);

	// FIXME: if playercolor = 1-3, then we Assert in widgSetButtonState() since we don't define FE_P1 - FE_P3
	// I assume the reason is that in SP games, those are reserved for the AI?  Valid values are 0, 4-7.
	// This is a workaround, until we find what is setting that to 1-3.  See configuration.c:701
	playercolor = getPlayerColour(0);
	if (playercolor >= 1 && playercolor <= 3)
	{
		playercolor = 0;
	}
	widgSetButtonState(psWScreen, FE_P0 + playercolor, WBUT_LOCK);
	addTextButton(FRONTEND_COLOUR, FRONTEND_POS4X-25, FRONTEND_POS4Y, _("Unit Colour"), 0);

	// Quit
	addMultiBut(psWScreen, FRONTEND_BOTFORM, FRONTEND_QUIT, 10, 10, 30, 29, P_("menu", "Return"), IMAGE_RETURN, IMAGE_RETURN_HI, IMAGE_RETURN_HI);

	// Add some text down the side of the form
	addSideText(FRONTEND_SIDETEXT, FRONTEND_SIDEX, FRONTEND_SIDEY, _("GAME OPTIONS"));

	return true;
}

BOOL runGameOptionsMenu(void)
{
	UDWORD id;

	id = widgRunScreen(psWScreen);						// Run the current set of widgets
	switch(id)
	{
	case FRONTEND_LANGUAGE_R:
		setNextLanguage();
		widgSetString(psWScreen, FRONTEND_LANGUAGE_R, getLanguageName());
		/* Hack to reset current menu text, which looks fancy. */
		widgSetString(psWScreen, FRONTEND_LANGUAGE, _("Language"));
		widgSetString(psWScreen, FRONTEND_COLOUR,  _("Unit Colour"));
		widgSetString(psWScreen, FRONTEND_DIFFICULTY, _("Difficulty"));
		widgSetString(psWScreen, FRONTEND_SCROLLSPEED,_("Scroll Speed"));
		widgSetString(psWScreen, FRONTEND_SIDETEXT, _("GAME OPTIONS"));
		// FIXME: Changing the below return button tooltip does not work.
		//widgSetString(psWScreen, FRONTEND_BOTFORM, P_("menu", "Return"));
		switch( getDifficultyLevel() )
		{
		case DL_EASY:
			widgSetString(psWScreen,FRONTEND_DIFFICULTY_R, _("Easy"));
			break;
		case DL_NORMAL:
			widgSetString(psWScreen,FRONTEND_DIFFICULTY_R, _("Normal"));
			break;
		case DL_HARD:
			widgSetString(psWScreen,FRONTEND_DIFFICULTY_R, _("Hard") );
			break;
		case DL_TOUGH:
		case DL_KILLER:
			debug(LOG_ERROR, "runGameOptionsMenu: Unused difficulty level selected!");
			break;
		}
		break;
	case FRONTEND_SCROLLSPEED:
		break;

	case FRONTEND_DIFFICULTY:
	case FRONTEND_DIFFICULTY_R:
		switch( getDifficultyLevel() )
		{
		case DL_EASY:
			setDifficultyLevel(DL_NORMAL);
			widgSetString(psWScreen,FRONTEND_DIFFICULTY_R, _("Normal"));
			break;
		case DL_NORMAL:
			setDifficultyLevel(DL_HARD);
			widgSetString(psWScreen,FRONTEND_DIFFICULTY_R, _("Hard") );
			break;
		case DL_HARD:
			setDifficultyLevel(DL_EASY);
			widgSetString(psWScreen,FRONTEND_DIFFICULTY_R, _("Easy"));
			break;
		default: // DL_TOUGH and DL_KILLER
			break;
		}
		break;

	case FRONTEND_SCROLLSPEED_SL:
		scroll_speed_accel = widgGetSliderPos(psWScreen,FRONTEND_SCROLLSPEED_SL) * 100; //0-1600
		if(scroll_speed_accel ==0)		// make sure you CAN scroll.
		{
			scroll_speed_accel = 100;
		}
		break;

	case FRONTEND_QUIT:
		changeTitleMode(OPTIONS);
		break;

	case FE_P0:
		widgSetButtonState(psWScreen, FE_P0, WBUT_LOCK);
		widgSetButtonState(psWScreen, FE_P4, 0);
		widgSetButtonState(psWScreen, FE_P5, 0);
		widgSetButtonState(psWScreen, FE_P6, 0);
		widgSetButtonState(psWScreen, FE_P7, 0);
		setPlayerColour(0,0);
		break;
	case FE_P4:
		widgSetButtonState(psWScreen, FE_P0, 0);
		widgSetButtonState(psWScreen, FE_P4, WBUT_LOCK);
		widgSetButtonState(psWScreen, FE_P5, 0);
		widgSetButtonState(psWScreen, FE_P6, 0);
		widgSetButtonState(psWScreen, FE_P7, 0);
		setPlayerColour(0,4);
		break;
	case FE_P5:
		widgSetButtonState(psWScreen, FE_P0, 0);
		widgSetButtonState(psWScreen, FE_P4, 0);
		widgSetButtonState(psWScreen, FE_P5, WBUT_LOCK);
		widgSetButtonState(psWScreen, FE_P6, 0);
		widgSetButtonState(psWScreen, FE_P7, 0);
		setPlayerColour(0,5);
		break;
	case FE_P6:
		widgSetButtonState(psWScreen, FE_P0, 0);
		widgSetButtonState(psWScreen, FE_P4, 0);
		widgSetButtonState(psWScreen, FE_P5, 0);
		widgSetButtonState(psWScreen, FE_P6, WBUT_LOCK);
		widgSetButtonState(psWScreen, FE_P7, 0);
		setPlayerColour(0,6);
		break;
	case FE_P7:
		widgSetButtonState(psWScreen, FE_P0, 0);
		widgSetButtonState(psWScreen, FE_P4, 0);
		widgSetButtonState(psWScreen, FE_P5, 0);
		widgSetButtonState(psWScreen, FE_P6, 0);
		widgSetButtonState(psWScreen, FE_P7, WBUT_LOCK);
		setPlayerColour(0,7);
		break;

	default:
		break;
	}

	// If close button pressed then return from this menu.
	if(CancelPressed()) {
		changeTitleMode(TITLE);
	}

	widgDisplayScreen(psWScreen);						// show the widgets currently running

	return true;
}



// ////////////////////////////////////////////////////////////////////////////
// ////////////////////////////////////////////////////////////////////////////
// ////////////////////////////////////////////////////////////////////////////
// common widgets.

void addBackdrop(void)
{
	W_FORMINIT		sFormInit;

	memset(&sFormInit, 0, sizeof(W_FORMINIT));				// Backdrop
	sFormInit.formID = 0;
	sFormInit.id = FRONTEND_BACKDROP;
	sFormInit.style = WFORM_PLAIN;
	sFormInit.x = (SWORD)( (pie_GetVideoBufferWidth() - HIDDEN_FRONTEND_WIDTH)/2);
	sFormInit.y = (SWORD)( (pie_GetVideoBufferHeight() - HIDDEN_FRONTEND_HEIGHT)/2);
	sFormInit.width = HIDDEN_FRONTEND_WIDTH-1;
	sFormInit.height = HIDDEN_FRONTEND_HEIGHT-1;
	sFormInit.pDisplay = displayTitleBitmap;
	widgAddForm(psWScreen, &sFormInit);
}

// ////////////////////////////////////////////////////////////////////////////

void removeBackdrop(void)
{
	widgDelete( psWScreen, FRONTEND_BACKDROP );
}

// ////////////////////////////////////////////////////////////////////////////

void addBottomForm(void)
{
	W_FORMINIT		sFormInit;
	memset(&sFormInit, 0, sizeof(W_FORMINIT));

	sFormInit.formID = FRONTEND_BACKDROP;
	sFormInit.id = FRONTEND_BOTFORM;
	sFormInit.style = WFORM_PLAIN;
	sFormInit.x = FRONTEND_BOTFORMX;
	sFormInit.y = FRONTEND_BOTFORMY;
	sFormInit.width = FRONTEND_BOTFORMW;
	sFormInit.height = FRONTEND_BOTFORMH;

	sFormInit.pDisplay = intOpenPlainForm;
	sFormInit.disableChildren = true;

	widgAddForm(psWScreen, &sFormInit);
}

// ////////////////////////////////////////////////////////////////////////////

void removeBottomForm( void )
{
	widgDelete( psWScreen, FRONTEND_BOTFORM );
}

// ////////////////////////////////////////////////////////////////////////////

void addTopForm(void)
{
	W_FORMINIT		sFormInit;

	memset(&sFormInit, 0, sizeof(W_FORMINIT));

	sFormInit.formID = FRONTEND_BACKDROP;
	sFormInit.id = FRONTEND_TOPFORM;
	sFormInit.style = WFORM_PLAIN;

	if(titleMode == MULTIOPTION)
	{
		sFormInit.x		= FRONTEND_TOPFORM_WIDEX;
		sFormInit.y		= FRONTEND_TOPFORM_WIDEY;
		sFormInit.width = FRONTEND_TOPFORM_WIDEW;
		sFormInit.height= FRONTEND_TOPFORM_WIDEH;
	}
	else

	{
		sFormInit.x		= FRONTEND_TOPFORMX;
		sFormInit.y		= FRONTEND_TOPFORMY;
		sFormInit.width = FRONTEND_TOPFORMW;
		sFormInit.height= FRONTEND_TOPFORMH;
	}
	sFormInit.pDisplay = intDisplayPlainForm;
	widgAddForm(psWScreen, &sFormInit);

	sFormInit.formID= FRONTEND_TOPFORM;
	sFormInit.id	= FRONTEND_LOGO;
	sFormInit.x		= (short)((sFormInit.width/2)-(FRONTEND_LOGOW/2)); //115;
	sFormInit.y		= (short)((sFormInit.height/2)-(FRONTEND_LOGOH/2));//18;
	sFormInit.width = FRONTEND_LOGOW;
	sFormInit.height= FRONTEND_LOGOH;
	sFormInit.pDisplay= displayLogo;
	widgAddForm(psWScreen, &sFormInit);
}

// ////////////////////////////////////////////////////////////////////////////

void removeTopForm( void )
{
	widgDelete( psWScreen, FRONTEND_TOPFORM );
}

// ////////////////////////////////////////////////////////////////////////////
void addTextButton(UDWORD id,  UDWORD PosX, UDWORD PosY, const char *txt, unsigned int style)
{
	W_BUTINIT		sButInit;
	memset(&sButInit, 0, sizeof(W_BUTINIT));

	sButInit.formID = FRONTEND_BOTFORM;
	sButInit.id = id;
	sButInit.x = (short)PosX;
	sButInit.y = (short)PosY;
	sButInit.style = WBUT_PLAIN;

	// Align
	if ( !(style & WBUT_TXTCENTRE) )
	{
		sButInit.width = (short)(iV_GetTextWidth(txt)+10);
		sButInit.x+=35;
	}
	else
	{
		sButInit.style |= WBUT_TXTCENTRE;
		sButInit.width = FRONTEND_BUTWIDTH;
	}

	// Enable right clicks
	if (style & WBUT_SECONDARY)
	{
		sButInit.style |= WBUT_SECONDARY;
	}

	sButInit.UserData = (style & WBUT_DISABLE); // store disable state

	sButInit.height = FRONTEND_BUTHEIGHT;
	sButInit.pDisplay = displayTextOption;
	sButInit.FontID = font_large;
	sButInit.pText = txt;
	widgAddButton(psWScreen, &sButInit);
	
	// Disable button
	if (style & WBUT_DISABLE)									
	{
		widgSetButtonState(psWScreen, id, WBUT_DISABLE);
	}
}

// ////////////////////////////////////////////////////////////////////////////
void addText(UDWORD id,  UDWORD PosX, UDWORD PosY, const char *txt, UDWORD formID)
{
	W_LABINIT		sLabInit;
	memset(&sLabInit, 0, sizeof(W_LABINIT));
	
	sLabInit.formID = formID;
	sLabInit.id = id;
	sLabInit.x = (short)PosX;
	sLabInit.y = (short)PosY;
	sLabInit.style = (WLAB_PLAIN | WLAB_ALIGNCENTRE);
	
	// Align
	sLabInit.width = MULTIOP_READY_WIDTH;
	//sButInit.x+=35;
	
	sLabInit.height = FRONTEND_BUTHEIGHT;
	sLabInit.pDisplay = displayText;
	sLabInit.FontID = font_small;
	sLabInit.pText = txt;
	widgAddLabel(psWScreen, &sLabInit);
}

// ////////////////////////////////////////////////////////////////////////////
void addFESlider(UDWORD id, UDWORD parent, UDWORD x, UDWORD y, UDWORD stops, UDWORD pos)
{
	W_SLDINIT		sSldInit;

	memset(&sSldInit, 0, sizeof(W_SLDINIT));
	sSldInit.formID		= parent;
	sSldInit.id			= id;
	sSldInit.style		= WSLD_PLAIN;
	sSldInit.x			= (short)x;
	sSldInit.y			= (short)y;
	sSldInit.width		= iV_GetImageWidth(IntImages,IMAGE_SLIDER_BIG);
	sSldInit.height		= iV_GetImageHeight(IntImages,IMAGE_SLIDER_BIG);
	sSldInit.orientation= WSLD_LEFT;
	sSldInit.numStops	= (UBYTE) stops;
	sSldInit.barSize	= iV_GetImageHeight(IntImages,IMAGE_SLIDER_BIG);
	sSldInit.pos		= (UBYTE) pos;
	sSldInit.pDisplay	= displayBigSlider;
	sSldInit.pCallback  = intUpdateQuantitySlider;
	widgAddSlider(psWScreen, &sSldInit);
}

// ////////////////////////////////////////////////////////////////////////////
void addSideText(UDWORD id,  UDWORD PosX, UDWORD PosY, const char *txt)
{
	W_LABINIT	sLabInit;
	memset(&sLabInit, 0, sizeof(W_LABINIT));

	sLabInit.formID = FRONTEND_BACKDROP;
	sLabInit.id = id;
	sLabInit.style = WLAB_PLAIN;
	sLabInit.x = (short) PosX;
	sLabInit.y = (short) PosY;
	sLabInit.width = 30;
	sLabInit.height = FRONTEND_BOTFORMH;

	sLabInit.FontID = font_large;

	sLabInit.pDisplay = displayTextAt270;
	sLabInit.pText = txt;
	widgAddLabel(psWScreen, &sLabInit);
}

// ////////////////////////////////////////////////////////////////////////////
// drawing functions

// show a background piccy
static void displayTitleBitmap(WZ_DECL_UNUSED WIDGET *psWidget, WZ_DECL_UNUSED UDWORD xOffset, WZ_DECL_UNUSED UDWORD yOffset, WZ_DECL_UNUSED PIELIGHT *pColours)
{
	iV_SetFont(font_regular);
	iV_SetTextColour(WZCOL_GREY);
	iV_DrawTextRotated(version_getFormattedVersionString(), pie_GetVideoBufferWidth() - 9, pie_GetVideoBufferHeight() - 14, 270.f);
	iV_SetTextColour(WZCOL_TEXT_BRIGHT);
	iV_DrawTextRotated(version_getFormattedVersionString(), pie_GetVideoBufferWidth() - 10, pie_GetVideoBufferHeight() - 15, 270.f);
}

// ////////////////////////////////////////////////////////////////////////////
// show warzone logo
void displayLogo(WIDGET *psWidget, UDWORD xOffset, UDWORD yOffset, WZ_DECL_UNUSED PIELIGHT *pColours)
{
	iV_DrawImage(FrontImages,IMAGE_FE_LOGO,xOffset+psWidget->x,yOffset+psWidget->y);

	if (*getModList())
	{
		// show the mod list
		char modListText[WIDG_MAXSTR] = "";
		sstrcat(modListText, _("Active mods: "));
		sstrcat(modListText, getModList());
		iV_SetFont(font_regular);
		iV_SetTextColour(WZCOL_GREY);
		iV_DrawText(modListText, xOffset+psWidget->x-9, yOffset+psWidget->y-19);
		iV_SetTextColour(WZCOL_TEXT_BRIGHT);
		iV_DrawText(modListText, xOffset+psWidget->x-10, yOffset+psWidget->y-20);
	}
}



// ////////////////////////////////////////////////////////////////////////////
// show a text option.
void displayTextOption(WIDGET *psWidget, UDWORD xOffset, UDWORD yOffset, WZ_DECL_UNUSED PIELIGHT *pColours)
{
	SDWORD			fx,fy, fw;
	W_BUTTON		*psBut;
	BOOL			hilight = false;
	BOOL			greyOut = psWidget->UserData; // if option is unavailable.

	psBut = (W_BUTTON *)psWidget;
	iV_SetFont(psBut->FontID);

	if(widgGetMouseOver(psWScreen) == psBut->id)					// if mouse is over text then hilight.
	{
		hilight = true;
	}

  	fw = iV_GetTextWidth(psBut->pText);
	fy = yOffset + psWidget->y + (psWidget->height - iV_GetTextLineSize())/2 - iV_GetTextAboveBase();

	if (psWidget->style & WBUT_TXTCENTRE)							//check for centering, calculate offset.
	{
		fx = xOffset + psWidget->x + ((psWidget->width - fw) / 2);
	}
	else
	{
		fx = xOffset + psWidget->x;
	}

	if(greyOut)														// unavailable
	{
		iV_SetTextColour(WZCOL_TEXT_DARK);
	}
	else															// available
	{
		if(hilight)													// hilight
		{
			iV_SetTextColour(WZCOL_TEXT_BRIGHT);
		}
		else														// dont highlight
		{
			iV_SetTextColour(WZCOL_TEXT_MEDIUM);
		}
	}

	iV_DrawText( psBut->pText, fx, fy);

	return;
}


// ////////////////////////////////////////////////////////////////////////////
// show text.
void displayText(WIDGET *psWidget, UDWORD xOffset, UDWORD yOffset, WZ_DECL_UNUSED PIELIGHT *pColours)
{
	SDWORD			fx,fy, fw;
	W_LABEL		*psLab;
	
	psLab = (W_LABEL *)psWidget;
	iV_SetFont(psLab->FontID);
	
  	fw = iV_GetTextWidth(psLab->aText);
	fy = yOffset + psWidget->y;
	
	if (psWidget->style & WLAB_ALIGNCENTRE)	//check for centering, calculate offset.
	{
		fx = xOffset + psWidget->x + ((psWidget->width - fw) / 2);
	}
	else
	{
		fx = xOffset + psWidget->x;
	}
	
	iV_SetTextColour(WZCOL_TEXT_BRIGHT);
	iV_DrawText( psLab->aText, fx, fy);
	
	return;
}


// ////////////////////////////////////////////////////////////////////////////
// show text written on its side.
void displayTextAt270(WIDGET *psWidget, UDWORD xOffset, UDWORD yOffset, WZ_DECL_UNUSED PIELIGHT *pColours)
{
	SDWORD		fx,fy;
	W_LABEL		*psLab;

	psLab = (W_LABEL *)psWidget;

	iV_SetFont(font_large);

	fx = xOffset + psWidget->x;
	fy = yOffset + psWidget->y + iV_GetTextWidth(psLab->aText) ;

	iV_SetTextColour(WZCOL_GREY);
	iV_DrawTextRotated(psLab->aText, fx+2, fy+2, 270.f);
	iV_SetTextColour(WZCOL_TEXT_BRIGHT);
	iV_DrawTextRotated(psLab->aText, fx, fy, 270.f);
}


// ////////////////////////////////////////////////////////////////////////////
// show, well have a guess..
static void displayBigSlider(WIDGET *psWidget, UDWORD xOffset, UDWORD yOffset, WZ_DECL_UNUSED PIELIGHT *pColours)
{
	W_SLIDER *Slider = (W_SLIDER*)psWidget;
	UDWORD x = xOffset+psWidget->x;
	UDWORD y = yOffset+psWidget->y;
	SWORD sx;

	iV_DrawImage(IntImages,IMAGE_SLIDER_BIG,x+STAT_SLD_OX,y+STAT_SLD_OY);			// draw bdrop

	sx = (SWORD)((Slider->width-3 - Slider->barSize) * Slider->pos / Slider->numStops);	// determine pos.
	iV_DrawImage(IntImages,IMAGE_SLIDER_BIGBUT,x+3+sx,y+3);								//draw amount
}<|MERGE_RESOLUTION|>--- conflicted
+++ resolved
@@ -73,9 +73,6 @@
 // ////////////////////////////////////////////////////////////////////////////
 // Global variables
 
-// ////////////////////////////////////////////////////////////////////////////
-// Global variables
-
 static int StartWithGame = 1; // New game starts in Cam 1.
 
 // Widget code and non-constant strings do not get along
@@ -368,17 +365,10 @@
 	addTopForm();
 	addBottomForm();
 
-<<<<<<< HEAD
 	addTextButton(FRONTEND_NEWGAME,  FRONTEND_POS2X,FRONTEND_POS2Y,_("New Campaign") , WBUT_TXTCENTRE);
 	addTextButton(FRONTEND_SKIRMISH, FRONTEND_POS3X,FRONTEND_POS3Y, _("Start Skirmish Game"), WBUT_TXTCENTRE);
 	addTextButton(FRONTEND_CHALLENGES, FRONTEND_POS4X, FRONTEND_POS4Y, _("Challenges"), WBUT_TXTCENTRE);
 	addTextButton(FRONTEND_LOADGAME, FRONTEND_POS5X,FRONTEND_POS5Y, _("Load Game"), WBUT_TXTCENTRE);
-=======
-	addTextButton(FRONTEND_NEWGAME,  FRONTEND_POS2X,FRONTEND_POS2Y,_("New Campaign") ,false,false);
-	addTextButton(FRONTEND_SKIRMISH, FRONTEND_POS3X,FRONTEND_POS3Y, _("Start Skirmish Game"),false,false);
-	addTextButton(FRONTEND_CHALLENGES, FRONTEND_POS4X, FRONTEND_POS4Y, _("Challenges"), false, false);
-	addTextButton(FRONTEND_LOADGAME, FRONTEND_POS5X,FRONTEND_POS5Y, _("Load Game"),false,false);
->>>>>>> 90684f35
 
 	addSideText	 (FRONTEND_SIDETEXT ,FRONTEND_SIDEX,FRONTEND_SIDEY,_("SINGLE PLAYER"));
 	addMultiBut(psWScreen, FRONTEND_BOTFORM, FRONTEND_QUIT, 10, 10, 30, 29, P_("menu", "Return"), IMAGE_RETURN, IMAGE_RETURN_HI, IMAGE_RETURN_HI);
@@ -438,14 +428,10 @@
 		// game.type is switched to SKIRMISH in startMultiOptions()
 		NetPlay.bComms = false;
 		bMultiPlayer = false;
-<<<<<<< HEAD
 		bMultiMessages = false;
 		game.type = CAMPAIGN;
 		NET_InitPlayers();
 		NetPlay.players[0].allocated = true;
-=======
-		game.type = CAMPAIGN;
->>>>>>> 90684f35
 		// make sure we have a valid color choice for our SP game. Valid values are 0, 4-7
 		playercolor = getPlayerColour(0);
 		if (playercolor >= 1 && playercolor <= 3)
@@ -507,10 +493,6 @@
 		}
 	}
 
-<<<<<<< HEAD
-=======
-
->>>>>>> 90684f35
 	if (!bLoadSaveUp && !challengesUp)						// if save/load screen is up
 	{
 		widgDisplayScreen(psWScreen);						// show the widgets currently running
@@ -560,10 +542,7 @@
 		NETdiscoverUPnPDevices();
 		ingame.bHostSetup = true;
 		bMultiPlayer = true;
-<<<<<<< HEAD
 		bMultiMessages = true;
-=======
->>>>>>> 90684f35
 		game.type = SKIRMISH;		// needed?
 		changeTitleMode(MULTIOPTION);
 		break;
@@ -600,21 +579,12 @@
 	addBottomForm();
 
 	addSideText	 (FRONTEND_SIDETEXT ,	FRONTEND_SIDEX,FRONTEND_SIDEY, _("OPTIONS"));
-<<<<<<< HEAD
 	addTextButton(FRONTEND_GAMEOPTIONS,	FRONTEND_POS2X,FRONTEND_POS2Y, _("Game Options"), WBUT_TXTCENTRE);
 	addTextButton(FRONTEND_GAMEOPTIONS2,FRONTEND_POS3X,FRONTEND_POS3Y, _("Graphics Options"), WBUT_TXTCENTRE);
 	addTextButton(FRONTEND_GAMEOPTIONS4, FRONTEND_POS4X,FRONTEND_POS4Y, _("Video Options"), WBUT_TXTCENTRE);
 	addTextButton(FRONTEND_GAMEOPTIONS3,	FRONTEND_POS5X,FRONTEND_POS5Y, _("Audio Options"), WBUT_TXTCENTRE);
 	addTextButton(FRONTEND_GAMEOPTIONS5,	FRONTEND_POS6X,FRONTEND_POS6Y, _("Mouse Options"), WBUT_TXTCENTRE);
 	addTextButton(FRONTEND_KEYMAP,		FRONTEND_POS7X,FRONTEND_POS7Y, _("Key Mappings"), WBUT_TXTCENTRE);
-=======
-	addTextButton(FRONTEND_GAMEOPTIONS,	FRONTEND_POS2X,FRONTEND_POS2Y, _("Game Options"),false,false);
-	addTextButton(FRONTEND_GAMEOPTIONS2,FRONTEND_POS3X,FRONTEND_POS3Y, _("Graphics Options"),false,false);
-	addTextButton(FRONTEND_GAMEOPTIONS4, FRONTEND_POS4X,FRONTEND_POS4Y, _("Video Options"), false, false);
-	addTextButton(FRONTEND_GAMEOPTIONS3,	FRONTEND_POS5X,FRONTEND_POS5Y, _("Audio Options"),false,false);
-	addTextButton(FRONTEND_GAMEOPTIONS5,	FRONTEND_POS6X,FRONTEND_POS6Y, _("Mouse Options"),false,false);
-	addTextButton(FRONTEND_KEYMAP,		FRONTEND_POS7X,FRONTEND_POS7Y, _("Key Mappings"),false,false);
->>>>>>> 90684f35
 	addMultiBut(psWScreen, FRONTEND_BOTFORM, FRONTEND_QUIT, 10, 10, 30, 29, P_("menu", "Return"), IMAGE_RETURN, IMAGE_RETURN_HI, IMAGE_RETURN_HI);
 
 	return true;
@@ -676,7 +646,6 @@
 
 	////////////
 	//FMV mode.
-<<<<<<< HEAD
 	addTextButton(FRONTEND_FMVMODE,	FRONTEND_POS2X - 35, FRONTEND_POS2Y, _("Video Playback"), 0);
 	switch (war_GetFMVmode())
 	{
@@ -690,21 +659,6 @@
 
 		case FMV_FULLSCREEN:
 			addTextButton(FRONTEND_FMVMODE_R, FRONTEND_POS2M - 55,FRONTEND_POS2Y, _("Fullscreen"), 0);
-=======
-	addTextButton(FRONTEND_FMVMODE,	FRONTEND_POS2X - 35, FRONTEND_POS2Y, _("Video Playback"), true, false);
-	switch (war_GetFMVmode())
-	{
-		case FMV_1X:
-			addTextButton(FRONTEND_FMVMODE_R, FRONTEND_POS2M - 55,FRONTEND_POS2Y, _("1X"), true, false);
-			break;
-
-		case FMV_2X:
-			addTextButton(FRONTEND_FMVMODE_R, FRONTEND_POS2M - 55,FRONTEND_POS2Y, _("2X"), true, false);
-			break;
-
-		case FMV_FULLSCREEN:
-			addTextButton(FRONTEND_FMVMODE_R, FRONTEND_POS2M - 55,FRONTEND_POS2Y, _("Fullscreen"), true, false);
->>>>>>> 90684f35
 			break;
 
 		default:
@@ -712,33 +666,6 @@
 			break;
 	}
 
-<<<<<<< HEAD
-=======
-	////////////
-	// screenshake
-	addTextButton(FRONTEND_SSHAKE,	 FRONTEND_POS3X-35,   FRONTEND_POS3Y, _("Screen Shake"),true,false);
-	if(getShakeStatus())
-	{// shaking on
-		addTextButton(FRONTEND_SSHAKE_R, FRONTEND_POS3M-55,  FRONTEND_POS3Y, _("On"),true,false);
-	}
-	else
-	{//shaking off.
-		addTextButton(FRONTEND_SSHAKE_R, FRONTEND_POS3M-55,  FRONTEND_POS3Y, _("Off"),true,false);
-	}
-
-	////////////
-	// fog
-	addTextButton(FRONTEND_FOGTYPE,	 FRONTEND_POS4X-35,   FRONTEND_POS4Y, _("Fog"),true,false);
-	if(war_GetFog())
-	{
-		addTextButton(FRONTEND_FOGTYPE_R,FRONTEND_POS4M-55,FRONTEND_POS4Y, _("Mist"),true,false);
-	}
-	else
-	{
-		addTextButton(FRONTEND_FOGTYPE_R,FRONTEND_POS4M-55,FRONTEND_POS4Y, _("Fog Of War"),true,false);
-	}
-
->>>>>>> 90684f35
 	////////////
 	// screenshake
 	addTextButton(FRONTEND_SSHAKE,	 FRONTEND_POS3X-35,   FRONTEND_POS3Y, _("Screen Shake"), 0);
@@ -785,7 +712,6 @@
 
 	////////////
 	//shadows
-<<<<<<< HEAD
 	addTextButton(FRONTEND_SHADOWS, FRONTEND_POS6X - 35, FRONTEND_POS6Y, _("Shadows"), 0);
 	if (getDrawShadows())
 	{
@@ -794,16 +720,6 @@
 	else
 	{	// not flipped
 		addTextButton(FRONTEND_SHADOWS_R, FRONTEND_POS6M - 55,  FRONTEND_POS6Y, _("Off"), 0);
-=======
-	addTextButton(FRONTEND_SHADOWS, FRONTEND_POS6X - 35, FRONTEND_POS6Y, _("Shadows"), true, false);
-	if (getDrawShadows())
-	{
-		addTextButton(FRONTEND_SHADOWS_R, FRONTEND_POS6M - 55,  FRONTEND_POS6Y, _("On"), true, false);
-	}
-	else
-	{	// not flipped
-		addTextButton(FRONTEND_SHADOWS_R, FRONTEND_POS6M - 55,  FRONTEND_POS6Y, _("Off"), true, false);
->>>>>>> 90684f35
 	}
 
 	// Add some text down the side of the form
@@ -1056,20 +972,14 @@
 	// Add some text down the side of the form
 	addSideText(FRONTEND_SIDETEXT, FRONTEND_SIDEX, FRONTEND_SIDEY, _("VIDEO OPTIONS"));
 
-	// Add some text down the side of the form
-	addSideText(FRONTEND_SIDETEXT, FRONTEND_SIDEX, FRONTEND_SIDEY, _("VIDEO OPTIONS"));
-
 	// Quit/return
 	addMultiBut(psWScreen, FRONTEND_BOTFORM, FRONTEND_QUIT, 10, 10, 30, 29, P_("menu", "Return"), IMAGE_RETURN, IMAGE_RETURN_HI, IMAGE_RETURN_HI);
 
 	return true;
 }
 
-<<<<<<< HEAD
-=======
 typedef struct { int w, h; } HACK;  // HACK Make it compile. Previous behaviour was to crash, anyway.
 
->>>>>>> 90684f35
 // Video Options
 BOOL runGameOptions4Menu(void)
 {
@@ -1114,7 +1024,6 @@
 			oldcurrent = current;
 			do
 			{
-<<<<<<< HEAD
 				if (!mouseReleased(MOUSE_RMB))
 				{
 					if (--current < 0)
@@ -1127,12 +1036,6 @@
 				}	
 			} while ((modes[current]->w < 640 || modes[current]->h < 480)
 				&& current != oldcurrent);
-=======
-				if (++current == count)
-					current = 0;
-			} while (modes[current]->w < 640 &&
-			          modes[current]->h < 400 && current != oldcurrent);
->>>>>>> 90684f35
 
 			// Set the new width and height (takes effect on restart)
 			war_SetWidth(modes[current]->w);
@@ -1229,7 +1132,6 @@
 
 	////////////
 	// mouseflip
-<<<<<<< HEAD
 	addTextButton(FRONTEND_MFLIP,	 FRONTEND_POS2X-35,   FRONTEND_POS2Y, _("Reverse Rotation"), 0);
 	if( getInvertMouseStatus() )
 	{	// flipped
@@ -1238,16 +1140,6 @@
 	else
 	{	// not flipped
 		addTextButton(FRONTEND_MFLIP_R, FRONTEND_POS2M-25,  FRONTEND_POS2Y, _("Off"), 0);
-=======
-	addTextButton(FRONTEND_MFLIP,	 FRONTEND_POS2X-35,   FRONTEND_POS2Y, _("Reverse Rotation"),true,false);
-	if( getInvertMouseStatus() )
-	{	// flipped
-		addTextButton(FRONTEND_MFLIP_R, FRONTEND_POS2M-25,  FRONTEND_POS2Y, _("On"),true,false);
-	}
-	else
-	{	// not flipped
-		addTextButton(FRONTEND_MFLIP_R, FRONTEND_POS2M-25,  FRONTEND_POS2Y, _("Off"),true,false);
->>>>>>> 90684f35
 	}
 
 	// Cursor trapping
@@ -1255,7 +1147,6 @@
 
 	if (war_GetTrapCursor())
 	{
-<<<<<<< HEAD
 		addTextButton(FRONTEND_TRAP_R, FRONTEND_POS3M-25, FRONTEND_POS3Y, _("On"), 0);
 	}
 	else
@@ -1273,30 +1164,10 @@
 	else
 	{
 		addTextButton(FRONTEND_CURSORMODE_R, FRONTEND_POS4M-25, FRONTEND_POS4Y, _("Off"), 0);
-=======
-		addTextButton(FRONTEND_TRAP_R, FRONTEND_POS3M-25, FRONTEND_POS3Y, _("On"), true, false);
-	}
-	else
-	{
-		addTextButton(FRONTEND_TRAP_R, FRONTEND_POS3M-25, FRONTEND_POS3Y, _("Off"), true, false);
-	}
-	
-	// Hardware / software cursor toggle
-	addTextButton(FRONTEND_CURSORMODE, FRONTEND_POS4X-35, FRONTEND_POS4Y, _("Colored Cursors *"), true, false);
-
-	if (war_GetColouredCursor())
-	{
-		addTextButton(FRONTEND_CURSORMODE_R, FRONTEND_POS4M-25, FRONTEND_POS4Y, _("On"), true, false);
-	}
-	else
-	{
-		addTextButton(FRONTEND_CURSORMODE_R, FRONTEND_POS4M-25, FRONTEND_POS4Y, _("Off"), true, false);
->>>>>>> 90684f35
 	}
 
 	////////////
 	// left-click orders
-<<<<<<< HEAD
 	addTextButton(FRONTEND_MBUTTONS,	 FRONTEND_POS2X-35,   FRONTEND_POS5Y, _("Switch Mouse Buttons"), 0);
 	if( getRightClickOrders() )
 	{	// right-click orders
@@ -1308,19 +1179,6 @@
 	}
 
 	addTextButton(FRONTEND_TAKESEFFECT, FRONTEND_POS6X-35, FRONTEND_POS6Y, _("* May negatively affect performance"), WBUT_DISABLE);
-=======
-	addTextButton(FRONTEND_MBUTTONS,	 FRONTEND_POS2X-35,   FRONTEND_POS5Y, _("Switch Mouse Buttons"),true,false);
-	if( getRightClickOrders() )
-	{	// right-click orders
-		addTextButton(FRONTEND_MBUTTONS_R, FRONTEND_POS2M-25,  FRONTEND_POS5Y, _("On"),true,false);
-	}
-	else
-	{	// left-click orders
-		addTextButton(FRONTEND_MBUTTONS_R, FRONTEND_POS2M-25,  FRONTEND_POS5Y, _("Off"),true,false);
-	}
-
-	addTextButton(FRONTEND_TAKESEFFECT, FRONTEND_POS6X-35, FRONTEND_POS6Y, _("* May negatively affect performance"), true, true);
->>>>>>> 90684f35
 
 	// Add some text down the side of the form
 	addSideText(FRONTEND_SIDETEXT, FRONTEND_SIDEX, FRONTEND_SIDEY, _("MOUSE OPTIONS"));
