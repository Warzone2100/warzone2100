/*
	This file is part of Warzone 2100.
	Copyright (C) 1999-2004  Eidos Interactive
	Copyright (C) 2005-2020  Warzone 2100 Project

	Warzone 2100 is free software; you can redistribute it and/or modify
	it under the terms of the GNU General Public License as published by
	the Free Software Foundation; either version 2 of the License, or
	(at your option) any later version.

	Warzone 2100 is distributed in the hope that it will be useful,
	but WITHOUT ANY WARRANTY; without even the implied warranty of
	MERCHANTABILITY or FITNESS FOR A PARTICULAR PURPOSE. See the
	GNU General Public License for more details.

	You should have received a copy of the GNU General Public License
	along with Warzone 2100; if not, write to the Free Software
	Foundation, Inc., 51 Franklin St, Fifth Floor, Boston, MA 02110-1301 USA
*/
/*
 * FrontEnd.c
 *
 * front end title and options screens.
 * Alex Lee. Pumpkin Studios. Eidos PLC 98,
 */

#include "lib/framework/wzapp.h"

#include "lib/framework/input.h"
#include "lib/framework/wzconfig.h"
#include "lib/framework/physfs_ext.h"
#include "lib/ivis_opengl/bitimage.h"
#include "lib/ivis_opengl/pieblitfunc.h"
#include "lib/ivis_opengl/piestate.h"
#include "lib/netplay/connection_provider_registry.h"
#include "lib/netplay/netplay.h"
#include "lib/sound/mixer.h"
#include "lib/sound/tracklib.h"
#include "lib/widget/button.h"
#include "lib/widget/label.h"
#include "lib/widget/slider.h"
#include "lib/widget/dropdown.h"
#include "lib/widget/gridlayout.h"
#include "lib/widget/margin.h"
#include "lib/widget/alignment.h"
#include "lib/widget/image.h"
#include "lib/widget/resize.h"

#include <limits>

#include "advvis.h"
#include "challenge.h"
#include "component.h"
#include "configuration.h"
#include "difficulty.h"
#include "display.h"
#include "droid.h"
#include "frend.h"
#include "frontend.h"
#include "group.h"
#include "hci.h"
#include "init.h"
#include "levels.h"
#include "intdisplay.h"
#include "keybind.h"
#include "loadsave.h"
#include "main.h"
#include "mission.h"
#include "modding.h"
#include "multiint.h"
#include "multilimit.h"
#include "multiplay.h"
#include "radar.h"
#include "seqdisp.h"
#include "texture.h"
#include "version.h"
#include "warzoneconfig.h"
#include "wrappers.h"
#include "titleui/titleui.h"
#include "titleui/campaign.h"
#include "titleui/optionstitleui.h"
#include "urlhelpers.h"
#include "game.h"
#include "map.h" //for builtInMap and useTerrainOverrides
#include "notifications.h"
#include "activity.h"
#include "hci/groups.h"

#include <fmt/core.h>

#if defined(__EMSCRIPTEN__)
# include "emscripten_helpers.h"
#endif

// ////////////////////////////////////////////////////////////////////////////
// Global variables

char			aLevelName[MAX_LEVEL_NAME_SIZE + 1];	//256];			// vital! the wrf file to use.

bool			bLimiterLoaded = false;

static std::shared_ptr<IMAGEFILE> pFlagsImages;

#define TUTORIAL_LEVEL "TUTORIAL3"
#define TRANSLATION_URL "https://translate.wz2100.net"

// ////////////////////////////////////////////////////////////////////////////
// Forward definitions

static std::shared_ptr<W_BUTTON> makeTextButton(UDWORD id, const std::string &txt, unsigned int style, optional<unsigned int> minimumWidth = nullopt);
static std::shared_ptr<W_SLIDER> makeFESlider(UDWORD id, UDWORD parent, UDWORD stops, UDWORD pos);

// ////////////////////////////////////////////////////////////////////////////
// Helper functions

// Returns true if escape key pressed.
//
bool CancelPressed()
{
	const bool cancel = keyPressed(KEY_ESC);
	if (cancel)
	{
		inputLoseFocus();	// clear the input buffer.
	}
	return cancel;
}

// Cycle through options as in program seq(1) from coreutils
// The T cast is to cycle through enums.
template <typename T> static T seqCycle(T value, T min, int inc, T max)
{
	return widgGetButtonKey_DEPRECATED(psWScreen) == WKEY_PRIMARY ?
		value < max ? T(value + inc) : min :  // Cycle forwards.
		min < value ? T(value - inc) : max;  // Cycle backwards.
}

// Cycle through options, which are powers of two, such as [128, 256, 512, 1024, 2048].
template <typename T> static T pow2Cycle(T value, T min, T max)
{
	return widgGetButtonKey_DEPRECATED(psWScreen) == WKEY_PRIMARY ?
		value < max ? std::max<T>(1, value) * 2 : min :  // Cycle forwards.
		min < value ? (value / 2 > 1 ? value / 2 : 0) : max;  // Cycle backwards.
}

static void moveToParentRightEdge(WIDGET *widget, int32_t right)
{
	if (auto parent = widget->parent())
	{
		widget->move(parent->width() - (widget->width() + right), widget->y());
	}
}

// ////////////////////////////////////////////////////////////////////////////
// Title Screen
static void runUpgrdHyperlink()
{
	std::string link = "https://wz2100.net/versioncheck/?ver=";
	std::string version = version_getVersionString();
	std::string versionStr;
	for (char ch : version)
	{
		versionStr += (ch == ' ') ? '_' : ch;
	}
	link += urlEncode(versionStr.c_str());
	openURLInBrowser(link.c_str());
}

static void runHyperlink()
{
	openURLInBrowser("https://wz2100.net/");
}

static void rundonatelink()
{
	openURLInBrowser("http://donations.wz2100.net/");
}

static void runchatlink()
{
	openURLInBrowser("https://wz2100.net/webchat/");
}

const char * VIDEO_TAG = "videoMissing";

void notifyAboutMissingVideos()
{
	if (!hasNotificationsWithTag(VIDEO_TAG))
	{
		WZ_Notification notification;
		notification.duration = 0;
		notification.contentTitle = _("Campaign videos are missing");
		notification.contentText = _("See our FAQ on how to install videos");
		notification.tag = VIDEO_TAG;
		notification.largeIcon = WZ_Notification_Image("images/notifications/exclamation_triangle.png");
		notification.action = WZ_Notification_Action("Open wz2100.net", [](const WZ_Notification&) {
			runHyperlink();
		});
		notification.displayOptions = WZ_Notification_Display_Options::makeIgnorable("campaignVideoNotification", 2);

		addNotification(notification, WZ_Notification_Trigger(GAME_TICKS_PER_SEC));
	}
}

static void closeMissingVideosNotification()
{
	cancelOrDismissNotificationsWithTag(VIDEO_TAG);
}

void startTitleMenu()
{
	intRemoveReticule();

	addBackdrop();
	addTopForm(false);
	addBottomForm();

	addTextButton(FRONTEND_SINGLEPLAYER, FRONTEND_POS2X, FRONTEND_POS2Y, _("Single Player"), WBUT_TXTCENTRE);
	addTextButton(FRONTEND_MULTIPLAYER, FRONTEND_POS3X, FRONTEND_POS3Y, _("Multi Player"), WBUT_TXTCENTRE);
	addTextButton(FRONTEND_TUTORIAL, FRONTEND_POS4X, FRONTEND_POS4Y, _("Tutorial"), WBUT_TXTCENTRE);
	addTextButton(FRONTEND_OPTIONS, FRONTEND_POS5X, FRONTEND_POS5Y, _("Options"), WBUT_TXTCENTRE);

	// check whether video sequences are installed
	if (seq_hasVideos())
	{
		addTextButton(FRONTEND_PLAYINTRO, FRONTEND_POS6X, FRONTEND_POS6Y, _("View Intro"), WBUT_TXTCENTRE);
	}
	else
	{
		addTextButton(FRONTEND_PLAYINTRO, FRONTEND_POS6X, FRONTEND_POS6Y, _("View Intro"), WBUT_TXTCENTRE | WBUT_DISABLE);
		widgSetTip(psWScreen, FRONTEND_PLAYINTRO, _("Videos are missing, download them from http://wz2100.net"));

		notifyAboutMissingVideos();
	}

	if (findLastSave())
	{
		addTextButton(FRONTEND_CONTINUE, FRONTEND_POS7X, FRONTEND_POS7Y, _("Continue Last Save"), WBUT_TXTCENTRE);
	}
	else
	{
		addTextButton(FRONTEND_CONTINUE, FRONTEND_POS7X, FRONTEND_POS7Y, _("Continue Last Save"), WBUT_TXTCENTRE | WBUT_DISABLE);
		widgSetTip(psWScreen, FRONTEND_CONTINUE, _("No last save available"));
	}
	addTextButton(FRONTEND_QUIT, FRONTEND_POS8X, FRONTEND_POS8Y, _("Quit Game"), WBUT_TXTCENTRE);
	addSideText(FRONTEND_SIDETEXT, FRONTEND_SIDEX, FRONTEND_SIDEY, _("MAIN MENU"));

	addSmallTextButton(FRONTEND_HYPERLINK, FRONTEND_POS9X, FRONTEND_POS9Y, _("Official site: http://wz2100.net/"), 0);
	widgSetTip(psWScreen, FRONTEND_HYPERLINK, _("Come visit the forums and all Warzone 2100 news! Click this link."));
	W_BUTTON * pRightAlignedButton = addSmallTextButton(FRONTEND_DONATELINK, FRONTEND_POS9X + 360, FRONTEND_POS9Y, _("Donate: http://donations.wz2100.net/"), 0);
	moveToParentRightEdge(pRightAlignedButton, 1);
	widgSetTip(psWScreen, FRONTEND_DONATELINK, _("Help support the project with our server costs, Click this link."));
	pRightAlignedButton = addSmallTextButton(FRONTEND_CHATLINK, FRONTEND_POS9X + 360, 0, _("Chat with players on Discord or IRC"), 0);
	moveToParentRightEdge(pRightAlignedButton, 6);
	widgSetTip(psWScreen, FRONTEND_CHATLINK, _("Connect to Discord or Freenode through webchat by clicking this link."));
	addMultiBut(psWScreen, FRONTEND_BOTFORM, FRONTEND_UPGRDLINK, 7, 7, MULTIOP_BUTW, MULTIOP_BUTH, _("Check for a newer version"), IMAGE_GAMEVERSION, IMAGE_GAMEVERSION_HI, true);
}

void runContinue()
{
	SPinit(lastSaveMP ? LEVEL_TYPE::SKIRMISH : LEVEL_TYPE::CAMPAIGN);
	sstrcpy(saveGameName, lastSavePath.toPath(SaveGamePath_t::Extension::GAM).c_str());
	bMultiPlayer = lastSaveMP;
}

bool runTitleMenu()
{
	WidgetTriggers const &triggers = widgRunScreen(psWScreen);
	unsigned id = triggers.empty() ? 0 : triggers.front().widget->id; // Just use first click here, since the next click could be on another menu.

	switch (id)
	{
	case FRONTEND_QUIT:
		changeTitleMode(QUIT);
		break;
	case FRONTEND_MULTIPLAYER:
		changeTitleMode(MULTI);
#if defined(__EMSCRIPTEN__)
		wzDisplayDialog(Dialog_Information, "Multiplayer requires the native version.", "The web version of Warzone 2100 does not support online multiplayer. Please visit https://wz2100.net to download the native version for your platform.");
#endif
		break;
	case FRONTEND_SINGLEPLAYER:
		changeTitleMode(SINGLE);
		break;
	case FRONTEND_OPTIONS:
		changeTitleUI(std::make_shared<WzOptionsTitleUI>(wzTitleUICurrent));
		break;
	case FRONTEND_TUTORIAL:
		changeTitleMode(TUTORIAL);
		break;
	case FRONTEND_PLAYINTRO:
		changeTitleMode(SHOWINTRO);
		break;
	case FRONTEND_HYPERLINK:
		runHyperlink();
		break;
	case FRONTEND_UPGRDLINK:
		runUpgrdHyperlink();
		break;
	case FRONTEND_DONATELINK:
		rundonatelink();
		break;
	case FRONTEND_CHATLINK:
		runchatlink();
		break;
	case FRONTEND_CONTINUE:
		runContinue();
		changeTitleMode(LOADSAVEGAME);
		break;

	default:
		break;
	}

	widgDisplayScreen(psWScreen); // show the widgets currently running

	return true;
}


// ////////////////////////////////////////////////////////////////////////////
// Tutorial Menu
void startTutorialMenu()
{
	addBackdrop();
	addTopForm(false);
	addBottomForm();


	addTextButton(FRONTEND_TUTORIAL, FRONTEND_POS3X, FRONTEND_POS3Y, _("Tutorial"), WBUT_TXTCENTRE);
	addTextButton(FRONTEND_FASTPLAY, FRONTEND_POS4X, FRONTEND_POS4Y, _("Fast Play"), WBUT_TXTCENTRE);
	addSideText(FRONTEND_SIDETEXT , FRONTEND_SIDEX, FRONTEND_SIDEY, _("TUTORIALS"));
	// TRANSLATORS: "Return", in this context, means "return to previous screen/menu"
	addMultiBut(psWScreen, FRONTEND_BOTFORM, FRONTEND_QUIT, 10, 10, 30, 29, P_("menu", "Return"), IMAGE_RETURN, IMAGE_RETURN_HI, IMAGE_RETURN_HI);
}

bool runTutorialMenu()
{
	WidgetTriggers const &triggers = widgRunScreen(psWScreen);
	unsigned id = triggers.empty() ? 0 : triggers.front().widget->id; // Just use first click here, since the next click could be on another menu.

	switch (id)
	{
	case FRONTEND_TUTORIAL:
		SPinit(LEVEL_TYPE::CAMPAIGN);
		sstrcpy(aLevelName, TUTORIAL_LEVEL);
		setGroupButtonEnabled(false); // hack to disable the groups UI for the tutorial
		changeTitleMode(STARTGAME);
		break;

	case FRONTEND_FASTPLAY:
		SPinit(LEVEL_TYPE::CAMPAIGN);
		sstrcpy(aLevelName, "FASTPLAY");
		changeTitleMode(STARTGAME);
		break;

	case FRONTEND_QUIT:
		changeTitleMode(TITLE);
		break;

	default:
		break;
	}

	// If close button pressed then return from this menu.
	if (CancelPressed())
	{
		changeTitleMode(TITLE);
	}

	widgDisplayScreen(psWScreen);						// show the widgets currently running

	return true;
}


// ////////////////////////////////////////////////////////////////////////////
// Single Player Menu
void startSinglePlayerMenu()
{
	challengeActive = false;
	addBackdrop();
	addTopForm(false);
	addBottomForm();

	addTextButton(FRONTEND_NEWGAME,  FRONTEND_POS2X, FRONTEND_POS2Y, _("New Campaign") , WBUT_TXTCENTRE);
	addTextButton(FRONTEND_SKIRMISH, FRONTEND_POS3X, FRONTEND_POS3Y, _("Start Skirmish Game"), WBUT_TXTCENTRE);
	addTextButton(FRONTEND_CHALLENGES, FRONTEND_POS4X, FRONTEND_POS4Y, _("Challenges"), WBUT_TXTCENTRE);
	addTextButton(FRONTEND_LOADGAME_MISSION, FRONTEND_POS5X, FRONTEND_POS5Y, _("Load Campaign Game"), WBUT_TXTCENTRE);
	addTextButton(FRONTEND_LOADGAME_SKIRMISH, FRONTEND_POS6X, FRONTEND_POS6Y, _("Load Skirmish Game"), WBUT_TXTCENTRE);
	addTextButton(FRONTEND_REPLAY, FRONTEND_POS7X,FRONTEND_POS7Y, _("View Skirmish Replay"), WBUT_TXTCENTRE);

	addSideText(FRONTEND_SIDETEXT, FRONTEND_SIDEX, FRONTEND_SIDEY, _("SINGLE PLAYER"));
	addMultiBut(psWScreen, FRONTEND_BOTFORM, FRONTEND_QUIT, 10, 10, 30, 29, P_("menu", "Return"), IMAGE_RETURN, IMAGE_RETURN_HI, IMAGE_RETURN_HI);
	// show this only when the video sequences are not installed
	if (!seq_hasVideos())
	{
		addSmallTextButton(FRONTEND_HYPERLINK, FRONTEND_POS9X, FRONTEND_POS9Y, _("Campaign videos are missing! Get them from http://wz2100.net"), 0);
	}
}

static void loadOK()
{
	if (strlen(sRequestResult))
	{
		sstrcpy(saveGameName, sRequestResult);
		changeTitleMode(LOADSAVEGAME);
	}
}

void SPinit(LEVEL_TYPE gameType)
{
	uint8_t playercolor;

	NetPlay.bComms = false;
	bMultiPlayer = false;
	bMultiMessages = false;
	game.type = gameType;
	NET_InitPlayers();
	NetPlay.players[0].allocated = true;
	NetPlay.players[0].autoGame = false;
	NetPlay.players[0].difficulty = AIDifficulty::HUMAN;
	game.maxPlayers = MAX_PLAYERS - 1;	// Currently, 0 - 10 for a total of MAX_PLAYERS
	// make sure we have a valid color choice for our SP game. Valid values are 0, 4-7
	playercolor = war_GetSPcolor();

	if (playercolor >= 1 && playercolor <= 3)
	{
		playercolor = 0;	// default is green
	}
	setPlayerColour(0, playercolor);
	game.hash.setZero();	// must reset this to zero
	builtInMap = true;
	useTerrainOverrides = true;
}

bool runSinglePlayerMenu()
{
	if (bLoadSaveUp)
	{
		if (runLoadSave(false)) // check for file name.
		{
			loadOK();
		}
	}
	else if (challengesUp)
	{
		runChallenges();
	}
	else
	{
		WidgetTriggers const &triggers = widgRunScreen(psWScreen);
		unsigned id = triggers.empty() ? 0 : triggers.front().widget->id; // Just use first click here, since the next click could be on another menu.

		switch (id)
		{
		case FRONTEND_NEWGAME:
			ActivityManager::instance().navigateToMenu("Campaign");
			changeTitleUI(std::make_shared<WzCampaignSelectorTitleUI>(wzTitleUICurrent));
			break;

		case FRONTEND_LOADGAME_MISSION:
			SPinit(LEVEL_TYPE::CAMPAIGN);
			addLoadSave(LOAD_FRONTEND_MISSION, _("Load Campaign Saved Game"));	// change mode when loadsave returns
			break;

		case FRONTEND_LOADGAME_SKIRMISH:
			SPinit(LEVEL_TYPE::SKIRMISH);
			bMultiPlayer = true;
			addLoadSave(LOAD_FRONTEND_SKIRMISH, _("Load Skirmish Saved Game"));	// change mode when loadsave returns
			break;

		case FRONTEND_REPLAY:
			SPinit(LEVEL_TYPE::SKIRMISH);
			bMultiPlayer = true;
			addLoadSave(LOADREPLAY_FRONTEND_SKIRMISH, _("Load Skirmish Replay"));  // change mode when loadsave returns
			break;

		case FRONTEND_SKIRMISH:
			SPinit(LEVEL_TYPE::SKIRMISH);
			sstrcpy(game.map, DEFAULTSKIRMISHMAP);
			game.hash = levGetMapNameHash(game.map);
			game.maxPlayers = DEFAULTSKIRMISHMAPMAXPLAYERS;

			ingame.side = InGameSide::HOST_OR_SINGLEPLAYER;
			changeTitleUI(std::make_shared<WzMultiplayerOptionsTitleUI>(wzTitleUICurrent));
			break;

		case FRONTEND_QUIT:
			changeTitleMode(TITLE);
			break;

		case FRONTEND_CHALLENGES:
			SPinit(LEVEL_TYPE::SKIRMISH);
			addChallenges();
			break;

		case FRONTEND_HYPERLINK:
			runHyperlink();
			break;

		default:
			break;
		}

		if (CancelPressed())
		{
			changeTitleMode(TITLE);
		}
	}

	if (!bLoadSaveUp && !challengesUp)						// if save/load screen is up
	{
		widgDisplayScreen(psWScreen);						// show the widgets currently running
	}
	if (bLoadSaveUp)								// if save/load screen is up
	{
		displayLoadSave();
	}
	else if (challengesUp)
	{
		displayChallenges();
	}

	return true;
}


// ////////////////////////////////////////////////////////////////////////////
// Multi Player Menu
void startMultiPlayerMenu()
{
	closeMissingVideosNotification();

	addBackdrop();
	addTopForm(false);
	addBottomForm();

	addSideText(FRONTEND_SIDETEXT ,	FRONTEND_SIDEX, FRONTEND_SIDEY, _("MULTI PLAYER"));

#if !defined(__EMSCRIPTEN__)
	addTextButton(FRONTEND_HOST,     FRONTEND_POS2X, FRONTEND_POS2Y, _("Host Game"), WBUT_TXTCENTRE);
	addTextButton(FRONTEND_JOIN,     FRONTEND_POS3X, FRONTEND_POS3Y, _("Join Game"), WBUT_TXTCENTRE);
#endif
	addTextButton(FRONTEND_REPLAY,   FRONTEND_POS7X, FRONTEND_POS7Y, _("View Replay"), WBUT_TXTCENTRE);

	addMultiBut(psWScreen, FRONTEND_BOTFORM, FRONTEND_QUIT, 10, 10, 30, 29, P_("menu", "Return"), IMAGE_RETURN, IMAGE_RETURN_HI, IMAGE_RETURN_HI);

	// This isn't really a hyperlink for now... perhaps link to the wiki ?
	char buf[512]  =  {'\0'};
	snprintf(buf, sizeof(buf), _("TCP port %d must be opened in your firewall or router to host games!"), NETgetGameserverPort());
	addSmallTextButton(FRONTEND_HYPERLINK, FRONTEND_POS9X, FRONTEND_POS9Y, buf, 0);
}

bool runMultiPlayerMenu()
{
	if (bLoadSaveUp)
	{
		if (runLoadSave(false)) // check for file name.
		{
			loadOK();
		}
	}
	else
	{
		WidgetTriggers const &triggers = widgRunScreen(psWScreen);
		unsigned id = triggers.empty() ? 0 : triggers.front().widget->id; // Just use first click here, since the next click could be on another menu.

		switch (id)
		{
		case FRONTEND_HOST:
			// First of all, make sure we've reset any prior networking state
			NETshutdown();
			// don't pretend we are running a network game. Really do it!
			NetPlay.bComms = true; // use network = true
			ingame.side = InGameSide::HOST_OR_SINGLEPLAYER;
			bMultiPlayer = true;
			bMultiMessages = true;
			NETinit(war_getHostConnectionProvider());
			NETinitPortMapping();
			game.type = LEVEL_TYPE::SKIRMISH;		// needed?
			changeTitleUI(std::make_shared<WzMultiplayerOptionsTitleUI>(wzTitleUICurrent));
			break;
		case FRONTEND_JOIN:
			// Don't call `NETinit()` just yet.
			// It will be called automatically during join attempts.
			ingame.side = InGameSide::MULTIPLAYER_CLIENT;
			if (getLobbyError() != ERROR_INVALID)
			{
				setLobbyError(ERROR_NOERROR);
			}
			changeTitleUI(std::make_shared<WzProtocolTitleUI>());
			break;
		case FRONTEND_REPLAY:
			SPinit(LEVEL_TYPE::SKIRMISH);
			bMultiPlayer = true;
			game.maxPlayers = DEFAULTSKIRMISHMAPMAXPLAYERS;
			addLoadSave(LOADREPLAY_FRONTEND_MULTI, _("Load Multiplayer Replay"));  // change mode when loadsave returns
			break;

		case FRONTEND_QUIT:
			changeTitleMode(TITLE);
			break;
		default:
			break;
		}

		if (CancelPressed())
		{
			changeTitleMode(TITLE);
		}
	}

	if (!bLoadSaveUp)
	{
		widgDisplayScreen(psWScreen);		// show the widgets currently running
	}
	else if (bLoadSaveUp)					// if save/load screen is up
	{
		displayLoadSave();
	}

	return true;
}

<<<<<<< HEAD

// ////////////////////////////////////////////////////////////////////////////
// Options Menu
void startOptionsMenu()
{
	addBackdrop();
	addTopForm(false);
	addBottomForm();

	WIDGET *parent = widgGetFromID(psWScreen, FRONTEND_BOTFORM);
	ASSERT_OR_RETURN(, parent != nullptr, "Unable to find FRONTEND_BOTFORM??");

	auto scrollableList = ScrollableListWidget::make();

	auto addTextButton = [scrollableList](UDWORD id, const std::string &txt, unsigned int style)
	{
		auto button = makeTextButton(id, txt, style);
		if (style & WBUT_TXTCENTRE)
		{
			button->setGeometry(0, 0, FRONTEND_BUTWIDTH, button->height());
		}
		scrollableList->addItem(button);
	};

	addTextButton(FRONTEND_GAMEOPTIONS, _("Game Options"), WBUT_TXTCENTRE);
	addTextButton(FRONTEND_GRAPHICSOPTIONS, _("Graphics Options"), WBUT_TXTCENTRE);
	addTextButton(FRONTEND_VIDEOOPTIONS, _("Video Options"), WBUT_TXTCENTRE);
	addTextButton(FRONTEND_AUDIO_AND_ZOOMOPTIONS, _("Audio / Zoom Options"), WBUT_TXTCENTRE);
	addTextButton(FRONTEND_MOUSEOPTIONS, _("Mouse Options"), WBUT_TXTCENTRE);
	addTextButton(FRONTEND_KEYMAP, _("Key Mappings"), WBUT_TXTCENTRE);
	addTextButton(FRONTEND_MUSICMANAGER, _("Music Manager"), WBUT_TXTCENTRE);
	addTextButton(FRONTEND_MULTIPLAYOPTIONS, _("Multiplay Options"), WBUT_TXTCENTRE);

	scrollableList->setGeometry(0, FRONTEND_POS2Y, FRONTEND_BOTFORMW - 1, FRONTEND_BOTFORMH - FRONTEND_BUTHEIGHT_LIST_SPACER);
	parent->attach(scrollableList);

	addSideText(FRONTEND_SIDETEXT, FRONTEND_SIDEX, FRONTEND_SIDEY, _("OPTIONS"));
	addMultiBut(psWScreen, FRONTEND_BOTFORM, FRONTEND_QUIT, 10, 10, 30, 29, P_("menu", "Return"), IMAGE_RETURN, IMAGE_RETURN_HI, IMAGE_RETURN_HI);
	addSmallTextButton(FRONTEND_HYPERLINK, FRONTEND_POS9X, FRONTEND_POS9Y, _("Open Configuration Directory"), 0);
}

bool runOptionsMenu()
{
	WidgetTriggers const &triggers = widgRunScreen(psWScreen);
	unsigned id = triggers.empty() ? 0 : triggers.front().widget->id; // Just use first click here, since the next click could be on another menu.

	switch (id)
	{
	case FRONTEND_GAMEOPTIONS:
		changeTitleMode(GAME);
		break;
	case FRONTEND_GRAPHICSOPTIONS:
		changeTitleMode(GRAPHICS_OPTIONS);
		break;
	case FRONTEND_AUDIO_AND_ZOOMOPTIONS:
		changeTitleMode(AUDIO_AND_ZOOM_OPTIONS);
		break;
	case FRONTEND_VIDEOOPTIONS:
		changeTitleMode(VIDEO_OPTIONS);
		break;
	case FRONTEND_MOUSEOPTIONS:
		changeTitleMode(MOUSE_OPTIONS);
		break;
	case FRONTEND_KEYMAP:
		changeTitleMode(KEYMAP);
		break;
	case FRONTEND_MUSICMANAGER:
		changeTitleMode(MUSIC_MANAGER);
		break;
	case FRONTEND_MULTIPLAYOPTIONS:
		changeTitleMode(MULTIPLAY_OPTIONS);
		break;
	case FRONTEND_QUIT:
		changeTitleMode(TITLE);
		break;
	case FRONTEND_HYPERLINK:
		if (!openFolderInDefaultFileManager(PHYSFS_getWriteDir()))
		{
			// Failed to open write dir in default filesystem browser
			std::string configErrorMessage = _("Failed to open configuration directory in system default file browser.");
			configErrorMessage += "\n\n";
			configErrorMessage += _("Configuration directory is reported as:");
			configErrorMessage += "\n";
			configErrorMessage += PHYSFS_getWriteDir();
			configErrorMessage += "\n\n";
			configErrorMessage += _("If running inside a container / isolated environment, this may differ from the actual path on disk.");
			configErrorMessage += "\n";
			configErrorMessage += _("Please see the documentation for more information on how to locate it manually.");
			wzDisplayDialog(Dialog_Warning, _("Failed to open configuration directory"), configErrorMessage.c_str());
		}
		break;
	default:
		break;
	}

	// If close button pressed then return from this menu.
	if (CancelPressed())
	{
		changeTitleMode(TITLE);
	}

	widgDisplayScreen(psWScreen);						// show the widgets currently running

	return true;
}

char const *graphicsOptionsFmvmodeString()
{
	switch (war_GetFMVmode())
	{
	case FMV_1X: return _("1×");
	case FMV_2X: return _("2×");
	case FMV_FULLSCREEN: return _("Fullscreen");
	default: return _("Unsupported");
	}
}

char const *graphicsOptionsScanlinesString()
{
	switch (war_getScanlineMode())
	{
	case SCANLINES_OFF: return _("Off");
	case SCANLINES_50: return _("50%");
	case SCANLINES_BLACK: return _("Black");
	default: return _("Unsupported");
	}
}

char const *graphicsOptionsScreenShakeString()
{
	return getShakeStatus() ? _("On") : _("Off");
}

char const *graphicsOptionsGroupsMenuEnabled()
{
	return getGroupButtonEnabled() ? _("On") : _("Off");
}

char const *graphicsOptionsSubtitlesString()
{
	return seq_GetSubtitles() ? _("On") : _("Off");
}

char const *graphicsOptionsShadowsString()
{
	return getDrawShadows() ? _("On") : _("Off");
}

char const* graphicsOptionsLightingString()
{
	return war_getPointLightPerPixelLighting() ? _("Per Pixel") : _("Lightmap");
}

char const *graphicsOptionsFogString()
{
	return pie_GetFogEnabled() ? _("On") : _("Off");
}

char const *graphicsOptionsRadarString()
{
	return rotateRadar ? _("Rotating") : _("Fixed");
}

char const *graphicsOptionsRadarJumpString()
{
	return war_GetRadarJump() ? _("Instant") : _("Tracked");
}

static std::shared_ptr<WIDGET> makeLODDistanceDropdown()
{
	std::vector<std::tuple<WzString, int>> dropDownChoices = {
		{_("High"), WZ_LODDISTANCEPERCENTAGE_HIGH},
		{_("Default"), 0} // the *system* default (no supplied bias)
	};

	// If current value (from config) is not one of the presets in dropDownChoices, add a "Custom" entry
	size_t currentSettingIdx = 0;
	int currValue = war_getLODDistanceBiasPercentage();
	auto it = std::find_if(dropDownChoices.begin(), dropDownChoices.end(), [currValue](const std::tuple<WzString, int>& item) -> bool {
		return std::get<1>(item) == currValue;
	});
	if (it != dropDownChoices.end())
	{
		currentSettingIdx = it - dropDownChoices.begin();
	}
	else
	{
		dropDownChoices.push_back({WzString::format("(%d)", currValue), currValue});
		currentSettingIdx = dropDownChoices.size() - 1;
	}

	auto dropdown = std::make_shared<DropdownWidget>();
	dropdown->id = FRONTEND_LOD_DISTANCE_R;
	dropdown->setListHeight(FRONTEND_BUTHEIGHT * std::min<uint32_t>(5, dropDownChoices.size()));
	const auto paddingSize = 10;

	for (const auto& option : dropDownChoices)
	{
		auto item = makeTextButton(0, std::get<0>(option).toUtf8(), 0);
		dropdown->addItem(Margin(0, paddingSize).wrap(item));
	}

	dropdown->setSelectedIndex(currentSettingIdx);

	dropdown->setOnChange([dropDownChoices](DropdownWidget& dropdown) {
		if (auto selectedIndex = dropdown.getSelectedIndex())
		{
			ASSERT_OR_RETURN(, selectedIndex.value() < dropDownChoices.size(), "Invalid index");
			war_setLODDistanceBiasPercentage(std::get<1>(dropDownChoices.at(selectedIndex.value())));
		}
	});

	return Margin(0, 10).wrap(dropdown);
}

static std::shared_ptr<WIDGET> makeTerrainQualityDropdown()
{
	std::vector<std::tuple<WzString, TerrainShaderQuality>> dropDownChoices = {
		{WzString::fromUtf8(to_display_string(TerrainShaderQuality::CLASSIC)), TerrainShaderQuality::CLASSIC},
		{WzString::fromUtf8(to_display_string(TerrainShaderQuality::MEDIUM)), TerrainShaderQuality::MEDIUM},
		{WzString::fromUtf8(to_display_string(TerrainShaderQuality::NORMAL_MAPPING)), TerrainShaderQuality::NORMAL_MAPPING}
	};

	size_t currentSettingIdx = 0;
	auto currValue = getTerrainShaderQuality();
	auto it = std::find_if(dropDownChoices.begin(), dropDownChoices.end(), [currValue](const std::tuple<WzString, TerrainShaderQuality>& item) -> bool {
		return std::get<1>(item) == currValue;
	});
	if (it != dropDownChoices.end())
	{
		currentSettingIdx = it - dropDownChoices.begin();
	}

	auto dropdown = std::make_shared<DropdownWidget>();
	dropdown->id = FRONTEND_TERRAIN_QUALITY_R;
	dropdown->setListHeight(FRONTEND_BUTHEIGHT * std::min<uint32_t>(5, dropDownChoices.size()));
	const auto paddingSize = 10;

	for (const auto& option : dropDownChoices)
	{
		bool supportedMode = isSupportedTerrainShaderQualityOption(std::get<1>(option));
		auto item = makeTextButton(0, std::get<0>(option).toUtf8(), supportedMode ? 0 : WBUT_DISABLE);
		if (!supportedMode)
		{
			item->setTip(_("Terrain quality mode not available."));
		}
		dropdown->addItem(Margin(0, paddingSize).wrap(item));
	}

	dropdown->setSelectedIndex(currentSettingIdx);

	dropdown->setCanChange([dropDownChoices](DropdownWidget &widget, size_t newIndex, std::shared_ptr<WIDGET> newSelectedWidget) -> bool {
		ASSERT_OR_RETURN(false, newIndex < dropDownChoices.size(), "Invalid index");
		auto newMode = std::get<1>(dropDownChoices.at(newIndex));
		if (!isSupportedTerrainShaderQualityOption(newMode))
		{
			return false;
		}
		if (!setTerrainShaderQuality(newMode))
		{
			debug(LOG_ERROR, "Failed to set terrain shader quality: %s", to_display_string(newMode).c_str());
			return false;
		}
		return true;
	});

	return Margin(0, 10).wrap(dropdown);
}

static std::shared_ptr<WIDGET> makeTerrainShadingQualityDropdown()
{
	std::vector<std::tuple<WzString, int32_t>> dropDownChoices = {
		{_("Medium Quality"), 512},
		{_("High Quality"), 1024},
	};

	size_t currentSettingIdx = 0;
	auto currValue = getTerrainMappingTexturesMaxSize();
	auto it = std::find_if(dropDownChoices.begin(), dropDownChoices.end(), [currValue](const std::tuple<WzString, int32_t>& item) -> bool {
		return std::get<1>(item) == currValue;
	});
	if (it != dropDownChoices.end())
	{
		currentSettingIdx = it - dropDownChoices.begin();
	}

	auto dropdown = std::make_shared<DropdownWidget>();
	dropdown->id = FRONTEND_TERRAIN_SHADING_QUALITY_R;
	dropdown->setListHeight(FRONTEND_BUTHEIGHT * std::min<uint32_t>(5, dropDownChoices.size()));
	const auto paddingSize = 10;

	for (const auto& option : dropDownChoices)
	{
		bool supportedMode = true;
		auto item = makeTextButton(0, std::get<0>(option).toUtf8(), supportedMode ? 0 : WBUT_DISABLE);
		if (!supportedMode)
		{
			item->setTip(_("Terrain quality mode not available."));
		}
		dropdown->addItem(Margin(0, paddingSize).wrap(item));
	}

	dropdown->setSelectedIndex(currentSettingIdx);

	dropdown->setCanChange([dropDownChoices](DropdownWidget &widget, size_t newIndex, std::shared_ptr<WIDGET> newSelectedWidget) -> bool {
		ASSERT_OR_RETURN(false, newIndex < dropDownChoices.size(), "Invalid index");
		auto newMode = std::get<1>(dropDownChoices.at(newIndex));
		if (!setTerrainMappingTexturesMaxSize(newMode))
		{
			debug(LOG_ERROR, "Failed to set terrain mapping texture quality: %d", newMode);
			return false;
		}
		return true;
	});

	return Margin(0, 10).wrap(dropdown);
}

static std::shared_ptr<WIDGET> makeShadowMapResolutionDropdown()
{
	std::vector<std::tuple<WzString, uint32_t>> dropDownChoices = {
		{WzString::fromUtf8(_("Normal")) + " (2048)", 2048},
		{WzString::fromUtf8(_("High")) + " (4096)", 4096}
	};

	// If current value is not one of the presets in dropDownChoices, add a "Custom" entry
	size_t currentSettingIdx = 0;
	uint32_t currValue = pie_getShadowMapResolution();
	auto it = std::find_if(dropDownChoices.begin(), dropDownChoices.end(), [currValue](const std::tuple<WzString, uint32_t>& item) -> bool {
		return std::get<1>(item) == currValue;
	});
	if (it != dropDownChoices.end())
	{
		currentSettingIdx = it - dropDownChoices.begin();
	}
	else
	{
		dropDownChoices.push_back({WzString::format("(Custom: %" PRIu32 ")", currValue), currValue});
		currentSettingIdx = dropDownChoices.size() - 1;
	}

	auto dropdown = std::make_shared<DropdownWidget>();
	dropdown->id = FRONTEND_SHADOWMAP_RESOLUTION_DROPDOWN;
	dropdown->setListHeight(FRONTEND_BUTHEIGHT * std::min<uint32_t>(5, dropDownChoices.size()));
	const auto paddingSize = 10;

	for (const auto& option : dropDownChoices)
	{
		bool supportedShadowMapResolution = pie_supportsShadowMapping().value_or(false);
		auto item = makeTextButton(0, std::get<0>(option).toUtf8(), supportedShadowMapResolution ? 0 : WBUT_DISABLE);
		if (!supportedShadowMapResolution)
		{
			item->setTip(_("Shadow mapping not available on this system."));
		}
		dropdown->addItem(Margin(0, paddingSize).wrap(item));
	}

	dropdown->setSelectedIndex(currentSettingIdx);

	dropdown->setCanChange([dropDownChoices](DropdownWidget &widget, size_t newIndex, std::shared_ptr<WIDGET> newSelectedWidget) -> bool {
		ASSERT_OR_RETURN(false, newIndex < dropDownChoices.size(), "Invalid index");
		auto newResolution = std::get<1>(dropDownChoices.at(newIndex));
		if (!pie_supportsShadowMapping().value_or(false))
		{
			return false;
		}
		if (!pie_setShadowMapResolution(newResolution))
		{
			debug(LOG_ERROR, "Failed to set map resolution: %" PRIu32, newResolution);
			return false;
		}
		war_setShadowMapResolution(newResolution);
		return true;
	});

	return Margin(0, 10).wrap(dropdown);
}

static std::shared_ptr<WIDGET> makeShadowFilterSizeDropdown()
{
	std::vector<std::tuple<WzString, uint32_t>> dropDownChoices = {
		{WzString::fromUtf8(_("Low")), 3},
		{WzString::fromUtf8(_("High")), 5},
		{WzString::fromUtf8(_("Ultra")), 7}
	};

	// If current value (from config) is not one of the presets in dropDownChoices, add a "Custom" entry
	size_t currentSettingIdx = 0;
	uint32_t currValue = gfx_api::context::get().getShadowConstants().shadowFilterSize;
	auto it = std::find_if(dropDownChoices.begin(), dropDownChoices.end(), [currValue](const std::tuple<WzString, uint32_t>& item) -> bool {
		return std::get<1>(item) == currValue;
	});
	if (it != dropDownChoices.end())
	{
		currentSettingIdx = it - dropDownChoices.begin();
	}
	else
	{
		dropDownChoices.push_back({WzString::format("(Custom: %u)", currValue), currValue});
		currentSettingIdx = dropDownChoices.size() - 1;
	}

	auto dropdown = std::make_shared<DropdownWidget>();
	dropdown->id = FRONTEND_SHADOW_FILTER_SIZE_DROPDOWN;
	dropdown->setListHeight(FRONTEND_BUTHEIGHT * std::min<uint32_t>(5, dropDownChoices.size()));
	const auto paddingSize = 10;

	for (const auto& option : dropDownChoices)
	{
		bool supportedFilterSize = pie_supportsShadowMapping().value_or(false);
		auto item = makeTextButton(0, std::get<0>(option).toUtf8(), supportedFilterSize ? 0 : WBUT_DISABLE);
		if (!supportedFilterSize)
		{
			item->setTip(_("Shadow filtering not available on this system."));
		}
		dropdown->addItem(Margin(0, paddingSize).wrap(item));
	}

	dropdown->setSelectedIndex(currentSettingIdx);

	dropdown->setCanChange([dropDownChoices](DropdownWidget &widget, size_t newIndex, std::shared_ptr<WIDGET> newSelectedWidget) -> bool {
		ASSERT_OR_RETURN(false, newIndex < dropDownChoices.size(), "Invalid index");
		auto newFilterSize = std::get<1>(dropDownChoices.at(newIndex));
		if (!pie_supportsShadowMapping().value_or(false))
		{
			return false;
		}
		auto shadowConstants = gfx_api::context::get().getShadowConstants();
		shadowConstants.shadowFilterSize = newFilterSize;
		if (!gfx_api::context::get().setShadowConstants(shadowConstants))
		{
			debug(LOG_ERROR, "Failed to set shadow filter size: %" PRIu32, newFilterSize);
			return false;
		}
		war_setShadowFilterSize(newFilterSize);
		return true;
	});

	return Margin(0, 10).wrap(dropdown);
}

static std::shared_ptr<WIDGET> makeOptionsButtonDropdown()
{
	std::vector<std::tuple<WzString, uint8_t>> dropDownChoices = {
		{WzString::fromUtf8(_("On")), 100},
		{WzString::fromUtf8(_("Opacity: 50%")), 50},
		{WzString::fromUtf8(_("Off")), 0}
	};

	// If current value (from config) is not one of the presets in dropDownChoices, add a "Custom" entry
	size_t currentSettingIdx = 0;
	uint8_t currValue = war_getOptionsButtonVisibility();
	auto it = std::find_if(dropDownChoices.begin(), dropDownChoices.end(), [currValue](const std::tuple<WzString, uint8_t>& item) -> bool {
		return std::get<1>(item) == currValue;
	});
	if (it != dropDownChoices.end())
	{
		currentSettingIdx = it - dropDownChoices.begin();
	}
	else
	{
		dropDownChoices.push_back({WzString::format("(Custom: %u)", currValue), currValue});
		currentSettingIdx = dropDownChoices.size() - 1;
	}

	auto dropdown = std::make_shared<DropdownWidget>();
	dropdown->id = FRONTEND_INGAMEOPTIONS_BUTTON_DROPDOWN;
	dropdown->setListHeight(FRONTEND_BUTHEIGHT * std::min<uint32_t>(5, dropDownChoices.size()));
	const auto paddingSize = 10;

	for (const auto& option : dropDownChoices)
	{
		auto item = makeTextButton(0, std::get<0>(option).toUtf8(), 0);
		dropdown->addItem(Margin(0, paddingSize).wrap(item));
	}

	dropdown->setSelectedIndex(currentSettingIdx);

	dropdown->setCanChange([dropDownChoices](DropdownWidget &widget, size_t newIndex, std::shared_ptr<WIDGET> newSelectedWidget) -> bool {
		ASSERT_OR_RETURN(false, newIndex < dropDownChoices.size(), "Invalid index");
		auto newValue = std::get<1>(dropDownChoices.at(newIndex));
		war_setOptionsButtonVisibility(newValue);
		return true;
	});

	return Margin(0, 10).wrap(dropdown);
}

// ////////////////////////////////////////////////////////////////////////////
// Graphics Options
void startGraphicsOptionsMenu()
{
	addBackdrop();
	addTopForm(false);
	addBottomForm();

	WIDGET *parent = widgGetFromID(psWScreen, FRONTEND_BOTFORM);

	auto label = std::make_shared<W_LABEL>();
	parent->attach(label);
	label->setGeometry(FRONTEND_POS1X + 48, FRONTEND_POS1Y - 14, FRONTEND_BUTWIDTH - FRONTEND_POS1X - 48, FRONTEND_BUTHEIGHT);
	label->setFontColour(WZCOL_TEXT_BRIGHT);
	label->setString(_("* Takes effect on game restart"));
	label->setTextAlignment(WLAB_ALIGNBOTTOMLEFT);

	auto grid = std::make_shared<GridLayout>();
	grid_allocation::slot row(0);

	// Terrain Quality
	grid->place({0}, row, addMargin(makeTextButton(FRONTEND_TERRAIN_QUALITY, _("Terrain Quality"), WBUT_SECONDARY)));
	grid->place({1, 1, false}, row, makeTerrainQualityDropdown());
	row.start++;

	// Terrain Shading Quality
	grid->place({0}, row, addMargin(makeTextButton(FRONTEND_TERRAIN_SHADING_QUALITY, _("Terrain Shading"), WBUT_SECONDARY)));
	grid->place({1, 1, false}, row, makeTerrainShadingQualityDropdown());
	row.start++;

	////////////
	// Shadows
	grid->place({0}, row, addMargin(makeTextButton(FRONTEND_SHADOWS, _("Shadows"), WBUT_SECONDARY)));
	grid->place({1, 1, false}, row, addMargin(makeTextButton(FRONTEND_SHADOWS_R, graphicsOptionsShadowsString(), WBUT_SECONDARY)));
	row.start++;

	bool bShadowMappingSupported = pie_supportsShadowMapping().value_or(false);

	if (bShadowMappingSupported)
	{
		// shadow resolution
		grid->place({0}, row, addMargin(makeTextButton(FRONTEND_SHADOWMAP_RESOLUTION, _("Shadow Resolution"), (!bShadowMappingSupported) ? WBUT_DISABLE : 0)));
		grid->place({1, 1, false}, row, makeShadowMapResolutionDropdown());
		row.start++;

		// shadow filtering
		grid->place({0}, row, addMargin(makeTextButton(FRONTEND_SHADOW_FILTER_SIZE, _("Shadow Filtering"), (!bShadowMappingSupported) ? WBUT_DISABLE : 0)));
		grid->place({1, 1, false}, row, makeShadowFilterSizeDropdown());
		row.start++;
	}

	///////////
	// Lighting
	grid->place({ 0 }, row, addMargin(makeTextButton(FRONTEND_LIGHTS, _("Per Pixel point lights"), WBUT_SECONDARY)));
	grid->place({ 1, 1, false }, row, addMargin(makeTextButton(FRONTEND_LIGHTS_R, graphicsOptionsLightingString(), WBUT_SECONDARY)));
	row.start++;

	// LOD Distance
	// TRANSLATORS: "LOD" = "Level of Detail" - this setting is used to describe how level of detail (in textures) is preserved as distance increases (examples: "Default", "High", etc)
	std::string lodDistanceString = _("LOD Distance");
	lodDistanceString += "*"; // takes effect on game restart
	grid->place({0}, row, addMargin(makeTextButton(FRONTEND_LOD_DISTANCE, lodDistanceString.c_str(), WBUT_SECONDARY)));
	grid->place({1, 1, false}, row, makeLODDistanceDropdown());
	row.start++;

	// fog
	grid->place({0}, row, addMargin(makeTextButton(FRONTEND_FOG, _("Fog"), WBUT_SECONDARY)));
	grid->place({1, 1, false}, row, addMargin(makeTextButton(FRONTEND_FOG_R, graphicsOptionsFogString(), WBUT_SECONDARY)));
	row.start++;

	// Radar
	grid->place({0}, row, addMargin(makeTextButton(FRONTEND_RADAR, _("Radar"), WBUT_SECONDARY)));
	grid->place({1, 1, false}, row, addMargin(makeTextButton(FRONTEND_RADAR_R, graphicsOptionsRadarString(), WBUT_SECONDARY)));
	row.start++;

	// RadarJump
	grid->place({0}, row, addMargin(makeTextButton(FRONTEND_RADAR_JUMP, _("Radar Jump"), WBUT_SECONDARY)));
	grid->place({1, 1, false}, row, addMargin(makeTextButton(FRONTEND_RADAR_JUMP_R, graphicsOptionsRadarJumpString(), WBUT_SECONDARY)));
	row.start++;

	////////////
	//FMV mode.
	grid->place({0}, row, addMargin(makeTextButton(FRONTEND_FMVMODE, _("Video Playback"), WBUT_SECONDARY)));
	grid->place({1, 1, false}, row, addMargin(makeTextButton(FRONTEND_FMVMODE_R, graphicsOptionsFmvmodeString(), WBUT_SECONDARY)));
	row.start++;

	// Scanlines
	grid->place({0}, row, addMargin(makeTextButton(FRONTEND_SCANLINES, _("Scanlines"), WBUT_SECONDARY)));
	grid->place({1, 1, false}, row, addMargin(makeTextButton(FRONTEND_SCANLINES_R, graphicsOptionsScanlinesString(), WBUT_SECONDARY)));
	row.start++;

	// screenshake
	grid->place({0}, row, addMargin(makeTextButton(FRONTEND_SSHAKE, _("Screen Shake"), WBUT_SECONDARY)));
	grid->place({1, 1, false}, row, addMargin(makeTextButton(FRONTEND_SSHAKE_R, graphicsOptionsScreenShakeString(), WBUT_SECONDARY)));
	row.start++;

	// groups menu
	grid->place({0}, row, addMargin(makeTextButton(FRONTEND_GROUPS, _("Groups Menu"), WBUT_SECONDARY)));
	grid->place({1, 1, false}, row, addMargin(makeTextButton(FRONTEND_GROUPS_R, graphicsOptionsGroupsMenuEnabled(), WBUT_SECONDARY)));
	row.start++;

	// In-Game Options button
	grid->place({0}, row, addMargin(makeTextButton(FRONTEND_INGAMEOPTIONS_BUTTON, _("Options Button"), WBUT_SECONDARY)));
	grid->place({1, 1, false}, row, makeOptionsButtonDropdown());
	row.start++;

	grid->setGeometry(0, 0, FRONTEND_BUTWIDTH, grid->idealHeight());

	auto scrollableList = ScrollableListWidget::make();
	scrollableList->setGeometry(0, FRONTEND_POS2Y, FRONTEND_BOTFORMW - 1, FRONTEND_BOTFORMH - FRONTEND_BUTHEIGHT_LIST_SPACER);
	scrollableList->addItem(grid);
	parent->attach(scrollableList);

	// Add some text down the side of the form
	addSideText(FRONTEND_SIDETEXT, FRONTEND_SIDEX, FRONTEND_SIDEY, _("GRAPHICS OPTIONS"));

	////////////
	// quit.
	addMultiBut(psWScreen, FRONTEND_BOTFORM, FRONTEND_QUIT, 10, 10, 30, 29, P_("menu", "Return"), IMAGE_RETURN, IMAGE_RETURN_HI, IMAGE_RETURN_HI);
}

void seqFMVmode()
{
	war_SetFMVmode(seqCycle(war_GetFMVmode(), FMV_FULLSCREEN, 1, FMV_MODE(FMV_MAX - 1)));
}

void seqScanlineMode()
{
	war_setScanlineMode(seqCycle(war_getScanlineMode(), SCANLINES_OFF, 1, SCANLINES_BLACK));
}

bool runGraphicsOptionsMenu()
{
	WidgetTriggers const &triggers = widgRunScreen(psWScreen);
	unsigned id = triggers.empty() ? 0 : triggers.front().widget->id; // Just use first click here, since the next click could be on another menu.

	switch (id)
	{
	case FRONTEND_QUIT:
		changeTitleMode(OPTIONS);
		break;

	case FRONTEND_SHADOWS:
	case FRONTEND_SHADOWS_R:
		setDrawShadows(!getDrawShadows());
		widgSetString(psWScreen, FRONTEND_SHADOWS_R, graphicsOptionsShadowsString());
		break;
	case FRONTEND_LIGHTS:
	case FRONTEND_LIGHTS_R:
	{
		bool newValue = !war_getPointLightPerPixelLighting();
		if (getTerrainShaderQuality() != TerrainShaderQuality::NORMAL_MAPPING)
		{
			newValue = false; // point light per pixel lighting is only supported in normal_mapping mode
		}
		auto shadowConstants = gfx_api::context::get().getShadowConstants();
		shadowConstants.isPointLightPerPixelEnabled = newValue;
		if (gfx_api::context::get().setShadowConstants(shadowConstants))
		{
			war_setPointLightPerPixelLighting(newValue);
			widgSetString(psWScreen, FRONTEND_LIGHTS_R, graphicsOptionsLightingString());
		}
		else
		{
			debug(LOG_ERROR, "Failed to set per pixel point lighting value: %d", (int)newValue);
		}
		break;
	}
	case FRONTEND_FOG:
	case FRONTEND_FOG_R:
		if (pie_GetFogEnabled())
		{
			pie_SetFogStatus(false);
			pie_EnableFog(false);
		}
		else
		{
			pie_EnableFog(true);
		}
		widgSetString(psWScreen, FRONTEND_FOG_R, graphicsOptionsFogString());
		break;

	case FRONTEND_FMVMODE:
	case FRONTEND_FMVMODE_R:
		seqFMVmode();
		widgSetString(psWScreen, FRONTEND_FMVMODE_R, graphicsOptionsFmvmodeString());
		break;

	case FRONTEND_SCANLINES:
	case FRONTEND_SCANLINES_R:
		seqScanlineMode();
		widgSetString(psWScreen, FRONTEND_SCANLINES_R, graphicsOptionsScanlinesString());
		break;

	case FRONTEND_RADAR:
	case FRONTEND_RADAR_R:
		rotateRadar = !rotateRadar;
		widgSetString(psWScreen, FRONTEND_RADAR_R, graphicsOptionsRadarString());
		break;

	case FRONTEND_RADAR_JUMP:
	case FRONTEND_RADAR_JUMP_R:
		war_SetRadarJump(!war_GetRadarJump());
		widgSetString(psWScreen, FRONTEND_RADAR_JUMP_R, graphicsOptionsRadarJumpString());
		break;

	case FRONTEND_SSHAKE:
	case FRONTEND_SSHAKE_R:
		setShakeStatus(!getShakeStatus());
		widgSetString(psWScreen, FRONTEND_SSHAKE_R, graphicsOptionsScreenShakeString());
		break;

	case FRONTEND_GROUPS:
	case FRONTEND_GROUPS_R:
		setGroupButtonEnabled(!getGroupButtonEnabled());
		war_setGroupsMenuEnabled(getGroupButtonEnabled()); // persist
		widgSetString(psWScreen, FRONTEND_GROUPS_R, graphicsOptionsGroupsMenuEnabled());
		break;

	default:
		break;
	}


	// If close button pressed then return from this menu.
	if (CancelPressed())
	{
		changeTitleMode(OPTIONS);
	}

	widgDisplayScreen(psWScreen);						// show the widgets currently running

	return true;
}

static std::string audioAndZoomOptionsSoundHRTFMode()
{
	// retrieve whether the current "setting" is Auto or not
	// as sound_GetHRTFMode() returns the current actual status (and never auto, even if the request was "auto")
	bool isAutoSetting = war_GetHRTFMode() == HRTFMode::Auto;

	std::string currentMode;
	auto mode = sound_GetHRTFMode();
	switch (mode)
	{
	case HRTFMode::Unsupported:
		currentMode = _("Unsupported");
		return currentMode;
	case HRTFMode::Disabled:
		currentMode = _("Disabled");
		break;
	case HRTFMode::Enabled:
		currentMode = _("Enabled");
		break;
	case HRTFMode::Auto:
		// should not happen, but if it does, just return
		currentMode = _("Auto");
		return currentMode;
	}

	if (isAutoSetting)
	{
		return std::string(_("Auto")) + " (" + currentMode + ")";
	}
	return currentMode;
}

static std::string audioAndZoomOptionsMapZoomString()
{
	char mapZoom[20];
	ssprintf(mapZoom, "%d", war_GetMapZoom());
	return mapZoom;
}

static std::string audioAndZoomOptionsMapZoomRateString()
{
	char mapZoomRate[20];
	ssprintf(mapZoomRate, "%d", war_GetMapZoomRate());
	return mapZoomRate;
}

static std::string audioAndZoomOptionsRadarZoomString()
{
	char radarZoom[20];
	ssprintf(radarZoom, "%d", war_GetRadarZoom());
	return radarZoom;
}

// ////////////////////////////////////////////////////////////////////////////
// Audio and Zoom Options Menu
void startAudioAndZoomOptionsMenu()
{
	addBackdrop();
	addTopForm(false);
	addBottomForm();

	WIDGET *parent = widgGetFromID(psWScreen, FRONTEND_BOTFORM);

	auto addSliderWrap = [](std::shared_ptr<WIDGET> widget) {
		Alignment sliderAlignment(Alignment::Vertical::Center, Alignment::Horizontal::Left);
		return sliderAlignment.wrap(addMargin(widget));
	};

	auto grid = std::make_shared<GridLayout>();
	grid_allocation::slot row(0);

	// 2d audio
	grid->place({0}, row, addMargin(makeTextButton(FRONTEND_FX, _("Voice Volume"), WBUT_SECONDARY)));
	grid->place({1, 1, false}, row, addSliderWrap(makeFESlider(FRONTEND_FX_SL, FRONTEND_BOTFORM, AUDIO_VOL_MAX, static_cast<UDWORD>(sound_GetUIVolume() * 100.0f))));
	row.start++;

	// 3d audio
	grid->place({0}, row, addMargin(makeTextButton(FRONTEND_3D_FX, _("FX Volume"), WBUT_SECONDARY)));
	grid->place({1, 1, false}, row, addSliderWrap(makeFESlider(FRONTEND_3D_FX_SL, FRONTEND_BOTFORM, AUDIO_VOL_MAX, static_cast<UDWORD>(sound_GetEffectsVolume() * 100.0f))));
	row.start++;

	// cd audio
	grid->place({0}, row, addMargin(makeTextButton(FRONTEND_MUSIC, _("Music Volume"), WBUT_SECONDARY)));
	grid->place({1, 1, false}, row, addSliderWrap(makeFESlider(FRONTEND_MUSIC_SL, FRONTEND_BOTFORM, AUDIO_VOL_MAX, static_cast<UDWORD>(sound_GetMusicVolume() * 100.0f))));
	row.start++;

	////////////
	//subtitle mode.
	grid->place({0}, row, addMargin(makeTextButton(FRONTEND_SUBTITLES, _("Subtitles"), WBUT_SECONDARY)));
	grid->place({1, 1, false}, row, addMargin(makeTextButton(FRONTEND_SUBTITLES_R, graphicsOptionsSubtitlesString(), WBUT_SECONDARY)));
	row.start++;

	// HRTF
	grid->place({0}, row, addMargin(makeTextButton(FRONTEND_SOUND_HRTF, _("HRTF"), WBUT_SECONDARY)));
	grid->place({1, 1, false}, row, addMargin(makeTextButton(FRONTEND_SOUND_HRTF_R, audioAndZoomOptionsSoundHRTFMode(), WBUT_SECONDARY)));
	row.start++;
	if (sound_GetHRTFMode() == HRTFMode::Unsupported)
	{
		widgSetButtonState(psWScreen, FRONTEND_SOUND_HRTF, WBUT_DISABLE);
		widgSetTip(psWScreen, FRONTEND_SOUND_HRTF, _("HRTF is not supported on your device / system / OpenAL library"));
		widgSetButtonState(psWScreen, FRONTEND_SOUND_HRTF_R, WBUT_DISABLE);
		widgSetTip(psWScreen, FRONTEND_SOUND_HRTF_R, _("HRTF is not supported on your device / system / OpenAL library"));
	}

	// map zoom
	grid->place({0}, row, addMargin(makeTextButton(FRONTEND_MAP_ZOOM, _("Map Zoom"), WBUT_SECONDARY)));
	grid->place({1, 1, false}, row, addMargin(makeTextButton(FRONTEND_MAP_ZOOM_R, audioAndZoomOptionsMapZoomString(), WBUT_SECONDARY)));
	row.start++;

	// map zoom rate
	grid->place({0}, row, addMargin(makeTextButton(FRONTEND_MAP_ZOOM_RATE, _("Map Zoom Rate"), WBUT_SECONDARY)));
	grid->place({1, 1, false}, row, addMargin(makeTextButton(FRONTEND_MAP_ZOOM_RATE_R, audioAndZoomOptionsMapZoomRateString(), WBUT_SECONDARY)));
	row.start++;

	// radar zoom
	grid->place({0}, row, addMargin(makeTextButton(FRONTEND_RADAR_ZOOM, _("Radar Zoom"), WBUT_SECONDARY)));
	grid->place({1, 1, false}, row, addMargin(makeTextButton(FRONTEND_RADAR_ZOOM_R, audioAndZoomOptionsRadarZoomString(), WBUT_SECONDARY)));
	row.start++;

	grid->setGeometry(0, 0, FRONTEND_BUTWIDTH, grid->idealHeight());

	auto scrollableList = ScrollableListWidget::make();
	scrollableList->setGeometry(0, FRONTEND_POS2Y, FRONTEND_BOTFORMW - 1, FRONTEND_BOTFORMH - FRONTEND_BUTHEIGHT_LIST_SPACER);
	scrollableList->addItem(grid);
	parent->attach(scrollableList);

	// quit.
	addMultiBut(psWScreen, FRONTEND_BOTFORM, FRONTEND_QUIT, 10, 10, 30, 29, P_("menu", "Return"), IMAGE_RETURN, IMAGE_RETURN_HI, IMAGE_RETURN_HI);

	//add some text down the side of the form
	// TRANSLATORS: "AUDIO" options determine the volume of game sounds.
	// "OPTIONS" means "SETTINGS".
	// To break this message into two lines, you can use the delimiter "\n",
	// e.g. "AUDIO / ZOOM\nOPTIONS" would show "OPTIONS" in a second line.
	WzString messageString = WzString::fromUtf8(_("AUDIO / ZOOM OPTIONS"));
	std::vector<WzString> messageStringLines = messageString.split("\n");
	addSideText(FRONTEND_SIDETEXT, FRONTEND_SIDEX, FRONTEND_SIDEY, messageStringLines[0].toUtf8().c_str());
	// show a second sidetext line if the translation requires it
	if (messageStringLines.size() > 1)
	{
		messageString.remove(0, messageStringLines[0].length() + 1);
		addSideText(FRONTEND_MULTILINE_SIDETEXT, FRONTEND_SIDEX + 22, \
		FRONTEND_SIDEY, messageString.toUtf8().c_str());
	}
}

bool runAudioAndZoomOptionsMenu()
{
	WidgetTriggers const &triggers = widgRunScreen(psWScreen);
	unsigned id = triggers.empty() ? 0 : triggers.front().widget->id; // Just use first click here, since the next click could be on another menu.

	switch (id)
	{
	case FRONTEND_FX:
	case FRONTEND_3D_FX:
	case FRONTEND_MUSIC:
		break;

	case FRONTEND_FX_SL:
		sound_SetUIVolume((float)widgGetSliderPos(psWScreen, FRONTEND_FX_SL) / 100.0f);
		break;

	case FRONTEND_3D_FX_SL:
		sound_SetEffectsVolume((float)widgGetSliderPos(psWScreen, FRONTEND_3D_FX_SL) / 100.0f);
		break;

	case FRONTEND_MUSIC_SL:
		sound_SetMusicVolume((float)widgGetSliderPos(psWScreen, FRONTEND_MUSIC_SL) / 100.0f);
		break;

	case FRONTEND_SUBTITLES:
	case FRONTEND_SUBTITLES_R:
		seq_SetSubtitles(!seq_GetSubtitles());
		widgSetString(psWScreen, FRONTEND_SUBTITLES_R, graphicsOptionsSubtitlesString());
		break;

	case FRONTEND_SOUND_HRTF:
	case FRONTEND_SOUND_HRTF_R:
		{
			std::vector<HRTFMode> modesToCycle = { HRTFMode::Disabled, HRTFMode::Enabled, HRTFMode::Auto };
			auto current = std::find(modesToCycle.begin(), modesToCycle.end(), war_GetHRTFMode());
			if (current == modesToCycle.end())
			{
				current = modesToCycle.begin();
			}
			auto startingPoint = current;
			bool successfulChange = false;
			do {
				current = seqCycle(current, modesToCycle.begin(), 1, modesToCycle.end() - 1);
			} while ( (current != startingPoint) && ((successfulChange = sound_SetHRTFMode(*current)) == false) );
			if (successfulChange)
			{
				war_SetHRTFMode(*current);
				widgSetString(psWScreen, FRONTEND_SOUND_HRTF_R, audioAndZoomOptionsSoundHRTFMode().c_str());
			}
			break;
		}

	case FRONTEND_MAP_ZOOM:
	case FRONTEND_MAP_ZOOM_R:
		{
		    war_SetMapZoom(seqCycle(war_GetMapZoom(), MINDISTANCE_CONFIG, MAP_ZOOM_CONFIG_STEP, MAXDISTANCE));
		    widgSetString(psWScreen, FRONTEND_MAP_ZOOM_R, audioAndZoomOptionsMapZoomString().c_str());
		    break;
		}

	case FRONTEND_MAP_ZOOM_RATE:
	case FRONTEND_MAP_ZOOM_RATE_R:
		{
		    war_SetMapZoomRate(seqCycle(war_GetMapZoomRate(), MAP_ZOOM_RATE_MIN, MAP_ZOOM_RATE_STEP, MAP_ZOOM_RATE_MAX));
		    widgSetString(psWScreen, FRONTEND_MAP_ZOOM_RATE_R, audioAndZoomOptionsMapZoomRateString().c_str());
		    break;
		}

	case FRONTEND_RADAR_ZOOM:
	case FRONTEND_RADAR_ZOOM_R:
		{
		    war_SetRadarZoom(seqCycle(war_GetRadarZoom(), MIN_RADARZOOM, RADARZOOM_STEP, MAX_RADARZOOM));
		    widgSetString(psWScreen, FRONTEND_RADAR_ZOOM_R, audioAndZoomOptionsRadarZoomString().c_str());
		    break;
		}

	case FRONTEND_QUIT:
		changeTitleMode(OPTIONS);
		break;

	default:
		break;
	}

	// If close button pressed then return from this menu.
	if (CancelPressed())
	{
		changeTitleMode(OPTIONS);
	}

	widgDisplayScreen(psWScreen);						// show the widgets currently running

	return true;
}

static char const *videoOptionsResolutionGetReadOnlyTooltip()
{
	switch (war_getWindowMode())
	{
		case WINDOW_MODE::desktop_fullscreen:
			return _("In Desktop Fullscreen mode, the resolution matches that of your desktop \n(or what the window manager allows).");
		case WINDOW_MODE::windowed:
			return _("You can change the resolution by resizing the window normally. (Try dragging a corner / edge.)");
		default:
			return "";
	}
}

static void videoOptionsDisableResolutionButtons()
{
	widgReveal(psWScreen, FRONTEND_RESOLUTION_READONLY_LABEL_CONTAINER);
	widgReveal(psWScreen, FRONTEND_RESOLUTION_READONLY_CONTAINER);
	auto readonlyResolutionTooltip = videoOptionsResolutionGetReadOnlyTooltip();
	widgSetTip(psWScreen, FRONTEND_RESOLUTION_READONLY_LABEL, readonlyResolutionTooltip);
	widgSetTip(psWScreen, FRONTEND_RESOLUTION_READONLY, readonlyResolutionTooltip);
	widgHide(psWScreen, FRONTEND_RESOLUTION_DROPDOWN_LABEL_CONTAINER);
	widgHide(psWScreen, FRONTEND_RESOLUTION_DROPDOWN);
}

static void videoOptionsEnableResolutionButtons()
{
	widgHide(psWScreen, FRONTEND_RESOLUTION_READONLY_LABEL_CONTAINER);
	widgHide(psWScreen, FRONTEND_RESOLUTION_READONLY_CONTAINER);
	widgReveal(psWScreen, FRONTEND_RESOLUTION_DROPDOWN_LABEL_CONTAINER);
	widgReveal(psWScreen, FRONTEND_RESOLUTION_DROPDOWN);
}

static std::string videoOptionsAntialiasingString()
{
	if (war_getAntialiasing() == 0)
	{
		return _("Off");
	}
	else
	{
		return std::to_string(war_getAntialiasing()) + "×";
	}
}

char const *videoOptionsWindowModeLabel()
{
	return _("Graphics Mode");
}

static char const *videoOptionsResolutionLabel()
{
	return _("Resolution");
}

char const *videoOptionsDisplayScaleLabel()
{
	return _("Display Scale");
}

static std::string videoOptionsTextureSizeString()
{
	char textureSize[20];
	ssprintf(textureSize, "%d", getTextureSize());
	return textureSize;
}

gfx_api::context::swap_interval_mode getCurrentSwapMode()
{
	return to_swap_mode(war_GetVsync());
}

void saveCurrentSwapMode(gfx_api::context::swap_interval_mode mode)
{
	war_SetVsync(to_int(mode));
}

char const *videoOptionsVsyncString()
{
	switch (getCurrentSwapMode()) {
		case gfx_api::context::swap_interval_mode::immediate:
			return _("Off");
		case gfx_api::context::swap_interval_mode::vsync:
			return _("On");
		case gfx_api::context::swap_interval_mode::adaptive_vsync:
			return _("Adaptive");
	}
	return "n/a";
}

std::string videoOptionsDisplayScaleString()
{
	char resolution[100];
	ssprintf(resolution, "%d%%", war_GetDisplayScale());
	return resolution;
}

std::string videoOptionsGfxBackendString()
{
	return to_display_string(war_getGfxBackend());
}

// ////////////////////////////////////////////////////////////////////////////
// Video Options

class ScreenResolutionsModel
{
public:
	typedef const std::vector<screeninfo>::iterator iterator;
	typedef const std::vector<screeninfo>::const_iterator const_iterator;

	ScreenResolutionsModel(): modes(ScreenResolutionsModel::loadModes())
	{
	}

	const_iterator begin() const
	{
		return modes.begin();
	}

	const_iterator end() const
	{
		return modes.end();
	}

	const_iterator findResolutionClosestToCurrent() const
	{
		auto currentResolution = getCurrentResolution();
		auto closest = std::lower_bound(modes.begin(), modes.end(), currentResolution, compareLess);
		if (closest != modes.end() && compareEq(*closest, currentResolution))
		{
			return closest;
		}

		if (closest != modes.begin())
		{
			--closest;  // If current resolution doesn't exist, round down to next-highest one.
		}

		return closest;
	}

	void selectAt(size_t index) const
	{
		// Disable the ability to use the Video options menu to live-change the window size when in windowed mode.
		// Why?
		//	- Certain window managers don't report their own changes to window size through SDL in all circumstances.
		//	  (For example, attempting to set a window size of 800x600 might result in no actual change when using a
		//	   tiling window manager (ex. i3), but SDL thinks the window size has been set to 800x600. This obviously
		//     breaks things.)
		//  - Manual window resizing is supported (so there is no need for this functionality in the Video menu).
		ASSERT_OR_RETURN(, wzGetCurrentWindowMode() == WINDOW_MODE::fullscreen, "Attempt to change resolution in windowed-mode / desktop-fullscreen mode");

		ASSERT_OR_RETURN(, index < modes.size(), "Invalid mode index passed to ScreenResolutionsModel::selectAt");

		auto selectedResolution = modes.at(index);

		auto currentResolution = getCurrentResolution();
		// Attempt to change the resolution
		if (!wzChangeFullscreenDisplayMode(selectedResolution.screen, selectedResolution.width, selectedResolution.height))
		{
			debug(
				LOG_WARNING,
				"Failed to change active resolution from: %s to: %s",
				ScreenResolutionsModel::resolutionString(currentResolution).c_str(),
				ScreenResolutionsModel::resolutionString(selectedResolution).c_str()
			);
		}

		// Store the new width and height
		war_SetFullscreenModeScreen(selectedResolution.screen);
		war_SetFullscreenModeWidth(selectedResolution.width);
		war_SetFullscreenModeHeight(selectedResolution.height);

		// Update the widget(s)
		refreshCurrentVideoOptionsValues();
	}

	static std::string currentResolutionString()
	{
		return ScreenResolutionsModel::resolutionString(getCurrentResolution());
	}

	static std::string resolutionString(const screeninfo &info)
	{
		return astringf("[%d] %d × %d", info.screen, info.width, info.height);
	}

private:
	const std::vector<screeninfo> modes;

	static screeninfo getCurrentWindowedResolution()
	{
		int screen = 0;
		unsigned int windowWidth = 0, windowHeight = 0;
		wzGetWindowResolution(&screen, &windowWidth, &windowHeight);
		screeninfo info;
		info.screen = screen;
		info.width = windowWidth;
		info.height = windowHeight;
		info.refresh_rate = -1;  // Unused.
		return info;
	}

	static screeninfo getCurrentResolution(optional<WINDOW_MODE> modeOverride = nullopt)
	{
		return (modeOverride.value_or(wzGetCurrentWindowMode()) == WINDOW_MODE::fullscreen) ? wzGetCurrentFullscreenDisplayMode() : getCurrentWindowedResolution();
	}

	static std::vector<screeninfo> loadModes()
	{
		// Get resolutions, sorted with duplicates removed.
		std::vector<screeninfo> modes = wzAvailableResolutions();
		std::sort(modes.begin(), modes.end(), ScreenResolutionsModel::compareLess);
		modes.erase(std::unique(modes.begin(), modes.end(), ScreenResolutionsModel::compareEq), modes.end());

		return modes;
	}

	static std::tuple<int, int, int> compareKey(const screeninfo &x)
	{
		return std::make_tuple(x.screen, x.width, x.height);
	}

	static bool compareLess(const screeninfo &a, const screeninfo &b)
	{
		return ScreenResolutionsModel::compareKey(a) < ScreenResolutionsModel::compareKey(b);
	}

	static bool compareEq(const screeninfo &a, const screeninfo &b)
	{
		return ScreenResolutionsModel::compareKey(a) == ScreenResolutionsModel::compareKey(b);
	}
};

class WindowModeDropdown : public DropdownWidget
{
public:
	static std::shared_ptr<WindowModeDropdown> make(UDWORD widgId = 0, int32_t paddingSize = 10)
	{
		auto dropdown = std::make_shared<WindowModeDropdown>();
		dropdown->id = widgId;

		dropdown->windowModeModel = WindowModeDropdown::getSupportedWindowModesModel();

		dropdown->setListHeight(FRONTEND_BUTHEIGHT * std::min<uint32_t>(5, dropdown->windowModeModel.size()));

		for (const auto& option : dropdown->windowModeModel)
		{
			auto item = makeTextButton(0, std::get<0>(option).toUtf8(), 0);
			dropdown->addItem(Margin(0, paddingSize).wrap(item));
		}

		dropdown->updateSelectedIndex();

		dropdown->setCanChange([](DropdownWidget &widget, size_t newIndex, std::shared_ptr<WIDGET> newSelectedWidget) -> bool {
			auto psDropdown = std::dynamic_pointer_cast<WindowModeDropdown>(widget.shared_from_this());
			ASSERT_OR_RETURN(false, psDropdown != nullptr, "Invalid widget");
			ASSERT_OR_RETURN(false, newIndex < psDropdown->windowModeModel.size(), "Invalid index");
			auto newMode = std::get<1>(psDropdown->windowModeModel.at(newIndex));
			if (newMode == wzGetCurrentWindowMode())
			{
				return true;
			}
			bool success = wzChangeWindowMode(newMode);
			if (success)
			{
				war_setWindowMode(newMode);
				// Update the widget(s)
				refreshCurrentVideoOptionsValues();
			}
			else
			{
				// unable to change to this fullscreen mode, so disable the widget
				debug(LOG_ERROR, "Failed to set fullscreen mode: %s", to_display_string(newMode).c_str());
				auto pTextButtonWrapper = std::dynamic_pointer_cast<MarginWidget>(newSelectedWidget);
				if (pTextButtonWrapper && !pTextButtonWrapper->children().empty())
				{
					auto pTextButton = std::dynamic_pointer_cast<W_BUTTON>(pTextButtonWrapper->children().front());
					if (pTextButton)
					{
						pTextButton->setState(WBUT_DISABLE);
					}
				}
			}
			return success;
		});

		return dropdown;
	};

	void updateSelectedIndex()
	{
		size_t currentSettingIdx = 0;
		auto currValue = war_getWindowMode();
		auto it = std::find_if(windowModeModel.begin(), windowModeModel.end(), [currValue](const std::tuple<WzString, WINDOW_MODE>& item) -> bool {
			return std::get<1>(item) == currValue;
		});
		if (it != windowModeModel.end())
		{
			currentSettingIdx = it - windowModeModel.begin();
			setSelectedIndex(currentSettingIdx);
		}
	}

private:
	static std::vector<std::tuple<WzString, WINDOW_MODE>> getSupportedWindowModesModel()
	{
		std::vector<std::tuple<WzString, WINDOW_MODE>> dropDownChoices = {
			{_("Windowed"), WINDOW_MODE::windowed},
			{_("Desktop Full"), WINDOW_MODE::desktop_fullscreen},
			{_("Fullscreen"), WINDOW_MODE::fullscreen},
		};

		dropDownChoices.erase(std::remove_if(dropDownChoices.begin(), dropDownChoices.end(), [](const std::tuple<WzString, WINDOW_MODE>& item) -> bool {
			return !wzIsSupportedWindowMode(std::get<1>(item));
		}), dropDownChoices.end());

		return dropDownChoices;
	}

private:
	std::vector<std::tuple<WzString, WINDOW_MODE>> windowModeModel;
};

class ResolutionDropdown : public DropdownWidget
{
public:
	static std::shared_ptr<ResolutionDropdown> make(UDWORD widgId = 0, int32_t paddingSize = 10)
	{
		auto dropdown = std::make_shared<ResolutionDropdown>();
		dropdown->id = widgId;
		dropdown->setListHeight(FRONTEND_BUTHEIGHT * 5);

		ScreenResolutionsModel screenResolutionsModel;
		for (auto resolution: screenResolutionsModel)
		{
			auto item = makeTextButton(0, ScreenResolutionsModel::resolutionString(resolution), 0);
			dropdown->addItem(Margin(0, paddingSize).wrap(item));
		}

		auto closestResolution = screenResolutionsModel.findResolutionClosestToCurrent();
		if (closestResolution != screenResolutionsModel.end())
		{
			dropdown->setSelectedIndex(closestResolution - screenResolutionsModel.begin());
		}

		dropdown->setOnChange([screenResolutionsModel](DropdownWidget& dropdown) {
			auto pResolutionDropdown = std::dynamic_pointer_cast<ResolutionDropdown>(dropdown.shared_from_this());
			if (!pResolutionDropdown)
			{
				return;
			}
			if (pResolutionDropdown->skipActualResolutionChange)
			{
				return;
			}
			if (auto selectedIndex = pResolutionDropdown->getSelectedIndex())
			{
				screenResolutionsModel.selectAt(selectedIndex.value());
			}
		});

		return dropdown;
	};

	void updateSelectedIndex()
	{
		auto closestResolution = screenResolutionsModel.findResolutionClosestToCurrent();
		if (closestResolution != screenResolutionsModel.end())
		{
			skipActualResolutionChange = true;
			setSelectedIndex(closestResolution - screenResolutionsModel.begin());
			skipActualResolutionChange = false;
		}
	}
private:
	ScreenResolutionsModel screenResolutionsModel;
	bool skipActualResolutionChange = false;
};

void refreshCurrentVideoOptionsValues()
{
	WIDGET *psWindowModeDropdownWidg = widgGetFromID(psWScreen, FRONTEND_WINDOWMODE_R);
	if (psWindowModeDropdownWidg)
	{
		auto windowModeWidg = std::dynamic_pointer_cast<WindowModeDropdown>(psWindowModeDropdownWidg->shared_from_this());
		if (windowModeWidg)
		{
			windowModeWidg->updateSelectedIndex();
		}
	}
	widgSetString(psWScreen, FRONTEND_FSAA_R, videoOptionsAntialiasingString().c_str());
	if (widgGetFromID(psWScreen, FRONTEND_RESOLUTION_READONLY)) // Resolution option may not be available
	{
		widgSetString(psWScreen, FRONTEND_RESOLUTION_READONLY, ScreenResolutionsModel::currentResolutionString().c_str());
		if (war_getWindowMode() != WINDOW_MODE::fullscreen)
		{
			// If live window resizing is supported & the current mode is "windowed", disable the Resolution option and add a tooltip
			// explaining the user can now resize the window normally.
			videoOptionsDisableResolutionButtons();
		}
		else
		{
			videoOptionsEnableResolutionButtons();
			WIDGET *psDropdownWidg = widgGetFromID(psWScreen, FRONTEND_RESOLUTION_DROPDOWN);
			if (psDropdownWidg)
			{
				auto pResolutionDropdown = std::dynamic_pointer_cast<ResolutionDropdown>(psDropdownWidg->shared_from_this());
				if (pResolutionDropdown)
				{
					pResolutionDropdown->updateSelectedIndex();
				}
			}
		}
	}
	widgSetString(psWScreen, FRONTEND_TEXTURESZ_R, videoOptionsTextureSizeString().c_str());
	widgSetString(psWScreen, FRONTEND_VSYNC_R, videoOptionsVsyncString());
	if (widgGetFromID(psWScreen, FRONTEND_DISPLAYSCALE_R)) // Display Scale option may not be available
	{
		widgSetString(psWScreen, FRONTEND_DISPLAYSCALE_R, videoOptionsDisplayScaleString().c_str());
	}
}

static std::shared_ptr<WIDGET> makeResolutionDropdown()
{
	const auto paddingSize = 10;
	auto dropdown = ResolutionDropdown::make(FRONTEND_RESOLUTION_DROPDOWN);
	return Margin(0, -paddingSize).wrap(dropdown);
}

static std::shared_ptr<WIDGET> makeMinimizeOnFocusLossDropdown()
{
	std::vector<std::tuple<WzString, MinimizeOnFocusLossBehavior>> dropDownChoices = {
		{_("Auto"), MinimizeOnFocusLossBehavior::Auto},
		{_("Off"), MinimizeOnFocusLossBehavior::Off},
		{_("On (Fullscreen)"), MinimizeOnFocusLossBehavior::On_Fullscreen},
	};

	size_t currentSettingIdx = 0;
	auto currValue = wzGetCurrentMinimizeOnFocusLossBehavior();
	auto it = std::find_if(dropDownChoices.begin(), dropDownChoices.end(), [currValue](const std::tuple<WzString, MinimizeOnFocusLossBehavior>& item) -> bool {
		return std::get<1>(item) == currValue;
	});
	if (it != dropDownChoices.end())
	{
		currentSettingIdx = it - dropDownChoices.begin();
	}

	auto dropdown = std::make_shared<DropdownWidget>();
	dropdown->id = FRONTEND_MINIMIZE_ON_FOCUS_LOSS_DROPDOWN;
	dropdown->setListHeight(FRONTEND_BUTHEIGHT * std::min<uint32_t>(5, dropDownChoices.size()));
	const int paddingSize = 10;

	for (const auto& option : dropDownChoices)
	{
		auto item = makeTextButton(0, std::get<0>(option).toUtf8(), 0);
		dropdown->addItem(Margin(0, paddingSize).wrap(item));
	}

	dropdown->setSelectedIndex(currentSettingIdx);

	dropdown->setOnChange([dropDownChoices](DropdownWidget& dropdown) {
		if (auto selectedIndex = dropdown.getSelectedIndex())
		{
			ASSERT_OR_RETURN(, selectedIndex.value() < dropDownChoices.size(), "Invalid index");
			auto behavior = std::get<1>(dropDownChoices.at(selectedIndex.value()));
			wzSetMinimizeOnFocusLoss(behavior);
			war_setMinimizeOnFocusLoss(static_cast<int>(behavior));
		}
	});

	return Margin(0, -paddingSize).wrap(dropdown);
}

static std::shared_ptr<WIDGET> makeFullscreenToggleModeDropdown()
{
	std::vector<std::tuple<WzString, WINDOW_MODE>> dropDownChoices = {
		{_("Desktop Full"), WINDOW_MODE::desktop_fullscreen},
		{_("Fullscreen"), WINDOW_MODE::fullscreen},
	};

	dropDownChoices.erase(std::remove_if(dropDownChoices.begin(), dropDownChoices.end(), [](const std::tuple<WzString, WINDOW_MODE>& item) -> bool {
		return !wzIsSupportedWindowMode(std::get<1>(item));
	}), dropDownChoices.end());

	if (dropDownChoices.size() <= 1)
	{
		// Don't bother making this dropdown if there is only 1 (or zero) fullscreen modes available
		return nullptr;
	}

	size_t currentSettingIdx = 0;
	auto currValue = wzGetToggleFullscreenMode();
	auto it = std::find_if(dropDownChoices.begin(), dropDownChoices.end(), [currValue](const std::tuple<WzString, WINDOW_MODE>& item) -> bool {
		return std::get<1>(item) == currValue;
	});
	if (it != dropDownChoices.end())
	{
		currentSettingIdx = it - dropDownChoices.begin();
	}

	auto dropdown = std::make_shared<DropdownWidget>();
	dropdown->id = FRONTEND_MINIMIZE_ON_FOCUS_LOSS_DROPDOWN;
	dropdown->setListHeight(FRONTEND_BUTHEIGHT * std::min<uint32_t>(5, dropDownChoices.size()));
	const int paddingSize = 10;

	for (const auto& option : dropDownChoices)
	{
		auto item = makeTextButton(0, std::get<0>(option).toUtf8(), 0);
		dropdown->addItem(Margin(0, paddingSize).wrap(item));
	}

	dropdown->setSelectedIndex(currentSettingIdx);

	dropdown->setCanChange([dropDownChoices](DropdownWidget &widget, size_t newIndex, std::shared_ptr<WIDGET> newSelectedWidget) -> bool {
		ASSERT_OR_RETURN(false, newIndex < dropDownChoices.size(), "Invalid index");
		auto toggleFullscreenMode = std::get<1>(dropDownChoices.at(newIndex));
		bool success = wzSetToggleFullscreenMode(toggleFullscreenMode);
		if (success)
		{
			war_setToggleFullscreenMode(static_cast<int>(toggleFullscreenMode));
		}
		else
		{
			debug(LOG_ERROR, "Failed to set toggle fullscreen mode");
		}
		return success;
	});

	return Margin(0, -paddingSize).wrap(dropdown);
}

static std::shared_ptr<WIDGET> makeWindowModeDropdown()
{
	const int paddingSize = 10;
	auto dropdown = WindowModeDropdown::make(FRONTEND_WINDOWMODE_R, paddingSize);
	return Margin(0, -paddingSize).wrap(dropdown);
}

void startVideoOptionsMenu()
{
	addBackdrop();
	addTopForm(false);
	addBottomForm();

	// Add a note about changes taking effect on restart for certain options
	WIDGET *parent = widgGetFromID(psWScreen, FRONTEND_BOTFORM);

	auto label = std::make_shared<W_LABEL>();
	parent->attach(label);
	label->setGeometry(FRONTEND_POS1X + 48, FRONTEND_POS1Y, FRONTEND_BUTWIDTH - FRONTEND_POS1X - 48, FRONTEND_BUTHEIGHT);
	label->setFontColour(WZCOL_TEXT_BRIGHT);
	label->setString(_("* Takes effect on game restart"));
	label->setTextAlignment(WLAB_ALIGNBOTTOMLEFT);

	auto grid = std::make_shared<GridLayout>();
	grid_allocation::slot row(0);

	// Fullscreen/windowed
	grid->place({0}, row, addMargin(makeTextButton(FRONTEND_WINDOWMODE, videoOptionsWindowModeLabel(), WBUT_SECONDARY)));
	grid->place({1, 1, false}, row, addMargin(makeWindowModeDropdown()));
	row.start++;

	// Resolution
	auto resolutionReadonlyLabel = makeTextButton(FRONTEND_RESOLUTION_READONLY_LABEL, videoOptionsResolutionLabel(), WBUT_SECONDARY | WBUT_DISABLE);
	resolutionReadonlyLabel->setTip(videoOptionsResolutionGetReadOnlyTooltip());
	auto resolutionReadonlyLabelContainer = addMargin(resolutionReadonlyLabel);
	resolutionReadonlyLabelContainer->id = FRONTEND_RESOLUTION_READONLY_LABEL_CONTAINER;

	auto resolutionReadonlyValue = makeTextButton(FRONTEND_RESOLUTION_READONLY, ScreenResolutionsModel::currentResolutionString(), WBUT_SECONDARY | WBUT_DISABLE);
	resolutionReadonlyValue->setTip(videoOptionsResolutionGetReadOnlyTooltip());
	auto resolutionReadonlyValueContainer = addMargin(resolutionReadonlyValue);
	resolutionReadonlyValueContainer->id = FRONTEND_RESOLUTION_READONLY_CONTAINER;

	grid->place({0}, row, resolutionReadonlyLabelContainer);
	grid->place({1, 1, false}, row, resolutionReadonlyValueContainer);

	auto resolutionDropdownLabel = makeTextButton(FRONTEND_RESOLUTION_DROPDOWN_LABEL, videoOptionsResolutionLabel(), WBUT_SECONDARY);
	auto resolutionDropdownLabelContainer = addMargin(resolutionDropdownLabel);
	resolutionDropdownLabelContainer->id = FRONTEND_RESOLUTION_DROPDOWN_LABEL_CONTAINER;
	grid->place({0}, row, resolutionDropdownLabelContainer);
	grid->place({1, 1, false}, row, addMargin(makeResolutionDropdown()));
	row.start++;

	// Texture size
	grid->place({0}, row, addMargin(makeTextButton(FRONTEND_TEXTURESZ, _("Texture size"), WBUT_SECONDARY)));
	grid->place({1, 1, false}, row, addMargin(makeTextButton(FRONTEND_TEXTURESZ_R, videoOptionsTextureSizeString(), WBUT_SECONDARY)));
	row.start++;

	// Vsync
	grid->place({0}, row, addMargin(makeTextButton(FRONTEND_VSYNC, _("Vertical sync"), WBUT_SECONDARY)));
	grid->place({1, 1, false}, row, addMargin(makeTextButton(FRONTEND_VSYNC_R, videoOptionsVsyncString(), WBUT_SECONDARY)));
	row.start++;

	// Antialiasing
	grid->place({0}, row, addMargin(makeTextButton(FRONTEND_FSAA, _("Antialiasing*"), WBUT_SECONDARY)));
	grid->place({1, 1, false}, row, addMargin(makeTextButton(FRONTEND_FSAA_R, videoOptionsAntialiasingString(), WBUT_SECONDARY)));
	row.start++;

	auto antialiasing_label = std::make_shared<W_LABEL>();
	parent->attach(antialiasing_label);
	antialiasing_label->setGeometry(FRONTEND_POS1X + 48, FRONTEND_POS1Y - 18, FRONTEND_BUTWIDTH - FRONTEND_POS1X - 48, FRONTEND_BUTHEIGHT);
	antialiasing_label->setFontColour(WZCOL_YELLOW);
	antialiasing_label->setString(_("Warning: Antialiasing can cause crashes, especially with values > 16"));
	antialiasing_label->setTextAlignment(WLAB_ALIGNBOTTOMLEFT);

	// Display Scale
	const bool showDisplayScale = wzAvailableDisplayScales().size() > 1;
	if (showDisplayScale)
	{
		grid->place({0}, row, addMargin(makeTextButton(FRONTEND_DISPLAYSCALE, videoOptionsDisplayScaleLabel(), WBUT_SECONDARY)));
		grid->place({1, 1, false}, row, addMargin(makeTextButton(FRONTEND_DISPLAYSCALE_R, videoOptionsDisplayScaleString(), WBUT_SECONDARY)));
		row.start++;
	}

	// Gfx Backend
	grid->place({0}, row, addMargin(makeTextButton(FRONTEND_GFXBACKEND, _("Graphics Backend*"), WBUT_SECONDARY)));
	grid->place({1, 1, false}, row, addMargin(makeTextButton(FRONTEND_GFXBACKEND_R, videoOptionsGfxBackendString(), WBUT_SECONDARY)));
	row.start++;

#if !defined(__EMSCRIPTEN__)
	// Minimize on Focus Loss
	// TRANSLATORS: Shortened form of "Minimize on Focus Loss"
	// An option describing when / whether WZ will auto-minimize the window when it loses focus.
	auto minimizeOnFocusLossLabel = makeTextButton(FRONTEND_MINIMIZE_ON_FOCUS_LOSS, _("Min on Focus Loss"), WBUT_SECONDARY);
	minimizeOnFocusLossLabel->setTip(_("Whether the window should auto-minimize on focus loss"));
	grid->place({0}, row, addMargin(minimizeOnFocusLossLabel));
	grid->place({1, 1, false}, row, addMargin(makeMinimizeOnFocusLossDropdown()));
	row.start++;
#endif

	auto fullscreenToggleModeDropdown = makeFullscreenToggleModeDropdown();
	if (fullscreenToggleModeDropdown)
	{
		// TRANSLATORS: The fullscreen mode used when toggling with keys: Alt + Enter
		auto altEnterToggleLabel = makeTextButton(FRONTEND_ALTENTER_TOGGLE_MODE, _("Alt+Enter Toggle"), WBUT_SECONDARY);
		altEnterToggleLabel->setTip(_("The fullscreen mode used when toggling with keys: Alt + Enter"));
		grid->place({0}, row, addMargin(altEnterToggleLabel));
		grid->place({1, 1, false}, row, addMargin(fullscreenToggleModeDropdown));
		row.start++;
	}

	grid->setGeometry(0, 0, FRONTEND_BUTWIDTH, grid->idealHeight());

	auto scrollableList = ScrollableListWidget::make();
	scrollableList->setGeometry(0, FRONTEND_POS2Y, FRONTEND_BOTFORMW - 1, FRONTEND_BOTFORMH - FRONTEND_BUTHEIGHT_LIST_SPACER);
	scrollableList->addItem(grid);
	parent->attach(scrollableList);

	// Add some text down the side of the form
	addSideText(FRONTEND_SIDETEXT, FRONTEND_SIDEX, FRONTEND_SIDEY, _("VIDEO OPTIONS"));

	// Quit/return
	addMultiBut(psWScreen, FRONTEND_BOTFORM, FRONTEND_QUIT, 10, 10, 30, 29, P_("menu", "Return"), IMAGE_RETURN, IMAGE_RETURN_HI, IMAGE_RETURN_HI);

	refreshCurrentVideoOptionsValues();
}

=======
>>>>>>> 9dc499a1
std::vector<unsigned int> availableDisplayScalesSorted()
{
	std::vector<unsigned int> displayScales = wzAvailableDisplayScales();
	std::sort(displayScales.begin(), displayScales.end());
	return displayScales;
}
<<<<<<< HEAD

void seqVsyncMode()
{
	gfx_api::context::swap_interval_mode currentVsyncMode = getCurrentSwapMode();
	auto startingVsyncMode = currentVsyncMode;
	bool success = false;

	do
	{
		currentVsyncMode = static_cast<gfx_api::context::swap_interval_mode>(seqCycle(static_cast<std::underlying_type<gfx_api::context::swap_interval_mode>::type>(currentVsyncMode), static_cast<std::underlying_type<gfx_api::context::swap_interval_mode>::type>(gfx_api::context::min_swap_interval_mode), 1, static_cast<std::underlying_type<gfx_api::context::swap_interval_mode>::type>(gfx_api::context::max_swap_interval_mode)));

		success = gfx_api::context::get().setSwapInterval(currentVsyncMode);

	} while ((!success) && (currentVsyncMode != startingVsyncMode));

	if (currentVsyncMode == startingVsyncMode)
	{
		// Failed to change vsync mode - display messagebox
		wzDisplayDialog(Dialog_Warning, _("Unable to change Vertical Sync"), _("Warzone failed to change the Vertical Sync mode.\nYour system / drivers may not support other modes."));
	}
	else if (success)
	{
		// succeeded changing vsync mode
		saveCurrentSwapMode(currentVsyncMode);
		wzPostChangedSwapInterval();
	}
}

void seqDisplayScale()
{
	std::vector<unsigned int> displayScales = availableDisplayScalesSorted();
	assert(!displayScales.empty());

	// Get currently-configured display scale.
	unsigned int current_displayScale = war_GetDisplayScale();

	// Find current display scale in list.
	auto current = std::lower_bound(displayScales.begin(), displayScales.end(), current_displayScale);
	if (current == displayScales.end() || *current != current_displayScale)
	{
		--current;  // If current display scale doesn't exist, round down to next-highest one.
	}

	// Increment/decrement and loop if required.
	auto startingDisplayScale = current;
	bool successfulDisplayScaleChange = false;
	current = seqCycle(current, displayScales.begin(), 1, displayScales.end() - 1);

	while (current != startingDisplayScale)
	{
		// Attempt to change the display scale
		if (!wzChangeDisplayScale(*current))
		{
			debug(LOG_WARNING, "Failed to change display scale from: %d to: %d", current_displayScale, *current);

			// try the next display scale factor, and loop
			current = seqCycle(current, displayScales.begin(), 1, displayScales.end() - 1);
			continue;
		}
		else
		{
			successfulDisplayScaleChange = true;
			break;
		}
	}

	if (!successfulDisplayScaleChange)
		return;

	// Store the new display scale
	war_SetDisplayScale(*current);
}

bool runVideoOptionsMenu()
{
	WidgetTriggers const &triggers = widgRunScreen(psWScreen);
	unsigned id = triggers.empty() ? 0 : triggers.front().widget->id; // Just use first click here, since the next click could be on another menu.

	switch (id)
	{
	case FRONTEND_FSAA:
	case FRONTEND_FSAA_R:
		{
			war_setAntialiasing(pow2Cycle(war_getAntialiasing(), 0, pie_GetMaxAntialiasing()));
			widgSetString(psWScreen, FRONTEND_FSAA_R, videoOptionsAntialiasingString().c_str());
			break;
		}

	case FRONTEND_TEXTURESZ:
	case FRONTEND_TEXTURESZ_R:
		{
			int newTexSize = pow2Cycle(getTextureSize(), 128, 2048);

			// Set the new size
			setTextureSize(newTexSize);

			// Update the widget
			widgSetString(psWScreen, FRONTEND_TEXTURESZ_R, videoOptionsTextureSizeString().c_str());

			break;
		}

	case FRONTEND_VSYNC:
	case FRONTEND_VSYNC_R:
		seqVsyncMode();

		// Update the widget(s)
		refreshCurrentVideoOptionsValues();
		break;

	case FRONTEND_GFXBACKEND:
	case FRONTEND_GFXBACKEND_R:
		{
			const std::vector<video_backend> availableBackends = wzAvailableGfxBackends();
			if (availableBackends.size() >= 1)
			{
				auto current = std::find(availableBackends.begin(), availableBackends.end(), war_getGfxBackend());
				if (current == availableBackends.end())
				{
					current = availableBackends.begin();
				}
				current = seqCycle(current, availableBackends.begin(), 1, availableBackends.end() - 1);
				war_setGfxBackend(*current);
				widgSetString(psWScreen, FRONTEND_GFXBACKEND_R, videoOptionsGfxBackendString().c_str());
			}
			else
			{
				debug(LOG_ERROR, "There must be at least one valid backend");
			}
			break;
		}

	case FRONTEND_DISPLAYSCALE:
	case FRONTEND_DISPLAYSCALE_R:
		seqDisplayScale();

		// Update the widget(s)
		refreshCurrentVideoOptionsValues();
		break;

	case FRONTEND_QUIT:
		changeTitleMode(OPTIONS);
		break;

	default:
		break;
	}

	if (CancelPressed())
	{
		changeTitleMode(OPTIONS);
	}

	widgDisplayScreen(psWScreen);

	return true;
}

char const *mouseOptionsMflipString()
{
	return getInvertMouseStatus() ? _("On") : _("Off");
}

char const *mouseOptionsTrapString()
{
	return war_GetTrapCursor() ? _("On") : _("Off");
}

char const *mouseOptionsMbuttonsString()
{
	return getRightClickOrders() ? _("On") : _("Off");
}

char const *mouseOptionsMmrotateString()
{
	return getMiddleClickRotate() ? _("Middle Mouse") : _("Right Mouse");
}

char const *mouseOptionsCursorModeString()
{
	return war_GetColouredCursor() ? _("On") : _("Off");
}

static std::shared_ptr<WIDGET> makeCursorScaleDropdown()
{
	std::vector<std::tuple<WzString, unsigned int>> dropDownChoices = {
		{"100%", 100},
		{"125%", 125},
		{"150%", 150},
		{"200%", 200}
	};

	// If current value (from config) is not one of the presets in dropDownChoices, add a "Custom" entry
	size_t currentSettingIdx = 0;
	unsigned int currValue = war_getCursorScale();
	auto it = std::find_if(dropDownChoices.begin(), dropDownChoices.end(), [currValue](const std::tuple<WzString, int>& item) -> bool {
		return std::get<1>(item) == currValue;
	});
	if (it != dropDownChoices.end())
	{
		currentSettingIdx = it - dropDownChoices.begin();
	}
	else
	{
		dropDownChoices.push_back({WzString::format("(%u%%)", currValue), currValue});
		currentSettingIdx = dropDownChoices.size() - 1;
	}

	auto dropdown = std::make_shared<DropdownWidget>();
	dropdown->id = FRONTEND_CURSORSCALE_DROPDOWN;
	dropdown->setListHeight(FRONTEND_BUTHEIGHT * std::min<uint32_t>(5, dropDownChoices.size()));
	const auto paddingSize = 10;

	for (const auto& option : dropDownChoices)
	{
		auto item = makeTextButton(0, std::get<0>(option).toUtf8(), 0);
		dropdown->addItem(Margin(0, paddingSize).wrap(item));
	}

	dropdown->setSelectedIndex(currentSettingIdx);

	dropdown->setCanChange([dropDownChoices](DropdownWidget &widget, size_t newIndex, std::shared_ptr<WIDGET> newSelectedWidget) -> bool {
		ASSERT_OR_RETURN(false, newIndex < dropDownChoices.size(), "Invalid index");
		if (wzChangeCursorScale(std::get<1>(dropDownChoices.at(newIndex))))
		{
			return true;
		}
		return false;
	});

	return Margin(0, -paddingSize).wrap(dropdown);
}

// ////////////////////////////////////////////////////////////////////////////
// Mouse Options
void startMouseOptionsMenu()
{
	addBackdrop();
	addTopForm(false);
	addBottomForm();

	WIDGET *parent = widgGetFromID(psWScreen, FRONTEND_BOTFORM);

	auto grid = std::make_shared<GridLayout>();
	grid_allocation::slot row(0);

	////////////
	// mouseflip
	grid->place({0}, row, addMargin(makeTextButton(FRONTEND_MFLIP, _("Reverse Rotation"), WBUT_SECONDARY)));
	grid->place({1, 1, false}, row, addMargin(makeTextButton(FRONTEND_MFLIP_R, mouseOptionsMflipString(), WBUT_SECONDARY)));
	row.start++;

	// Cursor trapping
	grid->place({0}, row, addMargin(makeTextButton(FRONTEND_TRAP, _("Trap Cursor"), WBUT_SECONDARY)));
	grid->place({1, 1, false}, row, addMargin(makeTextButton(FRONTEND_TRAP_R, mouseOptionsTrapString(), WBUT_SECONDARY)));
	row.start++;

	////////////
	// left-click orders
	grid->place({0}, row, addMargin(makeTextButton(FRONTEND_MBUTTONS, _("Switch Mouse Buttons"), WBUT_SECONDARY)));
	grid->place({1, 1, false}, row, addMargin(makeTextButton(FRONTEND_MBUTTONS_R, mouseOptionsMbuttonsString(), WBUT_SECONDARY)));
	row.start++;

	////////////
	// middle-click rotate
	grid->place({0}, row, addMargin(makeTextButton(FRONTEND_MMROTATE, _("Rotate Screen"), WBUT_SECONDARY)));
	grid->place({1, 1, false}, row, addMargin(makeTextButton(FRONTEND_MMROTATE_R, mouseOptionsMmrotateString(), WBUT_SECONDARY)));
	row.start++;

	// Hardware / software cursor toggle
	grid->place({0}, row, addMargin(makeTextButton(FRONTEND_CURSORMODE, _("Colored Cursors"), WBUT_SECONDARY)));
	grid->place({1, 1, false}, row, addMargin(makeTextButton(FRONTEND_CURSORMODE_R, mouseOptionsCursorModeString(), WBUT_SECONDARY)));
	row.start++;

	// Cursor Size / Scaling
	grid->place({0}, row, addMargin(makeTextButton(FRONTEND_CURSORSCALE, _("Cursor Size"), WBUT_SECONDARY)));
	grid->place({1, 1, false}, row, addMargin(makeCursorScaleDropdown()));
	row.start++;

	grid->setGeometry(0, 0, FRONTEND_BUTWIDTH, grid->idealHeight());

	auto scrollableList = ScrollableListWidget::make();
	scrollableList->setGeometry(0, FRONTEND_POS2Y, FRONTEND_BOTFORMW - 1, FRONTEND_BOTFORMH - FRONTEND_BUTHEIGHT_LIST_SPACER);
	scrollableList->addItem(grid);
	parent->attach(scrollableList);

	// Add some text down the side of the form
	addSideText(FRONTEND_SIDETEXT, FRONTEND_SIDEX, FRONTEND_SIDEY, _("MOUSE OPTIONS"));

	// Quit/return
	addMultiBut(psWScreen, FRONTEND_BOTFORM, FRONTEND_QUIT, 10, 10, 30, 29, P_("menu", "Return"), IMAGE_RETURN, IMAGE_RETURN_HI, IMAGE_RETURN_HI);
}

bool runMouseOptionsMenu()
{
	WidgetTriggers const &triggers = widgRunScreen(psWScreen);
	unsigned id = triggers.empty() ? 0 : triggers.front().widget->id; // Just use first click here, since the next click could be on another menu.

	switch (id)
	{
	case FRONTEND_MFLIP:
	case FRONTEND_MFLIP_R:
		setInvertMouseStatus(!getInvertMouseStatus());
		widgSetString(psWScreen, FRONTEND_MFLIP_R, mouseOptionsMflipString());
		break;
	case FRONTEND_TRAP:
	case FRONTEND_TRAP_R:
		war_SetTrapCursor(!war_GetTrapCursor());
		widgSetString(psWScreen, FRONTEND_TRAP_R, mouseOptionsTrapString());
		break;

	case FRONTEND_MBUTTONS:
	case FRONTEND_MBUTTONS_R:
		setRightClickOrders(!getRightClickOrders());
		widgSetString(psWScreen, FRONTEND_MBUTTONS_R, mouseOptionsMbuttonsString());
		break;

	case FRONTEND_MMROTATE:
	case FRONTEND_MMROTATE_R:
		setMiddleClickRotate(!getMiddleClickRotate());
		widgSetString(psWScreen, FRONTEND_MMROTATE_R, mouseOptionsMmrotateString());
		break;

	case FRONTEND_CURSORMODE:
	case FRONTEND_CURSORMODE_R:
		war_SetColouredCursor(!war_GetColouredCursor());
		widgSetString(psWScreen, FRONTEND_CURSORMODE_R, mouseOptionsCursorModeString());
		wzSetCursor(CURSOR_DEFAULT);
		break;

	case FRONTEND_QUIT:
		changeTitleMode(OPTIONS);
		break;

	default:
		break;
	}

	if (CancelPressed())
	{
		changeTitleMode(OPTIONS);
	}

	widgDisplayScreen(psWScreen);

	return true;
}

static char const *gameOptionsDifficultyString()
{
	switch (getDifficultyLevel())
	{
	case DL_SUPER_EASY: return _("Super Easy");
	case DL_EASY: return _("Easy");
	case DL_NORMAL: return _("Normal");
	case DL_HARD: return _("Hard");
	case DL_INSANE: return _("Insane");
	}
	return _("Unsupported");
}

static std::string gameOptionsCameraSpeedString()
{
	char cameraSpeed[20];
	if(getCameraAccel())
	{
		ssprintf(cameraSpeed, "%d", war_GetCameraSpeed());
	}
	else
	{
		ssprintf(cameraSpeed, "%d / 2", war_GetCameraSpeed());
	}
	return cameraSpeed;
}

// ////////////////////////////////////////////////////////////////////////////
// Game Options Menu

class LanguagesModel
{
public:
	typedef const std::vector<locale_info>::iterator iterator;
	typedef const std::vector<locale_info>::const_iterator const_iterator;

	LanguagesModel()
	{
		locales = getLocales();
	}

	const_iterator begin() const
	{
		return locales.begin();
	}

	const_iterator end() const
	{
		return locales.end();
	}

	bool selectAt(size_t index) const
	{
		ASSERT_OR_RETURN(false, index < locales.size(), "Invalid index: %zu", index);
		return setLanguage(locales[index].code);
	}

	size_t getSelectedIndex() const
	{
		auto currentCode = getLanguage();
		for (auto i = 0; i < locales.size(); i++)
		{
			if (strcmp(currentCode, locales[i].code) == 0)
			{
				return i;
			}
		}

		return 0;
	}

private:
	std::vector<locale_info> locales;
};

class ImageDropdownItem: public MarginWidget
{
protected:
	ImageDropdownItem(): MarginWidget({5, HorizontalPadding})
	{
		setTransparentToMouse(false);
	}

	void initialize(const AtlasImageDef *image, const char *text)
	{
		auto iconAlignment = Alignment::center();
		iconAlignment.resizing = Alignment::Resizing::Fit;

		auto icon = std::make_shared<ImageWidget>(image);
		icon->setTransparentToMouse(true);

		label = std::make_shared<W_LABEL>();
		label->setFont(font_large);
		label->setString(text);
		label->setFontColour(WZCOL_TEXT_MEDIUM);
		label->setTransparentToMouse(true);

		auto grid = std::make_shared<GridLayout>();
		grid->place({0, 1, false}, {0}, Resize::fixed(25, 25).wrap(iconAlignment.wrap(icon)));
		grid->place({1}, {0}, Margin(0, 0, 0, 5).wrap(label));
		grid->setTransparentToMouse(true);
		attach(grid);
	}

public:
	static std::shared_ptr<ImageDropdownItem> make(const AtlasImageDef *image, const char *text)
	{
		class make_shared_enabler: public ImageDropdownItem {};
		auto widget = std::make_shared<make_shared_enabler>();
		widget->initialize(image, text);
		return widget;
	}

public:
	void setDisabled()
	{
		disabled = true;
	}

	void display(int, int) override
	{
		if (disabled)
		{
			label->setFontColour(WZCOL_TEXT_DARK);
			return;
		}
		label->setFontColour(isMouseOverWidget() ? WZCOL_TEXT_BRIGHT : WZCOL_TEXT_MEDIUM);
	}

	static const int HorizontalPadding = 10;

private:
	bool disabled = false;
	std::shared_ptr<W_LABEL> label;
};
=======
>>>>>>> 9dc499a1

std::shared_ptr<IMAGEFILE> getFlagsImages()
{
	if (pFlagsImages == nullptr)
	{
		pFlagsImages.reset(iV_LoadImageFile("images/flags.img"));
		if (pFlagsImages == nullptr)
		{
			std::string errorMessage = astringf(_("Unable to load: %s."), "flags.img");
			if (!getLoadedMods().empty())
			{
				errorMessage += " ";
				errorMessage += _("Please remove all incompatible mods.");
			}
			debug(LOG_FATAL, "%s", errorMessage.c_str());
		}
	}
	return pFlagsImages;
}

struct TitleBitmapCache {
	WzText formattedVersionString;
	WzText modListText;
	WzText gfxBackend;
};

// ////////////////////////////////////////////////////////////////////////////
// drawing functions

// show a background picture (currently used for version and mods labels)
static void displayTitleBitmap(WZ_DECL_UNUSED WIDGET *psWidget, WZ_DECL_UNUSED UDWORD xOffset, WZ_DECL_UNUSED UDWORD yOffset)
{
	char modListText[MAX_STR_LENGTH] = "";

	if (!getModList().empty())
	{
		sstrcat(modListText, _("Mod: "));
		sstrcat(modListText, getModList().c_str());
	}

	if (pie_GetVideoBufferWidth() <= 0 || pie_GetVideoBufferHeight() <= 0)
	{
		// don't bother drawing when the dimensions are <= 0,0
		return;
	}

	assert(psWidget->pUserData != nullptr);
	TitleBitmapCache& cache = *static_cast<TitleBitmapCache*>(psWidget->pUserData);

	cache.formattedVersionString.setText(version_getFormattedVersionString(), font_regular);
	cache.modListText.setText(modListText, font_regular);
#if defined(__EMSCRIPTEN__)
	cache.gfxBackend.setText(WZ_EmscriptenGetBottomRendererSysInfoString(), font_small);
#else
	cache.gfxBackend.setText(WzString::fromUtf8(gfx_api::context::get().getFormattedRendererInfoString()), font_small);
#endif

	cache.formattedVersionString.render(pie_GetVideoBufferWidth() - 9, pie_GetVideoBufferHeight() - 14, WZCOL_GREY, 270.f);

	if (!getModList().empty())
	{
		cache.modListText.render(9, 14, WZCOL_GREY);
	}

	cache.gfxBackend.render(9, pie_GetVideoBufferHeight() - 10, WZCOL_GREY);

	cache.formattedVersionString.render(pie_GetVideoBufferWidth() - 10, pie_GetVideoBufferHeight() - 15, WZCOL_TEXT_BRIGHT, 270.f);

	if (!getModList().empty())
	{
		cache.modListText.render(10, 15, WZCOL_TEXT_BRIGHT);
	}

	cache.gfxBackend.render(10, pie_GetVideoBufferHeight() - 11, WZCOL_TEXT_BRIGHT);
}

// ////////////////////////////////////////////////////////////////////////////
// show warzone logo
static void displayLogo(WIDGET *psWidget, UDWORD xOffset, UDWORD yOffset)
{
	iV_DrawImage2(WzString::fromUtf8("image_fe_logo.png"), xOffset + psWidget->x(), yOffset + psWidget->y(), psWidget->width(), psWidget->height());
}


// ////////////////////////////////////////////////////////////////////////////
// show, well have a guess..
static void displayBigSlider(WIDGET *psWidget, UDWORD xOffset, UDWORD yOffset)
{
	W_SLIDER *Slider = (W_SLIDER *)psWidget;
	int x = xOffset + psWidget->x();
	int y = yOffset + psWidget->y();

	iV_DrawImage(IntImages, IMAGE_SLIDER_BIG, x + STAT_SLD_OX, y + STAT_SLD_OY);			// draw bdrop

	int sx = (Slider->width() - 3 - Slider->barSize) * Slider->pos / std::max<int>(Slider->numStops, 1);  // determine pos.
	iV_DrawImage(IntImages, IMAGE_SLIDER_BIGBUT, x + 3 + sx, y + 3);								//draw amount
}

// ////////////////////////////////////////////////////////////////////////////
// show text written on its side.
static void displayTextAt270(WIDGET *psWidget, UDWORD xOffset, UDWORD yOffset)
{
	SDWORD		fx, fy;
	W_LABEL		*psLab;

	psLab = (W_LABEL *)psWidget;

	// Any widget using displayTextAt270 must have its pUserData initialized to a (DisplayTextOptionCache*)
	assert(psWidget->pUserData != nullptr);
	DisplayTextOptionCache& cache = *static_cast<DisplayTextOptionCache*>(psWidget->pUserData);

	// TODO: Only works for single-line (not "formatted text") labels
	cache.wzText.setText(psLab->getString(), font_large);

	fx = xOffset + psWidget->x();
	fy = yOffset + psWidget->y() + cache.wzText.width();

	cache.wzText.render(fx + 2, fy + 2, WZCOL_GREY, 270.f);
	cache.wzText.render(fx, fy, WZCOL_TEXT_BRIGHT, 270.f);
}

// ////////////////////////////////////////////////////////////////////////////
// show a text option.
void displayTextOption(WIDGET *psWidget, UDWORD xOffset, UDWORD yOffset)
{
	SDWORD			fx, fy, fw;
	W_BUTTON		*psBut = (W_BUTTON *)psWidget;
	bool			hilight = false;
	bool			greyOut = psWidget->UserData || (psBut->getState() & WBUT_DISABLE); // if option is unavailable.

	// Any widget using displayTextOption must have its pUserData initialized to a (DisplayTextOptionCache*)
	assert(psWidget->pUserData != nullptr);
	DisplayTextOptionCache& cache = *static_cast<DisplayTextOptionCache*>(psWidget->pUserData);

	iV_fonts fontID = cache.wzText.getFontID();
	if (fontID == font_count || cache.lastWidgetWidth != psBut->width() || cache.wzText.getText() != psBut->pText)
	{
		fontID = psBut->FontID;
	}
	cache.wzText.setText(psBut->pText, fontID);

	if (cache.wzText.width() > psBut->width())
	{
		// text would exceed the bounds of the button area
		switch (cache.overflowBehavior)
		{
			case DisplayTextOptionCache::OverflowBehavior::ShrinkFont:
				do {
					if (fontID == font_small || fontID == font_bar || fontID == font_regular || fontID == font_regular_bold)
					{
						break;
					}
					auto result = iV_ShrinkFont(fontID);
					if (!result.has_value())
					{
						break;
					}
					fontID = result.value();
					cache.wzText.setText(psBut->pText, fontID);
				} while (cache.wzText.width() > psBut->width());
				break;
			default:
				break;
		}
	}
	cache.lastWidgetWidth = psBut->width();

	if (psBut->isMouseOverWidget()) // if mouse is over text then hilight.
	{
		hilight = true;
	}

	fw = cache.wzText.width();
	fy = yOffset + psWidget->y() + (psWidget->height() - cache.wzText.lineSize()) / 2 - cache.wzText.aboveBase();

	if (psWidget->style & WBUT_TXTCENTRE)							//check for centering, calculate offset.
	{
		fx = xOffset + psWidget->x() + ((psWidget->width() - fw) / 2);
	}
	else
	{
		fx = xOffset + psWidget->x();
	}

	PIELIGHT colour;

	if (greyOut)														// unavailable
	{
		colour = WZCOL_TEXT_DARK;
	}
	else															// available
	{
		if (hilight)													// hilight
		{
			colour = WZCOL_TEXT_BRIGHT;
		}
		else if (psWidget->id == FRONTEND_HYPERLINK || psWidget->id == FRONTEND_DONATELINK || psWidget->id == FRONTEND_CHATLINK) // special case for our hyperlink
		{
			colour = WZCOL_YELLOW;
		}
		else														// don't highlight
		{
			colour = WZCOL_TEXT_MEDIUM;
		}
	}

	cache.wzText.render(fx, fy, colour);

	return;
}


// ////////////////////////////////////////////////////////////////////////////
// ////////////////////////////////////////////////////////////////////////////
// ////////////////////////////////////////////////////////////////////////////
// common widgets.

W_FORM *addBackdrop()
{
	return addBackdrop(psWScreen);
}

W_FORM *addBackdrop(const std::shared_ptr<W_SCREEN> &screen)
{
	ASSERT_OR_RETURN(nullptr, screen != nullptr, "Invalid screen pointer");
	W_FORMINIT sFormInit;                              // Backdrop
	sFormInit.formID = 0;
	sFormInit.id = FRONTEND_BACKDROP;
	sFormInit.style = WFORM_PLAIN;
	sFormInit.calcLayout = LAMBDA_CALCLAYOUT_SIMPLE({
		psWidget->setGeometry((SWORD)((pie_GetVideoBufferWidth() - HIDDEN_FRONTEND_WIDTH) / 2),
							  (SWORD)((pie_GetVideoBufferHeight() - HIDDEN_FRONTEND_HEIGHT) / 2),
							  HIDDEN_FRONTEND_WIDTH - 1,
							  HIDDEN_FRONTEND_HEIGHT - 1);
	});
	sFormInit.pDisplay = displayTitleBitmap;
	sFormInit.pUserData = new TitleBitmapCache();
	sFormInit.onDelete = [](WIDGET *psWidget) {
		assert(psWidget->pUserData != nullptr);
		delete ((TitleBitmapCache *)psWidget->pUserData);
		psWidget->pUserData = nullptr;
	};

	return widgAddForm(screen, &sFormInit);
}

// ////////////////////////////////////////////////////////////////////////////
void addTopForm(bool wide)
{
	WIDGET *parent = widgGetFromID(psWScreen, FRONTEND_BACKDROP);
	ASSERT(parent != nullptr, "Unable to find FRONTEND_BACKDROP?");

	auto topForm = std::make_shared<IntFormTransparent>();
	parent->attach(topForm);
	topForm->id = FRONTEND_TOPFORM;
	if (wide)
	{
		topForm->setCalcLayout(LAMBDA_CALCLAYOUT_SIMPLE({
			psWidget->setGeometry(FRONTEND_TOPFORM_WIDEX, FRONTEND_TOPFORM_WIDEY, FRONTEND_TOPFORM_WIDEW, FRONTEND_TOPFORM_WIDEH);
		}));
	}
	else
	{
		topForm->setCalcLayout(LAMBDA_CALCLAYOUT_SIMPLE({
			psWidget->setGeometry(FRONTEND_TOPFORMX, FRONTEND_TOPFORMY, FRONTEND_TOPFORMW, FRONTEND_TOPFORMH);
		}));
	}

	W_FORMINIT sFormInit;
	sFormInit.formID = FRONTEND_TOPFORM;
	sFormInit.id	= FRONTEND_LOGO;
	int imgW = iV_GetImageWidth(FrontImages, IMAGE_FE_LOGO);
	int imgH = iV_GetImageHeight(FrontImages, IMAGE_FE_LOGO);
	int dstW = topForm->width();
	int dstH = topForm->height();
	if (imgW * dstH < imgH * dstW) // Want to set aspect ratio dstW/dstH = imgW/imgH.
	{
		dstW = imgW * dstH / imgH; // Too wide.
	}
	else if (imgW * dstH > imgH * dstW)
	{
		dstH = imgH * dstW / imgW; // Too high.
	}
	sFormInit.x = (topForm->width()  - dstW) / 2;
	sFormInit.y = (topForm->height() - dstH) / 2;
	sFormInit.width  = dstW;
	sFormInit.height = dstH;
	sFormInit.pDisplay = displayLogo;
	widgAddForm(psWScreen, &sFormInit);
}

// ////////////////////////////////////////////////////////////////////////////
void addBottomForm(bool wide)
{
	WIDGET *parent = widgGetFromID(psWScreen, FRONTEND_BACKDROP);

	auto botForm = std::make_shared<IntFormAnimated>();
	parent->attach(botForm);
	botForm->id = FRONTEND_BOTFORM;

	if (wide)
	{
		botForm->setCalcLayout(LAMBDA_CALCLAYOUT_SIMPLE({
			psWidget->setGeometry(FRONTEND_BOTFORM_WIDEX, FRONTEND_BOTFORM_WIDEY, FRONTEND_BOTFORM_WIDEW, FRONTEND_BOTFORM_WIDEH);
		}));
	}
	else
	{
		botForm->setCalcLayout(LAMBDA_CALCLAYOUT_SIMPLE({
			psWidget->setGeometry(FRONTEND_BOTFORMX, FRONTEND_BOTFORMY, FRONTEND_BOTFORMW, FRONTEND_BOTFORMH);
		}));
	}
}

// ////////////////////////////////////////////////////////////////////////////
void addText(UDWORD id, UDWORD PosX, UDWORD PosY, const char *txt, UDWORD formID)
{
	WIDGET *parent = widgGetFromID(psWScreen, formID);
	ASSERT(parent != nullptr, "Unable to find formID: %" PRIu32, formID);

	auto label = std::make_shared<W_LABEL>();
	parent->attach(label);
	label->id = id;
	label->setGeometry(PosX, PosY, MULTIOP_READY_WIDTH, FRONTEND_BUTHEIGHT);
	label->setTextAlignment(WLAB_ALIGNCENTRE);
	label->setFont(font_small, WZCOL_TEXT_BRIGHT);
	label->setString(txt);
}

// ////////////////////////////////////////////////////////////////////////////
std::shared_ptr<W_LABEL> addSideText(WIDGET* psParent, UDWORD id, UDWORD PosX, UDWORD PosY, const char *txt)
{
	ASSERT_OR_RETURN(nullptr, psParent != nullptr, "Invalid parent");

	W_LABINIT sLabInit;

	sLabInit.formID = 0;
	sLabInit.id = id;
	sLabInit.x = (short) PosX;
	sLabInit.y = (short) PosY;
	sLabInit.width = 30;
	sLabInit.height = FRONTEND_BOTFORMH;

	sLabInit.FontID = font_large;

	sLabInit.pDisplay = displayTextAt270;
	sLabInit.pText = WzString::fromUtf8(txt);
	sLabInit.pUserData = new DisplayTextOptionCache();
	sLabInit.onDelete = [](WIDGET *psWidget) {
		assert(psWidget->pUserData != nullptr);
		delete static_cast<DisplayTextOptionCache *>(psWidget->pUserData);
		psWidget->pUserData = nullptr;
	};

	auto psLabel = std::make_shared<W_LABEL>(&sLabInit);
	psLabel->setTransparentToClicks(true);
	psLabel->setTransparentToMouse(true);
	psParent->attach(psLabel);
	return psLabel;
}

W_LABEL *addSideText(const std::shared_ptr<W_SCREEN> &psScreen, UDWORD formId, UDWORD id, UDWORD PosX, UDWORD PosY, const char *txt)
{
	ASSERT_OR_RETURN(nullptr, psScreen != nullptr, "Invalid screen pointer");

	WIDGET *psParent = widgGetFromID(psScreen, formId);
	return addSideText(psParent, id, PosX, PosY, txt).get();
}

W_LABEL *addSideText(UDWORD id, UDWORD PosX, UDWORD PosY, const char *txt)
{
	return addSideText(psWScreen, FRONTEND_BACKDROP, id, PosX, PosY, txt);
}

// ////////////////////////////////////////////////////////////////////////////
static std::shared_ptr<W_BUTTON> makeTextButton(UDWORD id, const std::string &txt, unsigned int style, optional<unsigned int> minimumWidth)
{
	W_BUTINIT sButInit;

	sButInit.formID = FRONTEND_BOTFORM;
	sButInit.id = id;

	// Align
	sButInit.FontID = font_large;
	if (!(style & WBUT_TXTCENTRE))
	{
		auto textWidth = iV_GetTextWidth(txt.c_str(), sButInit.FontID);
		sButInit.width = (short)std::max<unsigned int>(minimumWidth.value_or(0), textWidth);
	}
	else
	{
		sButInit.style |= WBUT_TXTCENTRE;
	}

	// Enable right clicks
	if (style & WBUT_SECONDARY)
	{
		sButInit.style |= WBUT_SECONDARY;
	}

	sButInit.UserData = (style & WBUT_DISABLE); // store disable state
	auto pUserData = new DisplayTextOptionCache();
	pUserData->overflowBehavior = DisplayTextOptionCache::OverflowBehavior::ShrinkFont;
	sButInit.pUserData = pUserData;
	sButInit.onDelete = [](WIDGET *psWidget) {
		assert(psWidget->pUserData != nullptr);
		delete static_cast<DisplayTextOptionCache *>(psWidget->pUserData);
		psWidget->pUserData = nullptr;
	};

	sButInit.height = FRONTEND_BUTHEIGHT;
	sButInit.pDisplay = displayTextOption;
	sButInit.pText = txt.c_str();

	auto button = std::make_shared<W_BUTTON>(&sButInit);
	// Disable button
	if (style & WBUT_DISABLE)
	{
		button->setState(WBUT_DISABLE);
	}

	return button;
}

std::shared_ptr<W_BUTTON> addTextButton(UDWORD id,  UDWORD PosX, UDWORD PosY, const std::string &txt, unsigned int style)
{
	auto button = makeTextButton(id, txt, style);
	if (style & WBUT_TXTCENTRE)
	{
		button->setGeometry(PosX, PosY, FRONTEND_BUTWIDTH, button->height());
	}
	else
	{
		button->move(PosX + 35, PosY);
	}

	WIDGET *parent = widgGetFromID(psWScreen, FRONTEND_BOTFORM);
	ASSERT(parent != nullptr, "Unable to find FRONTEND_BOTFORM?");
	parent->attach(button);
	return button;
}

W_BUTTON * addSmallTextButton(UDWORD id,  UDWORD PosX, UDWORD PosY, const char *txt, unsigned int style)
{
	W_BUTINIT sButInit;

	sButInit.formID = FRONTEND_BOTFORM;
	sButInit.id = id;
	sButInit.x = (short)PosX;
	sButInit.y = (short)PosY;

	// Align
	if (!(style & WBUT_TXTCENTRE))
	{
		sButInit.width = (uint16_t)(iV_GetTextWidth(txt, font_small)) + 4;
		sButInit.x += 35;
	}
	else
	{
		sButInit.style |= WBUT_TXTCENTRE;
		sButInit.width = FRONTEND_BUTWIDTH;
	}

	// Enable right clicks
	if (style & WBUT_SECONDARY)
	{
		sButInit.style |= WBUT_SECONDARY;
	}

	sButInit.UserData = (style & WBUT_DISABLE); // store disable state
	sButInit.pUserData = new DisplayTextOptionCache();
	sButInit.onDelete = [](WIDGET *psWidget) {
		assert(psWidget->pUserData != nullptr);
		delete static_cast<DisplayTextOptionCache *>(psWidget->pUserData);
		psWidget->pUserData = nullptr;
	};

	sButInit.height = FRONTEND_BUTHEIGHT;
	sButInit.pDisplay = displayTextOption;
	sButInit.FontID = font_small;
	sButInit.pText = txt;
	W_BUTTON * pButton = widgAddButton(psWScreen, &sButInit);

	// Disable button
	if (style & WBUT_DISABLE)
	{
		widgSetButtonState(psWScreen, id, WBUT_DISABLE);
	}
	return pButton;
}

// ////////////////////////////////////////////////////////////////////////////
static std::shared_ptr<W_SLIDER> makeFESlider(UDWORD id, UDWORD parent, UDWORD stops, UDWORD pos)
{
	W_SLDINIT sSldInit;
	sSldInit.formID		= parent;
	sSldInit.id			= id;
	sSldInit.width		= iV_GetImageWidth(IntImages, IMAGE_SLIDER_BIG);
	sSldInit.height		= iV_GetImageHeight(IntImages, IMAGE_SLIDER_BIG);
	sSldInit.numStops	= (UBYTE) stops;
	sSldInit.barSize	= iV_GetImageHeight(IntImages, IMAGE_SLIDER_BIG);
	sSldInit.pos		= (UBYTE) pos;
	sSldInit.pDisplay	= displayBigSlider;
	sSldInit.pCallback  = intUpdateQuantitySlider;

	auto slider = std::make_shared<W_SLIDER>(&sSldInit);
	return slider;
}

std::shared_ptr<W_SLIDER> addFESlider(UDWORD id, UDWORD parent, UDWORD x, UDWORD y, UDWORD stops, UDWORD pos)
{
	auto slider = makeFESlider(id, parent, stops, pos);
	slider->move(x, y);
	widgGetFromID(psWScreen, parent)->attach(slider);
	return slider;
}

// ////////////////////////////////////////////////////////////////////////////
// Change Mode
void changeTitleMode(tMode mode)
{
	changeTitleUI(std::make_shared<WzOldTitleUI>(mode));
}

// ////////////////////////////////////////////////////////////////////////////
// Handling Screen Size Changes

#define DISPLAY_SCALE_PROMPT_TAG_PREFIX		"displayscale::prompt::"
#define DISPLAY_SCALE_PROMPT_INCREASE_TAG	DISPLAY_SCALE_PROMPT_TAG_PREFIX "increase"
#define WZ_SUGGESTED_MAX_LOGICAL_SCREEN_SIZE_DIMENSION 1440
static unsigned int lastProcessedDisplayScale = 0;
static int lastProcessedScreenWidth = 0;
static int lastProcessedScreenHeight = 0;

/* Tell the frontend when the screen has been resized */
void frontendScreenSizeDidChange(int oldWidth, int oldHeight, int newWidth, int newHeight)
{
	// NOTE:
	// By setting the appropriate calcLayout functions on all interface elements,
	// they should automatically recalculate their layout on screen resize.
	if (wzTitleUICurrent)
	{
		std::shared_ptr<WzTitleUI> current = wzTitleUICurrent;
		current->screenSizeDidChange(oldWidth, oldHeight, newWidth, newHeight);
	}

	// Determine if there should be a prompt to increase display scaling
	const unsigned int currentDisplayScale = wzGetCurrentDisplayScale();
	if ((newWidth >= oldWidth && newHeight >= oldHeight)
		&& (lastProcessedScreenWidth != newWidth || lastProcessedScreenHeight != newHeight) // filter out duplicate events
		&& (lastProcessedDisplayScale == 0 || lastProcessedDisplayScale == currentDisplayScale)	// filter out duplicate events & display-scale-only changes
		&& (newWidth >= WZ_SUGGESTED_MAX_LOGICAL_SCREEN_SIZE_DIMENSION || newHeight >= WZ_SUGGESTED_MAX_LOGICAL_SCREEN_SIZE_DIMENSION))
	{
		unsigned int suggestedDisplayScale = wzGetSuggestedDisplayScaleForCurrentWindowSize(WZ_SUGGESTED_MAX_LOGICAL_SCREEN_SIZE_DIMENSION);
		if ((suggestedDisplayScale > currentDisplayScale)
			&& !hasNotificationsWithTag(DISPLAY_SCALE_PROMPT_INCREASE_TAG, NotificationScope::DISPLAYED_ONLY))
		{
			cancelOrDismissNotificationIfTag([](const std::string& tag) {
				return (tag.rfind(DISPLAY_SCALE_PROMPT_TAG_PREFIX, 0) == 0);
			});

			WZ_Notification notification;
			notification.duration = 0;
			notification.contentTitle = _("Increase Game Display Scale?");
			std::string contextText = "\n";
			contextText += _("With your current resolution & display scale settings, the game's user interface may appear small, and the game perspective may appear distorted.");
			contextText += "\n\n";
			contextText += _("You can fix this by increasing the game's Display Scale setting.");
			contextText += "\n\n";
			contextText += astringf(_("Would you like to increase the game's Display Scale to: %u%%?"), suggestedDisplayScale);
			notification.contentText = contextText;
			notification.action = WZ_Notification_Action(_("Increase Display Scale"), [](const WZ_Notification&) {
				// Determine maximum display scale for current window size
				unsigned int desiredDisplayScale = wzGetSuggestedDisplayScaleForCurrentWindowSize(WZ_SUGGESTED_MAX_LOGICAL_SCREEN_SIZE_DIMENSION);
				if (desiredDisplayScale == wzGetCurrentDisplayScale())
				{
					// nothing to do now
					return;
				}

				// Store the new display scale
				auto priorDisplayScale = war_GetDisplayScale();
				war_SetDisplayScale(desiredDisplayScale);

				if (wzChangeDisplayScale(desiredDisplayScale))
				{
					WZ_Notification completed_notification;
					completed_notification.duration = 6 * GAME_TICKS_PER_SEC;
					completed_notification.contentTitle = astringf(_("Display Scale Increased to: %u%%"), desiredDisplayScale);
					std::string contextText = _("You can adjust the Display Scale at any time in the Video Options menu.");
					completed_notification.contentText = contextText;
					completed_notification.tag = DISPLAY_SCALE_PROMPT_TAG_PREFIX "completed";
					addNotification(completed_notification, WZ_Notification_Trigger::Immediate());
				}
				else
				{
					// failed to change display scale - restore the prior setting
					war_SetDisplayScale(priorDisplayScale);
				}
			});
			notification.onDismissed = [](const WZ_Notification&, WZ_Notification_Dismissal_Reason reason) {
				if (reason != WZ_Notification_Dismissal_Reason::USER_DISMISSED) { return; }
				WZ_Notification dismissed_notification;
				dismissed_notification.duration = 0;
				dismissed_notification.contentTitle = _("Tip: Adjusting Display Scale");
				std::string contextText = _("You can adjust the Display Scale at any time in the Video Options menu.");
				dismissed_notification.contentText = contextText;
				dismissed_notification.tag = DISPLAY_SCALE_PROMPT_TAG_PREFIX "dismissed_info";
				dismissed_notification.displayOptions = WZ_Notification_Display_Options::makeOneTime("displayscale::tip");
				addNotification(dismissed_notification, WZ_Notification_Trigger::Immediate());
			};
			notification.tag = DISPLAY_SCALE_PROMPT_INCREASE_TAG;
			notification.displayOptions = WZ_Notification_Display_Options::makeIgnorable("displayscale::prompt_increase", 4);

			addNotification(notification, WZ_Notification_Trigger(GAME_TICKS_PER_SEC * 2));
		}
	}
	lastProcessedDisplayScale = currentDisplayScale;
	lastProcessedScreenWidth = newWidth;
	lastProcessedScreenHeight = newHeight;
}

// To be called from frontendShutdown(), which for some reason is in init.cpp...
void frontendIsShuttingDown()
{
	std::weak_ptr<IMAGEFILE> pFlagsImagesWeak(pFlagsImages);
	pFlagsImages.reset();
	ASSERT(pFlagsImagesWeak.expired(), "A reference to the flags.img IMAGEFILE still exists!");
}<|MERGE_RESOLUTION|>--- conflicted
+++ resolved
@@ -622,2123 +622,12 @@
 	return true;
 }
 
-<<<<<<< HEAD
-
-// ////////////////////////////////////////////////////////////////////////////
-// Options Menu
-void startOptionsMenu()
-{
-	addBackdrop();
-	addTopForm(false);
-	addBottomForm();
-
-	WIDGET *parent = widgGetFromID(psWScreen, FRONTEND_BOTFORM);
-	ASSERT_OR_RETURN(, parent != nullptr, "Unable to find FRONTEND_BOTFORM??");
-
-	auto scrollableList = ScrollableListWidget::make();
-
-	auto addTextButton = [scrollableList](UDWORD id, const std::string &txt, unsigned int style)
-	{
-		auto button = makeTextButton(id, txt, style);
-		if (style & WBUT_TXTCENTRE)
-		{
-			button->setGeometry(0, 0, FRONTEND_BUTWIDTH, button->height());
-		}
-		scrollableList->addItem(button);
-	};
-
-	addTextButton(FRONTEND_GAMEOPTIONS, _("Game Options"), WBUT_TXTCENTRE);
-	addTextButton(FRONTEND_GRAPHICSOPTIONS, _("Graphics Options"), WBUT_TXTCENTRE);
-	addTextButton(FRONTEND_VIDEOOPTIONS, _("Video Options"), WBUT_TXTCENTRE);
-	addTextButton(FRONTEND_AUDIO_AND_ZOOMOPTIONS, _("Audio / Zoom Options"), WBUT_TXTCENTRE);
-	addTextButton(FRONTEND_MOUSEOPTIONS, _("Mouse Options"), WBUT_TXTCENTRE);
-	addTextButton(FRONTEND_KEYMAP, _("Key Mappings"), WBUT_TXTCENTRE);
-	addTextButton(FRONTEND_MUSICMANAGER, _("Music Manager"), WBUT_TXTCENTRE);
-	addTextButton(FRONTEND_MULTIPLAYOPTIONS, _("Multiplay Options"), WBUT_TXTCENTRE);
-
-	scrollableList->setGeometry(0, FRONTEND_POS2Y, FRONTEND_BOTFORMW - 1, FRONTEND_BOTFORMH - FRONTEND_BUTHEIGHT_LIST_SPACER);
-	parent->attach(scrollableList);
-
-	addSideText(FRONTEND_SIDETEXT, FRONTEND_SIDEX, FRONTEND_SIDEY, _("OPTIONS"));
-	addMultiBut(psWScreen, FRONTEND_BOTFORM, FRONTEND_QUIT, 10, 10, 30, 29, P_("menu", "Return"), IMAGE_RETURN, IMAGE_RETURN_HI, IMAGE_RETURN_HI);
-	addSmallTextButton(FRONTEND_HYPERLINK, FRONTEND_POS9X, FRONTEND_POS9Y, _("Open Configuration Directory"), 0);
-}
-
-bool runOptionsMenu()
-{
-	WidgetTriggers const &triggers = widgRunScreen(psWScreen);
-	unsigned id = triggers.empty() ? 0 : triggers.front().widget->id; // Just use first click here, since the next click could be on another menu.
-
-	switch (id)
-	{
-	case FRONTEND_GAMEOPTIONS:
-		changeTitleMode(GAME);
-		break;
-	case FRONTEND_GRAPHICSOPTIONS:
-		changeTitleMode(GRAPHICS_OPTIONS);
-		break;
-	case FRONTEND_AUDIO_AND_ZOOMOPTIONS:
-		changeTitleMode(AUDIO_AND_ZOOM_OPTIONS);
-		break;
-	case FRONTEND_VIDEOOPTIONS:
-		changeTitleMode(VIDEO_OPTIONS);
-		break;
-	case FRONTEND_MOUSEOPTIONS:
-		changeTitleMode(MOUSE_OPTIONS);
-		break;
-	case FRONTEND_KEYMAP:
-		changeTitleMode(KEYMAP);
-		break;
-	case FRONTEND_MUSICMANAGER:
-		changeTitleMode(MUSIC_MANAGER);
-		break;
-	case FRONTEND_MULTIPLAYOPTIONS:
-		changeTitleMode(MULTIPLAY_OPTIONS);
-		break;
-	case FRONTEND_QUIT:
-		changeTitleMode(TITLE);
-		break;
-	case FRONTEND_HYPERLINK:
-		if (!openFolderInDefaultFileManager(PHYSFS_getWriteDir()))
-		{
-			// Failed to open write dir in default filesystem browser
-			std::string configErrorMessage = _("Failed to open configuration directory in system default file browser.");
-			configErrorMessage += "\n\n";
-			configErrorMessage += _("Configuration directory is reported as:");
-			configErrorMessage += "\n";
-			configErrorMessage += PHYSFS_getWriteDir();
-			configErrorMessage += "\n\n";
-			configErrorMessage += _("If running inside a container / isolated environment, this may differ from the actual path on disk.");
-			configErrorMessage += "\n";
-			configErrorMessage += _("Please see the documentation for more information on how to locate it manually.");
-			wzDisplayDialog(Dialog_Warning, _("Failed to open configuration directory"), configErrorMessage.c_str());
-		}
-		break;
-	default:
-		break;
-	}
-
-	// If close button pressed then return from this menu.
-	if (CancelPressed())
-	{
-		changeTitleMode(TITLE);
-	}
-
-	widgDisplayScreen(psWScreen);						// show the widgets currently running
-
-	return true;
-}
-
-char const *graphicsOptionsFmvmodeString()
-{
-	switch (war_GetFMVmode())
-	{
-	case FMV_1X: return _("1×");
-	case FMV_2X: return _("2×");
-	case FMV_FULLSCREEN: return _("Fullscreen");
-	default: return _("Unsupported");
-	}
-}
-
-char const *graphicsOptionsScanlinesString()
-{
-	switch (war_getScanlineMode())
-	{
-	case SCANLINES_OFF: return _("Off");
-	case SCANLINES_50: return _("50%");
-	case SCANLINES_BLACK: return _("Black");
-	default: return _("Unsupported");
-	}
-}
-
-char const *graphicsOptionsScreenShakeString()
-{
-	return getShakeStatus() ? _("On") : _("Off");
-}
-
-char const *graphicsOptionsGroupsMenuEnabled()
-{
-	return getGroupButtonEnabled() ? _("On") : _("Off");
-}
-
-char const *graphicsOptionsSubtitlesString()
-{
-	return seq_GetSubtitles() ? _("On") : _("Off");
-}
-
-char const *graphicsOptionsShadowsString()
-{
-	return getDrawShadows() ? _("On") : _("Off");
-}
-
-char const* graphicsOptionsLightingString()
-{
-	return war_getPointLightPerPixelLighting() ? _("Per Pixel") : _("Lightmap");
-}
-
-char const *graphicsOptionsFogString()
-{
-	return pie_GetFogEnabled() ? _("On") : _("Off");
-}
-
-char const *graphicsOptionsRadarString()
-{
-	return rotateRadar ? _("Rotating") : _("Fixed");
-}
-
-char const *graphicsOptionsRadarJumpString()
-{
-	return war_GetRadarJump() ? _("Instant") : _("Tracked");
-}
-
-static std::shared_ptr<WIDGET> makeLODDistanceDropdown()
-{
-	std::vector<std::tuple<WzString, int>> dropDownChoices = {
-		{_("High"), WZ_LODDISTANCEPERCENTAGE_HIGH},
-		{_("Default"), 0} // the *system* default (no supplied bias)
-	};
-
-	// If current value (from config) is not one of the presets in dropDownChoices, add a "Custom" entry
-	size_t currentSettingIdx = 0;
-	int currValue = war_getLODDistanceBiasPercentage();
-	auto it = std::find_if(dropDownChoices.begin(), dropDownChoices.end(), [currValue](const std::tuple<WzString, int>& item) -> bool {
-		return std::get<1>(item) == currValue;
-	});
-	if (it != dropDownChoices.end())
-	{
-		currentSettingIdx = it - dropDownChoices.begin();
-	}
-	else
-	{
-		dropDownChoices.push_back({WzString::format("(%d)", currValue), currValue});
-		currentSettingIdx = dropDownChoices.size() - 1;
-	}
-
-	auto dropdown = std::make_shared<DropdownWidget>();
-	dropdown->id = FRONTEND_LOD_DISTANCE_R;
-	dropdown->setListHeight(FRONTEND_BUTHEIGHT * std::min<uint32_t>(5, dropDownChoices.size()));
-	const auto paddingSize = 10;
-
-	for (const auto& option : dropDownChoices)
-	{
-		auto item = makeTextButton(0, std::get<0>(option).toUtf8(), 0);
-		dropdown->addItem(Margin(0, paddingSize).wrap(item));
-	}
-
-	dropdown->setSelectedIndex(currentSettingIdx);
-
-	dropdown->setOnChange([dropDownChoices](DropdownWidget& dropdown) {
-		if (auto selectedIndex = dropdown.getSelectedIndex())
-		{
-			ASSERT_OR_RETURN(, selectedIndex.value() < dropDownChoices.size(), "Invalid index");
-			war_setLODDistanceBiasPercentage(std::get<1>(dropDownChoices.at(selectedIndex.value())));
-		}
-	});
-
-	return Margin(0, 10).wrap(dropdown);
-}
-
-static std::shared_ptr<WIDGET> makeTerrainQualityDropdown()
-{
-	std::vector<std::tuple<WzString, TerrainShaderQuality>> dropDownChoices = {
-		{WzString::fromUtf8(to_display_string(TerrainShaderQuality::CLASSIC)), TerrainShaderQuality::CLASSIC},
-		{WzString::fromUtf8(to_display_string(TerrainShaderQuality::MEDIUM)), TerrainShaderQuality::MEDIUM},
-		{WzString::fromUtf8(to_display_string(TerrainShaderQuality::NORMAL_MAPPING)), TerrainShaderQuality::NORMAL_MAPPING}
-	};
-
-	size_t currentSettingIdx = 0;
-	auto currValue = getTerrainShaderQuality();
-	auto it = std::find_if(dropDownChoices.begin(), dropDownChoices.end(), [currValue](const std::tuple<WzString, TerrainShaderQuality>& item) -> bool {
-		return std::get<1>(item) == currValue;
-	});
-	if (it != dropDownChoices.end())
-	{
-		currentSettingIdx = it - dropDownChoices.begin();
-	}
-
-	auto dropdown = std::make_shared<DropdownWidget>();
-	dropdown->id = FRONTEND_TERRAIN_QUALITY_R;
-	dropdown->setListHeight(FRONTEND_BUTHEIGHT * std::min<uint32_t>(5, dropDownChoices.size()));
-	const auto paddingSize = 10;
-
-	for (const auto& option : dropDownChoices)
-	{
-		bool supportedMode = isSupportedTerrainShaderQualityOption(std::get<1>(option));
-		auto item = makeTextButton(0, std::get<0>(option).toUtf8(), supportedMode ? 0 : WBUT_DISABLE);
-		if (!supportedMode)
-		{
-			item->setTip(_("Terrain quality mode not available."));
-		}
-		dropdown->addItem(Margin(0, paddingSize).wrap(item));
-	}
-
-	dropdown->setSelectedIndex(currentSettingIdx);
-
-	dropdown->setCanChange([dropDownChoices](DropdownWidget &widget, size_t newIndex, std::shared_ptr<WIDGET> newSelectedWidget) -> bool {
-		ASSERT_OR_RETURN(false, newIndex < dropDownChoices.size(), "Invalid index");
-		auto newMode = std::get<1>(dropDownChoices.at(newIndex));
-		if (!isSupportedTerrainShaderQualityOption(newMode))
-		{
-			return false;
-		}
-		if (!setTerrainShaderQuality(newMode))
-		{
-			debug(LOG_ERROR, "Failed to set terrain shader quality: %s", to_display_string(newMode).c_str());
-			return false;
-		}
-		return true;
-	});
-
-	return Margin(0, 10).wrap(dropdown);
-}
-
-static std::shared_ptr<WIDGET> makeTerrainShadingQualityDropdown()
-{
-	std::vector<std::tuple<WzString, int32_t>> dropDownChoices = {
-		{_("Medium Quality"), 512},
-		{_("High Quality"), 1024},
-	};
-
-	size_t currentSettingIdx = 0;
-	auto currValue = getTerrainMappingTexturesMaxSize();
-	auto it = std::find_if(dropDownChoices.begin(), dropDownChoices.end(), [currValue](const std::tuple<WzString, int32_t>& item) -> bool {
-		return std::get<1>(item) == currValue;
-	});
-	if (it != dropDownChoices.end())
-	{
-		currentSettingIdx = it - dropDownChoices.begin();
-	}
-
-	auto dropdown = std::make_shared<DropdownWidget>();
-	dropdown->id = FRONTEND_TERRAIN_SHADING_QUALITY_R;
-	dropdown->setListHeight(FRONTEND_BUTHEIGHT * std::min<uint32_t>(5, dropDownChoices.size()));
-	const auto paddingSize = 10;
-
-	for (const auto& option : dropDownChoices)
-	{
-		bool supportedMode = true;
-		auto item = makeTextButton(0, std::get<0>(option).toUtf8(), supportedMode ? 0 : WBUT_DISABLE);
-		if (!supportedMode)
-		{
-			item->setTip(_("Terrain quality mode not available."));
-		}
-		dropdown->addItem(Margin(0, paddingSize).wrap(item));
-	}
-
-	dropdown->setSelectedIndex(currentSettingIdx);
-
-	dropdown->setCanChange([dropDownChoices](DropdownWidget &widget, size_t newIndex, std::shared_ptr<WIDGET> newSelectedWidget) -> bool {
-		ASSERT_OR_RETURN(false, newIndex < dropDownChoices.size(), "Invalid index");
-		auto newMode = std::get<1>(dropDownChoices.at(newIndex));
-		if (!setTerrainMappingTexturesMaxSize(newMode))
-		{
-			debug(LOG_ERROR, "Failed to set terrain mapping texture quality: %d", newMode);
-			return false;
-		}
-		return true;
-	});
-
-	return Margin(0, 10).wrap(dropdown);
-}
-
-static std::shared_ptr<WIDGET> makeShadowMapResolutionDropdown()
-{
-	std::vector<std::tuple<WzString, uint32_t>> dropDownChoices = {
-		{WzString::fromUtf8(_("Normal")) + " (2048)", 2048},
-		{WzString::fromUtf8(_("High")) + " (4096)", 4096}
-	};
-
-	// If current value is not one of the presets in dropDownChoices, add a "Custom" entry
-	size_t currentSettingIdx = 0;
-	uint32_t currValue = pie_getShadowMapResolution();
-	auto it = std::find_if(dropDownChoices.begin(), dropDownChoices.end(), [currValue](const std::tuple<WzString, uint32_t>& item) -> bool {
-		return std::get<1>(item) == currValue;
-	});
-	if (it != dropDownChoices.end())
-	{
-		currentSettingIdx = it - dropDownChoices.begin();
-	}
-	else
-	{
-		dropDownChoices.push_back({WzString::format("(Custom: %" PRIu32 ")", currValue), currValue});
-		currentSettingIdx = dropDownChoices.size() - 1;
-	}
-
-	auto dropdown = std::make_shared<DropdownWidget>();
-	dropdown->id = FRONTEND_SHADOWMAP_RESOLUTION_DROPDOWN;
-	dropdown->setListHeight(FRONTEND_BUTHEIGHT * std::min<uint32_t>(5, dropDownChoices.size()));
-	const auto paddingSize = 10;
-
-	for (const auto& option : dropDownChoices)
-	{
-		bool supportedShadowMapResolution = pie_supportsShadowMapping().value_or(false);
-		auto item = makeTextButton(0, std::get<0>(option).toUtf8(), supportedShadowMapResolution ? 0 : WBUT_DISABLE);
-		if (!supportedShadowMapResolution)
-		{
-			item->setTip(_("Shadow mapping not available on this system."));
-		}
-		dropdown->addItem(Margin(0, paddingSize).wrap(item));
-	}
-
-	dropdown->setSelectedIndex(currentSettingIdx);
-
-	dropdown->setCanChange([dropDownChoices](DropdownWidget &widget, size_t newIndex, std::shared_ptr<WIDGET> newSelectedWidget) -> bool {
-		ASSERT_OR_RETURN(false, newIndex < dropDownChoices.size(), "Invalid index");
-		auto newResolution = std::get<1>(dropDownChoices.at(newIndex));
-		if (!pie_supportsShadowMapping().value_or(false))
-		{
-			return false;
-		}
-		if (!pie_setShadowMapResolution(newResolution))
-		{
-			debug(LOG_ERROR, "Failed to set map resolution: %" PRIu32, newResolution);
-			return false;
-		}
-		war_setShadowMapResolution(newResolution);
-		return true;
-	});
-
-	return Margin(0, 10).wrap(dropdown);
-}
-
-static std::shared_ptr<WIDGET> makeShadowFilterSizeDropdown()
-{
-	std::vector<std::tuple<WzString, uint32_t>> dropDownChoices = {
-		{WzString::fromUtf8(_("Low")), 3},
-		{WzString::fromUtf8(_("High")), 5},
-		{WzString::fromUtf8(_("Ultra")), 7}
-	};
-
-	// If current value (from config) is not one of the presets in dropDownChoices, add a "Custom" entry
-	size_t currentSettingIdx = 0;
-	uint32_t currValue = gfx_api::context::get().getShadowConstants().shadowFilterSize;
-	auto it = std::find_if(dropDownChoices.begin(), dropDownChoices.end(), [currValue](const std::tuple<WzString, uint32_t>& item) -> bool {
-		return std::get<1>(item) == currValue;
-	});
-	if (it != dropDownChoices.end())
-	{
-		currentSettingIdx = it - dropDownChoices.begin();
-	}
-	else
-	{
-		dropDownChoices.push_back({WzString::format("(Custom: %u)", currValue), currValue});
-		currentSettingIdx = dropDownChoices.size() - 1;
-	}
-
-	auto dropdown = std::make_shared<DropdownWidget>();
-	dropdown->id = FRONTEND_SHADOW_FILTER_SIZE_DROPDOWN;
-	dropdown->setListHeight(FRONTEND_BUTHEIGHT * std::min<uint32_t>(5, dropDownChoices.size()));
-	const auto paddingSize = 10;
-
-	for (const auto& option : dropDownChoices)
-	{
-		bool supportedFilterSize = pie_supportsShadowMapping().value_or(false);
-		auto item = makeTextButton(0, std::get<0>(option).toUtf8(), supportedFilterSize ? 0 : WBUT_DISABLE);
-		if (!supportedFilterSize)
-		{
-			item->setTip(_("Shadow filtering not available on this system."));
-		}
-		dropdown->addItem(Margin(0, paddingSize).wrap(item));
-	}
-
-	dropdown->setSelectedIndex(currentSettingIdx);
-
-	dropdown->setCanChange([dropDownChoices](DropdownWidget &widget, size_t newIndex, std::shared_ptr<WIDGET> newSelectedWidget) -> bool {
-		ASSERT_OR_RETURN(false, newIndex < dropDownChoices.size(), "Invalid index");
-		auto newFilterSize = std::get<1>(dropDownChoices.at(newIndex));
-		if (!pie_supportsShadowMapping().value_or(false))
-		{
-			return false;
-		}
-		auto shadowConstants = gfx_api::context::get().getShadowConstants();
-		shadowConstants.shadowFilterSize = newFilterSize;
-		if (!gfx_api::context::get().setShadowConstants(shadowConstants))
-		{
-			debug(LOG_ERROR, "Failed to set shadow filter size: %" PRIu32, newFilterSize);
-			return false;
-		}
-		war_setShadowFilterSize(newFilterSize);
-		return true;
-	});
-
-	return Margin(0, 10).wrap(dropdown);
-}
-
-static std::shared_ptr<WIDGET> makeOptionsButtonDropdown()
-{
-	std::vector<std::tuple<WzString, uint8_t>> dropDownChoices = {
-		{WzString::fromUtf8(_("On")), 100},
-		{WzString::fromUtf8(_("Opacity: 50%")), 50},
-		{WzString::fromUtf8(_("Off")), 0}
-	};
-
-	// If current value (from config) is not one of the presets in dropDownChoices, add a "Custom" entry
-	size_t currentSettingIdx = 0;
-	uint8_t currValue = war_getOptionsButtonVisibility();
-	auto it = std::find_if(dropDownChoices.begin(), dropDownChoices.end(), [currValue](const std::tuple<WzString, uint8_t>& item) -> bool {
-		return std::get<1>(item) == currValue;
-	});
-	if (it != dropDownChoices.end())
-	{
-		currentSettingIdx = it - dropDownChoices.begin();
-	}
-	else
-	{
-		dropDownChoices.push_back({WzString::format("(Custom: %u)", currValue), currValue});
-		currentSettingIdx = dropDownChoices.size() - 1;
-	}
-
-	auto dropdown = std::make_shared<DropdownWidget>();
-	dropdown->id = FRONTEND_INGAMEOPTIONS_BUTTON_DROPDOWN;
-	dropdown->setListHeight(FRONTEND_BUTHEIGHT * std::min<uint32_t>(5, dropDownChoices.size()));
-	const auto paddingSize = 10;
-
-	for (const auto& option : dropDownChoices)
-	{
-		auto item = makeTextButton(0, std::get<0>(option).toUtf8(), 0);
-		dropdown->addItem(Margin(0, paddingSize).wrap(item));
-	}
-
-	dropdown->setSelectedIndex(currentSettingIdx);
-
-	dropdown->setCanChange([dropDownChoices](DropdownWidget &widget, size_t newIndex, std::shared_ptr<WIDGET> newSelectedWidget) -> bool {
-		ASSERT_OR_RETURN(false, newIndex < dropDownChoices.size(), "Invalid index");
-		auto newValue = std::get<1>(dropDownChoices.at(newIndex));
-		war_setOptionsButtonVisibility(newValue);
-		return true;
-	});
-
-	return Margin(0, 10).wrap(dropdown);
-}
-
-// ////////////////////////////////////////////////////////////////////////////
-// Graphics Options
-void startGraphicsOptionsMenu()
-{
-	addBackdrop();
-	addTopForm(false);
-	addBottomForm();
-
-	WIDGET *parent = widgGetFromID(psWScreen, FRONTEND_BOTFORM);
-
-	auto label = std::make_shared<W_LABEL>();
-	parent->attach(label);
-	label->setGeometry(FRONTEND_POS1X + 48, FRONTEND_POS1Y - 14, FRONTEND_BUTWIDTH - FRONTEND_POS1X - 48, FRONTEND_BUTHEIGHT);
-	label->setFontColour(WZCOL_TEXT_BRIGHT);
-	label->setString(_("* Takes effect on game restart"));
-	label->setTextAlignment(WLAB_ALIGNBOTTOMLEFT);
-
-	auto grid = std::make_shared<GridLayout>();
-	grid_allocation::slot row(0);
-
-	// Terrain Quality
-	grid->place({0}, row, addMargin(makeTextButton(FRONTEND_TERRAIN_QUALITY, _("Terrain Quality"), WBUT_SECONDARY)));
-	grid->place({1, 1, false}, row, makeTerrainQualityDropdown());
-	row.start++;
-
-	// Terrain Shading Quality
-	grid->place({0}, row, addMargin(makeTextButton(FRONTEND_TERRAIN_SHADING_QUALITY, _("Terrain Shading"), WBUT_SECONDARY)));
-	grid->place({1, 1, false}, row, makeTerrainShadingQualityDropdown());
-	row.start++;
-
-	////////////
-	// Shadows
-	grid->place({0}, row, addMargin(makeTextButton(FRONTEND_SHADOWS, _("Shadows"), WBUT_SECONDARY)));
-	grid->place({1, 1, false}, row, addMargin(makeTextButton(FRONTEND_SHADOWS_R, graphicsOptionsShadowsString(), WBUT_SECONDARY)));
-	row.start++;
-
-	bool bShadowMappingSupported = pie_supportsShadowMapping().value_or(false);
-
-	if (bShadowMappingSupported)
-	{
-		// shadow resolution
-		grid->place({0}, row, addMargin(makeTextButton(FRONTEND_SHADOWMAP_RESOLUTION, _("Shadow Resolution"), (!bShadowMappingSupported) ? WBUT_DISABLE : 0)));
-		grid->place({1, 1, false}, row, makeShadowMapResolutionDropdown());
-		row.start++;
-
-		// shadow filtering
-		grid->place({0}, row, addMargin(makeTextButton(FRONTEND_SHADOW_FILTER_SIZE, _("Shadow Filtering"), (!bShadowMappingSupported) ? WBUT_DISABLE : 0)));
-		grid->place({1, 1, false}, row, makeShadowFilterSizeDropdown());
-		row.start++;
-	}
-
-	///////////
-	// Lighting
-	grid->place({ 0 }, row, addMargin(makeTextButton(FRONTEND_LIGHTS, _("Per Pixel point lights"), WBUT_SECONDARY)));
-	grid->place({ 1, 1, false }, row, addMargin(makeTextButton(FRONTEND_LIGHTS_R, graphicsOptionsLightingString(), WBUT_SECONDARY)));
-	row.start++;
-
-	// LOD Distance
-	// TRANSLATORS: "LOD" = "Level of Detail" - this setting is used to describe how level of detail (in textures) is preserved as distance increases (examples: "Default", "High", etc)
-	std::string lodDistanceString = _("LOD Distance");
-	lodDistanceString += "*"; // takes effect on game restart
-	grid->place({0}, row, addMargin(makeTextButton(FRONTEND_LOD_DISTANCE, lodDistanceString.c_str(), WBUT_SECONDARY)));
-	grid->place({1, 1, false}, row, makeLODDistanceDropdown());
-	row.start++;
-
-	// fog
-	grid->place({0}, row, addMargin(makeTextButton(FRONTEND_FOG, _("Fog"), WBUT_SECONDARY)));
-	grid->place({1, 1, false}, row, addMargin(makeTextButton(FRONTEND_FOG_R, graphicsOptionsFogString(), WBUT_SECONDARY)));
-	row.start++;
-
-	// Radar
-	grid->place({0}, row, addMargin(makeTextButton(FRONTEND_RADAR, _("Radar"), WBUT_SECONDARY)));
-	grid->place({1, 1, false}, row, addMargin(makeTextButton(FRONTEND_RADAR_R, graphicsOptionsRadarString(), WBUT_SECONDARY)));
-	row.start++;
-
-	// RadarJump
-	grid->place({0}, row, addMargin(makeTextButton(FRONTEND_RADAR_JUMP, _("Radar Jump"), WBUT_SECONDARY)));
-	grid->place({1, 1, false}, row, addMargin(makeTextButton(FRONTEND_RADAR_JUMP_R, graphicsOptionsRadarJumpString(), WBUT_SECONDARY)));
-	row.start++;
-
-	////////////
-	//FMV mode.
-	grid->place({0}, row, addMargin(makeTextButton(FRONTEND_FMVMODE, _("Video Playback"), WBUT_SECONDARY)));
-	grid->place({1, 1, false}, row, addMargin(makeTextButton(FRONTEND_FMVMODE_R, graphicsOptionsFmvmodeString(), WBUT_SECONDARY)));
-	row.start++;
-
-	// Scanlines
-	grid->place({0}, row, addMargin(makeTextButton(FRONTEND_SCANLINES, _("Scanlines"), WBUT_SECONDARY)));
-	grid->place({1, 1, false}, row, addMargin(makeTextButton(FRONTEND_SCANLINES_R, graphicsOptionsScanlinesString(), WBUT_SECONDARY)));
-	row.start++;
-
-	// screenshake
-	grid->place({0}, row, addMargin(makeTextButton(FRONTEND_SSHAKE, _("Screen Shake"), WBUT_SECONDARY)));
-	grid->place({1, 1, false}, row, addMargin(makeTextButton(FRONTEND_SSHAKE_R, graphicsOptionsScreenShakeString(), WBUT_SECONDARY)));
-	row.start++;
-
-	// groups menu
-	grid->place({0}, row, addMargin(makeTextButton(FRONTEND_GROUPS, _("Groups Menu"), WBUT_SECONDARY)));
-	grid->place({1, 1, false}, row, addMargin(makeTextButton(FRONTEND_GROUPS_R, graphicsOptionsGroupsMenuEnabled(), WBUT_SECONDARY)));
-	row.start++;
-
-	// In-Game Options button
-	grid->place({0}, row, addMargin(makeTextButton(FRONTEND_INGAMEOPTIONS_BUTTON, _("Options Button"), WBUT_SECONDARY)));
-	grid->place({1, 1, false}, row, makeOptionsButtonDropdown());
-	row.start++;
-
-	grid->setGeometry(0, 0, FRONTEND_BUTWIDTH, grid->idealHeight());
-
-	auto scrollableList = ScrollableListWidget::make();
-	scrollableList->setGeometry(0, FRONTEND_POS2Y, FRONTEND_BOTFORMW - 1, FRONTEND_BOTFORMH - FRONTEND_BUTHEIGHT_LIST_SPACER);
-	scrollableList->addItem(grid);
-	parent->attach(scrollableList);
-
-	// Add some text down the side of the form
-	addSideText(FRONTEND_SIDETEXT, FRONTEND_SIDEX, FRONTEND_SIDEY, _("GRAPHICS OPTIONS"));
-
-	////////////
-	// quit.
-	addMultiBut(psWScreen, FRONTEND_BOTFORM, FRONTEND_QUIT, 10, 10, 30, 29, P_("menu", "Return"), IMAGE_RETURN, IMAGE_RETURN_HI, IMAGE_RETURN_HI);
-}
-
-void seqFMVmode()
-{
-	war_SetFMVmode(seqCycle(war_GetFMVmode(), FMV_FULLSCREEN, 1, FMV_MODE(FMV_MAX - 1)));
-}
-
-void seqScanlineMode()
-{
-	war_setScanlineMode(seqCycle(war_getScanlineMode(), SCANLINES_OFF, 1, SCANLINES_BLACK));
-}
-
-bool runGraphicsOptionsMenu()
-{
-	WidgetTriggers const &triggers = widgRunScreen(psWScreen);
-	unsigned id = triggers.empty() ? 0 : triggers.front().widget->id; // Just use first click here, since the next click could be on another menu.
-
-	switch (id)
-	{
-	case FRONTEND_QUIT:
-		changeTitleMode(OPTIONS);
-		break;
-
-	case FRONTEND_SHADOWS:
-	case FRONTEND_SHADOWS_R:
-		setDrawShadows(!getDrawShadows());
-		widgSetString(psWScreen, FRONTEND_SHADOWS_R, graphicsOptionsShadowsString());
-		break;
-	case FRONTEND_LIGHTS:
-	case FRONTEND_LIGHTS_R:
-	{
-		bool newValue = !war_getPointLightPerPixelLighting();
-		if (getTerrainShaderQuality() != TerrainShaderQuality::NORMAL_MAPPING)
-		{
-			newValue = false; // point light per pixel lighting is only supported in normal_mapping mode
-		}
-		auto shadowConstants = gfx_api::context::get().getShadowConstants();
-		shadowConstants.isPointLightPerPixelEnabled = newValue;
-		if (gfx_api::context::get().setShadowConstants(shadowConstants))
-		{
-			war_setPointLightPerPixelLighting(newValue);
-			widgSetString(psWScreen, FRONTEND_LIGHTS_R, graphicsOptionsLightingString());
-		}
-		else
-		{
-			debug(LOG_ERROR, "Failed to set per pixel point lighting value: %d", (int)newValue);
-		}
-		break;
-	}
-	case FRONTEND_FOG:
-	case FRONTEND_FOG_R:
-		if (pie_GetFogEnabled())
-		{
-			pie_SetFogStatus(false);
-			pie_EnableFog(false);
-		}
-		else
-		{
-			pie_EnableFog(true);
-		}
-		widgSetString(psWScreen, FRONTEND_FOG_R, graphicsOptionsFogString());
-		break;
-
-	case FRONTEND_FMVMODE:
-	case FRONTEND_FMVMODE_R:
-		seqFMVmode();
-		widgSetString(psWScreen, FRONTEND_FMVMODE_R, graphicsOptionsFmvmodeString());
-		break;
-
-	case FRONTEND_SCANLINES:
-	case FRONTEND_SCANLINES_R:
-		seqScanlineMode();
-		widgSetString(psWScreen, FRONTEND_SCANLINES_R, graphicsOptionsScanlinesString());
-		break;
-
-	case FRONTEND_RADAR:
-	case FRONTEND_RADAR_R:
-		rotateRadar = !rotateRadar;
-		widgSetString(psWScreen, FRONTEND_RADAR_R, graphicsOptionsRadarString());
-		break;
-
-	case FRONTEND_RADAR_JUMP:
-	case FRONTEND_RADAR_JUMP_R:
-		war_SetRadarJump(!war_GetRadarJump());
-		widgSetString(psWScreen, FRONTEND_RADAR_JUMP_R, graphicsOptionsRadarJumpString());
-		break;
-
-	case FRONTEND_SSHAKE:
-	case FRONTEND_SSHAKE_R:
-		setShakeStatus(!getShakeStatus());
-		widgSetString(psWScreen, FRONTEND_SSHAKE_R, graphicsOptionsScreenShakeString());
-		break;
-
-	case FRONTEND_GROUPS:
-	case FRONTEND_GROUPS_R:
-		setGroupButtonEnabled(!getGroupButtonEnabled());
-		war_setGroupsMenuEnabled(getGroupButtonEnabled()); // persist
-		widgSetString(psWScreen, FRONTEND_GROUPS_R, graphicsOptionsGroupsMenuEnabled());
-		break;
-
-	default:
-		break;
-	}
-
-
-	// If close button pressed then return from this menu.
-	if (CancelPressed())
-	{
-		changeTitleMode(OPTIONS);
-	}
-
-	widgDisplayScreen(psWScreen);						// show the widgets currently running
-
-	return true;
-}
-
-static std::string audioAndZoomOptionsSoundHRTFMode()
-{
-	// retrieve whether the current "setting" is Auto or not
-	// as sound_GetHRTFMode() returns the current actual status (and never auto, even if the request was "auto")
-	bool isAutoSetting = war_GetHRTFMode() == HRTFMode::Auto;
-
-	std::string currentMode;
-	auto mode = sound_GetHRTFMode();
-	switch (mode)
-	{
-	case HRTFMode::Unsupported:
-		currentMode = _("Unsupported");
-		return currentMode;
-	case HRTFMode::Disabled:
-		currentMode = _("Disabled");
-		break;
-	case HRTFMode::Enabled:
-		currentMode = _("Enabled");
-		break;
-	case HRTFMode::Auto:
-		// should not happen, but if it does, just return
-		currentMode = _("Auto");
-		return currentMode;
-	}
-
-	if (isAutoSetting)
-	{
-		return std::string(_("Auto")) + " (" + currentMode + ")";
-	}
-	return currentMode;
-}
-
-static std::string audioAndZoomOptionsMapZoomString()
-{
-	char mapZoom[20];
-	ssprintf(mapZoom, "%d", war_GetMapZoom());
-	return mapZoom;
-}
-
-static std::string audioAndZoomOptionsMapZoomRateString()
-{
-	char mapZoomRate[20];
-	ssprintf(mapZoomRate, "%d", war_GetMapZoomRate());
-	return mapZoomRate;
-}
-
-static std::string audioAndZoomOptionsRadarZoomString()
-{
-	char radarZoom[20];
-	ssprintf(radarZoom, "%d", war_GetRadarZoom());
-	return radarZoom;
-}
-
-// ////////////////////////////////////////////////////////////////////////////
-// Audio and Zoom Options Menu
-void startAudioAndZoomOptionsMenu()
-{
-	addBackdrop();
-	addTopForm(false);
-	addBottomForm();
-
-	WIDGET *parent = widgGetFromID(psWScreen, FRONTEND_BOTFORM);
-
-	auto addSliderWrap = [](std::shared_ptr<WIDGET> widget) {
-		Alignment sliderAlignment(Alignment::Vertical::Center, Alignment::Horizontal::Left);
-		return sliderAlignment.wrap(addMargin(widget));
-	};
-
-	auto grid = std::make_shared<GridLayout>();
-	grid_allocation::slot row(0);
-
-	// 2d audio
-	grid->place({0}, row, addMargin(makeTextButton(FRONTEND_FX, _("Voice Volume"), WBUT_SECONDARY)));
-	grid->place({1, 1, false}, row, addSliderWrap(makeFESlider(FRONTEND_FX_SL, FRONTEND_BOTFORM, AUDIO_VOL_MAX, static_cast<UDWORD>(sound_GetUIVolume() * 100.0f))));
-	row.start++;
-
-	// 3d audio
-	grid->place({0}, row, addMargin(makeTextButton(FRONTEND_3D_FX, _("FX Volume"), WBUT_SECONDARY)));
-	grid->place({1, 1, false}, row, addSliderWrap(makeFESlider(FRONTEND_3D_FX_SL, FRONTEND_BOTFORM, AUDIO_VOL_MAX, static_cast<UDWORD>(sound_GetEffectsVolume() * 100.0f))));
-	row.start++;
-
-	// cd audio
-	grid->place({0}, row, addMargin(makeTextButton(FRONTEND_MUSIC, _("Music Volume"), WBUT_SECONDARY)));
-	grid->place({1, 1, false}, row, addSliderWrap(makeFESlider(FRONTEND_MUSIC_SL, FRONTEND_BOTFORM, AUDIO_VOL_MAX, static_cast<UDWORD>(sound_GetMusicVolume() * 100.0f))));
-	row.start++;
-
-	////////////
-	//subtitle mode.
-	grid->place({0}, row, addMargin(makeTextButton(FRONTEND_SUBTITLES, _("Subtitles"), WBUT_SECONDARY)));
-	grid->place({1, 1, false}, row, addMargin(makeTextButton(FRONTEND_SUBTITLES_R, graphicsOptionsSubtitlesString(), WBUT_SECONDARY)));
-	row.start++;
-
-	// HRTF
-	grid->place({0}, row, addMargin(makeTextButton(FRONTEND_SOUND_HRTF, _("HRTF"), WBUT_SECONDARY)));
-	grid->place({1, 1, false}, row, addMargin(makeTextButton(FRONTEND_SOUND_HRTF_R, audioAndZoomOptionsSoundHRTFMode(), WBUT_SECONDARY)));
-	row.start++;
-	if (sound_GetHRTFMode() == HRTFMode::Unsupported)
-	{
-		widgSetButtonState(psWScreen, FRONTEND_SOUND_HRTF, WBUT_DISABLE);
-		widgSetTip(psWScreen, FRONTEND_SOUND_HRTF, _("HRTF is not supported on your device / system / OpenAL library"));
-		widgSetButtonState(psWScreen, FRONTEND_SOUND_HRTF_R, WBUT_DISABLE);
-		widgSetTip(psWScreen, FRONTEND_SOUND_HRTF_R, _("HRTF is not supported on your device / system / OpenAL library"));
-	}
-
-	// map zoom
-	grid->place({0}, row, addMargin(makeTextButton(FRONTEND_MAP_ZOOM, _("Map Zoom"), WBUT_SECONDARY)));
-	grid->place({1, 1, false}, row, addMargin(makeTextButton(FRONTEND_MAP_ZOOM_R, audioAndZoomOptionsMapZoomString(), WBUT_SECONDARY)));
-	row.start++;
-
-	// map zoom rate
-	grid->place({0}, row, addMargin(makeTextButton(FRONTEND_MAP_ZOOM_RATE, _("Map Zoom Rate"), WBUT_SECONDARY)));
-	grid->place({1, 1, false}, row, addMargin(makeTextButton(FRONTEND_MAP_ZOOM_RATE_R, audioAndZoomOptionsMapZoomRateString(), WBUT_SECONDARY)));
-	row.start++;
-
-	// radar zoom
-	grid->place({0}, row, addMargin(makeTextButton(FRONTEND_RADAR_ZOOM, _("Radar Zoom"), WBUT_SECONDARY)));
-	grid->place({1, 1, false}, row, addMargin(makeTextButton(FRONTEND_RADAR_ZOOM_R, audioAndZoomOptionsRadarZoomString(), WBUT_SECONDARY)));
-	row.start++;
-
-	grid->setGeometry(0, 0, FRONTEND_BUTWIDTH, grid->idealHeight());
-
-	auto scrollableList = ScrollableListWidget::make();
-	scrollableList->setGeometry(0, FRONTEND_POS2Y, FRONTEND_BOTFORMW - 1, FRONTEND_BOTFORMH - FRONTEND_BUTHEIGHT_LIST_SPACER);
-	scrollableList->addItem(grid);
-	parent->attach(scrollableList);
-
-	// quit.
-	addMultiBut(psWScreen, FRONTEND_BOTFORM, FRONTEND_QUIT, 10, 10, 30, 29, P_("menu", "Return"), IMAGE_RETURN, IMAGE_RETURN_HI, IMAGE_RETURN_HI);
-
-	//add some text down the side of the form
-	// TRANSLATORS: "AUDIO" options determine the volume of game sounds.
-	// "OPTIONS" means "SETTINGS".
-	// To break this message into two lines, you can use the delimiter "\n",
-	// e.g. "AUDIO / ZOOM\nOPTIONS" would show "OPTIONS" in a second line.
-	WzString messageString = WzString::fromUtf8(_("AUDIO / ZOOM OPTIONS"));
-	std::vector<WzString> messageStringLines = messageString.split("\n");
-	addSideText(FRONTEND_SIDETEXT, FRONTEND_SIDEX, FRONTEND_SIDEY, messageStringLines[0].toUtf8().c_str());
-	// show a second sidetext line if the translation requires it
-	if (messageStringLines.size() > 1)
-	{
-		messageString.remove(0, messageStringLines[0].length() + 1);
-		addSideText(FRONTEND_MULTILINE_SIDETEXT, FRONTEND_SIDEX + 22, \
-		FRONTEND_SIDEY, messageString.toUtf8().c_str());
-	}
-}
-
-bool runAudioAndZoomOptionsMenu()
-{
-	WidgetTriggers const &triggers = widgRunScreen(psWScreen);
-	unsigned id = triggers.empty() ? 0 : triggers.front().widget->id; // Just use first click here, since the next click could be on another menu.
-
-	switch (id)
-	{
-	case FRONTEND_FX:
-	case FRONTEND_3D_FX:
-	case FRONTEND_MUSIC:
-		break;
-
-	case FRONTEND_FX_SL:
-		sound_SetUIVolume((float)widgGetSliderPos(psWScreen, FRONTEND_FX_SL) / 100.0f);
-		break;
-
-	case FRONTEND_3D_FX_SL:
-		sound_SetEffectsVolume((float)widgGetSliderPos(psWScreen, FRONTEND_3D_FX_SL) / 100.0f);
-		break;
-
-	case FRONTEND_MUSIC_SL:
-		sound_SetMusicVolume((float)widgGetSliderPos(psWScreen, FRONTEND_MUSIC_SL) / 100.0f);
-		break;
-
-	case FRONTEND_SUBTITLES:
-	case FRONTEND_SUBTITLES_R:
-		seq_SetSubtitles(!seq_GetSubtitles());
-		widgSetString(psWScreen, FRONTEND_SUBTITLES_R, graphicsOptionsSubtitlesString());
-		break;
-
-	case FRONTEND_SOUND_HRTF:
-	case FRONTEND_SOUND_HRTF_R:
-		{
-			std::vector<HRTFMode> modesToCycle = { HRTFMode::Disabled, HRTFMode::Enabled, HRTFMode::Auto };
-			auto current = std::find(modesToCycle.begin(), modesToCycle.end(), war_GetHRTFMode());
-			if (current == modesToCycle.end())
-			{
-				current = modesToCycle.begin();
-			}
-			auto startingPoint = current;
-			bool successfulChange = false;
-			do {
-				current = seqCycle(current, modesToCycle.begin(), 1, modesToCycle.end() - 1);
-			} while ( (current != startingPoint) && ((successfulChange = sound_SetHRTFMode(*current)) == false) );
-			if (successfulChange)
-			{
-				war_SetHRTFMode(*current);
-				widgSetString(psWScreen, FRONTEND_SOUND_HRTF_R, audioAndZoomOptionsSoundHRTFMode().c_str());
-			}
-			break;
-		}
-
-	case FRONTEND_MAP_ZOOM:
-	case FRONTEND_MAP_ZOOM_R:
-		{
-		    war_SetMapZoom(seqCycle(war_GetMapZoom(), MINDISTANCE_CONFIG, MAP_ZOOM_CONFIG_STEP, MAXDISTANCE));
-		    widgSetString(psWScreen, FRONTEND_MAP_ZOOM_R, audioAndZoomOptionsMapZoomString().c_str());
-		    break;
-		}
-
-	case FRONTEND_MAP_ZOOM_RATE:
-	case FRONTEND_MAP_ZOOM_RATE_R:
-		{
-		    war_SetMapZoomRate(seqCycle(war_GetMapZoomRate(), MAP_ZOOM_RATE_MIN, MAP_ZOOM_RATE_STEP, MAP_ZOOM_RATE_MAX));
-		    widgSetString(psWScreen, FRONTEND_MAP_ZOOM_RATE_R, audioAndZoomOptionsMapZoomRateString().c_str());
-		    break;
-		}
-
-	case FRONTEND_RADAR_ZOOM:
-	case FRONTEND_RADAR_ZOOM_R:
-		{
-		    war_SetRadarZoom(seqCycle(war_GetRadarZoom(), MIN_RADARZOOM, RADARZOOM_STEP, MAX_RADARZOOM));
-		    widgSetString(psWScreen, FRONTEND_RADAR_ZOOM_R, audioAndZoomOptionsRadarZoomString().c_str());
-		    break;
-		}
-
-	case FRONTEND_QUIT:
-		changeTitleMode(OPTIONS);
-		break;
-
-	default:
-		break;
-	}
-
-	// If close button pressed then return from this menu.
-	if (CancelPressed())
-	{
-		changeTitleMode(OPTIONS);
-	}
-
-	widgDisplayScreen(psWScreen);						// show the widgets currently running
-
-	return true;
-}
-
-static char const *videoOptionsResolutionGetReadOnlyTooltip()
-{
-	switch (war_getWindowMode())
-	{
-		case WINDOW_MODE::desktop_fullscreen:
-			return _("In Desktop Fullscreen mode, the resolution matches that of your desktop \n(or what the window manager allows).");
-		case WINDOW_MODE::windowed:
-			return _("You can change the resolution by resizing the window normally. (Try dragging a corner / edge.)");
-		default:
-			return "";
-	}
-}
-
-static void videoOptionsDisableResolutionButtons()
-{
-	widgReveal(psWScreen, FRONTEND_RESOLUTION_READONLY_LABEL_CONTAINER);
-	widgReveal(psWScreen, FRONTEND_RESOLUTION_READONLY_CONTAINER);
-	auto readonlyResolutionTooltip = videoOptionsResolutionGetReadOnlyTooltip();
-	widgSetTip(psWScreen, FRONTEND_RESOLUTION_READONLY_LABEL, readonlyResolutionTooltip);
-	widgSetTip(psWScreen, FRONTEND_RESOLUTION_READONLY, readonlyResolutionTooltip);
-	widgHide(psWScreen, FRONTEND_RESOLUTION_DROPDOWN_LABEL_CONTAINER);
-	widgHide(psWScreen, FRONTEND_RESOLUTION_DROPDOWN);
-}
-
-static void videoOptionsEnableResolutionButtons()
-{
-	widgHide(psWScreen, FRONTEND_RESOLUTION_READONLY_LABEL_CONTAINER);
-	widgHide(psWScreen, FRONTEND_RESOLUTION_READONLY_CONTAINER);
-	widgReveal(psWScreen, FRONTEND_RESOLUTION_DROPDOWN_LABEL_CONTAINER);
-	widgReveal(psWScreen, FRONTEND_RESOLUTION_DROPDOWN);
-}
-
-static std::string videoOptionsAntialiasingString()
-{
-	if (war_getAntialiasing() == 0)
-	{
-		return _("Off");
-	}
-	else
-	{
-		return std::to_string(war_getAntialiasing()) + "×";
-	}
-}
-
-char const *videoOptionsWindowModeLabel()
-{
-	return _("Graphics Mode");
-}
-
-static char const *videoOptionsResolutionLabel()
-{
-	return _("Resolution");
-}
-
-char const *videoOptionsDisplayScaleLabel()
-{
-	return _("Display Scale");
-}
-
-static std::string videoOptionsTextureSizeString()
-{
-	char textureSize[20];
-	ssprintf(textureSize, "%d", getTextureSize());
-	return textureSize;
-}
-
-gfx_api::context::swap_interval_mode getCurrentSwapMode()
-{
-	return to_swap_mode(war_GetVsync());
-}
-
-void saveCurrentSwapMode(gfx_api::context::swap_interval_mode mode)
-{
-	war_SetVsync(to_int(mode));
-}
-
-char const *videoOptionsVsyncString()
-{
-	switch (getCurrentSwapMode()) {
-		case gfx_api::context::swap_interval_mode::immediate:
-			return _("Off");
-		case gfx_api::context::swap_interval_mode::vsync:
-			return _("On");
-		case gfx_api::context::swap_interval_mode::adaptive_vsync:
-			return _("Adaptive");
-	}
-	return "n/a";
-}
-
-std::string videoOptionsDisplayScaleString()
-{
-	char resolution[100];
-	ssprintf(resolution, "%d%%", war_GetDisplayScale());
-	return resolution;
-}
-
-std::string videoOptionsGfxBackendString()
-{
-	return to_display_string(war_getGfxBackend());
-}
-
-// ////////////////////////////////////////////////////////////////////////////
-// Video Options
-
-class ScreenResolutionsModel
-{
-public:
-	typedef const std::vector<screeninfo>::iterator iterator;
-	typedef const std::vector<screeninfo>::const_iterator const_iterator;
-
-	ScreenResolutionsModel(): modes(ScreenResolutionsModel::loadModes())
-	{
-	}
-
-	const_iterator begin() const
-	{
-		return modes.begin();
-	}
-
-	const_iterator end() const
-	{
-		return modes.end();
-	}
-
-	const_iterator findResolutionClosestToCurrent() const
-	{
-		auto currentResolution = getCurrentResolution();
-		auto closest = std::lower_bound(modes.begin(), modes.end(), currentResolution, compareLess);
-		if (closest != modes.end() && compareEq(*closest, currentResolution))
-		{
-			return closest;
-		}
-
-		if (closest != modes.begin())
-		{
-			--closest;  // If current resolution doesn't exist, round down to next-highest one.
-		}
-
-		return closest;
-	}
-
-	void selectAt(size_t index) const
-	{
-		// Disable the ability to use the Video options menu to live-change the window size when in windowed mode.
-		// Why?
-		//	- Certain window managers don't report their own changes to window size through SDL in all circumstances.
-		//	  (For example, attempting to set a window size of 800x600 might result in no actual change when using a
-		//	   tiling window manager (ex. i3), but SDL thinks the window size has been set to 800x600. This obviously
-		//     breaks things.)
-		//  - Manual window resizing is supported (so there is no need for this functionality in the Video menu).
-		ASSERT_OR_RETURN(, wzGetCurrentWindowMode() == WINDOW_MODE::fullscreen, "Attempt to change resolution in windowed-mode / desktop-fullscreen mode");
-
-		ASSERT_OR_RETURN(, index < modes.size(), "Invalid mode index passed to ScreenResolutionsModel::selectAt");
-
-		auto selectedResolution = modes.at(index);
-
-		auto currentResolution = getCurrentResolution();
-		// Attempt to change the resolution
-		if (!wzChangeFullscreenDisplayMode(selectedResolution.screen, selectedResolution.width, selectedResolution.height))
-		{
-			debug(
-				LOG_WARNING,
-				"Failed to change active resolution from: %s to: %s",
-				ScreenResolutionsModel::resolutionString(currentResolution).c_str(),
-				ScreenResolutionsModel::resolutionString(selectedResolution).c_str()
-			);
-		}
-
-		// Store the new width and height
-		war_SetFullscreenModeScreen(selectedResolution.screen);
-		war_SetFullscreenModeWidth(selectedResolution.width);
-		war_SetFullscreenModeHeight(selectedResolution.height);
-
-		// Update the widget(s)
-		refreshCurrentVideoOptionsValues();
-	}
-
-	static std::string currentResolutionString()
-	{
-		return ScreenResolutionsModel::resolutionString(getCurrentResolution());
-	}
-
-	static std::string resolutionString(const screeninfo &info)
-	{
-		return astringf("[%d] %d × %d", info.screen, info.width, info.height);
-	}
-
-private:
-	const std::vector<screeninfo> modes;
-
-	static screeninfo getCurrentWindowedResolution()
-	{
-		int screen = 0;
-		unsigned int windowWidth = 0, windowHeight = 0;
-		wzGetWindowResolution(&screen, &windowWidth, &windowHeight);
-		screeninfo info;
-		info.screen = screen;
-		info.width = windowWidth;
-		info.height = windowHeight;
-		info.refresh_rate = -1;  // Unused.
-		return info;
-	}
-
-	static screeninfo getCurrentResolution(optional<WINDOW_MODE> modeOverride = nullopt)
-	{
-		return (modeOverride.value_or(wzGetCurrentWindowMode()) == WINDOW_MODE::fullscreen) ? wzGetCurrentFullscreenDisplayMode() : getCurrentWindowedResolution();
-	}
-
-	static std::vector<screeninfo> loadModes()
-	{
-		// Get resolutions, sorted with duplicates removed.
-		std::vector<screeninfo> modes = wzAvailableResolutions();
-		std::sort(modes.begin(), modes.end(), ScreenResolutionsModel::compareLess);
-		modes.erase(std::unique(modes.begin(), modes.end(), ScreenResolutionsModel::compareEq), modes.end());
-
-		return modes;
-	}
-
-	static std::tuple<int, int, int> compareKey(const screeninfo &x)
-	{
-		return std::make_tuple(x.screen, x.width, x.height);
-	}
-
-	static bool compareLess(const screeninfo &a, const screeninfo &b)
-	{
-		return ScreenResolutionsModel::compareKey(a) < ScreenResolutionsModel::compareKey(b);
-	}
-
-	static bool compareEq(const screeninfo &a, const screeninfo &b)
-	{
-		return ScreenResolutionsModel::compareKey(a) == ScreenResolutionsModel::compareKey(b);
-	}
-};
-
-class WindowModeDropdown : public DropdownWidget
-{
-public:
-	static std::shared_ptr<WindowModeDropdown> make(UDWORD widgId = 0, int32_t paddingSize = 10)
-	{
-		auto dropdown = std::make_shared<WindowModeDropdown>();
-		dropdown->id = widgId;
-
-		dropdown->windowModeModel = WindowModeDropdown::getSupportedWindowModesModel();
-
-		dropdown->setListHeight(FRONTEND_BUTHEIGHT * std::min<uint32_t>(5, dropdown->windowModeModel.size()));
-
-		for (const auto& option : dropdown->windowModeModel)
-		{
-			auto item = makeTextButton(0, std::get<0>(option).toUtf8(), 0);
-			dropdown->addItem(Margin(0, paddingSize).wrap(item));
-		}
-
-		dropdown->updateSelectedIndex();
-
-		dropdown->setCanChange([](DropdownWidget &widget, size_t newIndex, std::shared_ptr<WIDGET> newSelectedWidget) -> bool {
-			auto psDropdown = std::dynamic_pointer_cast<WindowModeDropdown>(widget.shared_from_this());
-			ASSERT_OR_RETURN(false, psDropdown != nullptr, "Invalid widget");
-			ASSERT_OR_RETURN(false, newIndex < psDropdown->windowModeModel.size(), "Invalid index");
-			auto newMode = std::get<1>(psDropdown->windowModeModel.at(newIndex));
-			if (newMode == wzGetCurrentWindowMode())
-			{
-				return true;
-			}
-			bool success = wzChangeWindowMode(newMode);
-			if (success)
-			{
-				war_setWindowMode(newMode);
-				// Update the widget(s)
-				refreshCurrentVideoOptionsValues();
-			}
-			else
-			{
-				// unable to change to this fullscreen mode, so disable the widget
-				debug(LOG_ERROR, "Failed to set fullscreen mode: %s", to_display_string(newMode).c_str());
-				auto pTextButtonWrapper = std::dynamic_pointer_cast<MarginWidget>(newSelectedWidget);
-				if (pTextButtonWrapper && !pTextButtonWrapper->children().empty())
-				{
-					auto pTextButton = std::dynamic_pointer_cast<W_BUTTON>(pTextButtonWrapper->children().front());
-					if (pTextButton)
-					{
-						pTextButton->setState(WBUT_DISABLE);
-					}
-				}
-			}
-			return success;
-		});
-
-		return dropdown;
-	};
-
-	void updateSelectedIndex()
-	{
-		size_t currentSettingIdx = 0;
-		auto currValue = war_getWindowMode();
-		auto it = std::find_if(windowModeModel.begin(), windowModeModel.end(), [currValue](const std::tuple<WzString, WINDOW_MODE>& item) -> bool {
-			return std::get<1>(item) == currValue;
-		});
-		if (it != windowModeModel.end())
-		{
-			currentSettingIdx = it - windowModeModel.begin();
-			setSelectedIndex(currentSettingIdx);
-		}
-	}
-
-private:
-	static std::vector<std::tuple<WzString, WINDOW_MODE>> getSupportedWindowModesModel()
-	{
-		std::vector<std::tuple<WzString, WINDOW_MODE>> dropDownChoices = {
-			{_("Windowed"), WINDOW_MODE::windowed},
-			{_("Desktop Full"), WINDOW_MODE::desktop_fullscreen},
-			{_("Fullscreen"), WINDOW_MODE::fullscreen},
-		};
-
-		dropDownChoices.erase(std::remove_if(dropDownChoices.begin(), dropDownChoices.end(), [](const std::tuple<WzString, WINDOW_MODE>& item) -> bool {
-			return !wzIsSupportedWindowMode(std::get<1>(item));
-		}), dropDownChoices.end());
-
-		return dropDownChoices;
-	}
-
-private:
-	std::vector<std::tuple<WzString, WINDOW_MODE>> windowModeModel;
-};
-
-class ResolutionDropdown : public DropdownWidget
-{
-public:
-	static std::shared_ptr<ResolutionDropdown> make(UDWORD widgId = 0, int32_t paddingSize = 10)
-	{
-		auto dropdown = std::make_shared<ResolutionDropdown>();
-		dropdown->id = widgId;
-		dropdown->setListHeight(FRONTEND_BUTHEIGHT * 5);
-
-		ScreenResolutionsModel screenResolutionsModel;
-		for (auto resolution: screenResolutionsModel)
-		{
-			auto item = makeTextButton(0, ScreenResolutionsModel::resolutionString(resolution), 0);
-			dropdown->addItem(Margin(0, paddingSize).wrap(item));
-		}
-
-		auto closestResolution = screenResolutionsModel.findResolutionClosestToCurrent();
-		if (closestResolution != screenResolutionsModel.end())
-		{
-			dropdown->setSelectedIndex(closestResolution - screenResolutionsModel.begin());
-		}
-
-		dropdown->setOnChange([screenResolutionsModel](DropdownWidget& dropdown) {
-			auto pResolutionDropdown = std::dynamic_pointer_cast<ResolutionDropdown>(dropdown.shared_from_this());
-			if (!pResolutionDropdown)
-			{
-				return;
-			}
-			if (pResolutionDropdown->skipActualResolutionChange)
-			{
-				return;
-			}
-			if (auto selectedIndex = pResolutionDropdown->getSelectedIndex())
-			{
-				screenResolutionsModel.selectAt(selectedIndex.value());
-			}
-		});
-
-		return dropdown;
-	};
-
-	void updateSelectedIndex()
-	{
-		auto closestResolution = screenResolutionsModel.findResolutionClosestToCurrent();
-		if (closestResolution != screenResolutionsModel.end())
-		{
-			skipActualResolutionChange = true;
-			setSelectedIndex(closestResolution - screenResolutionsModel.begin());
-			skipActualResolutionChange = false;
-		}
-	}
-private:
-	ScreenResolutionsModel screenResolutionsModel;
-	bool skipActualResolutionChange = false;
-};
-
-void refreshCurrentVideoOptionsValues()
-{
-	WIDGET *psWindowModeDropdownWidg = widgGetFromID(psWScreen, FRONTEND_WINDOWMODE_R);
-	if (psWindowModeDropdownWidg)
-	{
-		auto windowModeWidg = std::dynamic_pointer_cast<WindowModeDropdown>(psWindowModeDropdownWidg->shared_from_this());
-		if (windowModeWidg)
-		{
-			windowModeWidg->updateSelectedIndex();
-		}
-	}
-	widgSetString(psWScreen, FRONTEND_FSAA_R, videoOptionsAntialiasingString().c_str());
-	if (widgGetFromID(psWScreen, FRONTEND_RESOLUTION_READONLY)) // Resolution option may not be available
-	{
-		widgSetString(psWScreen, FRONTEND_RESOLUTION_READONLY, ScreenResolutionsModel::currentResolutionString().c_str());
-		if (war_getWindowMode() != WINDOW_MODE::fullscreen)
-		{
-			// If live window resizing is supported & the current mode is "windowed", disable the Resolution option and add a tooltip
-			// explaining the user can now resize the window normally.
-			videoOptionsDisableResolutionButtons();
-		}
-		else
-		{
-			videoOptionsEnableResolutionButtons();
-			WIDGET *psDropdownWidg = widgGetFromID(psWScreen, FRONTEND_RESOLUTION_DROPDOWN);
-			if (psDropdownWidg)
-			{
-				auto pResolutionDropdown = std::dynamic_pointer_cast<ResolutionDropdown>(psDropdownWidg->shared_from_this());
-				if (pResolutionDropdown)
-				{
-					pResolutionDropdown->updateSelectedIndex();
-				}
-			}
-		}
-	}
-	widgSetString(psWScreen, FRONTEND_TEXTURESZ_R, videoOptionsTextureSizeString().c_str());
-	widgSetString(psWScreen, FRONTEND_VSYNC_R, videoOptionsVsyncString());
-	if (widgGetFromID(psWScreen, FRONTEND_DISPLAYSCALE_R)) // Display Scale option may not be available
-	{
-		widgSetString(psWScreen, FRONTEND_DISPLAYSCALE_R, videoOptionsDisplayScaleString().c_str());
-	}
-}
-
-static std::shared_ptr<WIDGET> makeResolutionDropdown()
-{
-	const auto paddingSize = 10;
-	auto dropdown = ResolutionDropdown::make(FRONTEND_RESOLUTION_DROPDOWN);
-	return Margin(0, -paddingSize).wrap(dropdown);
-}
-
-static std::shared_ptr<WIDGET> makeMinimizeOnFocusLossDropdown()
-{
-	std::vector<std::tuple<WzString, MinimizeOnFocusLossBehavior>> dropDownChoices = {
-		{_("Auto"), MinimizeOnFocusLossBehavior::Auto},
-		{_("Off"), MinimizeOnFocusLossBehavior::Off},
-		{_("On (Fullscreen)"), MinimizeOnFocusLossBehavior::On_Fullscreen},
-	};
-
-	size_t currentSettingIdx = 0;
-	auto currValue = wzGetCurrentMinimizeOnFocusLossBehavior();
-	auto it = std::find_if(dropDownChoices.begin(), dropDownChoices.end(), [currValue](const std::tuple<WzString, MinimizeOnFocusLossBehavior>& item) -> bool {
-		return std::get<1>(item) == currValue;
-	});
-	if (it != dropDownChoices.end())
-	{
-		currentSettingIdx = it - dropDownChoices.begin();
-	}
-
-	auto dropdown = std::make_shared<DropdownWidget>();
-	dropdown->id = FRONTEND_MINIMIZE_ON_FOCUS_LOSS_DROPDOWN;
-	dropdown->setListHeight(FRONTEND_BUTHEIGHT * std::min<uint32_t>(5, dropDownChoices.size()));
-	const int paddingSize = 10;
-
-	for (const auto& option : dropDownChoices)
-	{
-		auto item = makeTextButton(0, std::get<0>(option).toUtf8(), 0);
-		dropdown->addItem(Margin(0, paddingSize).wrap(item));
-	}
-
-	dropdown->setSelectedIndex(currentSettingIdx);
-
-	dropdown->setOnChange([dropDownChoices](DropdownWidget& dropdown) {
-		if (auto selectedIndex = dropdown.getSelectedIndex())
-		{
-			ASSERT_OR_RETURN(, selectedIndex.value() < dropDownChoices.size(), "Invalid index");
-			auto behavior = std::get<1>(dropDownChoices.at(selectedIndex.value()));
-			wzSetMinimizeOnFocusLoss(behavior);
-			war_setMinimizeOnFocusLoss(static_cast<int>(behavior));
-		}
-	});
-
-	return Margin(0, -paddingSize).wrap(dropdown);
-}
-
-static std::shared_ptr<WIDGET> makeFullscreenToggleModeDropdown()
-{
-	std::vector<std::tuple<WzString, WINDOW_MODE>> dropDownChoices = {
-		{_("Desktop Full"), WINDOW_MODE::desktop_fullscreen},
-		{_("Fullscreen"), WINDOW_MODE::fullscreen},
-	};
-
-	dropDownChoices.erase(std::remove_if(dropDownChoices.begin(), dropDownChoices.end(), [](const std::tuple<WzString, WINDOW_MODE>& item) -> bool {
-		return !wzIsSupportedWindowMode(std::get<1>(item));
-	}), dropDownChoices.end());
-
-	if (dropDownChoices.size() <= 1)
-	{
-		// Don't bother making this dropdown if there is only 1 (or zero) fullscreen modes available
-		return nullptr;
-	}
-
-	size_t currentSettingIdx = 0;
-	auto currValue = wzGetToggleFullscreenMode();
-	auto it = std::find_if(dropDownChoices.begin(), dropDownChoices.end(), [currValue](const std::tuple<WzString, WINDOW_MODE>& item) -> bool {
-		return std::get<1>(item) == currValue;
-	});
-	if (it != dropDownChoices.end())
-	{
-		currentSettingIdx = it - dropDownChoices.begin();
-	}
-
-	auto dropdown = std::make_shared<DropdownWidget>();
-	dropdown->id = FRONTEND_MINIMIZE_ON_FOCUS_LOSS_DROPDOWN;
-	dropdown->setListHeight(FRONTEND_BUTHEIGHT * std::min<uint32_t>(5, dropDownChoices.size()));
-	const int paddingSize = 10;
-
-	for (const auto& option : dropDownChoices)
-	{
-		auto item = makeTextButton(0, std::get<0>(option).toUtf8(), 0);
-		dropdown->addItem(Margin(0, paddingSize).wrap(item));
-	}
-
-	dropdown->setSelectedIndex(currentSettingIdx);
-
-	dropdown->setCanChange([dropDownChoices](DropdownWidget &widget, size_t newIndex, std::shared_ptr<WIDGET> newSelectedWidget) -> bool {
-		ASSERT_OR_RETURN(false, newIndex < dropDownChoices.size(), "Invalid index");
-		auto toggleFullscreenMode = std::get<1>(dropDownChoices.at(newIndex));
-		bool success = wzSetToggleFullscreenMode(toggleFullscreenMode);
-		if (success)
-		{
-			war_setToggleFullscreenMode(static_cast<int>(toggleFullscreenMode));
-		}
-		else
-		{
-			debug(LOG_ERROR, "Failed to set toggle fullscreen mode");
-		}
-		return success;
-	});
-
-	return Margin(0, -paddingSize).wrap(dropdown);
-}
-
-static std::shared_ptr<WIDGET> makeWindowModeDropdown()
-{
-	const int paddingSize = 10;
-	auto dropdown = WindowModeDropdown::make(FRONTEND_WINDOWMODE_R, paddingSize);
-	return Margin(0, -paddingSize).wrap(dropdown);
-}
-
-void startVideoOptionsMenu()
-{
-	addBackdrop();
-	addTopForm(false);
-	addBottomForm();
-
-	// Add a note about changes taking effect on restart for certain options
-	WIDGET *parent = widgGetFromID(psWScreen, FRONTEND_BOTFORM);
-
-	auto label = std::make_shared<W_LABEL>();
-	parent->attach(label);
-	label->setGeometry(FRONTEND_POS1X + 48, FRONTEND_POS1Y, FRONTEND_BUTWIDTH - FRONTEND_POS1X - 48, FRONTEND_BUTHEIGHT);
-	label->setFontColour(WZCOL_TEXT_BRIGHT);
-	label->setString(_("* Takes effect on game restart"));
-	label->setTextAlignment(WLAB_ALIGNBOTTOMLEFT);
-
-	auto grid = std::make_shared<GridLayout>();
-	grid_allocation::slot row(0);
-
-	// Fullscreen/windowed
-	grid->place({0}, row, addMargin(makeTextButton(FRONTEND_WINDOWMODE, videoOptionsWindowModeLabel(), WBUT_SECONDARY)));
-	grid->place({1, 1, false}, row, addMargin(makeWindowModeDropdown()));
-	row.start++;
-
-	// Resolution
-	auto resolutionReadonlyLabel = makeTextButton(FRONTEND_RESOLUTION_READONLY_LABEL, videoOptionsResolutionLabel(), WBUT_SECONDARY | WBUT_DISABLE);
-	resolutionReadonlyLabel->setTip(videoOptionsResolutionGetReadOnlyTooltip());
-	auto resolutionReadonlyLabelContainer = addMargin(resolutionReadonlyLabel);
-	resolutionReadonlyLabelContainer->id = FRONTEND_RESOLUTION_READONLY_LABEL_CONTAINER;
-
-	auto resolutionReadonlyValue = makeTextButton(FRONTEND_RESOLUTION_READONLY, ScreenResolutionsModel::currentResolutionString(), WBUT_SECONDARY | WBUT_DISABLE);
-	resolutionReadonlyValue->setTip(videoOptionsResolutionGetReadOnlyTooltip());
-	auto resolutionReadonlyValueContainer = addMargin(resolutionReadonlyValue);
-	resolutionReadonlyValueContainer->id = FRONTEND_RESOLUTION_READONLY_CONTAINER;
-
-	grid->place({0}, row, resolutionReadonlyLabelContainer);
-	grid->place({1, 1, false}, row, resolutionReadonlyValueContainer);
-
-	auto resolutionDropdownLabel = makeTextButton(FRONTEND_RESOLUTION_DROPDOWN_LABEL, videoOptionsResolutionLabel(), WBUT_SECONDARY);
-	auto resolutionDropdownLabelContainer = addMargin(resolutionDropdownLabel);
-	resolutionDropdownLabelContainer->id = FRONTEND_RESOLUTION_DROPDOWN_LABEL_CONTAINER;
-	grid->place({0}, row, resolutionDropdownLabelContainer);
-	grid->place({1, 1, false}, row, addMargin(makeResolutionDropdown()));
-	row.start++;
-
-	// Texture size
-	grid->place({0}, row, addMargin(makeTextButton(FRONTEND_TEXTURESZ, _("Texture size"), WBUT_SECONDARY)));
-	grid->place({1, 1, false}, row, addMargin(makeTextButton(FRONTEND_TEXTURESZ_R, videoOptionsTextureSizeString(), WBUT_SECONDARY)));
-	row.start++;
-
-	// Vsync
-	grid->place({0}, row, addMargin(makeTextButton(FRONTEND_VSYNC, _("Vertical sync"), WBUT_SECONDARY)));
-	grid->place({1, 1, false}, row, addMargin(makeTextButton(FRONTEND_VSYNC_R, videoOptionsVsyncString(), WBUT_SECONDARY)));
-	row.start++;
-
-	// Antialiasing
-	grid->place({0}, row, addMargin(makeTextButton(FRONTEND_FSAA, _("Antialiasing*"), WBUT_SECONDARY)));
-	grid->place({1, 1, false}, row, addMargin(makeTextButton(FRONTEND_FSAA_R, videoOptionsAntialiasingString(), WBUT_SECONDARY)));
-	row.start++;
-
-	auto antialiasing_label = std::make_shared<W_LABEL>();
-	parent->attach(antialiasing_label);
-	antialiasing_label->setGeometry(FRONTEND_POS1X + 48, FRONTEND_POS1Y - 18, FRONTEND_BUTWIDTH - FRONTEND_POS1X - 48, FRONTEND_BUTHEIGHT);
-	antialiasing_label->setFontColour(WZCOL_YELLOW);
-	antialiasing_label->setString(_("Warning: Antialiasing can cause crashes, especially with values > 16"));
-	antialiasing_label->setTextAlignment(WLAB_ALIGNBOTTOMLEFT);
-
-	// Display Scale
-	const bool showDisplayScale = wzAvailableDisplayScales().size() > 1;
-	if (showDisplayScale)
-	{
-		grid->place({0}, row, addMargin(makeTextButton(FRONTEND_DISPLAYSCALE, videoOptionsDisplayScaleLabel(), WBUT_SECONDARY)));
-		grid->place({1, 1, false}, row, addMargin(makeTextButton(FRONTEND_DISPLAYSCALE_R, videoOptionsDisplayScaleString(), WBUT_SECONDARY)));
-		row.start++;
-	}
-
-	// Gfx Backend
-	grid->place({0}, row, addMargin(makeTextButton(FRONTEND_GFXBACKEND, _("Graphics Backend*"), WBUT_SECONDARY)));
-	grid->place({1, 1, false}, row, addMargin(makeTextButton(FRONTEND_GFXBACKEND_R, videoOptionsGfxBackendString(), WBUT_SECONDARY)));
-	row.start++;
-
-#if !defined(__EMSCRIPTEN__)
-	// Minimize on Focus Loss
-	// TRANSLATORS: Shortened form of "Minimize on Focus Loss"
-	// An option describing when / whether WZ will auto-minimize the window when it loses focus.
-	auto minimizeOnFocusLossLabel = makeTextButton(FRONTEND_MINIMIZE_ON_FOCUS_LOSS, _("Min on Focus Loss"), WBUT_SECONDARY);
-	minimizeOnFocusLossLabel->setTip(_("Whether the window should auto-minimize on focus loss"));
-	grid->place({0}, row, addMargin(minimizeOnFocusLossLabel));
-	grid->place({1, 1, false}, row, addMargin(makeMinimizeOnFocusLossDropdown()));
-	row.start++;
-#endif
-
-	auto fullscreenToggleModeDropdown = makeFullscreenToggleModeDropdown();
-	if (fullscreenToggleModeDropdown)
-	{
-		// TRANSLATORS: The fullscreen mode used when toggling with keys: Alt + Enter
-		auto altEnterToggleLabel = makeTextButton(FRONTEND_ALTENTER_TOGGLE_MODE, _("Alt+Enter Toggle"), WBUT_SECONDARY);
-		altEnterToggleLabel->setTip(_("The fullscreen mode used when toggling with keys: Alt + Enter"));
-		grid->place({0}, row, addMargin(altEnterToggleLabel));
-		grid->place({1, 1, false}, row, addMargin(fullscreenToggleModeDropdown));
-		row.start++;
-	}
-
-	grid->setGeometry(0, 0, FRONTEND_BUTWIDTH, grid->idealHeight());
-
-	auto scrollableList = ScrollableListWidget::make();
-	scrollableList->setGeometry(0, FRONTEND_POS2Y, FRONTEND_BOTFORMW - 1, FRONTEND_BOTFORMH - FRONTEND_BUTHEIGHT_LIST_SPACER);
-	scrollableList->addItem(grid);
-	parent->attach(scrollableList);
-
-	// Add some text down the side of the form
-	addSideText(FRONTEND_SIDETEXT, FRONTEND_SIDEX, FRONTEND_SIDEY, _("VIDEO OPTIONS"));
-
-	// Quit/return
-	addMultiBut(psWScreen, FRONTEND_BOTFORM, FRONTEND_QUIT, 10, 10, 30, 29, P_("menu", "Return"), IMAGE_RETURN, IMAGE_RETURN_HI, IMAGE_RETURN_HI);
-
-	refreshCurrentVideoOptionsValues();
-}
-
-=======
->>>>>>> 9dc499a1
 std::vector<unsigned int> availableDisplayScalesSorted()
 {
 	std::vector<unsigned int> displayScales = wzAvailableDisplayScales();
 	std::sort(displayScales.begin(), displayScales.end());
 	return displayScales;
 }
-<<<<<<< HEAD
-
-void seqVsyncMode()
-{
-	gfx_api::context::swap_interval_mode currentVsyncMode = getCurrentSwapMode();
-	auto startingVsyncMode = currentVsyncMode;
-	bool success = false;
-
-	do
-	{
-		currentVsyncMode = static_cast<gfx_api::context::swap_interval_mode>(seqCycle(static_cast<std::underlying_type<gfx_api::context::swap_interval_mode>::type>(currentVsyncMode), static_cast<std::underlying_type<gfx_api::context::swap_interval_mode>::type>(gfx_api::context::min_swap_interval_mode), 1, static_cast<std::underlying_type<gfx_api::context::swap_interval_mode>::type>(gfx_api::context::max_swap_interval_mode)));
-
-		success = gfx_api::context::get().setSwapInterval(currentVsyncMode);
-
-	} while ((!success) && (currentVsyncMode != startingVsyncMode));
-
-	if (currentVsyncMode == startingVsyncMode)
-	{
-		// Failed to change vsync mode - display messagebox
-		wzDisplayDialog(Dialog_Warning, _("Unable to change Vertical Sync"), _("Warzone failed to change the Vertical Sync mode.\nYour system / drivers may not support other modes."));
-	}
-	else if (success)
-	{
-		// succeeded changing vsync mode
-		saveCurrentSwapMode(currentVsyncMode);
-		wzPostChangedSwapInterval();
-	}
-}
-
-void seqDisplayScale()
-{
-	std::vector<unsigned int> displayScales = availableDisplayScalesSorted();
-	assert(!displayScales.empty());
-
-	// Get currently-configured display scale.
-	unsigned int current_displayScale = war_GetDisplayScale();
-
-	// Find current display scale in list.
-	auto current = std::lower_bound(displayScales.begin(), displayScales.end(), current_displayScale);
-	if (current == displayScales.end() || *current != current_displayScale)
-	{
-		--current;  // If current display scale doesn't exist, round down to next-highest one.
-	}
-
-	// Increment/decrement and loop if required.
-	auto startingDisplayScale = current;
-	bool successfulDisplayScaleChange = false;
-	current = seqCycle(current, displayScales.begin(), 1, displayScales.end() - 1);
-
-	while (current != startingDisplayScale)
-	{
-		// Attempt to change the display scale
-		if (!wzChangeDisplayScale(*current))
-		{
-			debug(LOG_WARNING, "Failed to change display scale from: %d to: %d", current_displayScale, *current);
-
-			// try the next display scale factor, and loop
-			current = seqCycle(current, displayScales.begin(), 1, displayScales.end() - 1);
-			continue;
-		}
-		else
-		{
-			successfulDisplayScaleChange = true;
-			break;
-		}
-	}
-
-	if (!successfulDisplayScaleChange)
-		return;
-
-	// Store the new display scale
-	war_SetDisplayScale(*current);
-}
-
-bool runVideoOptionsMenu()
-{
-	WidgetTriggers const &triggers = widgRunScreen(psWScreen);
-	unsigned id = triggers.empty() ? 0 : triggers.front().widget->id; // Just use first click here, since the next click could be on another menu.
-
-	switch (id)
-	{
-	case FRONTEND_FSAA:
-	case FRONTEND_FSAA_R:
-		{
-			war_setAntialiasing(pow2Cycle(war_getAntialiasing(), 0, pie_GetMaxAntialiasing()));
-			widgSetString(psWScreen, FRONTEND_FSAA_R, videoOptionsAntialiasingString().c_str());
-			break;
-		}
-
-	case FRONTEND_TEXTURESZ:
-	case FRONTEND_TEXTURESZ_R:
-		{
-			int newTexSize = pow2Cycle(getTextureSize(), 128, 2048);
-
-			// Set the new size
-			setTextureSize(newTexSize);
-
-			// Update the widget
-			widgSetString(psWScreen, FRONTEND_TEXTURESZ_R, videoOptionsTextureSizeString().c_str());
-
-			break;
-		}
-
-	case FRONTEND_VSYNC:
-	case FRONTEND_VSYNC_R:
-		seqVsyncMode();
-
-		// Update the widget(s)
-		refreshCurrentVideoOptionsValues();
-		break;
-
-	case FRONTEND_GFXBACKEND:
-	case FRONTEND_GFXBACKEND_R:
-		{
-			const std::vector<video_backend> availableBackends = wzAvailableGfxBackends();
-			if (availableBackends.size() >= 1)
-			{
-				auto current = std::find(availableBackends.begin(), availableBackends.end(), war_getGfxBackend());
-				if (current == availableBackends.end())
-				{
-					current = availableBackends.begin();
-				}
-				current = seqCycle(current, availableBackends.begin(), 1, availableBackends.end() - 1);
-				war_setGfxBackend(*current);
-				widgSetString(psWScreen, FRONTEND_GFXBACKEND_R, videoOptionsGfxBackendString().c_str());
-			}
-			else
-			{
-				debug(LOG_ERROR, "There must be at least one valid backend");
-			}
-			break;
-		}
-
-	case FRONTEND_DISPLAYSCALE:
-	case FRONTEND_DISPLAYSCALE_R:
-		seqDisplayScale();
-
-		// Update the widget(s)
-		refreshCurrentVideoOptionsValues();
-		break;
-
-	case FRONTEND_QUIT:
-		changeTitleMode(OPTIONS);
-		break;
-
-	default:
-		break;
-	}
-
-	if (CancelPressed())
-	{
-		changeTitleMode(OPTIONS);
-	}
-
-	widgDisplayScreen(psWScreen);
-
-	return true;
-}
-
-char const *mouseOptionsMflipString()
-{
-	return getInvertMouseStatus() ? _("On") : _("Off");
-}
-
-char const *mouseOptionsTrapString()
-{
-	return war_GetTrapCursor() ? _("On") : _("Off");
-}
-
-char const *mouseOptionsMbuttonsString()
-{
-	return getRightClickOrders() ? _("On") : _("Off");
-}
-
-char const *mouseOptionsMmrotateString()
-{
-	return getMiddleClickRotate() ? _("Middle Mouse") : _("Right Mouse");
-}
-
-char const *mouseOptionsCursorModeString()
-{
-	return war_GetColouredCursor() ? _("On") : _("Off");
-}
-
-static std::shared_ptr<WIDGET> makeCursorScaleDropdown()
-{
-	std::vector<std::tuple<WzString, unsigned int>> dropDownChoices = {
-		{"100%", 100},
-		{"125%", 125},
-		{"150%", 150},
-		{"200%", 200}
-	};
-
-	// If current value (from config) is not one of the presets in dropDownChoices, add a "Custom" entry
-	size_t currentSettingIdx = 0;
-	unsigned int currValue = war_getCursorScale();
-	auto it = std::find_if(dropDownChoices.begin(), dropDownChoices.end(), [currValue](const std::tuple<WzString, int>& item) -> bool {
-		return std::get<1>(item) == currValue;
-	});
-	if (it != dropDownChoices.end())
-	{
-		currentSettingIdx = it - dropDownChoices.begin();
-	}
-	else
-	{
-		dropDownChoices.push_back({WzString::format("(%u%%)", currValue), currValue});
-		currentSettingIdx = dropDownChoices.size() - 1;
-	}
-
-	auto dropdown = std::make_shared<DropdownWidget>();
-	dropdown->id = FRONTEND_CURSORSCALE_DROPDOWN;
-	dropdown->setListHeight(FRONTEND_BUTHEIGHT * std::min<uint32_t>(5, dropDownChoices.size()));
-	const auto paddingSize = 10;
-
-	for (const auto& option : dropDownChoices)
-	{
-		auto item = makeTextButton(0, std::get<0>(option).toUtf8(), 0);
-		dropdown->addItem(Margin(0, paddingSize).wrap(item));
-	}
-
-	dropdown->setSelectedIndex(currentSettingIdx);
-
-	dropdown->setCanChange([dropDownChoices](DropdownWidget &widget, size_t newIndex, std::shared_ptr<WIDGET> newSelectedWidget) -> bool {
-		ASSERT_OR_RETURN(false, newIndex < dropDownChoices.size(), "Invalid index");
-		if (wzChangeCursorScale(std::get<1>(dropDownChoices.at(newIndex))))
-		{
-			return true;
-		}
-		return false;
-	});
-
-	return Margin(0, -paddingSize).wrap(dropdown);
-}
-
-// ////////////////////////////////////////////////////////////////////////////
-// Mouse Options
-void startMouseOptionsMenu()
-{
-	addBackdrop();
-	addTopForm(false);
-	addBottomForm();
-
-	WIDGET *parent = widgGetFromID(psWScreen, FRONTEND_BOTFORM);
-
-	auto grid = std::make_shared<GridLayout>();
-	grid_allocation::slot row(0);
-
-	////////////
-	// mouseflip
-	grid->place({0}, row, addMargin(makeTextButton(FRONTEND_MFLIP, _("Reverse Rotation"), WBUT_SECONDARY)));
-	grid->place({1, 1, false}, row, addMargin(makeTextButton(FRONTEND_MFLIP_R, mouseOptionsMflipString(), WBUT_SECONDARY)));
-	row.start++;
-
-	// Cursor trapping
-	grid->place({0}, row, addMargin(makeTextButton(FRONTEND_TRAP, _("Trap Cursor"), WBUT_SECONDARY)));
-	grid->place({1, 1, false}, row, addMargin(makeTextButton(FRONTEND_TRAP_R, mouseOptionsTrapString(), WBUT_SECONDARY)));
-	row.start++;
-
-	////////////
-	// left-click orders
-	grid->place({0}, row, addMargin(makeTextButton(FRONTEND_MBUTTONS, _("Switch Mouse Buttons"), WBUT_SECONDARY)));
-	grid->place({1, 1, false}, row, addMargin(makeTextButton(FRONTEND_MBUTTONS_R, mouseOptionsMbuttonsString(), WBUT_SECONDARY)));
-	row.start++;
-
-	////////////
-	// middle-click rotate
-	grid->place({0}, row, addMargin(makeTextButton(FRONTEND_MMROTATE, _("Rotate Screen"), WBUT_SECONDARY)));
-	grid->place({1, 1, false}, row, addMargin(makeTextButton(FRONTEND_MMROTATE_R, mouseOptionsMmrotateString(), WBUT_SECONDARY)));
-	row.start++;
-
-	// Hardware / software cursor toggle
-	grid->place({0}, row, addMargin(makeTextButton(FRONTEND_CURSORMODE, _("Colored Cursors"), WBUT_SECONDARY)));
-	grid->place({1, 1, false}, row, addMargin(makeTextButton(FRONTEND_CURSORMODE_R, mouseOptionsCursorModeString(), WBUT_SECONDARY)));
-	row.start++;
-
-	// Cursor Size / Scaling
-	grid->place({0}, row, addMargin(makeTextButton(FRONTEND_CURSORSCALE, _("Cursor Size"), WBUT_SECONDARY)));
-	grid->place({1, 1, false}, row, addMargin(makeCursorScaleDropdown()));
-	row.start++;
-
-	grid->setGeometry(0, 0, FRONTEND_BUTWIDTH, grid->idealHeight());
-
-	auto scrollableList = ScrollableListWidget::make();
-	scrollableList->setGeometry(0, FRONTEND_POS2Y, FRONTEND_BOTFORMW - 1, FRONTEND_BOTFORMH - FRONTEND_BUTHEIGHT_LIST_SPACER);
-	scrollableList->addItem(grid);
-	parent->attach(scrollableList);
-
-	// Add some text down the side of the form
-	addSideText(FRONTEND_SIDETEXT, FRONTEND_SIDEX, FRONTEND_SIDEY, _("MOUSE OPTIONS"));
-
-	// Quit/return
-	addMultiBut(psWScreen, FRONTEND_BOTFORM, FRONTEND_QUIT, 10, 10, 30, 29, P_("menu", "Return"), IMAGE_RETURN, IMAGE_RETURN_HI, IMAGE_RETURN_HI);
-}
-
-bool runMouseOptionsMenu()
-{
-	WidgetTriggers const &triggers = widgRunScreen(psWScreen);
-	unsigned id = triggers.empty() ? 0 : triggers.front().widget->id; // Just use first click here, since the next click could be on another menu.
-
-	switch (id)
-	{
-	case FRONTEND_MFLIP:
-	case FRONTEND_MFLIP_R:
-		setInvertMouseStatus(!getInvertMouseStatus());
-		widgSetString(psWScreen, FRONTEND_MFLIP_R, mouseOptionsMflipString());
-		break;
-	case FRONTEND_TRAP:
-	case FRONTEND_TRAP_R:
-		war_SetTrapCursor(!war_GetTrapCursor());
-		widgSetString(psWScreen, FRONTEND_TRAP_R, mouseOptionsTrapString());
-		break;
-
-	case FRONTEND_MBUTTONS:
-	case FRONTEND_MBUTTONS_R:
-		setRightClickOrders(!getRightClickOrders());
-		widgSetString(psWScreen, FRONTEND_MBUTTONS_R, mouseOptionsMbuttonsString());
-		break;
-
-	case FRONTEND_MMROTATE:
-	case FRONTEND_MMROTATE_R:
-		setMiddleClickRotate(!getMiddleClickRotate());
-		widgSetString(psWScreen, FRONTEND_MMROTATE_R, mouseOptionsMmrotateString());
-		break;
-
-	case FRONTEND_CURSORMODE:
-	case FRONTEND_CURSORMODE_R:
-		war_SetColouredCursor(!war_GetColouredCursor());
-		widgSetString(psWScreen, FRONTEND_CURSORMODE_R, mouseOptionsCursorModeString());
-		wzSetCursor(CURSOR_DEFAULT);
-		break;
-
-	case FRONTEND_QUIT:
-		changeTitleMode(OPTIONS);
-		break;
-
-	default:
-		break;
-	}
-
-	if (CancelPressed())
-	{
-		changeTitleMode(OPTIONS);
-	}
-
-	widgDisplayScreen(psWScreen);
-
-	return true;
-}
-
-static char const *gameOptionsDifficultyString()
-{
-	switch (getDifficultyLevel())
-	{
-	case DL_SUPER_EASY: return _("Super Easy");
-	case DL_EASY: return _("Easy");
-	case DL_NORMAL: return _("Normal");
-	case DL_HARD: return _("Hard");
-	case DL_INSANE: return _("Insane");
-	}
-	return _("Unsupported");
-}
-
-static std::string gameOptionsCameraSpeedString()
-{
-	char cameraSpeed[20];
-	if(getCameraAccel())
-	{
-		ssprintf(cameraSpeed, "%d", war_GetCameraSpeed());
-	}
-	else
-	{
-		ssprintf(cameraSpeed, "%d / 2", war_GetCameraSpeed());
-	}
-	return cameraSpeed;
-}
-
-// ////////////////////////////////////////////////////////////////////////////
-// Game Options Menu
-
-class LanguagesModel
-{
-public:
-	typedef const std::vector<locale_info>::iterator iterator;
-	typedef const std::vector<locale_info>::const_iterator const_iterator;
-
-	LanguagesModel()
-	{
-		locales = getLocales();
-	}
-
-	const_iterator begin() const
-	{
-		return locales.begin();
-	}
-
-	const_iterator end() const
-	{
-		return locales.end();
-	}
-
-	bool selectAt(size_t index) const
-	{
-		ASSERT_OR_RETURN(false, index < locales.size(), "Invalid index: %zu", index);
-		return setLanguage(locales[index].code);
-	}
-
-	size_t getSelectedIndex() const
-	{
-		auto currentCode = getLanguage();
-		for (auto i = 0; i < locales.size(); i++)
-		{
-			if (strcmp(currentCode, locales[i].code) == 0)
-			{
-				return i;
-			}
-		}
-
-		return 0;
-	}
-
-private:
-	std::vector<locale_info> locales;
-};
-
-class ImageDropdownItem: public MarginWidget
-{
-protected:
-	ImageDropdownItem(): MarginWidget({5, HorizontalPadding})
-	{
-		setTransparentToMouse(false);
-	}
-
-	void initialize(const AtlasImageDef *image, const char *text)
-	{
-		auto iconAlignment = Alignment::center();
-		iconAlignment.resizing = Alignment::Resizing::Fit;
-
-		auto icon = std::make_shared<ImageWidget>(image);
-		icon->setTransparentToMouse(true);
-
-		label = std::make_shared<W_LABEL>();
-		label->setFont(font_large);
-		label->setString(text);
-		label->setFontColour(WZCOL_TEXT_MEDIUM);
-		label->setTransparentToMouse(true);
-
-		auto grid = std::make_shared<GridLayout>();
-		grid->place({0, 1, false}, {0}, Resize::fixed(25, 25).wrap(iconAlignment.wrap(icon)));
-		grid->place({1}, {0}, Margin(0, 0, 0, 5).wrap(label));
-		grid->setTransparentToMouse(true);
-		attach(grid);
-	}
-
-public:
-	static std::shared_ptr<ImageDropdownItem> make(const AtlasImageDef *image, const char *text)
-	{
-		class make_shared_enabler: public ImageDropdownItem {};
-		auto widget = std::make_shared<make_shared_enabler>();
-		widget->initialize(image, text);
-		return widget;
-	}
-
-public:
-	void setDisabled()
-	{
-		disabled = true;
-	}
-
-	void display(int, int) override
-	{
-		if (disabled)
-		{
-			label->setFontColour(WZCOL_TEXT_DARK);
-			return;
-		}
-		label->setFontColour(isMouseOverWidget() ? WZCOL_TEXT_BRIGHT : WZCOL_TEXT_MEDIUM);
-	}
-
-	static const int HorizontalPadding = 10;
-
-private:
-	bool disabled = false;
-	std::shared_ptr<W_LABEL> label;
-};
-=======
->>>>>>> 9dc499a1
 
 std::shared_ptr<IMAGEFILE> getFlagsImages()
 {
