--- conflicted
+++ resolved
@@ -3012,12 +3012,8 @@
 
 			MultiPlayerLeave(player_id);		// get rid of their stuff
 			NET_PlayerConnectionStatus = 2;		//DROPPED_CONNECTION
-<<<<<<< HEAD
-
-			if (host)					// host has quit, need to quit too.
-=======
+
 			if (host || player_id == selectedPlayer)	// if host quits or we quit, abort out
->>>>>>> 8f8cc308
 			{
 				stopJoining();
 			}
