/*
	This file is part of Warzone 2100.
	Copyright (C) 1999-2004  Eidos Interactive
	Copyright (C) 2005-2007  Warzone Resurrection Project

	Warzone 2100 is free software; you can redistribute it and/or modify
	it under the terms of the GNU General Public License as published by
	the Free Software Foundation; either version 2 of the License, or
	(at your option) any later version.

	Warzone 2100 is distributed in the hope that it will be useful,
	but WITHOUT ANY WARRANTY; without even the implied warranty of
	MERCHANTABILITY or FITNESS FOR A PARTICULAR PURPOSE. See the
	GNU General Public License for more details.

	You should have received a copy of the GNU General Public License
	along with Warzone 2100; if not, write to the Free Software
	Foundation, Inc., 51 Franklin St, Fifth Floor, Boston, MA 02110-1301 USA
*/
/** @file
 *  Definitions for Bar Graph functions.
 */

#ifndef __INCLUDED_LIB_WIDGET_BAR_H__
#define __INCLUDED_LIB_WIDGET_BAR_H__
<<<<<<< HEAD
=======

#include "widget.h"
>>>>>>> ab2bafd7

typedef struct _w_bargraph
{
	/* The common widget data */
	WIDGET_BASE;

	UWORD		barPos;				// Orientation of the bar on the widget
	UWORD		majorSize;			// Percentage of the main bar that is filled
	UWORD		minorSize;			// Percentage of the minor bar if there is one
	UWORD		iRange;				// Maximum range
	UWORD		iValue;				// Current value
	PIELIGHT	majorCol;			// Colour for the major bar
	PIELIGHT	minorCol;			// Colour for the minor bar
	const char	*pTip;				// The tool tip for the graph
} W_BARGRAPH;

/* Create a barGraph widget data structure */
extern W_BARGRAPH* barGraphCreate(const W_BARINIT* psInit);

/* Free the memory used by a barGraph */
extern void barGraphFree(W_BARGRAPH *psWidget);

/* Initialise a barGraph widget before running it */
extern void barGraphInitialise(W_BARGRAPH *psWidget);

#if 0
/* Run a barGraph widget */
extern void barGraphRun(W_BARGRAPH *psWidget);

/* Respond to a mouse click */
extern void barGraphClicked(W_BARGRAPH *psWidget);

/* Respond to a mouse up */
extern void barGraphReleased(W_BARGRAPH *psWidget);
#endif

/* Respond to a mouse moving over a barGraph */
extern void barGraphHiLite(W_BARGRAPH *psWidget, W_CONTEXT *psContext);

/* Respond to the mouse moving off a barGraph */
extern void barGraphHiLiteLost(W_BARGRAPH *psWidget);

/* The bar graph display function */
extern void barGraphDisplay(WIDGET *psWidget, UDWORD xOffset, UDWORD yOffset, PIELIGHT *pColours);

/* The double bar graph display function */
extern void barGraphDisplayDouble(WIDGET *psWidget, UDWORD xOffset, UDWORD yOffset, PIELIGHT *pColours);

/* The trough bar graph display function */
extern void barGraphDisplayTrough(WIDGET *psWidget, UDWORD xOffset, UDWORD yOffset, PIELIGHT *pColours);

#endif // __INCLUDED_LIB_WIDGET_BAR_H__<|MERGE_RESOLUTION|>--- conflicted
+++ resolved
@@ -23,11 +23,8 @@
 
 #ifndef __INCLUDED_LIB_WIDGET_BAR_H__
 #define __INCLUDED_LIB_WIDGET_BAR_H__
-<<<<<<< HEAD
-=======
 
 #include "widget.h"
->>>>>>> ab2bafd7
 
 typedef struct _w_bargraph
 {
