--- conflicted
+++ resolved
@@ -225,11 +225,7 @@
 }
 
 /* Respond to a mouse button up */
-<<<<<<< HEAD
-void buttonReleased(W_SCREEN *psScreen, W_BUTTON *psWidget, UDWORD key)
-=======
 void W_BUTTON::released(W_CONTEXT *psContext, WIDGET_KEY key)
->>>>>>> 9a0f4290
 {
 	W_SCREEN *psScreen = psContext->psScreen;
 	W_BUTTON *psWidget = this;
