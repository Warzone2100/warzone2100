--- conflicted
+++ resolved
@@ -36,11 +36,7 @@
 #include "slider.h"
 #include "tip.h"
 
-<<<<<<< HEAD
-static	BOOL	bWidgetsActive = TRUE;
-=======
 static	BOOL	bWidgetsActive = true;
->>>>>>> ab2bafd7
 
 /* The widget the mouse is over this update */
 static WIDGET	*psMouseOverWidget = NULL;
@@ -114,11 +110,7 @@
 
 	psScreen->psForm = (WIDGET *)psForm;
 	psScreen->psFocus = NULL;
-<<<<<<< HEAD
-	psScreen->TipFontID = 0;
-=======
 	psScreen->TipFontID = font_regular;
->>>>>>> ab2bafd7
 
 	return psScreen;
 }
@@ -494,13 +486,8 @@
 
 	if (widgCheckIDForm((W_FORM *)psScreen->psForm, psInit->id))
 	{
-<<<<<<< HEAD
-		ASSERT(FALSE, "widgSlider: ID number has already been used (%d)", psInit->id);
-		return FALSE;
-=======
 		ASSERT(false, "widgSlider: ID number has already been used (%d)", psInit->id);
 		return false;
->>>>>>> ab2bafd7
 	}
 
 	/* Find the form to put the slider on */
@@ -514,13 +501,8 @@
 		if (!psForm
 		 || psForm->type != WIDG_FORM)
 		{
-<<<<<<< HEAD
-			ASSERT(FALSE, "widgAddSlider: Could not find parent form from formID");
-			return FALSE;
-=======
 			ASSERT(false, "widgAddSlider: Could not find parent form from formID");
 			return false;
->>>>>>> ab2bafd7
 		}
 	}
 
