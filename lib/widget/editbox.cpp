/*
	This file is part of Warzone 2100.
	Copyright (C) 1999-2004  Eidos Interactive
	Copyright (C) 2005-2013  Warzone 2100 Project

	Warzone 2100 is free software; you can redistribute it and/or modify
	it under the terms of the GNU General Public License as published by
	the Free Software Foundation; either version 2 of the License, or
	(at your option) any later version.

	Warzone 2100 is distributed in the hope that it will be useful,
	but WITHOUT ANY WARRANTY; without even the implied warranty of
	MERCHANTABILITY or FITNESS FOR A PARTICULAR PURPOSE. See the
	GNU General Public License for more details.

	You should have received a copy of the GNU General Public License
	along with Warzone 2100; if not, write to the Free Software
	Foundation, Inc., 51 Franklin St, Fifth Floor, Boston, MA 02110-1301 USA
*/
/** @file
 *  Functions for the edit box widget.
 */

#include <string.h>

#include "lib/framework/frame.h"
#include "lib/framework/utf.h"
#include "lib/framework/wzapp.h"
#include "widget.h"
#include "widgint.h"
#include "editbox.h"
#include "form.h"
// FIXME Direct iVis implementation include!
#include "lib/ivis_opengl/pieblitfunc.h"
#include "lib/ivis_opengl/textdraw.h"


/* Pixel gap between edge of edit box and text */
#define WEDB_XGAP	4

/* Size of the overwrite cursor */
#define WEDB_CURSORSIZE		8

/* Whether the cursor blinks or not */
#define CURSOR_BLINK		1

/* The time the cursor blinks for */
#define WEDB_BLINKRATE		800

/* Number of characters to jump the edit box text when moving the cursor */
#define WEDB_CHARJUMP		6


W_EDBINIT::W_EDBINIT()
	: pText(NULL)
	, FontID(font_regular)
	, pBoxDisplay(NULL)
	, pFontDisplay(NULL)
{}

W_EDITBOX::W_EDITBOX(W_EDBINIT const *init)
	: WIDGET(init, WIDG_EDITBOX)
	, FontID(init->FontID)
	, blinkOffset(wzGetTicks())
	, pBoxDisplay(init->pBoxDisplay)
	, pFontDisplay(init->pFontDisplay)
	, HilightAudioID(WidgGetHilightAudioID())
	, ClickedAudioID(WidgGetClickedAudioID())
	, AudioCallback(WidgGetAudioCallback())
{
	char const *text = init->pText;
	if (!text)
	{
		text = "";
	}
	aText = QString::fromUtf8(text);

	if (display == NULL)
	{
		display = editBoxDisplay;
	}

	initialise();
}

/* Create an edit box widget data structure */
W_EDITBOX *editBoxCreate(const W_EDBINIT *psInit)
{
	if (psInit->style & ~(WEDB_PLAIN | WIDG_HIDDEN))
	{
		ASSERT(false, "Unknown edit box style");
		return NULL;
	}

	/* Allocate the required memory */
	W_EDITBOX *psWidget = new W_EDITBOX(psInit);
	if (psWidget == NULL)
	{
		debug(LOG_FATAL, "editBoxCreate: Out of memory");
		abort();
		return NULL;
	}

	return psWidget;
}


/* Initialise an edit box widget */
void W_EDITBOX::initialise()
{
	state = WEDBS_FIXED;
	printStart = 0;
	iV_SetFont(FontID);
	fitStringStart();
}


/* Insert a character into a text buffer */
void W_EDITBOX::insertChar(QChar ch)
{
	if (ch == '\0')
	{
		return;
	}

	ASSERT(insPos <= aText.length(), "Invalid insertion point");

	/* Move the end of the string up by one (including terminating \0) */
	/* Insert the character */
	aText.insert(insPos, ch);

	/* Update the insertion point */
	++insPos;
}


/* Put a character into a text buffer overwriting any text under the cursor */
void W_EDITBOX::overwriteChar(QChar ch)
{
	if (ch == '\0')
	{
		return;
	}

	ASSERT(insPos <= aText.length(), "overwriteChar: Invalid insertion point");

	if (insPos == aText.length())
	{
		// At end of string.
		insertChar(ch);
		return;
	}

	/* Store the character */
	aText[insPos] = ch;

	/* Update the insertion point */
	++insPos;
}


/* Delete a character to the right of the position */
void W_EDITBOX::delCharRight()
{
	ASSERT(insPos <= aText.length(), "Invalid deletion point");

	/* Can't delete if we are at the end of the string */
	/* Move the end of the string down by one */
	aText.remove(insPos, 1);
}


/* Delete a character to the left of the position */
void W_EDITBOX::delCharLeft()
{
	/* Can't delete if we are at the start of the string */
	if (insPos == 0)
	{
		return;
	}

	--insPos;
	delCharRight();
}


/* Calculate how much of the start of a string can fit into the edit box */
void W_EDITBOX::fitStringStart()
{
	// We need to calculate the whole string's pixel size.
	// From QuesoGLC's notes: additional processing like kerning creates strings of text whose dimensions are not directly
	// related to the simple juxtaposition of individual glyph metrics. For example, the advance width of "VA" isn't the
	// sum of the advances of "V" and "A" taken separately.
	QString tmp = aText;
	tmp.remove(0, printStart);  // Ignore the first printStart characters.

	while (!tmp.isEmpty())
	{
		int pixelWidth = iV_GetTextWidth(tmp.toUtf8().constData());

		if (pixelWidth <= width - (WEDB_XGAP * 2 + WEDB_CURSORSIZE))
		{
			printChars = tmp.length();
			printWidth = pixelWidth;
			return;
		}

		tmp.remove(tmp.length() - 1, 1);  // Erase last char.
	}

	printChars = 0;
	printWidth = 0;
}


/* Calculate how much of the end of a string can fit into the edit box */
void W_EDITBOX::fitStringEnd()
{
	QString tmp = aText;

	printStart = 0;

	while (!tmp.isEmpty())
	{
		int pixelWidth = iV_GetTextWidth(tmp.toUtf8().constData());

		if (pixelWidth <= width - (WEDB_XGAP * 2 + WEDB_CURSORSIZE))
		{
			printChars = tmp.length();
			printWidth = pixelWidth;
			return;
		}

		tmp.remove(0, 1);  // Erase first char.
		++printStart;
	}

	printChars = 0;
	printWidth = 0;
}


/* Calculate how much of the end of a string can fit into the edit box */
void W_EDITBOX::setCursorPosPixels(int xPos)
{
	QString tmp = aText;
	tmp.remove(0, printStart);  // Consider only the visible text.
	tmp.remove(printChars, tmp.length());

	int prevDelta = INT32_MAX;
	int prevPos = printStart + tmp.length();
	while (!tmp.isEmpty())
	{
		int pixelWidth = iV_GetTextWidth(tmp.toUtf8().constData());
		int delta = pixelWidth - (xPos - (WEDB_XGAP + WEDB_CURSORSIZE / 2));
		int pos = printStart + tmp.length();

		if (delta <= 0)
		{
			insPos = -delta < prevDelta ? pos : prevPos;
			return;
		}

		tmp.remove(tmp.length() - 1, 1);  // Erase last char.

		prevDelta = delta;
		prevPos = pos;
	}

	insPos = printStart;
}


void W_EDITBOX::run(W_CONTEXT *psContext)
{
	/* Note the edit state */
	unsigned editState = state & WEDBS_MASK;

	/* Only have anything to do if the widget is being edited */
	if ((editState & WEDBS_MASK) == WEDBS_FIXED)
	{
		return;
	}

	/* If there is a mouse click outside of the edit box - stop editing */
	int mx = psContext->mx;
	int my = psContext->my;
	if (mousePressed(MOUSE_LMB) && (mx < x || mx > x + width || my < y || my > y + height))
	{
		screenClearFocus(psContext->psScreen);
		return;
	}

	/* note the widget state */
	iV_SetFont(FontID);

	/* Loop through the characters in the input buffer */
	bool done = false;
	utf_32_char unicode;
	for (unsigned key = inputGetKey(&unicode); key != 0 && !done; key = inputGetKey(&unicode))
	{
		// Don't blink while typing.
		blinkOffset = wzGetTicks();

		int len = 0;

		/* Deal with all the control keys, assume anything else is a printable character */
		switch (key)
		{
		case INPBUF_LEFT :
			/* Move the cursor left */
			insPos = MAX(insPos - 1, 0);

			/* If the cursor has gone off the left of the edit box,
			 * need to update the printable text.
			 */
			if (insPos < printStart)
			{
				printStart = MAX(printStart - WEDB_CHARJUMP, 0);
				fitStringStart();
			}
			debug(LOG_INPUT, "EditBox cursor left");
			break;
		case INPBUF_RIGHT :
			/* Move the cursor right */
			len = aText.length();
			insPos = MIN(insPos + 1, len);

			/* If the cursor has gone off the right of the edit box,
			 * need to update the printable text.
			 */
			if (insPos > printStart + printChars)
			{
				printStart = MIN(printStart + WEDB_CHARJUMP, len - 1);
				fitStringStart();
			}
			debug(LOG_INPUT, "EditBox cursor right");
			break;
		case INPBUF_UP :
			debug(LOG_INPUT, "EditBox cursor up");
			break;
		case INPBUF_DOWN :
			debug(LOG_INPUT, "EditBox cursor down");
			break;
		case INPBUF_HOME :
			/* Move the cursor to the start of the buffer */
			insPos = 0;
			printStart = 0;
			fitStringStart();
			debug(LOG_INPUT, "EditBox cursor home");
			break;
		case INPBUF_END :
			/* Move the cursor to the end of the buffer */
			insPos = aText.length();
			if (insPos != printStart + printChars)
			{
				fitStringEnd();
			}
			debug(LOG_INPUT, "EditBox cursor end");
			break;
		case INPBUF_INS :
			if (editState == WEDBS_INSERT)
			{
				editState = WEDBS_OVER;
			}
			else
			{
				editState = WEDBS_INSERT;
			}
			debug(LOG_INPUT, "EditBox cursor insert");
			break;
		case INPBUF_DEL :
			delCharRight();

			/* Update the printable text */
			fitStringStart();
			debug(LOG_INPUT, "EditBox cursor delete");
			break;
		case INPBUF_PGUP :
			debug(LOG_INPUT, "EditBox cursor page up");
			break;
		case INPBUF_PGDN :
			debug(LOG_INPUT, "EditBox cursor page down");
			break;
		case INPBUF_BKSPACE :
			/* Delete the character to the left of the cursor */
			delCharLeft();

			/* Update the printable text */
			if (insPos <= printStart)
			{
				printStart = MAX(printStart - WEDB_CHARJUMP, 0);
			}
			fitStringStart();
			debug(LOG_INPUT, "EditBox cursor backspace");
			break;
		case INPBUF_TAB :
			debug(LOG_INPUT, "EditBox cursor tab");
			break;
		case INPBUF_CR :
		case KEY_KPENTER:                  // either normal return key || keypad enter
			/* Finish editing */
			focusLost(psContext->psScreen);
			screenClearFocus(psContext->psScreen);
			debug(LOG_INPUT, "EditBox cursor return");
			return;
			break;
		case INPBUF_ESC :
			debug(LOG_INPUT, "EditBox cursor escape");
			break;

		default:
			if (keyDown(KEY_LCTRL) || keyDown(KEY_RCTRL))
			{
				switch (key)
				{
				case KEY_V:
					aText = wzGetSelection();
					insPos = aText.length();
					/* Update the printable text */
					fitStringEnd();
					debug(LOG_INPUT, "EditBox paste");
					break;
				default:
					break;
				}
				break;
			}
			/* Dealt with everything else this must be a printable character */
			if (editState == WEDBS_INSERT)
			{
				insertChar(unicode);
			}
			else
			{
				overwriteChar(unicode);
			}
			len = aText.length();
			/* Update the printable chars */
			if (insPos == len)
			{
				fitStringEnd();
			}
			else
			{
				fitStringStart();
				if (insPos > printStart + printChars)
				{
					printStart = MIN(printStart + WEDB_CHARJUMP, len - 1);
					if (printStart >= len)
					{
						fitStringStart();
					}
				}
			}
			break;
		}
	}

	/* Store the current widget state */
	state = (state & ~WEDBS_MASK) | editState;
}


/* Set the current string for the edit box */
void W_EDITBOX::setString(char const *utf8)
{
	aText = QString::fromUtf8(utf8);
	initialise();
}


/* Respond to a mouse click */
void W_EDITBOX::clicked(W_CONTEXT *psContext, WIDGET_KEY)
{
	if (state & WEDBS_DISABLE)  // disabled button.
	{
		return;
	}

	// Set cursor position to the click location.
	iV_SetFont(FontID);
	setCursorPosPixels(psContext->mx - x);

	// Cursor should be visible instantly.
	blinkOffset = wzGetTicks();

	if ((state & WEDBS_MASK) == WEDBS_FIXED)
	{
		if (AudioCallback)
		{
			AudioCallback(ClickedAudioID);
		}

		/* Set up the widget state */
		state = (state & ~WEDBS_MASK) | WEDBS_INSERT;

		/* Calculate how much of the string can appear in the box */
		fitStringEnd();

		/* Clear the input buffer */
		inputClearBuffer();

		/* Tell the form that the edit box has focus */
		screenSetFocus(psContext->psScreen, this);
	}
}


/* Respond to loss of focus */
void W_EDITBOX::focusLost(W_SCREEN *psScreen)
{
	ASSERT(!(state & WEDBS_DISABLE), "editBoxFocusLost: disabled edit box");

	/* Stop editing the widget */
	state = WEDBS_FIXED;
	printStart = 0;
	fitStringStart();

	widgSetReturn(psScreen, this);
}


/* Respond to a mouse moving over an edit box */
void W_EDITBOX::highlight(W_CONTEXT *)
{
<<<<<<< HEAD
	if (psWidget->state & WEDBS_DISABLE)
=======
	W_EDITBOX *psWidget = this;
	if(psWidget->state & WEDBS_DISABLE)
>>>>>>> 9a0f4290
	{
		return;
	}

	if (psWidget->AudioCallback)
	{
		psWidget->AudioCallback(psWidget->HilightAudioID);
	}

	psWidget->state |= WEDBS_HILITE;
}


/* Respond to the mouse moving off an edit box */
void W_EDITBOX::highlightLost(W_CONTEXT *)
{
<<<<<<< HEAD
	if (psWidget->state & WEDBS_DISABLE)
=======
	W_EDITBOX *psWidget = this;
	if(psWidget->state & WEDBS_DISABLE)
>>>>>>> 9a0f4290
	{
		return;
	}

	psWidget->state = psWidget->state & WEDBS_MASK;
}


/* The edit box display function */
void editBoxDisplay(WIDGET *psWidget, UDWORD xOffset, UDWORD yOffset, PIELIGHT *pColours)
{
	W_EDITBOX	*psEdBox;
	SDWORD		x0, y0, x1, y1, fx, fy, cx, cy;
	enum iV_fonts CurrFontID;

#if CURSOR_BLINK
	bool		blink;
#endif

	psEdBox = (W_EDITBOX *)psWidget;
	CurrFontID = psEdBox->FontID;

	x0 = psEdBox->x + xOffset;
	y0 = psEdBox->y + yOffset;
	x1 = x0 + psEdBox->width;
	y1 = y0 + psEdBox->height;

	if (psEdBox->pBoxDisplay)
	{
		psEdBox->pBoxDisplay((WIDGET *)psEdBox, xOffset, yOffset, pColours);
	}
	else
	{
		iV_ShadowBox(x0, y0, x1, y1, 0, pColours[WCOL_DARK], pColours[WCOL_LIGHT], pColours[WCOL_BKGRND]);
	}

	fx = x0 + WEDB_XGAP;// + (psEdBox->width - fw) / 2;

	iV_SetFont(CurrFontID);
	iV_SetTextColour(pColours[WCOL_TEXT]);

	fy = y0 + (psEdBox->height - iV_GetTextLineSize()) / 2 - iV_GetTextAboveBase();

	/* If there is more text than will fit into the box, display the bit with the cursor in it */
	QString tmp = psEdBox->aText;
	tmp.remove(0, psEdBox->printStart);  // Erase anything there isn't room to display.
	tmp.remove(psEdBox->printChars, tmp.length());

	iV_DrawText(tmp.toUtf8().constData(), fx, fy);

	// Display the cursor if editing
#if CURSOR_BLINK
	blink = !(((wzGetTicks() - psEdBox->blinkOffset) / WEDB_BLINKRATE) % 2);
	if ((psEdBox->state & WEDBS_MASK) == WEDBS_INSERT && blink)
#else
	if ((psEdBox->state & WEDBS_MASK) == WEDBS_INSERT)
#endif
	{
		// insert mode
		QString tmp = psEdBox->aText;
		tmp.remove(psEdBox->insPos, tmp.length());         // Erase from the cursor on, to find where the cursor should be.
		tmp.remove(0, psEdBox->printStart);

		cx = x0 + WEDB_XGAP + iV_GetTextWidth(tmp.toUtf8().constData());
		cx += iV_GetTextWidth("-");
		cy = fy;
		iV_Line(cx, cy + iV_GetTextAboveBase(), cx, cy - iV_GetTextBelowBase(), pColours[WCOL_CURSOR]);
	}
#if CURSOR_BLINK
	else if ((psEdBox->state & WEDBS_MASK) == WEDBS_OVER && blink)
#else
	else if ((psEdBox->state & WEDBS_MASK) == WEDBS_OVER)
#endif
	{
		// overwrite mode
		QString tmp = psEdBox->aText;
		tmp.remove(psEdBox->insPos, tmp.length());         // Erase from the cursor on, to find where the cursor should be.
		tmp.remove(0, psEdBox->printStart);

		cx = x0 + WEDB_XGAP + iV_GetTextWidth(tmp.toUtf8().constData());
		cy = fy;
		iV_Line(cx, cy, cx + WEDB_CURSORSIZE, cy, pColours[WCOL_CURSOR]);
	}

	if (psEdBox->pBoxDisplay == NULL)
	{
		if (psEdBox->state & WEDBS_HILITE)
		{
			/* Display the button hilite */
			iV_Box(x0 - 2, y0 - 2, x1 + 2, y1 + 2, pColours[WCOL_HILITE]);
		}
	}
}



/* Set an edit box'sstate */
void editBoxSetState(W_EDITBOX *psEditBox, UDWORD state)
{
	if (state & WEDBS_DISABLE)
	{
		psEditBox->state |= WEDBS_DISABLE;
	}
	else
	{
		psEditBox->state &= ~WEDBS_DISABLE;
	}

}<|MERGE_RESOLUTION|>--- conflicted
+++ resolved
@@ -524,12 +524,8 @@
 /* Respond to a mouse moving over an edit box */
 void W_EDITBOX::highlight(W_CONTEXT *)
 {
-<<<<<<< HEAD
+	W_EDITBOX *psWidget = this;
 	if (psWidget->state & WEDBS_DISABLE)
-=======
-	W_EDITBOX *psWidget = this;
-	if(psWidget->state & WEDBS_DISABLE)
->>>>>>> 9a0f4290
 	{
 		return;
 	}
@@ -546,12 +542,8 @@
 /* Respond to the mouse moving off an edit box */
 void W_EDITBOX::highlightLost(W_CONTEXT *)
 {
-<<<<<<< HEAD
+	W_EDITBOX *psWidget = this;
 	if (psWidget->state & WEDBS_DISABLE)
-=======
-	W_EDITBOX *psWidget = this;
-	if(psWidget->state & WEDBS_DISABLE)
->>>>>>> 9a0f4290
 	{
 		return;
 	}
