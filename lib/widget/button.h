/*
	This file is part of Warzone 2100.
	Copyright (C) 1999-2004  Eidos Interactive
	Copyright (C) 2005-2013  Warzone 2100 Project

	Warzone 2100 is free software; you can redistribute it and/or modify
	it under the terms of the GNU General Public License as published by
	the Free Software Foundation; either version 2 of the License, or
	(at your option) any later version.

	Warzone 2100 is distributed in the hope that it will be useful,
	but WITHOUT ANY WARRANTY; without even the implied warranty of
	MERCHANTABILITY or FITNESS FOR A PARTICULAR PURPOSE. See the
	GNU General Public License for more details.

	You should have received a copy of the GNU General Public License
	along with Warzone 2100; if not, write to the Free Software
	Foundation, Inc., 51 Franklin St, Fifth Floor, Boston, MA 02110-1301 USA
*/
/** @file
 *  Definitions for edit box functions.
 */

#ifndef __INCLUDED_LIB_WIDGET_BUTTON_H__
#define __INCLUDED_LIB_WIDGET_BUTTON_H__

#include "widget.h"
#include "widgbase.h"
#include "lib/ivis_opengl/textdraw.h"

/* Button states */
#define WBUTS_NORMAL	0x0000
#define WBUTS_DOWN		0x0001		// Button is down
#define WBUTS_GREY		0x0002		// Button is disabled
#define WBUTS_HILITE	0x0004		// Button is hilited
#define WBUTS_LOCKED	0x0008		// Button is locked down
#define WBUTS_CLICKLOCK	0x0010		// Button is locked but clickable
#define WBUTS_FLASH		0x0020		// Button flashing is enabled
#define WBUTS_FLASHON	0x0040		// Button is flashing


struct W_BUTTON : public WIDGET
{
	W_BUTTON(W_BUTINIT const *init);

<<<<<<< HEAD
	void clicked(W_CONTEXT *, WIDGET_KEY key)
	{
		buttonClicked(this, key);
	}
=======
	void clicked(W_CONTEXT *psContext, WIDGET_KEY key);
	void released(W_CONTEXT *psContext, WIDGET_KEY key);
	void highlight(W_CONTEXT *psContext);
	void highlightLost(W_CONTEXT *psContext);
	void run(W_CONTEXT *psContext);
>>>>>>> 9a0f4290

	UDWORD		state;				// The current button state
	const char *pText;				// The text for the button
	const char *pTip;				// The tool tip for the button
	SWORD HilightAudioID;				// Audio ID for form clicked sound
	SWORD ClickedAudioID;				// Audio ID for form hilighted sound
	WIDGET_AUDIOCALLBACK AudioCallback;	// Pointer to audio callback function
	enum iV_fonts FontID;
};

/* Initialise the button module */
extern bool buttonStartUp(void);

/* Create a button widget data structure */
extern W_BUTTON *buttonCreate(const W_BUTINIT *psInit);

/* Free the memory used by a button */
extern void buttonFree(W_BUTTON *psWidget);

/* Initialise a button widget before running it */
extern void buttonInitialise(W_BUTTON *psWidget);

<<<<<<< HEAD
/* Run a button widget */
extern void buttonRun(W_BUTTON *psWidget);

/* Respond to a mouse button up */
extern void buttonReleased(W_SCREEN *psScreen, W_BUTTON *psWidget, UDWORD key);

/* Respond to a mouse moving over a button */
extern void buttonHiLite(W_BUTTON *psWidget, W_CONTEXT *psContext);

/* Respond to the mouse moving off a button */
extern void buttonHiLiteLost(W_BUTTON *psWidget);

=======
>>>>>>> 9a0f4290
/* Get a button's state */
extern UDWORD buttonGetState(W_BUTTON *psButton);

/* Set a button's state */
extern void buttonSetState(W_BUTTON *psWidget, UDWORD state);

extern void buttonSetFlash(W_BUTTON *psButton);
extern void buttonClearFlash(W_BUTTON *psButton);

/* The button display function */
extern void buttonDisplay(WIDGET *psWidget, UDWORD xOffset, UDWORD yOffset, PIELIGHT *pColours);

#endif // __INCLUDED_LIB_WIDGET_BUTTON_H__<|MERGE_RESOLUTION|>--- conflicted
+++ resolved
@@ -43,18 +43,11 @@
 {
 	W_BUTTON(W_BUTINIT const *init);
 
-<<<<<<< HEAD
-	void clicked(W_CONTEXT *, WIDGET_KEY key)
-	{
-		buttonClicked(this, key);
-	}
-=======
 	void clicked(W_CONTEXT *psContext, WIDGET_KEY key);
 	void released(W_CONTEXT *psContext, WIDGET_KEY key);
 	void highlight(W_CONTEXT *psContext);
 	void highlightLost(W_CONTEXT *psContext);
 	void run(W_CONTEXT *psContext);
->>>>>>> 9a0f4290
 
 	UDWORD		state;				// The current button state
 	const char *pText;				// The text for the button
@@ -77,21 +70,6 @@
 /* Initialise a button widget before running it */
 extern void buttonInitialise(W_BUTTON *psWidget);
 
-<<<<<<< HEAD
-/* Run a button widget */
-extern void buttonRun(W_BUTTON *psWidget);
-
-/* Respond to a mouse button up */
-extern void buttonReleased(W_SCREEN *psScreen, W_BUTTON *psWidget, UDWORD key);
-
-/* Respond to a mouse moving over a button */
-extern void buttonHiLite(W_BUTTON *psWidget, W_CONTEXT *psContext);
-
-/* Respond to the mouse moving off a button */
-extern void buttonHiLiteLost(W_BUTTON *psWidget);
-
-=======
->>>>>>> 9a0f4290
 /* Get a button's state */
 extern UDWORD buttonGetState(W_BUTTON *psButton);
 
