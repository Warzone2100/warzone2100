/*
	This file is part of Warzone 2100.
	Copyright (C) 1999-2004  Eidos Interactive
	Copyright (C) 2005-2013  Warzone 2100 Project

	Warzone 2100 is free software; you can redistribute it and/or modify
	it under the terms of the GNU General Public License as published by
	the Free Software Foundation; either version 2 of the License, or
	(at your option) any later version.

	Warzone 2100 is distributed in the hope that it will be useful,
	but WITHOUT ANY WARRANTY; without even the implied warranty of
	MERCHANTABILITY or FITNESS FOR A PARTICULAR PURPOSE. See the
	GNU General Public License for more details.

	You should have received a copy of the GNU General Public License
	along with Warzone 2100; if not, write to the Free Software
	Foundation, Inc., 51 Franklin St, Fifth Floor, Boston, MA 02110-1301 USA
*/
/** @file
 *  Slide bar widget definitions.
 */

#include "widget.h"
#include "widgint.h"
#include "slider.h"
// FIXME Direct iVis implementation include!
#include "lib/ivis_opengl/pieblitfunc.h"

static bool DragEnabled = true;

void sliderEnableDrag(bool Enable)
{
	DragEnabled = Enable;
}

W_SLDINIT::W_SLDINIT()
	: orientation(WSLD_LEFT)
	, numStops(0)
	, barSize(0)
	, pos(0)
	, pTip(NULL)
{}

W_SLIDER::W_SLIDER(W_SLDINIT const *init)
	: WIDGET(init, WIDG_SLIDER)
	, orientation(init->orientation)
	, numStops(init->numStops)
	, barSize(init->barSize)
	, pTip(init->pTip)
{
	if (display == NULL)
	{
		display = sliderDisplay;
	}

	sliderInitialise(this);

	pos = init->pos;  // Must be after sliderInitialise().
}


/* Create a slider widget data structure */
W_SLIDER *sliderCreate(const W_SLDINIT *psInit)
{
	if (psInit->style & ~(WBAR_PLAIN | WIDG_HIDDEN))
	{
		ASSERT(false, "sliderCreate: Unknown style");
		return NULL;
	}

	if (psInit->orientation < WSLD_LEFT
	    || psInit->orientation > WSLD_BOTTOM)
	{
		ASSERT(false, "sliderCreate: Unknown orientation");
		return NULL;
	}

	if (((psInit->orientation == WSLD_LEFT
	      || psInit->orientation == WSLD_RIGHT)
	     && psInit->numStops > (psInit->width - psInit->barSize))
	    || ((psInit->orientation == WSLD_TOP
	            || psInit->orientation == WSLD_BOTTOM)
	        && psInit->numStops > (psInit->height - psInit->barSize)))
	{
		ASSERT(false, "sliderCreate: Too many stops for slider length");
		return NULL;
	}

	if (psInit->pos > psInit->numStops)
	{
		ASSERT(false, "sliderCreate: slider position greater than stops (%d/%d)", psInit->pos,  psInit->numStops);
		return NULL;
	}

	if (((psInit->orientation == WSLD_LEFT
	      || psInit->orientation == WSLD_RIGHT)
	     && psInit->barSize > psInit->width)
	    || ((psInit->orientation == WSLD_TOP
	            || psInit->orientation == WSLD_BOTTOM)
	        && psInit->barSize > psInit->height))
	{
		ASSERT(false, "sliderCreate: slider bar is larger than slider width");
		return NULL;
	}

	/* Allocate the required memory */
	W_SLIDER *psWidget = new W_SLIDER(psInit);
	if (psWidget == NULL)
	{
		debug(LOG_FATAL, "sliderCreate: Out of memory");
		abort();
		return NULL;
	}

	return psWidget;
}


/* Free the memory used by a slider */
void sliderFree(W_SLIDER *psWidget)
{
	ASSERT(psWidget != NULL,
	       "sliderFree: Invalid widget pointer");

	delete psWidget;
}


/* Initialise a slider widget before running it */
void sliderInitialise(W_SLIDER *psWidget)
{
	ASSERT(psWidget != NULL,
	       "sliderInitialise: Invalid slider pointer");

	psWidget->state = 0;
	psWidget->pos = 0;
}


/* Get the current position of a slider bar */
UDWORD widgGetSliderPos(W_SCREEN *psScreen, UDWORD id)
{
	WIDGET	*psWidget;

	psWidget = widgGetFromID(psScreen, id);
	ASSERT(psWidget != NULL,
	       "widgGetSliderPos: couldn't find widget from id");
	if (psWidget)
	{
		return ((W_SLIDER *)psWidget)->pos;
	}

	return 0;
}

/* Set the current position of a slider bar */
void widgSetSliderPos(W_SCREEN *psScreen, UDWORD id, UWORD pos)
{
	WIDGET	*psWidget;

	psWidget = widgGetFromID(psScreen, id);
	ASSERT(psWidget != NULL,
	       "widgGetSliderPos: couldn't find widget from id");
	if (psWidget)
	{
		if (pos > ((W_SLIDER *)psWidget)->numStops)
		{
			((W_SLIDER *)psWidget)->pos = ((W_SLIDER *)psWidget)->numStops;
		}
		else
		{
			((W_SLIDER *)psWidget)->pos = pos;
		}
	}
}

/* Return the current position of the slider bar on the widget */
static void sliderGetBarBox(W_SLIDER *psSlider, SWORD *pX, SWORD *pY,
        UWORD *pWidth, UWORD *pHeight)
{
	switch (psSlider->orientation)
	{
	case WSLD_LEFT:
		*pX = (SWORD)((psSlider->width - psSlider->barSize)
		        * psSlider->pos / psSlider->numStops);
		*pY = 0;
		*pWidth = psSlider->barSize;
		*pHeight = psSlider->height;
		break;
	case WSLD_RIGHT:
		*pX = (SWORD)(psSlider->width - psSlider->barSize
		        - (psSlider->width - psSlider->barSize)
		        * psSlider->pos / psSlider->numStops);
		*pY = 0;
		*pWidth = psSlider->barSize;
		*pHeight = psSlider->height;
		break;
	case WSLD_TOP:
		*pX = 0;
		*pY = (SWORD)((psSlider->height - psSlider->barSize)
		        * psSlider->pos / psSlider->numStops);
		*pWidth = psSlider->width;
		*pHeight = psSlider->barSize;
		break;
	case WSLD_BOTTOM:
		*pX = 0;
		*pY = (SWORD)(psSlider->height - psSlider->barSize
		        - (psSlider->height - psSlider->barSize)
		        * psSlider->pos / psSlider->numStops);
		*pWidth = psSlider->width;
		*pHeight = psSlider->barSize;
		break;
	}
}


/* Run a slider widget */
void W_SLIDER::run(W_CONTEXT *psContext)
{
<<<<<<< HEAD
	SDWORD  mx, my;
=======
	W_SLIDER *psWidget = this;
	SDWORD  mx,my;
>>>>>>> 9a0f4290
	UDWORD	stopSize;

	if ((psWidget->state & SLD_DRAG) && !mouseDown(MOUSE_LMB))
	{
		psWidget->state &= ~SLD_DRAG;
		widgSetReturn(psContext->psScreen, (WIDGET *)psWidget);
	}
	else if (!(psWidget->state & SLD_DRAG) && mouseDown(MOUSE_LMB))
	{
		clicked(psContext, WKEY_NONE);
	}
	if (psWidget->state & SLD_DRAG)
	{
		/* Figure out where the drag box should be */
		mx = psContext->mx - psWidget->x;
		my = psContext->my - psWidget->y;
		switch (psWidget->orientation)
		{
		case WSLD_LEFT:
			if (mx <= psWidget->barSize / 2)
			{
				psWidget->pos = 0;
			}
			else if (mx >= psWidget->width - psWidget->barSize / 2)
			{
				psWidget->pos = psWidget->numStops;
			}
			else
			{
				/* Mouse is in the middle of the slider, calculate which stop */
				stopSize = (psWidget->width - psWidget->barSize) / psWidget->numStops;
				psWidget->pos = (UWORD)((mx + stopSize / 2 - psWidget->barSize / 2)
				        * psWidget->numStops
				        / (psWidget->width - psWidget->barSize));
			}
			break;
		case WSLD_RIGHT:
			if (mx <= psWidget->barSize / 2)
			{
				psWidget->pos = psWidget->numStops;
			}
			else if (mx >= psWidget->width - psWidget->barSize / 2)
			{
				psWidget->pos = 0;
			}
			else
			{
				/* Mouse is in the middle of the slider, calculate which stop */
				stopSize = (psWidget->width - psWidget->barSize) / psWidget->numStops;
				psWidget->pos = (UWORD)(psWidget->numStops
				        - (mx + stopSize / 2 - psWidget->barSize / 2)
				        * psWidget->numStops
				        / (psWidget->width - psWidget->barSize));
			}
			break;
		case WSLD_TOP:
			if (my <= psWidget->barSize / 2)
			{
				psWidget->pos = 0;
			}
			else if (my >= psWidget->height - psWidget->barSize / 2)
			{
				psWidget->pos = psWidget->numStops;
			}
			else
			{
				/* Mouse is in the middle of the slider, calculate which stop */
				stopSize = (psWidget->height - psWidget->barSize) / psWidget->numStops;
				psWidget->pos = (UWORD)((my + stopSize / 2 - psWidget->barSize / 2)
				        * psWidget->numStops
				        / (psWidget->height - psWidget->barSize));
			}
			break;
		case WSLD_BOTTOM:
			if (my <= psWidget->barSize / 2)
			{
				psWidget->pos = psWidget->numStops;
			}
			else if (my >= psWidget->height - psWidget->barSize / 2)
			{
				psWidget->pos = 0;
			}
			else
			{
				/* Mouse is in the middle of the slider, calculate which stop */
				stopSize = (psWidget->height - psWidget->barSize) / psWidget->numStops;
				psWidget->pos = (UWORD)(psWidget->numStops
				        - (my + stopSize / 2 - psWidget->barSize / 2)
				        * psWidget->numStops
				        / (psWidget->height - psWidget->barSize));
			}
			break;
		}
	}
}


/* Respond to a mouse click */
void W_SLIDER::clicked(W_CONTEXT *psContext, WIDGET_KEY)
{
	W_SLIDER *psWidget = this;
#if 0
	SWORD	x, y;
	UWORD	width, height;
	SDWORD	mx, my;

	/* Get the slider position */
	sliderGetBarBox(psWidget, &x, &y, &width, &height);

	/* Did the mouse click on the slider ? */
	mx = psContext->mx - psWidget->x;
	my = psContext->my - psWidget->y;
#endif
	if (DragEnabled)
	{
		if (psContext->mx >= psWidget->x &&
		    psContext->mx <= psWidget->x + psWidget->width &&
		    psContext->my >= psWidget->y &&
		    psContext->my <= psWidget->y + psWidget->height)
		{
			psWidget->state |= SLD_DRAG;
		}
	}
}


/* Respond to a mouse up */
void W_SLIDER::released(W_CONTEXT *, WIDGET_KEY)
{
}


/* Respond to a mouse moving over a slider */
void W_SLIDER::highlight(W_CONTEXT *)
{
	state |= SLD_HILITE;
}


/* Respond to the mouse moving off a slider */
void W_SLIDER::highlightLost(W_CONTEXT *)
{
	state &= ~SLD_HILITE;
}

/* The slider display function */
void sliderDisplay(WIDGET *psWidget, UDWORD xOffset, UDWORD yOffset, PIELIGHT *pColours)
{
	W_SLIDER	*psSlider;
	SWORD		x0, y0, x1, y1;
	UWORD		width = 0, height = 0;

	psSlider = (W_SLIDER *)psWidget;

	switch (psSlider->orientation)
	{
	case WSLD_LEFT:
	case WSLD_RIGHT:
		/* Draw the line */
		x0 = (SWORD)(psSlider->x + xOffset + psSlider->barSize / (SWORD)2);
		y0 = (SWORD)(psSlider->y + yOffset + psSlider->height / (SWORD)2);
		x1 = (SWORD)(x0 + psSlider->width - psSlider->barSize);
		iV_Line(x0, y0, x1, y0, pColours[WCOL_DARK]);
		iV_Line(x0, y0 + 1, x1, y0 + 1, pColours[WCOL_LIGHT]);

		/* Now Draw the bar */
		sliderGetBarBox(psSlider, &x0, &y0, &width, &height);
		x0 = (SWORD)(x0 + psSlider->x + xOffset);
		y0 = (SWORD)(y0 + psSlider->y + yOffset);
		x1 = (SWORD)(x0 + width);
		y1 = (SWORD)(y0 + height);
		iV_ShadowBox(x0, y0, x1, y1, 0, pColours[WCOL_LIGHT], pColours[WCOL_DARK], pColours[WCOL_BKGRND]);
		break;
	case WSLD_TOP:
	case WSLD_BOTTOM:
		/* Draw the line */
		x0 = (SWORD)(psSlider->x + xOffset + psSlider->width / (SWORD)2);
		y0 = (SWORD)(psSlider->y + yOffset + psSlider->barSize / (SWORD)2);
		y1 = (SWORD)(y0 + psSlider->height - psSlider->barSize);
		iV_Line(x0, y0, x0, y1, pColours[WCOL_DARK]);
		iV_Line(x0 + 1, y0, x0 + 1, y1, pColours[WCOL_LIGHT]);

		/* Now Draw the bar */
		sliderGetBarBox(psSlider, &x0, &y0, &width, &height);
		x0 = (SWORD)(x0 + psSlider->x + xOffset);
		y0 = (SWORD)(y0 + psSlider->y + yOffset);
		x1 = (SWORD)(x0 + width);
		y1 = (SWORD)(y0 + height);
		iV_ShadowBox(x0, y0, x1, y1, 0, pColours[WCOL_LIGHT], pColours[WCOL_DARK], pColours[WCOL_BKGRND]);
		break;
	}

	if (psSlider->state & SLD_HILITE)
	{
		x0 = (SWORD)(psWidget->x + xOffset - 2);
		y0 = (SWORD)(psWidget->y + yOffset - 2);
		x1 = (SWORD)(x0 + psWidget->width + 4);
		y1 = (SWORD)(y0 + psWidget->height + 4);
		iV_Box(x0, y0, x1, y1, pColours[WCOL_HILITE]);
	}
}<|MERGE_RESOLUTION|>--- conflicted
+++ resolved
@@ -218,12 +218,8 @@
 /* Run a slider widget */
 void W_SLIDER::run(W_CONTEXT *psContext)
 {
-<<<<<<< HEAD
+	W_SLIDER *psWidget = this;
 	SDWORD  mx, my;
-=======
-	W_SLIDER *psWidget = this;
-	SDWORD  mx,my;
->>>>>>> 9a0f4290
 	UDWORD	stopSize;
 
 	if ((psWidget->state & SLD_DRAG) && !mouseDown(MOUSE_LMB))
