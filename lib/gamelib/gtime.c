--- conflicted
+++ resolved
@@ -66,13 +66,8 @@
     	/* Start the timer off at 2 so that when the scripts strip the map of objects
 	 * for multiPlayer they will be processed as if they died. */
 	gameTime = 2;
-<<<<<<< HEAD
 	timeOffset = 2;
-	baseTime = SDL_GetTicks();
-=======
-	timeOffset = 0;
 	baseTime = wzGetTicks();
->>>>>>> 90684f35
 
 	gameTime2 = 0;
 	timeOffset2 = 0;
@@ -106,13 +101,8 @@
 /* Call this each loop to update the game timer */
 void gameTimeUpdate(void)
 {
-<<<<<<< HEAD
-	unsigned int currTime = SDL_GetTicks();
+	unsigned int currTime = wzGetTicks();
 	long long newTime;
-=======
-	unsigned int currTime = wzGetTicks();
-	unsigned long long newTime;
->>>>>>> 90684f35
 
 	// Do not update the game time if gameTimeStop has been called
 	if (stopCount == 0)
@@ -180,7 +170,7 @@
 		timeOffset = gameTime;
 		timeOffset2 = gameTime2;
 
-		baseTime = SDL_GetTicks();
+		baseTime = wzGetTicks();
 		baseTime2 = baseTime;
 	}
 }
