/*
	This file is part of Warzone 2100.
	Copyright (C) 1999-2004  Eidos Interactive
	Copyright (C) 2005-2007  Warzone Resurrection Project

	Warzone 2100 is free software; you can redistribute it and/or modify
	it under the terms of the GNU General Public License as published by
	the Free Software Foundation; either version 2 of the License, or
	(at your option) any later version.

	Warzone 2100 is distributed in the hope that it will be useful,
	but WITHOUT ANY WARRANTY; without even the implied warranty of
	MERCHANTABILITY or FITNESS FOR A PARTICULAR PURPOSE. See the
	GNU General Public License for more details.

	You should have received a copy of the GNU General Public License
	along with Warzone 2100; if not, write to the Free Software
	Foundation, Inc., 51 Franklin St, Fifth Floor, Boston, MA 02110-1301 USA
*/
/** \file
 *  Renderer setup and state control routines for 3D rendering.
 */

#include "lib/ivis_opengl/GLee.h"
#include "lib/framework/frame.h"

#include <SDL.h>
#include <SDL_mouse.h>

#include "lib/ivis_common/piestate.h"
#include "lib/ivis_common/piedef.h"
#include "lib/ivis_common/tex.h"
#include "lib/ivis_common/piepalette.h"
#include "lib/ivis_common/rendmode.h"

/*
 *	Global Variables
 */

// Variables for the coloured mouse cursor
static CURSOR MouseCursor = 0;
static bool ColouredMouse = false;
static IMAGEFILE* MouseCursors = NULL;
static uint16_t MouseCursorIDs[CURSOR_MAX];

extern RENDER_STATE	rendStates;

/*
 *	Source
 */

void pie_SetDepthBufferStatus(DEPTH_MODE depthMode)
{
	switch(depthMode)
	{
		case DEPTH_CMP_LEQ_WRT_ON:
			glEnable(GL_DEPTH_TEST);
			glDepthFunc(GL_LEQUAL);
			glDepthMask(GL_TRUE);
			break;

		case DEPTH_CMP_ALWAYS_WRT_ON:
			glDisable(GL_DEPTH_TEST);
			glDepthMask(GL_TRUE);
			break;

		case DEPTH_CMP_LEQ_WRT_OFF:
			glEnable(GL_DEPTH_TEST);
			glDepthFunc(GL_LEQUAL);
			glDepthMask(GL_FALSE);
			break;

		case DEPTH_CMP_ALWAYS_WRT_OFF:
			glDisable(GL_DEPTH_TEST);
			glDepthMask(GL_FALSE);
			break;
	}
}

/// Set the depth (z) offset
/// Negative values are closer to the screen
void pie_SetDepthOffset(float offset)
{
	if(offset == 0.0f)
	{
		glDisable (GL_POLYGON_OFFSET_FILL);
	}
	else
	{
		glPolygonOffset(offset, offset);
		glEnable (GL_POLYGON_OFFSET_FILL);
	}
}

/// Set the OpenGL fog start and end
void pie_UpdateFogDistance(float begin, float end)
{
	glFogf(GL_FOG_START, begin);
	glFogf(GL_FOG_END, end);
}

//
// pie_SetFogStatus(BOOL val)
//
// Toggle fog on and off for rendering objects inside or outside the 3D world
//

void pie_SetFogStatus(BOOL val)
{
	float fog_colour[4];

	if (rendStates.fogEnabled)
	{
		//fog enabled so toggle if required
		if (rendStates.fog != val)
		{
			rendStates.fog = val;
			if (rendStates.fog) {
				PIELIGHT fog = pie_GetFogColour();

				fog_colour[0] = fog.byte.r/255.0f;
				fog_colour[1] = fog.byte.g/255.0f;
				fog_colour[2] = fog.byte.b/255.0f;
				fog_colour[3] = fog.byte.a/255.0f;

				glFogi(GL_FOG_MODE, GL_LINEAR);
				glFogfv(GL_FOG_COLOR, fog_colour);
				glFogf(GL_FOG_DENSITY, 0.35f);
				glHint(GL_FOG_HINT, GL_DONT_CARE);
				glEnable(GL_FOG);
			} else {
				glDisable(GL_FOG);
			}
		}
	}
	else
	{
		//fog disabled so turn it off if not off already
		if (rendStates.fog != false)
		{
			rendStates.fog = false;
		}
	}
}

/** Selects a texture page and binds it for the current texture unit
 *  \param num a number indicating the texture page to bind. If this is a
 *         negative value (doesn't matter what value) it will disable texturing.
 */
void pie_SetTexturePage(SDWORD num)
{
	// Only bind textures when they're not bound already
	if (num != rendStates.texPage)
	{
		switch (num)
		{
			case TEXPAGE_NONE:
				glDisable(GL_TEXTURE_2D);
				break;
			case TEXPAGE_FONT:
				// GLC will set the texture, we just need to enable texturing
				glEnable(GL_TEXTURE_2D);
				break;
			default:
				if (rendStates.texPage == TEXPAGE_NONE || rendStates.texPage == TEXPAGE_FONT)
				{
					glEnable(GL_TEXTURE_2D);
				}
				glBindTexture(GL_TEXTURE_2D, _TEX_PAGE[num].id);
		}
		rendStates.texPage = num;
<<<<<<< HEAD
		switch (num)
		{
			case TEXPAGE_NONE:
				glDisable(GL_TEXTURE_2D);
				break;
			case TEXPAGE_FONT:
				// GLC will set the texture, we just need to enable texturing
				glEnable(GL_TEXTURE_2D);
				break;
			default:
				glEnable(GL_TEXTURE_2D);
				glBindTexture(GL_TEXTURE_2D, _TEX_PAGE[num].id);
		}
=======
>>>>>>> ab2bafd7
	}
}

void pie_SetAlphaTest(BOOL keyingOn)
{
	if (keyingOn != rendStates.keyingOn)
	{
		rendStates.keyingOn = keyingOn;
		pieStateCount++;

		if (keyingOn == true) {
			glEnable(GL_ALPHA_TEST);
			glAlphaFunc(GL_GREATER, 0.1f);
		} else {
			glDisable(GL_ALPHA_TEST);
		}
	}
}

void pie_SetTranslucencyMode(TRANSLUCENCY_MODE transMode)
{
	if (transMode != rendStates.transMode) {
		rendStates.transMode = transMode;
		switch (transMode) {
			case TRANS_ALPHA:
				glEnable(GL_BLEND);
				glBlendFunc(GL_SRC_ALPHA, GL_ONE_MINUS_SRC_ALPHA);
				break;
			case TRANS_ADDITIVE:
				glEnable(GL_BLEND);
				glBlendFunc(GL_SRC_ALPHA, GL_ONE);
				break;
			default:
				rendStates.transMode = TRANS_DECAL;
				glDisable(GL_BLEND);
				break;
		}
	}
}


void pie_SetGammaValue(float val)
{
	debug(LOG_VIDEO, "%s(%f)", __FUNCTION__, val);
	SDL_SetGamma(val, val, val);
}

void pie_InitColourMouse(IMAGEFILE* img, const uint16_t cursorIDs[CURSOR_MAX])
{
	MouseCursors = img;
	memcpy(MouseCursorIDs, cursorIDs, sizeof(MouseCursorIDs));
}

/** Selects the given mouse cursor.
 *  \param cursor   mouse cursor to render
 *  \param coloured wether a coloured or black&white cursor should be used
 */
void pie_SetMouse(CURSOR cursor, bool coloured)
{
	ASSERT(cursor < CURSOR_MAX, "Attempting to load non-existent cursor: %u", (unsigned int)cursor);

	MouseCursor = cursor;

	SDL_ShowCursor(ColouredMouse ? SDL_DISABLE : SDL_ENABLE);
	frameSetCursor(MouseCursor);
	ColouredMouse = coloured;
}

/** Draws the current mouse cursor at the given coordinates
 *  \param X,Y mouse coordinates
 */
void pie_DrawMouse(unsigned int X, unsigned int Y)
{
	SDL_ShowCursor(ColouredMouse ? SDL_DISABLE : SDL_ENABLE);

	if (!ColouredMouse)
		return;

	ASSERT(MouseCursors != NULL, "Drawing coloured mouse cursor while no coloured mouse cursors have been loaded yet!");

	iV_DrawImage(MouseCursors, MouseCursorIDs[MouseCursor], X, Y);
}<|MERGE_RESOLUTION|>--- conflicted
+++ resolved
@@ -169,22 +169,6 @@
 				glBindTexture(GL_TEXTURE_2D, _TEX_PAGE[num].id);
 		}
 		rendStates.texPage = num;
-<<<<<<< HEAD
-		switch (num)
-		{
-			case TEXPAGE_NONE:
-				glDisable(GL_TEXTURE_2D);
-				break;
-			case TEXPAGE_FONT:
-				// GLC will set the texture, we just need to enable texturing
-				glEnable(GL_TEXTURE_2D);
-				break;
-			default:
-				glEnable(GL_TEXTURE_2D);
-				glBindTexture(GL_TEXTURE_2D, _TEX_PAGE[num].id);
-		}
-=======
->>>>>>> ab2bafd7
 	}
 }
 
