/*
	This file is part of Warzone 2100.
	Copyright (C) 1999-2004  Eidos Interactive
	Copyright (C) 2005-2010  Warzone 2100 Project

	Warzone 2100 is free software; you can redistribute it and/or modify
	it under the terms of the GNU General Public License as published by
	the Free Software Foundation; either version 2 of the License, or
	(at your option) any later version.

	Warzone 2100 is distributed in the hope that it will be useful,
	but WITHOUT ANY WARRANTY; without even the implied warranty of
	MERCHANTABILITY or FITNESS FOR A PARTICULAR PURPOSE. See the
	GNU General Public License for more details.

	You should have received a copy of the GNU General Public License
	along with Warzone 2100; if not, write to the Free Software
	Foundation, Inc., 51 Franklin St, Fifth Floor, Boston, MA 02110-1301 USA
*/

#ifndef _LIBIVIS_COMMON_PNG_H_
#define _LIBIVIS_COMMON_PNG_H_

#include "pietypes.h"

#ifdef __cplusplus
extern "C"
{
#endif //__cplusplus

/*!
 * Load a PNG from file into image
 *
 * \param fileName input file to load from
 * \param image Sprite to read into
 * \return true on success, false otherwise
 */
BOOL iV_loadImage_PNG(const char *fileName, iV_Image *image);

/*!
 * Save a PNG from image into file
 *
 * \param fileName output file to save to
 * \param image Texture to read from
 * \return true on success, false otherwise
 */
void iV_saveImage_PNG(const char *fileName, const iV_Image *image);

/*!
 * Save a PNG from image into file using grayscale colour model.
 *
 * \param fileName output file to save to
 * \param image Texture to read from
 * \return true on success, false otherwise
 */
void iV_saveImage_PNG_Gray(const char *fileName, const iV_Image *image);

<<<<<<< HEAD
#ifdef __cplusplus
}
#endif //__cplusplus

=======
>>>>>>> d2739968
void iV_saveImage_JPEG(const char *fileName, const iV_Image *image);
#endif // _LIBIVIS_COMMON_PNG_H_<|MERGE_RESOLUTION|>--- conflicted
+++ resolved
@@ -55,12 +55,10 @@
  */
 void iV_saveImage_PNG_Gray(const char *fileName, const iV_Image *image);
 
-<<<<<<< HEAD
+void iV_saveImage_JPEG(const char *fileName, const iV_Image *image);
+
 #ifdef __cplusplus
 }
 #endif //__cplusplus
 
-=======
->>>>>>> d2739968
-void iV_saveImage_JPEG(const char *fileName, const iV_Image *image);
 #endif // _LIBIVIS_COMMON_PNG_H_