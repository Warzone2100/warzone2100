/*
	This file is part of Warzone 2100.
	Copyright (C) 1999-2004  Eidos Interactive
	Copyright (C) 2005-2007  Warzone Resurrection Project

	Warzone 2100 is free software; you can redistribute it and/or modify
	it under the terms of the GNU General Public License as published by
	the Free Software Foundation; either version 2 of the License, or
	(at your option) any later version.

	Warzone 2100 is distributed in the hope that it will be useful,
	but WITHOUT ANY WARRANTY; without even the implied warranty of
	MERCHANTABILITY or FITNESS FOR A PARTICULAR PURPOSE. See the
	GNU General Public License for more details.

	You should have received a copy of the GNU General Public License
	along with Warzone 2100; if not, write to the Free Software
	Foundation, Inc., 51 Franklin St, Fifth Floor, Boston, MA 02110-1301 USA
*/
%{
/*
 * script.y
 *
 * The yacc grammar for the scipt files.
 */

#include "lib/framework/frame.h"
#include "lib/framework/frameresource.h"
#include "lib/script/interp.h"
#include "lib/script/parse.h"
#include "lib/script/script.h"

#include <physfs.h>

/* this will give us a more detailed error output */
#define YYERROR_VERBOSE true

/* Script defines stack */

extern int scr_lex(void);
extern int scr_lex_destroy(void);

/* Error return codes for code generation functions */
typedef enum _code_error
{
	CE_OK,				// No error
	CE_MEMORY,			// Out of memory
	CE_PARSE			// A parse error occured
} CODE_ERROR;

/* Turn off a couple of warnings that the yacc generated code gives */

/* Pointer to the compiled code */
static SCRIPT_CODE	*psFinalProg=NULL;

/* Pointer to current block of compiled code */
static CODE_BLOCK	*psCurrBlock=NULL;

/* Pointer to current block of conditional code */
static COND_BLOCK	*psCondBlock=NULL;

/* Pointer to current block of object variable code */
static OBJVAR_BLOCK	*psObjVarBlock=NULL;

/* Pointer to current block of compiled parameter code */
static PARAM_BLOCK	*psCurrPBlock=NULL;

/* Any errors occured? */
static BOOL bError=false;

//String support
//-----------------------------
char 				msg[MAXSTRLEN];
extern char			STRSTACK[MAXSTACKLEN][MAXSTRLEN];	// just a simple string "stack"
extern UDWORD		CURSTACKSTR;				//Current string index

/* Pointer into the current code block */
static INTERP_VAL		*ip;

/* Pointer to current parameter declaration block */
//static PARAM_DECL	*psCurrParamDecl=NULL;

/* Pointer to current trigger subdeclaration */
static TRIGGER_DECL	*psCurrTDecl=NULL;

/* Pointer to current variable subdeclaration */
static VAR_DECL		*psCurrVDecl=NULL;

/* Pointer to the current variable identifier declaration */
static VAR_IDENT_DECL	*psCurrVIdentDecl=NULL;

/* Pointer to the current array access block */
static ARRAY_BLOCK		*psCurrArrayBlock=NULL;

/* Return code from code generation functions */
static CODE_ERROR	codeRet;

/* The list of global variables */
static VAR_SYMBOL	*psGlobalVars=NULL;

/* The list of global arrays */
static VAR_SYMBOL	*psGlobalArrays=NULL;

#define			maxEventsLocalVars		1200
static VAR_SYMBOL	*psLocalVarsB[maxEventsLocalVars];	/* local var storage */
static UDWORD		numEventLocalVars[maxEventsLocalVars];	/* number of declard local vars for each event */
EVENT_SYMBOL		*psCurEvent = NULL;		/* stores current event: for local var declaration */

/* The current object variable context */
static INTERP_TYPE	objVarContext = (INTERP_TYPE)0;

/* Control whether debug info is generated */
static BOOL			genDebugInfo = true;

/* Currently defined triggers */
static TRIGGER_SYMBOL	*psTriggers;
static UDWORD			numTriggers;

/* Currently defined events */
static EVENT_SYMBOL		*psEvents;
static UDWORD			numEvents;

/* This is true when local variables are being defined.
 * (So local variables can have the same name as global ones)
 */
static BOOL localVariableDef=false;

/* The identifier for the current script function being defined */
//static char *pCurrFuncIdent=NULL;

/* A temporary store for a line number - used when
 * generating debugging info for functions, conditionals and loops.
 */
static UDWORD		debugLine;

/* The table of user types */
TYPE_SYMBOL		*asScrTypeTab;

/* The table of instinct function type definitions */
FUNC_SYMBOL		*asScrInstinctTab;

/* The table of external variables and their access functions */
VAR_SYMBOL		*asScrExternalTab;

/* The table of object variables and their access functions. */
VAR_SYMBOL		*asScrObjectVarTab;

/* The table of constant variables */
CONST_SYMBOL	*asScrConstantTab;

/* The table of callback triggers */
CALLBACK_SYMBOL	*asScrCallbackTab;

/* Used for additional debug output */
void script_debug(const char *pFormat, ...);

/****************************************************************************************
 *
 * Code Block Macros
 *
 * These macros are used to allocate and free the different types of code
 * block used within the compiler
 */


/* What the macro should do if it has an allocation error.
 * This is different depending on whether the macro is used
 * in a function, or in a rule body.
 *
 * This definition is used within the code generation functions
 * and is then changed for use within a rule body.
 */
#define ALLOC_ERROR_ACTION return CE_MEMORY

/* Macro to allocate a program structure, size is in _bytes_ */
#define ALLOC_PROG(psProg, codeSize, pAICode, numGlobs, numArys, numTrigs, numEvnts) \
	(psProg) = (SCRIPT_CODE *)malloc(sizeof(SCRIPT_CODE)); \
	if ((psProg) == NULL) \
	{ \
		debug(LOG_ERROR, "Out of memory"); \
		ALLOC_ERROR_ACTION; \
	} \
	(psProg)->pCode = (INTERP_VAL *)malloc((codeSize) * sizeof(INTERP_VAL)); \
	if ((psProg)->pCode == NULL) \
	{ \
		debug(LOG_ERROR, "Out of memory"); \
		ALLOC_ERROR_ACTION; \
	} \
	if (numGlobs > 0) \
	{ \
		(psProg)->pGlobals = (INTERP_TYPE *)malloc(sizeof(INTERP_TYPE) * (numGlobs)); \
		if ((psProg)->pGlobals == NULL) \
		{ \
			debug(LOG_ERROR, "Out of memory"); \
			ALLOC_ERROR_ACTION; \
		} \
	} \
	else \
	{ \
		(psProg)->pGlobals = NULL; \
	} \
	if (numArys > 0) \
	{ \
		(psProg)->psArrayInfo = (ARRAY_DATA *)malloc(sizeof(ARRAY_DATA) * (numArys)); \
		if ((psProg)->psArrayInfo == NULL) \
		{ \
			debug(LOG_ERROR, "Out of memory"); \
			ALLOC_ERROR_ACTION; \
		} \
	} \
	else \
	{ \
		(psProg)->psArrayInfo = NULL; \
	} \
	(psProg)->numArrays = (UWORD)(numArys); \
	if ((numTrigs) > 0) \
	{ \
		(psProg)->pTriggerTab = malloc(sizeof(UWORD) * ((numTrigs) + 1)); \
		if ((psProg)->pTriggerTab == NULL) \
		{ \
			debug(LOG_ERROR, "Out of memory"); \
			ALLOC_ERROR_ACTION; \
		} \
		(psProg)->psTriggerData = malloc(sizeof(TRIGGER_DATA) * (numTrigs)); \
		if ((psProg)->psTriggerData == NULL) \
		{ \
			debug(LOG_ERROR, "Out of memory"); \
			ALLOC_ERROR_ACTION; \
		} \
	} \
	else \
	{ \
		(psProg)->pTriggerTab = NULL; \
		(psProg)->psTriggerData = NULL; \
	} \
	(psProg)->pEventTab = malloc(sizeof(UWORD) * ((numEvnts) + 1)); \
	if ((psProg)->pEventTab == NULL) \
	{ \
		debug(LOG_ERROR, "Out of memory"); \
		ALLOC_ERROR_ACTION; \
	} \
	(psProg)->pEventLinks = malloc(sizeof(SWORD) * (numEvnts)); \
	if ((psProg)->pEventLinks == NULL) \
	{ \
		debug(LOG_ERROR, "Out of memory"); \
		ALLOC_ERROR_ACTION; \
	} \
	(psProg)->numGlobals = (UWORD)(numGlobs); \
	(psProg)->numTriggers = (UWORD)(numTriggers); \
	(psProg)->numEvents = (UWORD)(numEvnts); \
	(psProg)->size = (codeSize) * sizeof(INTERP_VAL);

/* Macro to allocate a code block, blockSize - number of INTERP_VALs we need*/
#define ALLOC_BLOCK(psBlock, num) \
	(psBlock) = (CODE_BLOCK *)malloc(sizeof(CODE_BLOCK)); \
	if ((psBlock) == NULL) \
	{ \
		debug(LOG_ERROR, "Out of memory"); \
		ALLOC_ERROR_ACTION; \
	} \
	(psBlock)->pCode = (INTERP_VAL *)malloc((num) * sizeof(INTERP_VAL)); \
	if ((psBlock)->pCode == NULL) \
	{ \
		debug(LOG_ERROR, "Out of memory"); \
		free((psBlock)); \
		ALLOC_ERROR_ACTION; \
	} \
	(psBlock)->size = (num); \
	(psBlock)->debugEntries = 0

/* Macro to free a code block */
#define FREE_BLOCK(psBlock) \
	free((psBlock)->pCode); \
	free((psBlock))

/* Macro to allocate a parameter block */
#define ALLOC_PBLOCK(psBlock, num, paramSize) \
	(psBlock) = (PARAM_BLOCK *)malloc(sizeof(PARAM_BLOCK)); \
	if ((psBlock) == NULL) \
	{ \
		debug(LOG_ERROR, "Out of memory"); \
		ALLOC_ERROR_ACTION; \
	} \
	(psBlock)->pCode = (INTERP_VAL *)malloc((num) * sizeof(INTERP_VAL)); \
	if ((psBlock)->pCode == NULL) \
	{ \
		debug(LOG_ERROR, "Out of memory"); \
		free((psBlock)); \
		ALLOC_ERROR_ACTION; \
	} \
	(psBlock)->aParams = (INTERP_TYPE *)malloc(sizeof(INTERP_TYPE) * (paramSize)); \
	if ((psBlock)->aParams == NULL) \
	{ \
		debug(LOG_ERROR, "Out of memory"); \
		free((psBlock)->pCode); \
		free((psBlock)); \
		ALLOC_ERROR_ACTION; \
	} \
	(psBlock)->size = (num); \
	(psBlock)->numParams = (paramSize)

/* Macro to free a parameter block */
#define FREE_PBLOCK(psBlock) \
	free((psBlock)->pCode); \
	free((psBlock)->aParams); \
	free((psBlock))

/* Macro to allocate a parameter declaration block */
#define ALLOC_PARAMDECL(psPDecl, num) \
	(psPDecl) = (PARAM_DECL *)malloc(sizeof(PARAM_DECL)); \
	if ((psPDecl) == NULL) \
	{ \
		debug(LOG_ERROR, "Out of memory"); \
		ALLOC_ERROR_ACTION; \
	} \
	(psPDecl)->aParams = (INTERP_TYPE *)malloc(sizeof(INTERP_TYPE) * (num)); \
	if ((psPDecl)->aParams == NULL) \
	{ \
		debug(LOG_ERROR, "Out of memory"); \
		ALLOC_ERROR_ACTION; \
	} \
	(psPDecl)->numParams = (num)

/* Macro to free a parameter declaration block */
#define FREE_PARAMDECL(psPDecl) \
	free((psPDecl)->aParams); \
	free((psPDecl))

/* Macro to allocate a conditional block */
#define ALLOC_CONDBLOCK(psCB, num, numBlocks) \
	(psCB) = (COND_BLOCK *)malloc(sizeof(COND_BLOCK)); \
	if ((psCB) == NULL) \
	{ \
		debug(LOG_ERROR, "Out of memory"); \
		ALLOC_ERROR_ACTION; \
	} \
	(psCB)->aOffsets = (UDWORD *)malloc(sizeof(SDWORD) * (num)); \
	if ((psCB)->aOffsets == NULL) \
	{ \
		debug(LOG_ERROR, "Out of memory"); \
		ALLOC_ERROR_ACTION; \
	} \
	(psCB)->pCode = (INTERP_VAL *)malloc((numBlocks) * sizeof(INTERP_VAL)); \
	if ((psCB)->pCode == NULL) \
	{ \
		debug(LOG_ERROR, "Out of memory"); \
		ALLOC_ERROR_ACTION; \
	} \
	(psCB)->size = (numBlocks); \
	(psCB)->numOffsets = (num)

/* Macro to free a conditional block */
#define FREE_CONDBLOCK(psCB) \
	free((psCB)->aOffsets); \
	free((psCB)->pCode); \
	free(psCB)

/* Macro to free a code block */
#define FREE_USERBLOCK(psBlock) \
	free((psBlock)->pCode); \
	free((psBlock))

/* Macro to allocate an object variable block */
#define ALLOC_OBJVARBLOCK(psOV, blockSize, psVar) \
	(psOV) = (OBJVAR_BLOCK *)malloc(sizeof(OBJVAR_BLOCK)); \
	if ((psOV) == NULL) \
	{ \
		scr_error("Out of memory"); \
		ALLOC_ERROR_ACTION; \
	} \
	(psOV)->pCode = (INTERP_VAL *)malloc((blockSize) * sizeof(INTERP_VAL)); \
	if ((psOV)->pCode == NULL) \
	{ \
		scr_error("Out of memory"); \
		ALLOC_ERROR_ACTION; \
	} \
	(psOV)->size = (blockSize); \
	(psOV)->psObjVar = (psVar)

/* Macro to free an object variable block */
#define FREE_OBJVARBLOCK(psOV) \
	free((psOV)->pCode); \
	free(psOV)

/* Macro to allocate an array variable block */
#define ALLOC_ARRAYBLOCK(psAV, blockSize, psVar) \
	(psAV) = (ARRAY_BLOCK *)malloc(sizeof(ARRAY_BLOCK)); \
	if ((psAV) == NULL) \
	{ \
		scr_error("Out of memory"); \
		ALLOC_ERROR_ACTION; \
	} \
	(psAV)->pCode = (INTERP_VAL *)malloc((blockSize) * sizeof(INTERP_VAL)); \
	if ((psAV)->pCode == NULL) \
	{ \
		scr_error("Out of memory"); \
		ALLOC_ERROR_ACTION; \
	} \
	(psAV)->size = (blockSize); \
	(psAV)->dimensions = 1; \
	(psAV)->psArrayVar = (psVar)

/* Macro to free an object variable block */
#define FREE_ARRAYBLOCK(psAV) \
	free((psAV)->pCode); \
	free(psAV)

/* Allocate a trigger subdecl */
#define ALLOC_TSUBDECL(psTSub, blockType, blockSize, blockTime) \
	(psTSub) = malloc(sizeof(TRIGGER_DECL)); \
	if ((psTSub) == NULL) \
	{ \
		scr_error("Out of memory"); \
		ALLOC_ERROR_ACTION; \
	} \
	(psTSub)->type = (blockType); \
	(psTSub)->time = (blockTime); \
	if ((blockSize) > 0) \
	{ \
		(psTSub)->pCode = (INTERP_VAL *)malloc((blockSize) * sizeof(INTERP_VAL)); \
		if ((psTSub)->pCode == NULL) \
		{ \
			scr_error("Out of memory"); \
			ALLOC_ERROR_ACTION; \
		} \
		(psTSub)->size = (blockSize); \
	} \
	else \
	{ \
		(psTSub)->pCode = NULL; \
		(psTSub)->size = 0; \
	}

/* Free a trigger subdecl */
#define FREE_TSUBDECL(psTSub) \
	if ((psTSub)->pCode) \
	{ \
		free((psTSub)->pCode); \
	} \
	free(psTSub)

/* Allocate a variable declaration block */
#define ALLOC_VARDECL(psDcl) \
	(psDcl)=malloc(sizeof(VAR_DECL)); \
	if ((psDcl) == NULL) \
	{ \
		scr_error("Out of memory"); \
		ALLOC_ERROR_ACTION; \
	}

/* Free a variable declaration block */
#define FREE_VARDECL(psDcl) \
	free(psDcl)

/* Allocate a variable declaration block */
static inline CODE_ERROR do_ALLOC_VARIDENTDECL(VAR_IDENT_DECL** psDcl, const char* ident, unsigned int dim)
{
	// Allocate memory
	*psDcl = malloc(sizeof(VAR_IDENT_DECL));
	if (*psDcl == NULL)
	{
		scr_error("Out of memory");
		ALLOC_ERROR_ACTION;
	}

	// Copy over the "ident" string (if it's there)
	if (ident != NULL)
	{
		(*psDcl)->pIdent = strdup(ident);
		if ((*psDcl)->pIdent == NULL)
		{
			scr_error("Out of memory");
			ALLOC_ERROR_ACTION;
		}
	}
	else
	{
		(*psDcl)->pIdent = NULL;
	}

	(*psDcl)->dimensions = dim;

	return CE_OK;
}

#define ALLOC_VARIDENTDECL(psDcl, ident, dim) \
{ \
	CODE_ERROR err = do_ALLOC_VARIDENTDECL(&psDcl, ident, dim); \
	if (err != CE_OK) \
		return err; \
}

/* Free a variable declaration block */
static void freeVARIDENTDECL(VAR_IDENT_DECL* psDcl)
{
	free(psDcl->pIdent);
	free(psDcl);
}

/****************************************************************************************
 *
 * Code block manipulation macros.
 *
 * These are used to copy chunks of code from one block to another
 * or to insert opcodes or other values into a code block.
 * All the macros use the ip parameter.  This is a pointer into the code
 * block that is incremented by the macro. This ensures that it always points
 * to the next free space in the code block.
 */

/* Macro to store an opcode in a code block, opcode type is '-1' */
#define PUT_OPCODE(ip, opcode) \
	(ip)->type = VAL_OPCODE; \
	(ip)->v.ival = (opcode) << OPCODE_SHIFT; \
	(ip)++

/* Macro to put a packed opcode in a code block */
#define PUT_PKOPCODE(ip, opcode, data) \
	(ip)->type = VAL_PKOPCODE; \
	(ip)->v.ival = ((SDWORD)(data)) & OPCODE_DATAMASK; \
	(ip)->v.ival = (((SDWORD)(opcode)) << OPCODE_SHIFT) | ((ip)->v.ival); \
	(ip)++

/* Special macro for floats, could be a bit tricky */
#define PUT_DATA_FLOAT(ip, data) \
	ip->type = VAL_FLOAT; \
	ip->v.fval = (float)(data); \
	ip++

/* Macros to store a value in a code block */
#define PUT_DATA_BOOL(ip, value) \
	(ip)->type = VAL_BOOL; \
	(ip)->v.bval = (BOOL)(value); \
	(ip)++

#define PUT_DATA_INT(ip, value) \
	(ip)->type = VAL_INT; \
	(ip)->v.ival = (SDWORD)(value); \
	(ip)++

#define PUT_DATA_STRING(ip, value) \
	(ip)->type = VAL_STRING; \
	(ip)->v.sval = (char *)(value); \
	(ip)++

#define PUT_OBJECT_CONST(ip, value, constType) \
	(ip)->type = (constType); \
	(ip)->v.oval = (value); \
	(ip)++

#define PUT_STRING(ip, value) \
	((INTERP_VAL *)(ip))->type = VAL_STRING; \
	((INTERP_VAL *)(ip))->v.sval = (value); \
	((INTERP_VAL *)(ip)) += 1

/* Macro to store an external function index in a code block */
#define PUT_FUNC_EXTERN(ip, func) \
	(ip)->type = VAL_FUNC_EXTERN; \
	(ip)->v.pFuncExtern = (SCRIPT_FUNC)func; \
	(ip)++

/* Macro to store an internal (in-script, actually an event) function index in a code block */
#define PUT_EVENT(ip, func) \
	(ip)->type = VAL_EVENT; \
	(ip)->v.ival = (SDWORD)func; \
	(ip)++

/* Macro to store trigger */
#define PUT_TRIGGER(ip, func) \
	(ip)->type = VAL_TRIGGER; \
	(ip)->v.ival = (SDWORD)func; \
	(ip)++

/* Macro to store a function pointer in a code block */
#define PUT_VARFUNC(ip, func) \
	(ip)->type = VAL_OBJ_GETSET; \
	(ip)->v.pObjGetSet = (SCRIPT_VARFUNC)func; \
	(ip)++

/* Macro to store a variable index number in a code block - NOT USED */
#define PUT_INDEX(ip, index) \
	(ip)->type = -1; \
	(ip)->v.ival = (SDWORD)(index); \
	(ip)++

/* Macro to copy a code block into another code block */
#define PUT_BLOCK(ip, psOldBlock) \
	memcpy(ip, (psOldBlock)->pCode, (psOldBlock)->size * sizeof(INTERP_VAL)); \
	(ip) = (INTERP_VAL *)( (ip) + (psOldBlock)->size)

/***********************************************************************************
 *
 * Debugging information macros
 *
 * These macros are only used to generate debugging information for scripts.
 */

/* Macro to allocate debugging info for a CODE_BLOCK or a COND_BLOCK */
#define ALLOC_DEBUG(psBlock, num) \
	if (genDebugInfo) \
	{ \
		(psBlock)->psDebug = (SCRIPT_DEBUG *)malloc(sizeof(SCRIPT_DEBUG) * (num)); \
		if ((psBlock)->psDebug == NULL) \
		{ \
			scr_error("Out of memory"); \
			ALLOC_ERROR_ACTION; \
		} \
		memset((psBlock)->psDebug, 0, sizeof(SCRIPT_DEBUG) * (num));\
		(psBlock)->debugEntries = (UWORD)(num); \
	} \
	else \
	{ \
		(psBlock)->psDebug = NULL; \
		(psBlock)->debugEntries = 0; \
	}

/* Macro to free debugging info */
#define FREE_DEBUG(psBlock) \
	if (genDebugInfo) \
		free((psBlock)->psDebug)


/* Macro to copy the debugging information from one block to another */
#define PUT_DEBUG(psFinal, psBlock) \
	if (genDebugInfo) \
	{ \
		memcpy((psFinal)->psDebug, (psBlock)->psDebug, \
					sizeof(SCRIPT_DEBUG) * (psBlock)->debugEntries); \
		(psFinal)->debugEntries = (psBlock)->debugEntries; \
	}

/* Macro to combine the debugging information in two blocks into a third block */
static UDWORD		_dbEntry;
static SCRIPT_DEBUG	*_psCurr;
#define COMBINE_DEBUG(psFinal, psBlock1, psBlock2) \
	if (genDebugInfo) \
	{ \
		memcpy((psFinal)->psDebug, (psBlock1)->psDebug, \
				 sizeof(SCRIPT_DEBUG) * (psBlock1)->debugEntries); \
		_baseOffset = (psBlock1)->size / sizeof(UDWORD); \
		for(_dbEntry = 0; _dbEntry < (psBlock2)->debugEntries; _dbEntry++) \
		{ \
			_psCurr = (psFinal)->psDebug + (psBlock1)->debugEntries + _dbEntry; \
			_psCurr->line = (psBlock2)->psDebug[_dbEntry].line; \
			_psCurr->offset = (psBlock2)->psDebug[_dbEntry].offset + _baseOffset; \
		} \
		(psFinal)->debugEntries = (psBlock1)->debugEntries + (psBlock2)->debugEntries; \
	}

/* Macro to append some debugging information onto a block, given the instruction
   offset of the debugging information already in the destination block */
#define APPEND_DEBUG(psFinal, baseOffset, psBlock) \
	if (genDebugInfo) \
	{ \
		for(_dbEntry = 0; _dbEntry < (psBlock)->debugEntries; _dbEntry++) \
		{ \
			_psCurr = (psFinal)->psDebug + (psFinal)->debugEntries + _dbEntry; \
			_psCurr->line = (psBlock)->psDebug[_dbEntry].line; \
			_psCurr->offset = (psBlock)->psDebug[_dbEntry].offset + (baseOffset); \
		} \
		(psFinal)->debugEntries = (UWORD)((psFinal)->debugEntries + (psBlock)->debugEntries); \
	}


/* Macro to store a label in the debug info */
#define DEBUG_LABEL(psBlock, offset, pString) \
	if (genDebugInfo) \
	{ \
		(psBlock)->psDebug[offset].pLabel = malloc(strlen(pString)+1); \
		if (!(psBlock)->psDebug[offset].pLabel) \
		{ \
			scr_error("Out of memory"); \
			ALLOC_ERROR_ACTION; \
		} \
		strcpy((psBlock)->psDebug[offset].pLabel, pString); \
	}


/***************************************************************************************
 *
 * Code generation functions
 *
 * These functions are used within rule bodies to generate code.
 */

/* Macro to deal with the errors returned by code generation functions.
 * Used within the rule body.
 */
#define CHECK_CODE_ERROR(error) \
	if ((error) == CE_MEMORY) \
	{ \
		YYABORT; \
	} \
	else if ((error) == CE_PARSE) \
	{ \
		YYERROR; \
	}

void script_debug(const char *pFormat, ...)
{
	char		buffer[500];
    va_list		pArgs;

	va_start(pArgs, pFormat);

	vsnprintf(buffer, sizeof(buffer), pFormat, pArgs);

	debug(LOG_SCRIPT, "%s", buffer);
}

/* Generate the code for a function call, checking the parameter
 * types match.
 */
static CODE_ERROR scriptCodeFunction(FUNC_SYMBOL	*psFSymbol,		// The function being called
							PARAM_BLOCK		*psPBlock,		// The functions parameters
							BOOL			expContext,		// Whether the function is being
															// called in an expression context
							CODE_BLOCK		**ppsCBlock)	// The generated code block
{
	UDWORD		size, i;
	INTERP_VAL	*ip;
	BOOL		typeError = false;
	char		aErrorString[255];
	INTERP_TYPE	type1,type2;

	ASSERT( psFSymbol != NULL, "ais_CodeFunction: Invalid function symbol pointer" );
	ASSERT( psPBlock != NULL,
		"scriptCodeFunction: Invalid param block pointer" );
	ASSERT( (psPBlock->size == 0) || psPBlock->pCode != NULL,
		"scriptCodeFunction: Invalid parameter code pointer" );
	ASSERT( ppsCBlock != NULL,
		 "scriptCodeFunction: Invalid generated code block pointer" );

	/* Check the parameter types match what the function needs */
	for(i=0; (i<psFSymbol->numParams) && (i<psPBlock->numParams); i++)
	{
/*		if (psFSymbol->aParams[i] != VAL_VOID &&
			psFSymbol->aParams[i] != psPBlock->aParams[i])*/
		//TODO: string support
		if(psFSymbol->aParams[i] != VAL_STRING)	// string - allow mixed types if string is parameter type	//TODO: tweak this
		{
			type1 = psFSymbol->aParams[i];
			type2 = psPBlock->aParams[i];
			if (!interpCheckEquiv(type1, type2))
			{
				debug(LOG_ERROR, "scriptCodeFunction: Type mismatch for paramter %d (%d/%d)", i, psFSymbol->aParams[i], psPBlock->aParams[i]);
				snprintf(aErrorString, sizeof(aErrorString), "Type mismatch for paramter %d", i);
				scr_error(aErrorString);
				typeError = true;
			}
		}
		//else
		//{
		//	debug(LOG_SCRIPT, "scriptCodeFunction: %s takes string as parameter %d (provided: %d)", psFSymbol->pIdent, i, psPBlock->aParams[i]);
		//}
	}

	/* Check the number of parameters matches that expected */
	if (psFSymbol->numParams != psPBlock->numParams)
	{
		snprintf(aErrorString, sizeof(aErrorString), "Expected %d parameters", psFSymbol->numParams);
		scr_error(aErrorString);
		*ppsCBlock = NULL;
		return CE_PARSE;
	}

	if (typeError)
	{
		/* Report the error here so all the */
		/* type mismatches are reported */
		*ppsCBlock = NULL;
		return CE_PARSE;
	}

	//size = psPBlock->size + sizeof(OPCODE) + sizeof(SCRIPT_FUNC);
	size = psPBlock->size + 1 + 1;	//size + opcode + sizeof(SCRIPT_FUNC)

	if (!expContext && (psFSymbol->type != VAL_VOID))
	{
		//size += sizeof(OPCODE);
		size += 1;	//+ 1 additional opcode to pop value if needed
	}

	ALLOC_BLOCK(*ppsCBlock, size);
	ip = (*ppsCBlock)->pCode;
	(*ppsCBlock)->type = psFSymbol->type;

	/* Copy in the code for the parameters */
	PUT_BLOCK(ip, psPBlock);
	FREE_PBLOCK(psPBlock);

	/* Make the function call */
	if (psFSymbol->script)
	{
		/* function defined in this script */
//		PUT_OPCODE(ip, OP_FUNC);
//		PUT_SCRIPTFUNC(ip, psFSymbol);
		ASSERT(false, "wrong function type call");
	}
	else
	{
		/* call an instinct function */
		PUT_OPCODE(ip, OP_CALL);
		PUT_FUNC_EXTERN(ip, psFSymbol->pFunc);
	}

	if (!expContext && (psFSymbol->type != VAL_VOID))
	{
		/* Clear the return value from the stack */
		PUT_OPCODE(ip, OP_POP);
	}

	return CE_OK;
}


/* Function call: Check the parameter types match, assumes param count matched */
static UDWORD checkFuncParamTypes(EVENT_SYMBOL		*psFSymbol,		// The function being called
							PARAM_BLOCK		*psPBlock)	// The generated code block
{
	UDWORD		i;

	//debug(LOG_SCRIPT,"checkFuncParamTypes");

	/* Check the parameter types match what the function needs */
	for(i=0; (i<psFSymbol->numParams) && (i<psPBlock->numParams); i++)
	{
		//TODO: string support
		//if(psFSymbol->aParams[i] != VAL_STRING)	// string - allow mixed types if string is parameter type
		//{
			if (!interpCheckEquiv(psFSymbol->aParams[i], psPBlock->aParams[i]))
			{
				debug(LOG_ERROR, "checkFuncParamTypes: Type mismatch for paramter %d ('1' based) in Function '%s' (provided type: %d, expected: %d)", (i+1), psFSymbol->pIdent, psPBlock->aParams[i], psFSymbol->aParams[i]);
				scr_error("Parameter type mismatch");
				return i+1;
			}
		//}
	}

	//debug(LOG_SCRIPT,"END checkFuncParamTypes");

	return 0;	//all ok
}

#ifdef UNUSED
/*
 *  function call
 */
static CODE_ERROR scriptCodeCallFunction(FUNC_SYMBOL	*psFSymbol,		// The function being called
						PARAM_BLOCK		*psPBlock,		// The functions parameters
						CODE_BLOCK		**ppsCBlock)	// The generated code block
{
	UDWORD		size;
	INTERP_VAL	*ip;

	//debug(LOG_SCRIPT, "scriptCodeCallFunction");

	ASSERT( psFSymbol != NULL, "scriptCodeCallFunction: Invalid function symbol pointer" );
	ASSERT( psPBlock != NULL,
		"scriptCodeCallFunction: Invalid param block pointer" );
	ASSERT( (psPBlock->size == 0) || psPBlock->pCode != NULL,
		"scriptCodeCallFunction: Invalid parameter code pointer" );
	ASSERT( ppsCBlock != NULL,
		 "scriptCodeCallFunction: Invalid generated code block pointer" );


	//size = psPBlock->size + sizeof(OPCODE) + sizeof(SCRIPT_FUNC);
	size = psPBlock->size + 1 + 1;	//size + opcode + SCRIPT_FUNC

	ALLOC_BLOCK(*ppsCBlock, size);
	ip = (*ppsCBlock)->pCode;
	(*ppsCBlock)->type = psFSymbol->type;

	/* Copy in the code for the parameters */
	PUT_BLOCK(ip, psPBlock);
	FREE_PBLOCK(psPBlock);

	/* Make the function call */
	PUT_OPCODE(ip, OP_CALL);
	PUT_FUNC_EXTERN(ip, psFSymbol->pFunc);

	//debug(LOG_SCRIPT, "END scriptCodeCallFunction");

	return CE_OK;
}
#endif

/* Generate the code for a parameter callback, checking the parameter
 * types match.
 */
static CODE_ERROR scriptCodeCallbackParams(
							CALLBACK_SYMBOL	*psCBSymbol,	// The callback being called
							PARAM_BLOCK		*psPBlock,		// The callbacks parameters
							TRIGGER_DECL	**ppsTDecl)		// The generated code block
{
	UDWORD		size, i;
	INTERP_VAL	*ip;
	BOOL		typeError = false;
	char		aErrorString[255];

	ASSERT( psPBlock != NULL,
		"scriptCodeCallbackParams: Invalid param block pointer" );
	ASSERT( (psPBlock->size == 0) || psPBlock->pCode != NULL,
		"scriptCodeCallbackParams: Invalid parameter code pointer" );
	ASSERT( ppsTDecl != NULL,
		 "scriptCodeCallbackParams: Invalid generated code block pointer" );
	ASSERT( psCBSymbol->pFunc != NULL,
		 "scriptCodeCallbackParams: Expected function pointer for callback symbol" );

	/* Check the parameter types match what the function needs */
	for(i=0; (i<psCBSymbol->numParams) && (i<psPBlock->numParams); i++)
	{
		if (!interpCheckEquiv(psCBSymbol->aParams[i], psPBlock->aParams[i]))
		{
			snprintf(aErrorString, sizeof(aErrorString), "Type mismatch for paramter %d", i);
			scr_error(aErrorString);
			typeError = true;
		}
	}

	/* Check the number of parameters matches that expected */
	if (psPBlock->numParams == 0)
	{
		scr_error("Expected parameters to callback");
		*ppsTDecl = NULL;
		return CE_PARSE;
	}
	else if (psCBSymbol->numParams != psPBlock->numParams)
	{
		snprintf(aErrorString, sizeof(aErrorString), "Expected %d parameters", psCBSymbol->numParams);
<<<<<<< HEAD
		// Guarantee to nul-terminate
		aErrorString[sizeof(aErrorString) - 1] = '\0';
=======
>>>>>>> ab2bafd7
		scr_error(aErrorString);
		*ppsTDecl = NULL;
		return CE_PARSE;
	}
	if (typeError)
	{
		/* Return the error here so all the */
		/* type mismatches are reported */
		*ppsTDecl = NULL;
		return CE_PARSE;
	}

	//size = psPBlock->size + sizeof(OPCODE) + sizeof(SCRIPT_FUNC);
	size = psPBlock->size + 1 + 1;		//size + opcode + SCRIPT_FUNC

	ALLOC_TSUBDECL(*ppsTDecl, psCBSymbol->type, size, 0);
	ip = (*ppsTDecl)->pCode;

	/* Copy in the code for the parameters */
	PUT_BLOCK(ip, psPBlock);
	FREE_PBLOCK(psPBlock);

	/* call the instinct function */
	PUT_OPCODE(ip, OP_CALL);
	PUT_FUNC_EXTERN(ip, psCBSymbol->pFunc);

	return CE_OK;
}


/* Generate code for assigning a value to a variable */
static CODE_ERROR scriptCodeAssignment(VAR_SYMBOL	*psVariable,	// The variable to assign to
							  CODE_BLOCK	*psValue,		// The code for the value to
															// assign
							  CODE_BLOCK	**ppsBlock)		// Generated code
{
	SDWORD		size;

	ASSERT( psVariable != NULL,
		"scriptCodeAssignment: Invalid variable symbol pointer" );
	ASSERT( psValue != NULL,
		"scriptCodeAssignment: Invalid value code block pointer" );
	ASSERT( psValue->pCode != NULL,
		"scriptCodeAssignment: Invalid value code pointer" );
	ASSERT( ppsBlock != NULL,
		"scriptCodeAssignment: Invalid generated code block pointer" );

	//size = psValue->size + sizeof(OPCODE);
	size = psValue->size + 1;		//1 - for assignment opcode

	if (psVariable->storage == ST_EXTERN)
	{
		// Check there is a set function
		if (psVariable->set == NULL)
		{
			scr_error("No set function for external variable");
			return CE_PARSE;
		}

		//size += sizeof(SCRIPT_VARFUNC);
		size += 1;		//1 - for set func pointer
	}
	ALLOC_BLOCK(*ppsBlock, size);
	ip = (*ppsBlock)->pCode;

	/* Copy in the code for the expression */
	PUT_BLOCK(ip, psValue);
	FREE_BLOCK(psValue);

	/* Code to get the value from the stack into the variable */
	switch (psVariable->storage)
	{
	case ST_PUBLIC:
	case ST_PRIVATE:
		PUT_PKOPCODE(ip, OP_POPGLOBAL, psVariable->index);
		break;
	case ST_LOCAL:
		PUT_PKOPCODE(ip, OP_POPLOCAL, psVariable->index);
		break;
	case ST_EXTERN:
		PUT_PKOPCODE(ip, OP_VARCALL, psVariable->index);
		PUT_VARFUNC(ip, psVariable->set);
		break;
	case ST_OBJECT:
		scr_error("Cannot use member variables in this context");
		return CE_PARSE;
		break;
	default:
		scr_error("Unknown storage type");
		return CE_PARSE;
		break;
	}

	return CE_OK;
}


/* Generate code for assigning a value to an object variable */
static CODE_ERROR scriptCodeObjAssignment(OBJVAR_BLOCK	*psVariable,// The variable to assign to
								 CODE_BLOCK		*psValue,	// The code for the value to
															// assign
								 CODE_BLOCK		**ppsBlock)	// Generated code
{
	ASSERT( psVariable != NULL,
		"scriptCodeObjAssignment: Invalid object variable block pointer" );
	ASSERT( psVariable->pCode != NULL,
		"scriptCodeObjAssignment: Invalid object variable code pointer" );
	ASSERT( psVariable->psObjVar != NULL,
		"scriptCodeObjAssignment: Invalid object variable symbol pointer" );
	ASSERT( psValue != NULL,
		"scriptCodeObjAssignment: Invalid value code block pointer" );
	ASSERT( psValue->pCode != NULL,
		"scriptCodeObjAssignment: Invalid value code pointer" );
	ASSERT( ppsBlock != NULL,
		"scriptCodeObjAssignment: Invalid generated code block pointer" );

	// Check there is an access function for the variable
	if (psVariable->psObjVar->set == NULL)
	{
		scr_error("No set function for object variable");
		return CE_PARSE;
	}

	//ALLOC_BLOCK(*ppsBlock, psVariable->size + psValue->size + sizeof(OPCODE) + sizeof(SCRIPT_VARFUNC));
	ALLOC_BLOCK(*ppsBlock, psVariable->size + psValue->size + 1 + 1);	//size + size + opcode + 'sizeof(SCRIPT_VARFUNC)'

	ip = (*ppsBlock)->pCode;

	/* Copy in the code for the value */
	PUT_BLOCK(ip, psValue);
	FREE_BLOCK(psValue);

	/* Copy in the code for the object */
	PUT_BLOCK(ip, psVariable);

	/* Code to get the value from the stack into the variable */
	PUT_PKOPCODE(ip, OP_VARCALL, psVariable->psObjVar->index);
	PUT_VARFUNC(ip, (psVariable->psObjVar->set));

	/* Free the variable block */
	FREE_OBJVARBLOCK(psVariable);

	return CE_OK;
}


/* Generate code for getting a value from an object variable */
static CODE_ERROR scriptCodeObjGet(OBJVAR_BLOCK	*psVariable,// The variable to get from
						  CODE_BLOCK	**ppsBlock)	// Generated code
{
	ASSERT( psVariable != NULL,
		"scriptCodeObjAssignment: Invalid object variable block pointer" );
	ASSERT( psVariable->pCode != NULL,
		"scriptCodeObjAssignment: Invalid object variable code pointer" );
	ASSERT( psVariable->psObjVar != NULL,
		"scriptCodeObjAssignment: Invalid object variable symbol pointer" );
	ASSERT( ppsBlock != NULL,
		"scriptCodeObjAssignment: Invalid generated code block pointer" );

	// Check there is an access function for the variable
	if (psVariable->psObjVar->get == NULL)
	{
		scr_error("No get function for object variable");
		return CE_PARSE;
	}

	//ALLOC_BLOCK(*ppsBlock, psVariable->size + sizeof(OPCODE) + sizeof(SCRIPT_VARFUNC));
	ALLOC_BLOCK(*ppsBlock, psVariable->size + 1 + 1);	//size + opcode + SCRIPT_VARFUNC

	ip = (*ppsBlock)->pCode;

	/* Copy in the code for the object */
	PUT_BLOCK(ip, psVariable);
	(*ppsBlock)->type = psVariable->psObjVar->type;

	/* Code to get the value from the object onto the stack */
	PUT_PKOPCODE(ip, OP_VARCALL, psVariable->psObjVar->index);
	PUT_VARFUNC(ip, psVariable->psObjVar->get);

	/* Free the variable block */
	FREE_OBJVARBLOCK(psVariable);

	return CE_OK;
}


/* Generate code for assigning a value to an array variable */
static CODE_ERROR scriptCodeArrayAssignment(ARRAY_BLOCK	*psVariable,// The variable to assign to
								 CODE_BLOCK		*psValue,	// The code for the value to
															// assign
								 CODE_BLOCK		**ppsBlock)	// Generated code
{
//	SDWORD		elementDWords, i;
//	UBYTE		*pElement;

	ASSERT( psVariable != NULL,
		"scriptCodeObjAssignment: Invalid object variable block pointer" );
	ASSERT( psVariable->pCode != NULL,
		"scriptCodeObjAssignment: Invalid object variable code pointer" );
	ASSERT( psVariable->psArrayVar != NULL,
		"scriptCodeObjAssignment: Invalid object variable symbol pointer" );
	ASSERT( psValue != NULL,
		"scriptCodeObjAssignment: Invalid value code block pointer" );
	ASSERT( psValue->pCode != NULL,
		"scriptCodeObjAssignment: Invalid value code pointer" );
	ASSERT( ppsBlock != NULL,
		"scriptCodeObjAssignment: Invalid generated code block pointer" );

	// Check this is an array
	if (psVariable->psArrayVar->dimensions == 0)
	{
		scr_error("Not an array variable");
		return CE_PARSE;
	}

	// calculate the number of DWORDs needed to store the number of elements for each dimension of the array
//	elementDWords = (psVariable->psArrayVar->dimensions - 1)/4 + 1;

//	ALLOC_BLOCK(*ppsBlock, psVariable->size + psValue->size + sizeof(OPCODE) + elementDWords*4);
	//ALLOC_BLOCK(*ppsBlock, psVariable->size + psValue->size + sizeof(OPCODE));
	ALLOC_BLOCK(*ppsBlock, psVariable->size + psValue->size + 1);	//size + size + opcode

	ip = (*ppsBlock)->pCode;

	/* Copy in the code for the value */
	PUT_BLOCK(ip, psValue);
	FREE_BLOCK(psValue);

	/* Copy in the code for the array index */
	PUT_BLOCK(ip, psVariable);

	/* Code to get the value from the stack into the variable */
	PUT_PKOPCODE(ip, OP_POPARRAYGLOBAL,
		((psVariable->psArrayVar->dimensions << ARRAY_DIMENSION_SHIFT) & ARRAY_DIMENSION_MASK) |
		(psVariable->psArrayVar->index & ARRAY_BASE_MASK) );

	// store the size of each dimension
/*	pElement = (UBYTE *)ip;
	for(i=0; i<psVariable->psArrayVar->dimensions; i++)
	{
		*pElement = (UBYTE)psVariable->psArrayVar->elements[i];
		pElement += 1;
	}*/

	/* Free the variable block */
	FREE_ARRAYBLOCK(psVariable);

	return CE_OK;
}


/* Generate code for getting a value from an array variable */
static CODE_ERROR scriptCodeArrayGet(ARRAY_BLOCK	*psVariable,// The variable to get from
						  CODE_BLOCK	**ppsBlock)	// Generated code
{
//	SDWORD		elementDWords, i;
//	UBYTE		*pElement;

	ASSERT( psVariable != NULL,
		"scriptCodeObjAssignment: Invalid object variable block pointer" );
	ASSERT( psVariable->pCode != NULL,
		"scriptCodeObjAssignment: Invalid object variable code pointer" );
	ASSERT( psVariable->psArrayVar != NULL,
		"scriptCodeObjAssignment: Invalid object variable symbol pointer" );
	ASSERT( ppsBlock != NULL,
		"scriptCodeObjAssignment: Invalid generated code block pointer" );

	// Check this is an array
	if (psVariable->psArrayVar->dimensions == 0)
	{
		scr_error("Not an array variable");
		return CE_PARSE;
	}

	// calculate the number of DWORDs needed to store the number of elements for each dimension of the array
//	elementDWords = (psVariable->psArrayVar->dimensions - 1)/4 + 1;

//	ALLOC_BLOCK(*ppsBlock, psVariable->size + sizeof(OPCODE) + elementDWords*4);
	//ALLOC_BLOCK(*ppsBlock, psVariable->size + sizeof(OPCODE));
	ALLOC_BLOCK(*ppsBlock, psVariable->size + 1);	//size + opcode

	ip = (*ppsBlock)->pCode;

	/* Copy in the code for the array index */
	PUT_BLOCK(ip, psVariable);
	(*ppsBlock)->type = psVariable->psArrayVar->type;

	/* Code to get the value from the array onto the stack */
	PUT_PKOPCODE(ip, OP_PUSHARRAYGLOBAL,
		((psVariable->psArrayVar->dimensions << ARRAY_DIMENSION_SHIFT) & ARRAY_DIMENSION_MASK) |
		(psVariable->psArrayVar->index & ARRAY_BASE_MASK) );

	// store the size of each dimension
/*	pElement = (UBYTE *)ip;
	for(i=0; i<psVariable->psArrayVar->dimensions; i++)
	{
		*pElement = (UBYTE)psVariable->psArrayVar->elements[i];
		pElement += 1;
	}*/

	/* Free the variable block */
	FREE_ARRAYBLOCK(psVariable);

	return CE_OK;
}


/* Generate the final code block for conditional statements */
static CODE_ERROR scriptCodeConditional(
					COND_BLOCK *psCondBlock,	// The intermediate conditional code
					CODE_BLOCK **ppsBlock)		// The final conditional code
{
	UDWORD		i;

	ASSERT( psCondBlock != NULL,
		"scriptCodeConditional: Invalid conditional code block pointer" );
	ASSERT( psCondBlock->pCode != NULL,
		"scriptCodeConditional: Invalid conditional code pointer" );
	ASSERT( ppsBlock != NULL,
		"scriptCodeConditional: Invalid generated code block pointer" );

	/* Allocate the final block */
	ALLOC_BLOCK(*ppsBlock, psCondBlock->size);
	ALLOC_DEBUG(*ppsBlock, psCondBlock->debugEntries);
	ip = (*ppsBlock)->pCode;

	/* Copy the code over */
	PUT_BLOCK(ip, psCondBlock);

	/* Copy the debugging information */
	PUT_DEBUG(*ppsBlock, psCondBlock);

	/* Now set the offsets of jumps in the conditional to the correct value */
	for(i = 0; i < psCondBlock->numOffsets; i++)
	{
		ip = (*ppsBlock)->pCode + psCondBlock->aOffsets[i];
		// *ip = ((*ppsBlock)->size / sizeof(UDWORD)) - (ip - (*ppsBlock)->pCode);

		ip->type = VAL_PKOPCODE;
		ip->v.ival = (*ppsBlock)->size - (ip - (*ppsBlock)->pCode);
		ip->v.ival = (OP_JUMP << OPCODE_SHIFT) | ( (ip->v.ival) & OPCODE_DATAMASK );
	}

	/* Free the original code */
	FREE_DEBUG(psCondBlock);
	FREE_CONDBLOCK(psCondBlock);

	return CE_OK;
}

/* Generate code for function parameters */
static CODE_ERROR scriptCodeParameter(CODE_BLOCK		*psParam,		// Code for the parameter
							 INTERP_TYPE		type,			// Parameter type
							 PARAM_BLOCK	**ppsBlock)		// Generated code
{
	ASSERT( psParam != NULL,
		"scriptCodeParameter: Invalid parameter code block pointer" );
	ASSERT( psParam->pCode != NULL,
		"scriptCodeParameter: Invalid parameter code pointer" );
	ASSERT( ppsBlock != NULL,
		"scriptCodeParameter: Invalid generated code block pointer" );

	RULE("	scriptCodeParameter(): type: %d", type);

	ALLOC_PBLOCK(*ppsBlock, psParam->size, 1);
	ip = (*ppsBlock)->pCode;

	/* Copy in the code for the parameter */
	PUT_BLOCK(ip, psParam);
	FREE_BLOCK(psParam);

	(*ppsBlock)->aParams[0] = type;

	return CE_OK;
}


/* Generate code for binary operators (e.g. 2 + 2) */
static CODE_ERROR scriptCodeBinaryOperator(CODE_BLOCK	*psFirst,	// Code for first parameter
								  CODE_BLOCK	*psSecond,	// Code for second parameter
								  OPCODE		opcode,		// Operator function
								  CODE_BLOCK	**ppsBlock) // Generated code
{
	//ALLOC_BLOCK(*ppsBlock, psFirst->size + psSecond->size + sizeof(UDWORD));
	ALLOC_BLOCK(*ppsBlock, psFirst->size + psSecond->size + 1);		//size + size + binary opcode
	ip = (*ppsBlock)->pCode;

	/* Copy the already generated bits of code into the code block */
	PUT_BLOCK(ip, psFirst);
	PUT_BLOCK(ip, psSecond);

	/* Now put an add operator into the code */
	PUT_PKOPCODE(ip, OP_BINARYOP, opcode);

	/* Free the two code blocks that have been copied */
	FREE_BLOCK(psFirst);
	FREE_BLOCK(psSecond);

	return CE_OK;
}

/* check if the arguments in the function definition body match the argument types
and names from function declaration (if there was any) */
static BOOL checkFuncParamType(UDWORD argIndex, UDWORD argType)
{
	VAR_SYMBOL		*psCurr;
	SDWORD			i,j;

	if(psCurEvent == NULL)
	{
		debug(LOG_ERROR, "checkFuncParamType() - psCurEvent == NULL");
		return false;
	}

	if(argIndex < psCurEvent->numParams)
	{
		/* find the argument by the index */
		i=psCurEvent->index;
		j=0;
		for(psCurr = psLocalVarsB[i]; psCurr != NULL; psCurr = psCurr->psNext)
		{
			if((psCurEvent->numParams - j - 1)==argIndex)	/* got to the right argument */
			{
				if(argType != psCurr->type)
				{
					debug(LOG_ERROR, "Argument type with index %d in event '%s' doesn't match function declaration (%d/%d)",argIndex,psCurEvent->pIdent,argType,psCurr->type);
					return false;
				}
				else
				{
					//debug(LOG_SCRIPT, "arg matched ");
					return true;
				}
			}
			j++;
		}
	}
	else
	{
		debug(LOG_ERROR, "checkFuncParamType() - argument %d has wrong argument index, event: '%s'", argIndex, psCurEvent->pIdent);
		return false;
	}

	return false;
}


/* Generate code for accessing an object variable.  The variable symbol is
 * stored with the code for the object value so that this block can be used for
 * both setting and retrieving an object value.
 */
static CODE_ERROR scriptCodeObjectVariable(CODE_BLOCK	*psObjCode,	// Code for the object value
								  VAR_SYMBOL	*psVar,		// The object variable symbol
								  OBJVAR_BLOCK	**ppsBlock) // Generated code
{
	ASSERT( psObjCode != NULL,
		"scriptCodeObjectVariable: Invalid object code block pointer" );
	ASSERT( psObjCode->pCode != NULL,
		"scriptCodeObjectVariable: Invalid object code pointer" );
	ASSERT( psVar != NULL,
		"scriptCodeObjectVariable: Invalid variable symbol pointer" );
	ASSERT( ppsBlock != NULL,
		"scriptCodeObjectVariable: Invalid generated code block pointer" );

	ALLOC_OBJVARBLOCK(*ppsBlock, psObjCode->size, psVar);
	ip = (*ppsBlock)->pCode;

	/* Copy the already generated bit of code into the code block */
	PUT_BLOCK(ip, psObjCode);
	FREE_BLOCK(psObjCode);

	/* Check the variable is the correct type */
	if (psVar->storage != ST_OBJECT)
	{
		scr_error("Only object variables are valid in this context");
		return CE_PARSE;
	}

	return CE_OK;
}


/* Generate code for accessing an array variable.  The variable symbol is
 * stored with the code for the object value so that this block can be used for
 * both setting and retrieving an array value.
 */
static CODE_ERROR scriptCodeArrayVariable(ARRAY_BLOCK	*psArrayCode,	// Code for the array index
								  VAR_SYMBOL	*psVar,			// The array variable symbol
								  ARRAY_BLOCK	**ppsBlock)		// Generated code
{
	ASSERT( psArrayCode != NULL,
		"scriptCodeObjectVariable: Invalid object code block pointer" );
	ASSERT( psArrayCode->pCode != NULL,
		"scriptCodeObjectVariable: Invalid object code pointer" );
	ASSERT( psVar != NULL,
		"scriptCodeObjectVariable: Invalid variable symbol pointer" );
	ASSERT( ppsBlock != NULL,
		"scriptCodeObjectVariable: Invalid generated code block pointer" );

/*	ALLOC_ARRAYBLOCK(*ppsBlock, psArrayCode->size, psVar);
	ip = (*ppsBlock)->pCode;

	// Copy the already generated bit of code into the code block
	PUT_BLOCK(ip, psArrayCode);
	FREE_BLOCK(psArrayCode);*/

	// Check the variable is the correct type
	if (psVar->dimensions != psArrayCode->dimensions)
	{
		scr_error("Invalid number of array dimensions for this variable");
		return CE_PARSE;
	}

	psArrayCode->psArrayVar = psVar;
	*ppsBlock = psArrayCode;

	return CE_OK;
}


/* Generate code for a constant */
static CODE_ERROR scriptCodeConstant(CONST_SYMBOL	*psConst,	// The object variable symbol
							CODE_BLOCK		**ppsBlock)	// Generated code
{
	ASSERT( psConst != NULL,
		"scriptCodeConstant: Invalid constant symbol pointer" );
	ASSERT( ppsBlock != NULL,
		"scriptCodeConstant: Invalid generated code block pointer" );

	//ALLOC_BLOCK(*ppsBlock, sizeof(OPCODE) + sizeof(UDWORD));
	ALLOC_BLOCK(*ppsBlock, 1 + 1);		//OP_PUSH opcode + variable value

	ip = (*ppsBlock)->pCode;
	(*ppsBlock)->type = psConst->type;

	/* Put the value onto the stack */
	switch (psConst->type)
	{
	case VAL_FLOAT:
		RULE("	scriptCodeConstant: pushing float");
		PUT_PKOPCODE(ip, OP_PUSH, VAL_FLOAT);
		PUT_DATA_FLOAT(ip, psConst->fval);
		break;
	case VAL_BOOL:
		RULE("	scriptCodeConstant: pushing bool");
		PUT_PKOPCODE(ip, OP_PUSH, VAL_BOOL);
		PUT_DATA_BOOL(ip, psConst->bval);
		break;
	case VAL_INT:
		RULE("	scriptCodeConstant: pushing int");
		PUT_PKOPCODE(ip, OP_PUSH, VAL_INT);
		PUT_DATA_INT(ip, psConst->ival);
		break;
	case VAL_STRING:
		RULE("	scriptCodeConstant: pushing string");
		PUT_PKOPCODE(ip, OP_PUSH, VAL_STRING);
		PUT_DATA_STRING(ip, psConst->sval);
		break;
	default:	/* Object/user constants */
		RULE("	scriptCodeConstant: pushing object/ user var (type: %d)", psConst->type);
		PUT_PKOPCODE(ip, OP_PUSH, psConst->type);
		PUT_OBJECT_CONST(ip, psConst->oval, psConst->type);		//TODO: differentiate types
		break;
	}

	return CE_OK;
}


/* Generate code for getting a variables value */
static CODE_ERROR scriptCodeVarGet(VAR_SYMBOL		*psVariable,	// The object variable symbol
							CODE_BLOCK		**ppsBlock)		// Generated code
{
	SDWORD size = 1; //1 - for opcode

	if (psVariable->storage == ST_EXTERN)
	{
		// Check there is a set function
		if (psVariable->get == NULL)
		{
			scr_error("No get function for external variable");
			return CE_PARSE;
		}

		size++;
	}

	ALLOC_BLOCK(*ppsBlock, size);
	ip = (*ppsBlock)->pCode;
	(*ppsBlock)->type = psVariable->type;

	/* Code to get the value onto the stack */
	switch (psVariable->storage)
	{
	case ST_PUBLIC:
	case ST_PRIVATE:
		PUT_PKOPCODE(ip, OP_PUSHGLOBAL, psVariable->index);
		break;
	case ST_LOCAL:
		PUT_PKOPCODE(ip, OP_PUSHLOCAL, psVariable->index);	//opcode + event index
		break;
	case ST_EXTERN:
		PUT_PKOPCODE(ip, OP_VARCALL, psVariable->index);
		PUT_VARFUNC(ip, psVariable->get);
		break;
	case ST_OBJECT:
		scr_error("Cannot use member variables in this context");
		return CE_PARSE;
		break;
	default:
		scr_error("Unknown storage type");
		return CE_PARSE;
		break;
	}

	return CE_OK;
}

/* Code Increment/Decrement operators */
static CODE_ERROR scriptCodeIncDec(VAR_SYMBOL		*psVariable,	// The object variable symbol
							CODE_BLOCK		**ppsBlock, OPCODE op_dec_inc)
{

	ALLOC_BLOCK(*ppsBlock, 1 + 1 + 1);	//OP_PUSHREF opcode + variable index + inc opcode
	ip = (*ppsBlock)->pCode;
	(*ppsBlock)->type = psVariable->type;

	/* Put variable index */
	switch (psVariable->storage)
	{
	case ST_PRIVATE:
		PUT_PKOPCODE(ip, OP_PUSHREF, psVariable->type | VAL_REF);
		PUT_DATA_INT(ip, psVariable->index);
		break;
	case ST_LOCAL:
		PUT_PKOPCODE(ip, OP_PUSHLOCALREF, psVariable->type | VAL_REF);
		PUT_DATA_INT(ip, psVariable->index);
		break;
	default:
		scr_error("Wrong variable storage type for increment/decrement operator");
		break;
	}

	/* Put inc/dec opcode */
	PUT_PKOPCODE(ip, OP_UNARYOP, op_dec_inc);

	return CE_OK;
}


/* Generate code for getting a variables value */
static CODE_ERROR scriptCodeVarRef(VAR_SYMBOL		*psVariable,	// The object variable symbol
							PARAM_BLOCK		**ppsBlock)		// Generated code
{
	SDWORD	size;

	//size = sizeof(OPCODE) + sizeof(SDWORD);
	size = 1 + 1;	//OP_PUSHREF opcode + variable index

	ALLOC_PBLOCK(*ppsBlock, size, 1);
	ip = (*ppsBlock)->pCode;

	(*ppsBlock)->aParams[0] = psVariable->type | VAL_REF;

	/* Code to get the value onto the stack */
	switch (psVariable->storage)
	{
	case ST_PUBLIC:
	case ST_PRIVATE:

		PUT_PKOPCODE(ip, OP_PUSHREF, (*ppsBlock)->aParams[0]);
		PUT_DATA_INT(ip, psVariable->index);	//TODO: add new macro
		break;

	case ST_LOCAL:
		PUT_PKOPCODE(ip, OP_PUSHLOCALREF, (*ppsBlock)->aParams[0]);
		PUT_DATA_INT(ip, psVariable->index);
		break;
	case ST_EXTERN:
		scr_error("Cannot use external variables in this context");
		return CE_PARSE;
		break;
	case ST_OBJECT:
		scr_error("Cannot use member variables in this context");
		return CE_PARSE;
		break;
	default:
		scr_error("Unknown storage type: %d", psVariable->storage);
		return CE_PARSE;
		break;
	}

	return CE_OK;
}

#ifdef UNUSED
/* Generate the code for a trigger and store it in the trigger list */
static CODE_ERROR scriptCodeTrigger(char *pIdent, CODE_BLOCK *psCode)
{
	CODE_BLOCK		*psNewBlock;
	UDWORD			line;
	char			*pDummy;

	// Have to add the exit code to the end of the event
	//ALLOC_BLOCK(psNewBlock, psCode->size + sizeof(OPCODE));
	ALLOC_BLOCK(psNewBlock, psCode->size + 1);	//size + opcode

	ip = psNewBlock->pCode;
	PUT_BLOCK(ip, psCode);
	PUT_OPCODE(ip, OP_EXIT);

	// Add the debug info
	ALLOC_DEBUG(psNewBlock, psCode->debugEntries + 1);
	PUT_DEBUG(psNewBlock, psCode);
	if (genDebugInfo)
	{
		/* Add debugging info for the EXIT instruction */
		scriptGetErrorData((SDWORD *)&line, &pDummy);
		psNewBlock->psDebug[psNewBlock->debugEntries].line = line;
		psNewBlock->psDebug[psNewBlock->debugEntries].offset =
				ip - psNewBlock->pCode;
		psNewBlock->debugEntries ++;
	}
	FREE_BLOCK(psCode);

	// Create the trigger
/*	if (!scriptAddTrigger(pIdent, psNewBlock))
	{
		return CE_MEMORY;
	}*/

	return CE_OK;
}
#endif

#ifdef UNUSED
/* Generate the code for an event and store it in the event list */
static CODE_ERROR scriptCodeEvent(EVENT_SYMBOL *psEvent, TRIGGER_SYMBOL *psTrig, CODE_BLOCK *psCode)
{
	CODE_BLOCK		*psNewBlock;
	UDWORD			line;
	char			*pDummy;

	// Have to add the exit code to the end of the event
	//ALLOC_BLOCK(psNewBlock, psCode->size + sizeof(OPCODE));
	ALLOC_BLOCK(psNewBlock, psCode->size + 1);	//size + opcode

	ip = psNewBlock->pCode;
	PUT_BLOCK(ip, psCode);
	PUT_OPCODE(ip, OP_EXIT);

	// Add the debug info
	ALLOC_DEBUG(psNewBlock, psCode->debugEntries + 1);
	PUT_DEBUG(psNewBlock, psCode);
	if (genDebugInfo)
	{
		/* Add debugging info for the EXIT instruction */
		scriptGetErrorData((SDWORD *)&line, &pDummy);
		psNewBlock->psDebug[psNewBlock->debugEntries].line = line;
		psNewBlock->psDebug[psNewBlock->debugEntries].offset =
				ip - psNewBlock->pCode;
		psNewBlock->debugEntries ++;
	}
	FREE_BLOCK(psCode);

	// Create the event
	if (!scriptDefineEvent(psEvent, psNewBlock, psTrig->index))
	{
		return CE_MEMORY;
	}

	return CE_OK;
}
#endif

#ifdef UNUSED
/* Store the types of a list of variables into a code block.
 * The order of the list is reversed so that the type of the
 * first variable defined is stored first.
 */
static void scriptStoreVarTypes(VAR_SYMBOL *psVar)
{
	if (psVar != NULL)
	{
		/* Recurse down the list to get to the end of it */
		scriptStoreVarTypes(psVar->psNext);

		/* Now store the current variable */
		PUT_INDEX(ip, psVar->type);
	}
}
#endif

/* Change the error action for the ALLOC macro's to what it
 * should be inside a rule body.
 *
 * NOTE: DO NOT USE THE ALLOC MACRO'S INSIDE ANY FUNCTIONS
 *       ONCE ALLOC_ERROR_ACTION IS SET TO THIS VALUE.
 *       ALL FUNCTIONS THAT USE THESE MACROS MUST BE PLACED
 *       BEFORE THIS #define.
 */
#undef ALLOC_ERROR_ACTION
#define ALLOC_ERROR_ACTION YYABORT

%}

%name-prefix="scr_"

%union {
	/* Types returned by the lexer */
	BOOL			bval;
	float			fval;
	SDWORD			ival;
	char			*sval;
	INTERP_TYPE		tval;
	STORAGE_TYPE	stype;
	VAR_SYMBOL		*vSymbol;
	CONST_SYMBOL	*cSymbol;
	FUNC_SYMBOL		*fSymbol;
	TRIGGER_SYMBOL	*tSymbol;
	EVENT_SYMBOL	*eSymbol;
	CALLBACK_SYMBOL	*cbSymbol;

	/* Types only returned by rules */
	CODE_BLOCK		*cblock;
	COND_BLOCK		*condBlock;
	OBJVAR_BLOCK	*objVarBlock;
	ARRAY_BLOCK		*arrayBlock;
	PARAM_BLOCK		*pblock;
	PARAM_DECL		*pdecl;
	TRIGGER_DECL	*tdecl;
	UDWORD			integer_val;
	VAR_DECL		*vdecl;
	VAR_IDENT_DECL	*videcl;
}
	/* key words */
%token FUNCTION
%token TRIGGER
%token EVENT
%token WAIT
%token EVERY
%token INACTIVE
%token INITIALISE
%token LINK
%token REF
%token RET
%token _VOID

	/* %token COND */
%token WHILE
%token IF
%token ELSE
%token EXIT
%token PAUSE

	/* boolean operators */
%token BOOLEQUAL
%token NOTEQUAL
%token GREATEQUAL
%token LESSEQUAL
%token GREATER
%token LESS
%token _AND
%token _OR
%token _NOT
%token _INC
%token _DEC

%left _AND _OR
%left BOOLEQUAL NOTEQUAL GREATEQUAL LESSEQUAL GREATER LESS
%nonassoc _NOT
%left '-' '+' '&'
%left '*' '/'
%right TO_INT_CAST
%right TO_FLOAT_CAST
%nonassoc UMINUS
%left _INC _DEC

	/* value tokens */
%token <bval> BOOLEAN_T
%token <fval> FLOAT_T
%token <ival> INTEGER
%token <sval> QTEXT			/* Text with double quotes surrounding it */
%token <tval> TYPE			/* A type specifier */
%token <stype> STORAGE		/* Variable storage type */

%token <sval> IDENT			/* An undefined identifier */

%token <vSymbol> VAR		/* A defined variable */
%token <vSymbol> BOOL_VAR	/* A defined boolean variable */
%token <vSymbol> NUM_VAR	/* A defined numeric (int) variable */
%token <vSymbol> FLOAT_VAR	/* A defined numeric (float) variable */
%token <vSymbol> OBJ_VAR	/* A defined object pointer variable */
%token <vSymbol> STRING_VAR	/* A defined string variable */

%token <vSymbol> VAR_ARRAY		/* A defined variable array */
%token <vSymbol> BOOL_ARRAY		/* A defined boolean variable array */
%token <vSymbol> NUM_ARRAY		/* A defined numeric (int) variable array */
%token <vSymbol> FLOAT_ARRAY	/* A defined numeric (float) variable array */
%token <vSymbol> OBJ_ARRAY		/* A defined object pointer variable array */

%token <vSymbol> BOOL_OBJVAR	/* A defined boolean object member variable */
%token <vSymbol> NUM_OBJVAR		/* A defined numeric object member variable */
%token <vSymbol> USER_OBJVAR	/* A defined user type object member variable */
%token <vSymbol> OBJ_OBJVAR		/* A defined object pointer object member variable */

%token <cSymbol> BOOL_CONSTANT	/* A defined boolean constant */
%token <cSymbol> NUM_CONSTANT	/* A defined numeric constant */
%token <cSymbol> USER_CONSTANT	/* A defined object pointer constant */
%token <cSymbol> OBJ_CONSTANT	/* A defined object pointer constant */
%token <cSymbol> STRING_CONSTANT	/* A defined string constant */

%token <fSymbol> FUNC		/* A defined function */
%token <fSymbol> BOOL_FUNC	/* A defined boolean function */
%token <fSymbol> NUM_FUNC	/* A defined numeric (int) function */
%token <fSymbol> FLOAT_FUNC	/* A defined numeric (float) function */
%token <fSymbol> USER_FUNC	/* A defined user defined type function */
%token <fSymbol> OBJ_FUNC	/* A defined object pointer function */
%token <fSymbol> STRING_FUNC	/* A defined string function */

/* custom, in-script defined functions (events actually) */
%token <eSymbol> VOID_FUNC_CUST		/* A defined function */
%token <eSymbol> BOOL_FUNC_CUST	/* A defined boolean function */
%token <eSymbol> NUM_FUNC_CUST	/* A defined numeric (int) function */
%token <eSymbol> FLOAT_FUNC_CUST	/* A defined numeric (float) function */
%token <eSymbol> USER_FUNC_CUST	/* A defined user defined type function */
%token <eSymbol> OBJ_FUNC_CUST	/* A defined object pointer function */
%token <eSymbol> STRING_FUNC_CUST	/* A defined string function */


%token <tSymbol> TRIG_SYM	/* A defined trigger */
%token <eSymbol> EVENT_SYM	/* A defined event */
%token <cbSymbol> CALLBACK_SYM	/* A callback trigger */

	/* rule types */
%type <cblock> expression
%type <cblock> boolexp
%type <cblock> stringexp
%type <cblock> floatexp
%type <cblock> return_exp
%type <cblock> return_statement
%type <cblock> objexp
%type <cblock> objexp_dot
%type <cblock> userexp
%type <cblock> inc_dec_exp
%type <objVarBlock> num_objvar
%type <objVarBlock> bool_objvar
%type <objVarBlock> user_objvar
%type <objVarBlock> obj_objvar

%type <arrayBlock> array_index
%type <arrayBlock> array_index_list
%type <arrayBlock> num_array_var
%type <arrayBlock> bool_array_var
%type <arrayBlock> user_array_var
%type <arrayBlock> obj_array_var

%type <cblock> statement_list
%type <cblock> statement

%type <cblock> assignment

%type <cblock> func_call
%type <pblock> param_list
/* %type <pblock> braced_param_list */	/* for jump(), to make optional braced parameter list for function calls */
%type <pblock> parameter
%type <pblock> var_ref

%type <cblock> conditional
%type <condBlock> cond_clause
%type <condBlock> terminal_cond
%type <condBlock> cond_clause_list

%type <cblock> loop

%type <videcl>    array_sub_decl
%type <videcl>    array_sub_decl_list
%type <videcl>    variable_ident
%type <vdecl>     variable_decl_head
%type <vdecl>     variable_decl
%type <vdecl>     var_line
%type <tdecl>     trigger_subdecl
%type <integer_val> funcbody_var_def_body
%type <eSymbol> funcbody_var_def
%type <eSymbol> void_funcbody_var_def

/*%type <integer_val> func_decl_ret_type */	/* for function declarations and definitions */
%type <integer_val> funcvar_decl_types
%type <eSymbol>   event_subdecl
%type <eSymbol>   func_subdecl	/* function declaration */
%type <eSymbol>   function_def
%type <eSymbol>   void_function_def
%type <eSymbol>   void_func_subdecl	/* void function declaration */
%type <eSymbol>  function_declaration
%type <eSymbol>  void_function_declaration
%type <eSymbol> function_type

%%

/* 
  The final accepting rule, must always be the first 
  rule, if not explicitly defined as accepting rule
*/
accept_script:			script
				{
					unsigned int i;
					SDWORD			size = 0, debug_i = 0, totalArraySize = 0;
					SDWORD			numArrays;
					UDWORD			base;
					VAR_SYMBOL		*psCurr;
					TRIGGER_SYMBOL	*psTrig;
					EVENT_SYMBOL	*psEvent;
					UDWORD			numVars;

					RULE("script: var_list");

					// Calculate the code size
					for(psTrig = psTriggers; psTrig; psTrig = psTrig->psNext)
					{
						// Add the trigger code size
						size += psTrig->size;
						debug_i += psTrig->debugEntries;
					}

					for(psEvent = psEvents; psEvent; psEvent = psEvent->psNext)
					{
						// Add the trigger code size
						size += psEvent->size;
						debug_i += psEvent->debugEntries;
					}

					// Allocate the program
					numVars = psGlobalVars ? psGlobalVars->index+1 : 0;
					numArrays = psGlobalArrays ? psGlobalArrays->index+1 : 0;
					for(psCurr=psGlobalArrays; psCurr; psCurr=psCurr->psNext)
					{
						unsigned int arraySize = 1, dimension;
						for(dimension = 0; dimension < psCurr->dimensions; dimension++)
						{
							arraySize *= psCurr->elements[dimension];
						}
						totalArraySize += arraySize;
					}
					ALLOC_PROG(psFinalProg, size, psCurrBlock->pCode,
						numVars, numArrays, numTriggers, numEvents);

					//store local vars
					//allocate array for holding an array of local vars for each event
					psFinalProg->ppsLocalVars = (INTERP_TYPE **)malloc(sizeof(INTERP_TYPE*) * numEvents);
					psFinalProg->ppsLocalVarVal = NULL;
					psFinalProg->numLocalVars = (UDWORD *)malloc(sizeof(UDWORD) * numEvents);	//how many local vars each event has
					psFinalProg->numParams = (UDWORD *)malloc(sizeof(UDWORD) * numEvents);	//how many arguments each event has

					for(psEvent = psEvents, i = 0; psEvent; psEvent = psEvent->psNext, i++)
					{
						psEvent->numLocalVars = numEventLocalVars[i];

						psFinalProg->numLocalVars[i] = numEventLocalVars[i];	//remember how many local vars this event has
						psFinalProg->numParams[i] = psEvent->numParams;	//remember how many parameters this event has

						if(numEventLocalVars[i] > 0)
						{
							unsigned int j;
							INTERP_TYPE * pCurEvLocalVars = (INTERP_TYPE*)malloc(sizeof(INTERP_TYPE) * numEventLocalVars[i]);

							for(psCurr = psLocalVarsB[i], j = 0; psCurr != NULL; psCurr = psCurr->psNext, j++)
							{
								pCurEvLocalVars[numEventLocalVars[i] - j - 1] = psCurr->type;	//save type, order is reversed
							}

							psFinalProg->ppsLocalVars[i] = pCurEvLocalVars;
						}
						else
						{
							psFinalProg->ppsLocalVars[i] = NULL; //this event has no local vars
						}
					}

					ALLOC_DEBUG(psFinalProg, debug_i);
					psFinalProg->debugEntries = 0;
					ip = psFinalProg->pCode;

					// Add the trigger code
					for(psTrig = psTriggers, i = 0; psTrig; psTrig = psTrig->psNext, i++)
					{
						// Store the trigger offset
						psFinalProg->pTriggerTab[i] = (UWORD)(ip - psFinalProg->pCode);
						if (psTrig->pCode != NULL)
						{
							// Store the label
							DEBUG_LABEL(psFinalProg, psFinalProg->debugEntries,
								psTrig->pIdent);
							// Store debug info
							APPEND_DEBUG(psFinalProg, ip - psFinalProg->pCode, psTrig);
							// Store the code
							PUT_BLOCK(ip, psTrig);
							psFinalProg->psTriggerData[i].code = true;
						}
						else
						{
							psFinalProg->psTriggerData[i].code = false;
						}
						// Store the data
						psFinalProg->psTriggerData[i].type = (UWORD)psTrig->type;
						psFinalProg->psTriggerData[i].time = psTrig->time;
					}
					// Note the end of the final trigger
					psFinalProg->pTriggerTab[i] = (UWORD)(ip - psFinalProg->pCode);

					// Add the event code
					for(psEvent = psEvents, i = 0; psEvent; psEvent = psEvent->psNext, i++)
					{
						// Check the event was declared and has a code body
						if (psEvent->pCode == NULL)
						{
							scr_error("Event %s declared without being defined",
								psEvent->pIdent);
							YYABORT;
						}

						// Store the event offset
						psFinalProg->pEventTab[i] = (UWORD)(ip - psFinalProg->pCode);
						// Store the trigger link
						psFinalProg->pEventLinks[i] = (SWORD)(psEvent->trigger);
						// Store the label
						DEBUG_LABEL(psFinalProg, psFinalProg->debugEntries,
							psEvent->pIdent);
						// Store debug info
						APPEND_DEBUG(psFinalProg, ip - psFinalProg->pCode, psEvent);
						// Store the code
						PUT_BLOCK(ip, psEvent);
					}
					// Note the end of the final event
					psFinalProg->pEventTab[i] = (UWORD)(ip - psFinalProg->pCode);

					// Allocate debug info for the variables if necessary
					if (genDebugInfo)
					{
						if (numVars > 0)
						{
							psFinalProg->psVarDebug = malloc(sizeof(VAR_DEBUG) * numVars);
							if (psFinalProg->psVarDebug == NULL)
							{
								scr_error("Out of memory");
								YYABORT;
							}
						}
						else
						{
							psFinalProg->psVarDebug = NULL;
						}
						if (numArrays > 0)
						{
							psFinalProg->psArrayDebug = malloc(sizeof(ARRAY_DEBUG) * numArrays);
							if (psFinalProg->psArrayDebug == NULL)
							{
								scr_error("Out of memory");
								YYABORT;
							}
						}
						else
						{
							psFinalProg->psArrayDebug = NULL;
						}
					}
					else
					{
						psFinalProg->psVarDebug = NULL;
						psFinalProg->psArrayDebug = NULL;
					}

					/* Now set the types for the global variables */
					for(psCurr = psGlobalVars; psCurr != NULL; psCurr = psCurr->psNext)
					{
						unsigned int i = psCurr->index;
						psFinalProg->pGlobals[i] = psCurr->type;

						if (genDebugInfo)
						{
							psFinalProg->psVarDebug[i].pIdent = strdup(psCurr->pIdent);
							if (psFinalProg->psVarDebug[i].pIdent == NULL)
							{
								scr_error("Out of memory");
								YYABORT;
							}
							psFinalProg->psVarDebug[i].storage = psCurr->storage;
						}
					}

					/* Now store the array info */
					psFinalProg->arraySize = totalArraySize;
					for(psCurr = psGlobalArrays; psCurr != NULL; psCurr = psCurr->psNext)
					{
						unsigned int i = psCurr->index, dimension;

						psFinalProg->psArrayInfo[i].type = (UBYTE)psCurr->type;
						psFinalProg->psArrayInfo[i].dimensions = (UBYTE)psCurr->dimensions;
						for(dimension = 0; dimension < psCurr->dimensions; dimension++)
						{
							psFinalProg->psArrayInfo[i].elements[dimension] = (UBYTE)psCurr->elements[dimension];
						}

						if (genDebugInfo)
						{
							psFinalProg->psArrayDebug[i].pIdent = strdup(psCurr->pIdent);
							if (psFinalProg->psArrayDebug[i].pIdent == NULL)
							{
								scr_error("Out of memory");
								YYABORT;
							}
							psFinalProg->psArrayDebug[i].storage = psCurr->storage;
						}
					}
					// calculate the base index of each array
					base = psFinalProg->numGlobals;
					for(i=0; i<numArrays; i++)
					{
						unsigned int arraySize = 1, dimension;

						psFinalProg->psArrayInfo[i].base = base;
						for(dimension = 0; dimension < psFinalProg->psArrayInfo[i].dimensions; dimension++)
						{
							arraySize *= psFinalProg->psArrayInfo[i].elements[dimension];
						}

						base += arraySize;
					}

					RULE("END script: var_list");
				}
			;

script:					var_list trigger_list
						{
							RULE("script:var_list trigger_list");
						}
					|	script event_list
						{
							RULE("script:script event_list");
						}
					|	script var_list
						{
							RULE("script:script var_list");
						}
					|	script trigger_list
						{
							RULE("script:script trigger_list");
						}
					;

var_list:		/* NULL token */
				{
					RULE("var_list: NULL");
				}
			|	var_line
				{
					RULE("var_list: var_line");
					FREE_VARDECL($1);
				}
			|	var_list var_line
				{
					FREE_VARDECL($2);
				}
			;

	/**************************************************************************************
	 *
	 * Variable and function declarations
	 */

var_line:		variable_decl ';'
		{
			/* remember that local var declaration is over */
			localVariableDef = false;
			//debug(LOG_SCRIPT, "localVariableDef = false 0");
			$$ = $1;
		}
		;


variable_decl_head:		STORAGE TYPE
						{
							//debug(LOG_SCRIPT, "variable_decl_head:		STORAGE TYPE");

							ALLOC_VARDECL(psCurrVDecl);
							psCurrVDecl->storage = $1;
							psCurrVDecl->type = $2;

							/* allow local vars to have the same names as global vars (don't check global vars) */
							if($1 == ST_LOCAL)
							{
								localVariableDef = true;
								//debug(LOG_SCRIPT, "localVariableDef = true 0");
							}

							$$ = psCurrVDecl;
							//debug(LOG_SCRIPT, "END variable_decl_head:		STORAGE TYPE (TYPE=%d)", $2);
						}
					|	STORAGE	TRIGGER
						{

							ALLOC_VARDECL(psCurrVDecl);
							psCurrVDecl->storage = $1;
							psCurrVDecl->type = VAL_TRIGGER;

							$$ = psCurrVDecl;
						}
					|	STORAGE	EVENT
						{
							ALLOC_VARDECL(psCurrVDecl);
							psCurrVDecl->storage = $1;
							psCurrVDecl->type = VAL_EVENT;

							$$ = psCurrVDecl;
						}
					;

array_sub_decl:		'[' INTEGER ']'
					{
						if ($2 <= 0 || $2 >= VAR_MAX_ELEMENTS)
						{
							scr_error("Invalid array size %d", $2);
							YYABORT;
						}

						ALLOC_VARIDENTDECL(psCurrVIdentDecl, NULL, 1);
						psCurrVIdentDecl->elements[0] = $2;

						$$ = psCurrVIdentDecl;
					}
			;

array_sub_decl_list: array_sub_decl
					{
						$$ = $1;
					}
			|
					array_sub_decl_list '[' INTEGER ']'
					{
						if ($1->dimensions >= VAR_MAX_DIMENSIONS)
						{
							scr_error("Too many dimensions for array");
							YYABORT;
						}
						if ($3 <= 0 || $3 >= VAR_MAX_ELEMENTS)
						{
							scr_error("Invalid array size %d", $3);
							YYABORT;
						}

						$1->elements[$1->dimensions] = $3;
						$1->dimensions += 1;

						$$ = $1;
					}
			;

variable_ident:		IDENT
					{
						ALLOC_VARIDENTDECL(psCurrVIdentDecl, $1, 0);

						$$ = psCurrVIdentDecl;
					}
			|
					IDENT array_sub_decl_list
					{
						$2->pIdent = strdup($1);
						if ($2->pIdent == NULL)
						{
							scr_error("Out of memory");
							YYABORT;
						}

						$$ = $2;
					}
			;

variable_decl:	variable_decl_head variable_ident
					{
						if (!scriptAddVariable($1, $2))
						{
							/* Out of memory - error already given */
							YYABORT;
						}

						freeVARIDENTDECL($2);

						/* return the variable type */
						$$ = $1;
					}
			|	variable_decl ',' variable_ident
					{
						if (!scriptAddVariable($1, $3))
						{
							/* Out of memory - error already given */
							YYABORT;
						}

						freeVARIDENTDECL($3);

						/* return the variable type */
						$$ = $1;
					}
			;

	/**************************************************************************************
	 *
	 * Trigger declarations
	 */

trigger_list:		/* NULL token */
				|	trigger_decl
				|	trigger_list trigger_decl
				;

trigger_subdecl:	boolexp ',' INTEGER
					{
						ALLOC_TSUBDECL(psCurrTDecl, TR_CODE, $1->size, $3);
						ip = psCurrTDecl->pCode;
						PUT_BLOCK(ip, $1);
						FREE_BLOCK($1);

						$$ = psCurrTDecl;
					}
				|	WAIT ',' INTEGER
					{
						ALLOC_TSUBDECL(psCurrTDecl, TR_WAIT, 0, $3);

						$$ = psCurrTDecl;
					}
				|	EVERY ',' INTEGER
					{
						ALLOC_TSUBDECL(psCurrTDecl, TR_EVERY, 0, $3);

						$$ = psCurrTDecl;
					}
				|	INITIALISE
					{
						ALLOC_TSUBDECL(psCurrTDecl, TR_INIT, 0, 0);

						$$ = psCurrTDecl;
					}
				|	CALLBACK_SYM
					{
						if ($1->numParams != 0)
						{
							scr_error("Expected parameters for callback trigger");
							YYABORT;
						}

						ALLOC_TSUBDECL(psCurrTDecl, $1->type, 0, 0);

						$$ = psCurrTDecl;
					}
				|	CALLBACK_SYM ',' param_list
					{
						RULE("trigger_subdecl: CALLBACK_SYM ',' param_list");
						codeRet = scriptCodeCallbackParams($1, $3, &psCurrTDecl);
						CHECK_CODE_ERROR(codeRet);

						$$ = psCurrTDecl;
					}
				;

trigger_decl:		TRIGGER IDENT '(' trigger_subdecl ')' ';'
					{
						SDWORD	line;
						char	*pDummy;

						scriptGetErrorData(&line, &pDummy);
						if (!scriptAddTrigger($2, $4, (UDWORD)line))
						{
							YYABORT;
						}
						FREE_TSUBDECL($4);
					}
				;

	/**************************************************************************************
	 *
	 * Event declarations
	 */

event_list:			event_decl
				|	event_list event_decl
				;

event_subdecl:		EVENT IDENT
					{
						EVENT_SYMBOL	*psEvent;

						RULE("event_subdecl:		EVENT IDENT");

						if (!scriptDeclareEvent($2, &psEvent,0))
						{
							YYABORT;
						}

						psCurEvent = psEvent;

						$$ = psEvent;

						//debug(LOG_SCRIPT, "END event_subdecl:		EVENT IDENT");
					}
				|	EVENT EVENT_SYM
					{

						RULE("EVENT EVENT_SYM");

						psCurEvent = $2;
						$$ = $2;

						//debug(LOG_SCRIPT, "END EVENT EVENT_SYM");
					}
				;


function_def:		FUNCTION TYPE function_type
				{

					RULE("function_def: FUNCTION TYPE function_type");

					psCurEvent = $3;

					/* check if this event was declared as function before */
					if(!$3->bFunction)
					{
						debug(LOG_ERROR, "'%s' was declared as event before and can't be redefined to function", $3->pIdent);
						scr_error("Wrong event definition");
						YYABORT;
					}

					$$ = $3;
				}
			;

function_type:			VOID_FUNC_CUST
					|	BOOL_FUNC_CUST
					|	NUM_FUNC_CUST
					|	USER_FUNC_CUST
					|	OBJ_FUNC_CUST
					|	STRING_FUNC_CUST
					|	FLOAT_FUNC_CUST
					;

/* function declaration rules */
func_subdecl:		FUNCTION TYPE IDENT
					{
						EVENT_SYMBOL	*psEvent;

						RULE("func_subdecl: FUNCTION TYPE IDENT");

						/* allow local vars to have the same names as global vars (don't check global vars) */
						localVariableDef = true;
						//debug(LOG_SCRIPT, "localVariableDef = true 1");

						if (!scriptDeclareEvent($3, &psEvent,0))
						{
							YYABORT;
						}

						psEvent->retType = $2;
						psCurEvent = psEvent;
						psCurEvent->bFunction = true;

						$$ = psEvent;

						//debug(LOG_SCRIPT, "END func_subdecl:FUNCTION TYPE IDENT. ");
					}
				;


/* void function declaration rules */
void_func_subdecl:		FUNCTION _VOID IDENT	/* declaration of a function */
						{
							EVENT_SYMBOL	*psEvent;

							RULE("void_func_subdecl: FUNCTION _VOID IDENT");

							/* allow local vars to have the same names as global vars (don't check global vars) */
							localVariableDef = true;
							//debug(LOG_SCRIPT, "localVariableDef = true 1");

							if (!scriptDeclareEvent($3, &psEvent,0))
							{
								YYABORT;
							}

							psEvent->retType = VAL_VOID;
							psCurEvent = psEvent;
							psCurEvent->bFunction = true;

							$$ = psEvent;

							//debug(LOG_SCRIPT, "END func_subdecl:FUNCTION TYPE IDENT. ");
						}
					;

void_function_def:		FUNCTION _VOID function_type	/* definition of a function that was declated before */
						{
							//debug(LOG_SCRIPT, "func_subdecl:FUNCTION EVENT_SYM ");
							psCurEvent = $3;


							/* check if this event was declared as function before */
							if(!$3->bFunction)
							{
								debug(LOG_ERROR, "'%s' was declared as event before and can't be redefined to function", $3->pIdent);
								scr_error("Wrong event definition");
								YYABORT;
							}

							/* psCurEvent->bFunction = true; */
							/* psEvent->retType = $2; */
							$$ = $3;
							//debug(LOG_SCRIPT, "func_subdecl:FUNCTION EVENT_SYM. ");
						}
					;



funcvar_decl_types:		TYPE NUM_VAR
						{
							$$=$1;
						}
					|	TYPE FLOAT_VAR
						{
							$$=$1;
						}
					|	TYPE BOOL_VAR
						{
							$$=$1;
						}
					|	TYPE STRING_VAR
						{
							$$=$1;
						}
					|	TYPE OBJ_VAR
						{
							$$=$1;
						}
					|	TYPE OBJ_OBJVAR
						{
							$$=$1;
						}
					|	TYPE OBJ_ARRAY
						{
							$$=$1;
						}
					|	TYPE VAR	/* STRUCTURESTAT, RESEARCHSTAT etc */
						{
							$$=$1;
						}
					;


funcbody_var_def_body:		 funcvar_decl_types
				{
					if(!checkFuncParamType(0, $1))
					{
						scr_error("Wrong event argument definition in '%s'", psCurEvent->pIdent);
						YYABORT;
					}

					//debug(LOG_SCRIPT, "funcbody_var_def_body=%d \n", $1);
					$$=1;
				}
			| funcbody_var_def_body ',' funcvar_decl_types
				{
					if(!checkFuncParamType($1, $3))
					{
						scr_error("Wrong event argument definition");
						YYABORT;
					}

					//debug(LOG_SCRIPT, "funcbody_var_def_body2=%d \n", $3);
					$$=$1+1;
				}
			;

	/* function was declared before */
funcbody_var_def:	function_def '(' funcbody_var_def_body ')'
					{

						RULE("funcbody_var_def: '(' funcvar_decl_types ')'");

						/* remember that local var declaration is over */
						localVariableDef = false;

						if(psCurEvent == NULL)
						{
							scr_error("psCurEvent == NULL");
							YYABORT;
						}

						if(!psCurEvent->bDeclared)
						{
							debug(LOG_ERROR, "Event %s's definition doesn't match with declaration.", psCurEvent->pIdent);
							scr_error("Wrong event definition:\n event %s's definition doesn't match with declaration", psCurEvent->pIdent);
							YYABORT;
						}

						/* check if number of parameter in body defenition match number of params in the declaration */
						if($3 != psCurEvent->numParams)
						{
							scr_error("Wrong number of arguments in function definition (or declaration-definition argument type/names mismatch) \n in event: '%s'", psCurEvent->pIdent);
							YYABORT;
						}

						$$ = $1;
					}
				|	function_def '(' ')'
					{

						RULE( "funcbody_var_def: funcbody_var_def_body '(' ')'");

						/* remember that local var declaration is over */
						localVariableDef = false;

						if(psCurEvent == NULL)
						{
							scr_error("psCurEvent == NULL");
							YYABORT;
						}

						if(!psCurEvent->bDeclared)
						{
							debug(LOG_ERROR, "Event %s's definition doesn't match with declaration.", psCurEvent->pIdent);
							scr_error("Wrong event definition:\n event %s's definition doesn't match with declaration", psCurEvent->pIdent);
							YYABORT;
						}

						/* check if number of parameter in body defenition match number of params in the declaration */
						if(0 != psCurEvent->numParams)
						{
							scr_error("Wrong number of arguments in function definition (or declaration-definition argument type/names mismatch) \n in event: '%s'", psCurEvent->pIdent);
							YYABORT;
						}

						$$ = $1;
					}

				;


	/* void function was declared before */
void_funcbody_var_def:	void_function_def '(' funcbody_var_def_body ')'
					{

						RULE( "funcbody_var_def: '(' funcvar_decl_types ')'");

						/* remember that local var declaration is over */
						localVariableDef = false;

						if(psCurEvent == NULL)
						{
							scr_error("psCurEvent == NULL");
							YYABORT;
						}

						if(!psCurEvent->bDeclared)
						{
							debug(LOG_ERROR, "Event %s's definition doesn't match with declaration.", psCurEvent->pIdent);
							scr_error("Wrong event definition:\n event %s's definition doesn't match with declaration", psCurEvent->pIdent);
							YYABORT;
						}

						/* check if number of parameter in body defenition match number of params in the declaration */
						if($3 != psCurEvent->numParams)
						{
							scr_error("Wrong number of arguments in function definition (or declaration-definition argument type/names mismatch) \n in event: '%s'", psCurEvent->pIdent);
							YYABORT;
						}

						$$ = $1;
					}
				|	void_function_def '(' ')'
					{

						RULE( "funcbody_var_def: funcbody_var_def_body '(' ')'");

						/* remember that local var declaration is over */
						localVariableDef = false;

						if(psCurEvent == NULL)
						{
							scr_error("psCurEvent == NULL");
							YYABORT;
						}

						if(!psCurEvent->bDeclared)
						{
							debug(LOG_ERROR, "Event %s's definition doesn't match with declaration.", psCurEvent->pIdent);
							scr_error("Wrong event definition:\n event %s's definition doesn't match with declaration", psCurEvent->pIdent);
							YYABORT;
						}

						/* check if number of parameter in body defenition match number of params in the declaration */
						if(0 != psCurEvent->numParams)
						{
							scr_error("Wrong number of arguments in function definition (or declaration-definition argument type/names mismatch) \n in event: '%s'", psCurEvent->pIdent);
							YYABORT;
						}

						$$ = $1;
					}

				;


/* event declaration with parameters, like: event myEvent(int Arg1, string Arg2); */
argument_decl_head:		TYPE variable_ident
				{

					RULE( "argument_decl_head: TYPE variable_ident");


					/* handle type part */
					ALLOC_VARDECL(psCurrVDecl);
					psCurrVDecl->storage =ST_LOCAL;	/* can only be local */
					psCurrVDecl->type = $1;

					/* handle ident part */
					if (!scriptAddVariable(psCurrVDecl, $2))
					{
						YYABORT;
					}

					freeVARIDENTDECL($2);

					FREE_VARDECL(psCurrVDecl);

					/* return the variable type */
					/* $$ = psCurrVDecl; */ /* not needed? */

					if(psCurEvent == NULL)
						debug(LOG_ERROR, "argument_decl_head 0:  - psCurEvent == NULL");

					psCurEvent->numParams = psCurEvent->numParams + 1;	/* remember a parameter was declared */

					/* remember parameter type */
					psCurEvent->aParams[0] = $1;

					//debug(LOG_SCRIPT, "argument_decl_head 0. ");
				}
			|	argument_decl_head ',' TYPE variable_ident
				{
					//debug(LOG_SCRIPT, "argument_decl_head 1 ");

					/* handle type part */
					ALLOC_VARDECL(psCurrVDecl);
					psCurrVDecl->storage =ST_LOCAL;	/* can only be local */
					psCurrVDecl->type = $3;

					/* remember parameter type */
					psCurEvent->aParams[psCurEvent->numParams] = $3;
					//debug(LOG_SCRIPT, "argument_decl_head 10 ");

					/* handle ident part */
					if (!scriptAddVariable(psCurrVDecl, $4))
					{
						YYABORT;
					}
					//debug(LOG_SCRIPT, "argument_decl_head 11 ");
					freeVARIDENTDECL($4);
					FREE_VARDECL(psCurrVDecl);

					/* return the variable type */
					/* $$ = psCurrVDecl; */ /* not needed? */

					if(psCurEvent == NULL)
						debug(LOG_ERROR, "argument_decl_head 0:  - psCurEvent == NULL");
					psCurEvent->numParams = psCurEvent->numParams + 1;	/* remember a parameter was declared */

					//debug(LOG_SCRIPT, "argument_decl_head 1. ");
				}
			;
argument_decl:	'(' ')'
			|	'(' argument_decl_head ')'
				{
					/* remember that local var declaration is over */
					localVariableDef = false;
					//debug(LOG_SCRIPT, "localVariableDef = false 1");
				}
			;

function_declaration:		func_subdecl '(' argument_decl_head ')'	/* function was not declared before */
				{
					RULE( "function_declaration: func_subdecl '(' argument_decl_head ')'");

					/* remember that local var declaration is over */
					localVariableDef = false;
					//debug(LOG_SCRIPT, "localVariableDef = false 2");

					if(psCurEvent->bDeclared) /* can only occur if different (new) var names are used in the event definition that don't match with declaration*/
					{
						scr_error("Wrong event definition: \nEvent %s's definition doesn't match with declaration", psCurEvent->pIdent);
						YYABORT;
					}

					$$ = $1;
				}
			|	func_subdecl '(' ')'
				{
					RULE( "function_declaration: func_subdecl '(' ')'");

					/* remember that local var declaration is over */
					localVariableDef = false;
					//debug(LOG_SCRIPT, "localVariableDef = false 3");

					if($1->numParams > 0 && psCurEvent->bDeclared) /* can only occur if no parameters or different (new) var names are used in the event definition that don't match with declaration */
					{
						scr_error("Wrong event definition: \nEvent %s's definition doesn't match with declaration", psCurEvent->pIdent);
						YYABORT;
					}

					$$ = $1;
				}

			;



void_function_declaration:		void_func_subdecl '(' argument_decl_head ')'	/* function was not declared before */
				{
					/* remember that local var declaration is over */
					localVariableDef = false;
					//debug(LOG_SCRIPT, "localVariableDef = false 2");

					if(psCurEvent->bDeclared) /* can only occur if different (new) var names are used in the event definition that don't match with declaration*/
					{
						scr_error("Wrong event definition: \nEvent %s's definition doesn't match with declaration", psCurEvent->pIdent);
						YYABORT;
					}

					$$ = $1;
				}
			|	void_func_subdecl '(' ')'
				{

						RULE( "void_function_declaration: void_func_subdecl '(' ')'");

					/* remember that local var declaration is over */
					localVariableDef = false;
					//debug(LOG_SCRIPT, "localVariableDef = false 3");

					if($1->numParams > 0 && psCurEvent->bDeclared) /* can only occur if no parameters or different (new) var names are used in the event definition that don't match with declaration */
					{
						scr_error("Wrong event definition: \nEvent %s's definition doesn't match with declaration", psCurEvent->pIdent);
						YYABORT;
					}

					$$ = $1;
				}

			;


return_statement_void:	RET ';'
			;

return_statement:	return_statement_void
					{

						RULE( "return_statement: return_statement_void");

						if(psCurEvent == NULL)	/* no events declared or defined yet */
						{
							scr_error("return statement outside of function");
							YYABORT;
						}

						if(!psCurEvent->bFunction)
						{
							scr_error("return statement inside of an event '%s'", psCurEvent->pIdent);
							YYABORT;
						}

						if(psCurEvent->retType != VAL_VOID)
						{
							scr_error("wrong return statement syntax for a non-void function '%s'", psCurEvent->pIdent);
							YYABORT;
						}

						/* Allocate code block for exit instruction */
						ALLOC_BLOCK(psCurrBlock, 1);	//1 for opcode
						ip = psCurrBlock->pCode;
						PUT_OPCODE(ip, OP_EXIT);

						psCurrBlock->type = VAL_VOID;	/* make return statement of type VOID manually */

						$$ = psCurrBlock;
					}
					|	RET  return_exp  ';'
					{

						RULE( "return_statement: RET return_exp ';'");

						if(psCurEvent == NULL)	/* no events declared or defined yet */
						{
							debug(LOG_ERROR, "return statement outside of function");
							YYABORT;
						}

						if(!psCurEvent->bFunction)
						{
							debug(LOG_ERROR, "return statement inside of an event '%s'", psCurEvent->pIdent);
							YYABORT;
						}

						if(psCurEvent->retType != $2->type)
						{
							if(!interpCheckEquiv(psCurEvent->retType, $2->type))
							{
								debug(LOG_ERROR, "return type mismatch");
								debug(LOG_ERROR, "wrong return statement syntax for function '%s' (%d - %d)", psCurEvent->pIdent, psCurEvent->retType, $2->type);
								YYABORT;
							}
						}

						/* Allocate code block for exit instruction */
						ALLOC_BLOCK(psCurrBlock, $2->size + 1);	//+1 for OPCODE

						ip = psCurrBlock->pCode;

						PUT_BLOCK(ip, $2);

						PUT_OPCODE(ip, OP_EXIT);

						/* store the type of the exp */
						psCurrBlock->type = $2->type;

						$$ = psCurrBlock;

						//debug(LOG_SCRIPT, "END RET  return_exp  ';'");
					}
			;


statement_list:		/* NULL token */
						{
							RULE( "statement_list: NULL");

							// Allocate a dummy code block
							ALLOC_BLOCK(psCurrBlock, 1);
							psCurrBlock->size = 0;

							$$ = psCurrBlock;
						}
				|	statement
						{
							RULE("statement_list: statement");
							$$ = $1;
						}
				|	statement_list statement
						{
							RULE("statement_list: statement_list statement");

							ALLOC_BLOCK(psCurrBlock, $1->size + $2->size);

							ALLOC_DEBUG(psCurrBlock, $1->debugEntries +
													 $2->debugEntries);
							ip = psCurrBlock->pCode;

							/* Copy the two code blocks */
							PUT_BLOCK(ip, $1);
							PUT_BLOCK(ip, $2);
							PUT_DEBUG(psCurrBlock, $1);
							APPEND_DEBUG(psCurrBlock, $1->size / sizeof(INTERP_VAL), $2);

							ASSERT($1 != NULL, "$1 == NULL");
							ASSERT($1->psDebug != NULL, "psDebug == NULL");

							FREE_DEBUG($1);
							FREE_DEBUG($2);
							FREE_BLOCK($1);
							FREE_BLOCK($2);

							/* Return the code block */
							$$ = psCurrBlock;
						}
				;


event_decl:			event_subdecl ';'
					{
						RULE( "event_decl: event_subdecl ';'");

						psCurEvent->bDeclared = true;
					}
				|	func_subdecl argument_decl ';'	/* event (function) declaration can now include parameter declaration (optional) */
					{
						//debug(LOG_SCRIPT, "localVariableDef = false new ");
						localVariableDef = false;
						psCurEvent->bDeclared = true;
					}
				|	void_func_subdecl argument_decl ';'	/* event (function) declaration can now include parameter declaration (optional) */
					{
						RULE( "event_decl: void_func_subdecl argument_decl ';'");

						//debug(LOG_SCRIPT, "localVariableDef = false new ");
						localVariableDef = false;
						psCurEvent->bDeclared = true;
					}
				|	event_subdecl '(' TRIG_SYM ')' '{' var_list statement_list '}' 	/* 16.08.05 - local vars support */
					{
						RULE( "event_decl: event_subdecl '(' TRIG_SYM ')'");

						/* make sure this event is not declared as function */
						if(psCurEvent->bFunction)
						{
							debug(LOG_ERROR, "Event '%s' is declared as function and can't have a trigger assigned", psCurEvent->pIdent);
							scr_error("Wrong event definition");
							YYABORT;
						}

						/* pop required number of paramerets passed to this event (if any) */
						/* popArguments($1, $7, &psCurrBlock); */

						/* if (!scriptDefineEvent($1, $6, $3->index)) */
						if (!scriptDefineEvent($1, $7, $3->index))
						{
							YYABORT;
						}

						/* end of event */
						psCurEvent = NULL;

						FREE_DEBUG($7);
						FREE_BLOCK($7);

						RULE( "END event_decl: event_subdecl '(' TRIG_SYM ')'");

					}
				|	event_subdecl '(' trigger_subdecl ')'
					{
						// Get the line for the implicit trigger declaration
						char	*pDummy;

						RULE( "event_decl:event_subdecl '(' trigger_subdecl ')' ");

						/* make sure this event is not declared as function */
						if(psCurEvent->bFunction)
						{
							debug(LOG_ERROR, "Event '%s' is declared as function and can't have a trigger assigned", psCurEvent->pIdent);
							scr_error("Wrong event definition");
							YYABORT;
						}

						scriptGetErrorData((SDWORD *)&debugLine, &pDummy);
					}
				'{' var_list statement_list '}'	/* local vars support */
					{
						RULE("event_decl: '{' var_list statement_list '}'");

						// Create a trigger for this event
						if (!scriptAddTrigger("", $3, debugLine))
						{
							YYABORT;
						}
						FREE_TSUBDECL($3);

						/* if (!scriptDefineEvent($1, $7, numTriggers - 1)) */
						if (!scriptDefineEvent($1, $8, numTriggers - 1))
						{
							YYABORT;
						}

						/* end of event */
						psCurEvent = NULL;

						FREE_DEBUG($8);
						FREE_BLOCK($8);

						RULE( "END event_decl:event_subdecl '(' trigger_subdecl ')' .");
					}

				/* local vars */
				|	event_subdecl '(' INACTIVE ')' '{' var_list statement_list '}'
					{
						RULE( "event_subdecl '(' INACTIVE ')' '{' var_list statement_list '}'");

						/* make sure this event is not declared as function */
						if(psCurEvent->bFunction)
						{
							debug(LOG_ERROR, "Event '%s' is declared as function and can't have a trigger assigned", psCurEvent->pIdent);
							scr_error("Wrong event definition");
							YYABORT;
						}

						if (!scriptDefineEvent($1, $7, -1))
						{
							YYABORT;
						}

						/* end of event */
						psCurEvent = NULL;

						FREE_DEBUG($7);
						FREE_BLOCK($7);

						RULE( "END event_subdecl '(' INACTIVE ')' '{' var_list statement_list '}'");
					}

				/* VOID function that was NOT declared before */
				|	void_function_declaration  '{' var_list statement_list  '}'
					{
						RULE( "void_function_declaration  '{' var_list statement_list  '}'");

						/* stays the same if no params (just gets copied) */
						ALLOC_BLOCK(psCurrBlock, $4->size + 1 + $1->numParams); /* statement_list + opcode + numParams */
						ip = psCurrBlock->pCode;

						/* pop required number of paramerets passed to this event (if any) */
						popArguments(&ip, $1->numParams);

						/* Copy the two code blocks */
						PUT_BLOCK(ip, $4);
						PUT_OPCODE(ip, OP_EXIT);		/* must exit after return */

						ALLOC_DEBUG(psCurrBlock, $4->debugEntries);
						PUT_DEBUG(psCurrBlock, $4);

						if (!scriptDefineEvent($1, psCurrBlock, -1))
						{
							YYABORT;
						}

						FREE_DEBUG($4);
						FREE_BLOCK($4);

						/* end of event */
						psCurEvent = NULL;

						/* free block since code was copied in scriptDefineEvent() */
						FREE_DEBUG(psCurrBlock);
						FREE_BLOCK(psCurrBlock);

						RULE( "END void_function_declaration  '{' var_list statement_list  '}'");
					}

					/* void function that was declared before */
				 |	void_funcbody_var_def '{' var_list statement_list '}'
					{

						RULE( "void_funcbody_var_def '{' var_list statement_list '}'");

						/* stays the same if no params (just gets copied) */
						//ALLOC_BLOCK(psCurrBlock, $4->size + sizeof(OPCODE) + (sizeof(OPCODE) * $1->numParams));
						ALLOC_BLOCK(psCurrBlock, $4->size + 1 + $1->numParams);	/* statements + opcode + numparams */
						ip = psCurrBlock->pCode;

						/* pop required number of paramerets passed to this event (if any) */
						popArguments(&ip, $1->numParams);

						/* Copy the old (main) code and free it */
						PUT_BLOCK(ip, $4);
						PUT_OPCODE(ip, OP_EXIT);		/* must exit after return */

						/* copy debug info */
						ALLOC_DEBUG(psCurrBlock, $4->debugEntries);
						PUT_DEBUG(psCurrBlock, $4);

						if (!scriptDefineEvent($1, psCurrBlock, -1))
						{
							YYABORT;
						}

						FREE_DEBUG($4);
						FREE_BLOCK($4);
						FREE_BLOCK(psCurrBlock);

						/* end of event */
						psCurEvent = NULL;

						RULE( "END void_func_subdecl '(' funcbody_var_def_body ')' '{' var_list statement_list '}'");
					}

				/* function that was NOT declared before (atleast must look like this)!!! */
				|	function_declaration  '{' var_list statement_list return_statement  '}'
					{
						RULE( "function_declaration  '{' var_list statement_list return_statement  '}'");

						/* stays the same if no params (just gets copied) */
						//ALLOC_BLOCK(psCurrBlock, $4->size + $5->size + sizeof(OPCODE) + (sizeof(OPCODE) * $1->numParams)); /* statement_list + expression + EXIT + numParams */
						ALLOC_BLOCK(psCurrBlock, $4->size + $5->size + 1 + $1->numParams); /* statement_list + return_expr + EXIT opcode + numParams */
						ip = psCurrBlock->pCode;

						/* pop required number of paramerets passed to this event (if any) */
						popArguments(&ip, $1->numParams);

						/* Copy the two code blocks */
						PUT_BLOCK(ip, $4);

						PUT_BLOCK(ip, $5);

						PUT_OPCODE(ip, OP_EXIT);		/* must exit after return */

						ALLOC_DEBUG(psCurrBlock, $4->debugEntries);

						PUT_DEBUG(psCurrBlock, $4);

						if (!scriptDefineEvent($1, psCurrBlock, -1))
						{
							YYABORT;
						}

						FREE_DEBUG($4);
						FREE_BLOCK($4);
						FREE_BLOCK($5);

						/* end of event */
						psCurEvent = NULL;

						/* free block since code was copied in scriptDefineEvent() */
						FREE_DEBUG(psCurrBlock);
						FREE_BLOCK(psCurrBlock);

						RULE( "END function_declaration  '{' var_list statement_list return_statement  '}'");
					}

				/* function that WAS declared before */
				|	funcbody_var_def '{' var_list statement_list return_statement '}'
					{
						RULE( "func_subdecl '(' funcbody_var_def_body ')' '{' var_list statement_list return_statement '}'");

						/* stays the same if no params (just gets copied) */
						//ALLOC_BLOCK(psCurrBlock, $4->size + $5->size + sizeof(OPCODE) + (sizeof(OPCODE) * $1->numParams));
						ALLOC_BLOCK(psCurrBlock, $4->size + $5->size + 1 + $1->numParams);	/* statements + return expr + opcode + numParams */
						ip = psCurrBlock->pCode;

						/* pop required number of paramerets passed to this event (if any) */
						popArguments(&ip, $1->numParams);

						/* Copy the old (main) code and free it */
						PUT_BLOCK(ip, $4);
						PUT_BLOCK(ip, $5);
						PUT_OPCODE(ip, OP_EXIT);		/* must exit after return */

						/* copy debug info */
						ALLOC_DEBUG(psCurrBlock, $4->debugEntries);
						PUT_DEBUG(psCurrBlock, $4);

						RULE( "debug entries %d", $4->debugEntries);

						if (!scriptDefineEvent($1, psCurrBlock, -1))
						{
							YYABORT;
						}

						FREE_DEBUG($4);
						FREE_BLOCK($4);
						FREE_BLOCK($5);
						FREE_BLOCK(psCurrBlock);

						/* end of event */
						psCurEvent = NULL;

						RULE( "END func_subdecl '(' funcbody_var_def_body ')' '{' var_list statement_list return_statement '}'");
					}

				/* function that WAS declared before with a single return statement  */
				|	funcbody_var_def '{' var_list return_statement '}'
					{
						RULE( "funcbody_var_def '{' var_list return_statement '}'");

						/* stays the same if no params (just gets copied) */
						ALLOC_BLOCK(psCurrBlock, $4->size + 1 + $1->numParams);	/*  return expr + opcode + numParams */
						ip = psCurrBlock->pCode;

						/* pop required number of paramerets passed to this event (if any) */
						popArguments(&ip, $1->numParams);

						/* Copy the old (main) code and free it */
						PUT_BLOCK(ip, $4);
						PUT_OPCODE(ip, OP_EXIT);		/* must exit after return */

						if (!scriptDefineEvent($1, psCurrBlock, -1))
						{
							YYABORT;
						}

						FREE_BLOCK($4);
						FREE_BLOCK(psCurrBlock);
						psCurEvent = NULL;

						RULE( "END funcbody_var_def '{' var_list return_statement '}'");
					}
				/* function with a single return statement that was NOT declared before */
				|	function_declaration '{' var_list return_statement  '}'
					{
						RULE( "function_declaration  '{' var_list statement_list return_statement  '}'");

						/* stays the same if no params (just gets copied) */
						ALLOC_BLOCK(psCurrBlock, $4->size + 1 + $1->numParams); /* return_expr + EXIT opcode + numParams */
						ip = psCurrBlock->pCode;

						/* pop required number of paramerets passed to this event (if any) */
						popArguments(&ip, $1->numParams);

						/* Copy code block */
						PUT_BLOCK(ip, $4);
						PUT_OPCODE(ip, OP_EXIT);		/* must exit after return */

						if (!scriptDefineEvent($1, psCurrBlock, -1))
						{
							YYABORT;
						}

						FREE_BLOCK($4);
						psCurEvent = NULL;
						FREE_BLOCK(psCurrBlock);

						RULE( "END function_declaration  '{' var_list statement_list return_statement  '}'");
					}
				;

	/**************************************************************************************
	 *
	 * Statements
	 */

statement:			assignment ';'
					{
						UDWORD line;
						char *pDummy;

						RULE("statement: assignment");

						/* Put in debugging info */
						if (genDebugInfo)
						{
							ALLOC_DEBUG($1, 1);
							$1->psDebug[0].offset = 0;
							scriptGetErrorData((SDWORD *)&line, &pDummy);
							$1->psDebug[0].line = line;
						}

						$$ = $1;
					}
				|	inc_dec_exp ';'
					{
						UDWORD line;
						char *pDummy;

						RULE("statement: inc_dec_exp");

						/* Put in debugging info */
						if (genDebugInfo)
						{
							ALLOC_DEBUG($1, 1);
							$1->psDebug[0].offset = 0;
							scriptGetErrorData((SDWORD *)&line, &pDummy);
							$1->psDebug[0].line = line;
						}

						$$ = $1;
					}
				|	func_call ';'
					{
						UDWORD line;
						char *pDummy;

						RULE("statement: func_call ';'");

						/* Put in debugging info */
						if (genDebugInfo)
						{
							ALLOC_DEBUG($1, 1);
							$1->psDebug[0].offset = 0;
							scriptGetErrorData((SDWORD *)&line, &pDummy);
							$1->psDebug[0].line = line;
						}

						$$ = $1;
					}
			|	VOID_FUNC_CUST '(' param_list ')'  ';'
					{
						UDWORD line,paramNumber;
						char *pDummy;

						RULE( "statement: VOID_FUNC_CUST '(' param_list ')'  ';'");

						/* allow to call EVENTs to reuse the code only if no actual parameters are specified in function call, like "myEvent();" */
						if(!$1->bFunction && $3->numParams > 0)
						{
							scr_error("Can't pass any parameters in an event call:\nEvent: '%s'", $1->pIdent);
							return CE_PARSE;
						}

						if($3->numParams != $1->numParams)
						{
							scr_error("Wrong number of arguments for function call: '%s'. Expected %d parameters instead of  %d.", $1->pIdent, $1->numParams, $3->numParams);
							return CE_PARSE;
						}

						/* check if right parameters were passed */
						paramNumber = checkFuncParamTypes($1, $3);
						if(paramNumber > 0)
						{
							debug(LOG_ERROR, "Parameter mismatch in function call: '%s'. Mismatch in parameter  %d.", $1->pIdent, paramNumber);
							YYABORT;
						}

						/* Allocate the code block */
						//ALLOC_BLOCK(psCurrBlock, $3->size + sizeof(OPCODE) + sizeof(UDWORD));	//Params + Opcode + event index
						ALLOC_BLOCK(psCurrBlock, $3->size + 1 + 1);	//paramList + opcode + event index
						ALLOC_DEBUG(psCurrBlock, 1);
						ip = psCurrBlock->pCode;

						if($3->numParams > 0)	/* if any parameters declared */
						{
							/* Copy in the code for the parameters */
							PUT_BLOCK(ip, $3);		//PUT_BLOCK(ip, psPBlock);
							FREE_PBLOCK($3);		//FREE_PBLOCK(psPBlock);
						}

						/* Store the instruction */
						PUT_OPCODE(ip, OP_FUNC);
						PUT_EVENT(ip,$1->index);			//Put event index

						/* Add the debugging information */
						if (genDebugInfo)
						{
							psCurrBlock->psDebug[0].offset = 0;
							scriptGetErrorData((SDWORD *)&line, &pDummy);
							psCurrBlock->psDebug[0].line = line;
						}

						$$ = psCurrBlock;
					}
			|	EVENT_SYM '(' param_list ')'  ';'		/* event as a void function to reuse the code */
					{
						UDWORD line;
						char *pDummy;

						RULE( "statement: EVENT_SYM '(' param_list ')'  ';'");

						/* allow to call EVENTs to reuse the code only if no actual parameters are specified in function call, like "myEvent();" */
						if(!$1->bFunction && $3->numParams > 0)
						{
							scr_error("Can't pass any parameters in an event call:\nEvent: '%s'", $1->pIdent);
							return CE_PARSE;
						}

						if($3->numParams != $1->numParams)
						{
							scr_error("Wrong number of arguments for function call: '%s'. Expected %d parameters instead of  %d.", $1->pIdent, $1->numParams, $3->numParams);
							return CE_PARSE;
						}

						/* Allocate the code block */
						//ALLOC_BLOCK(psCurrBlock, $3->size + sizeof(OPCODE) + sizeof(UDWORD));	//Params + Opcode + event index
						ALLOC_BLOCK(psCurrBlock, $3->size + 1 + 1);	//Params + Opcode + event index
						ALLOC_DEBUG(psCurrBlock, 1);
						ip = psCurrBlock->pCode;

						if($3->numParams > 0)	/* if any parameters declared */
						{
							/* Copy in the code for the parameters */
							PUT_BLOCK(ip, $3);		//PUT_BLOCK(ip, psPBlock);
							FREE_PBLOCK($3);		//FREE_PBLOCK(psPBlock);
						}

						/* Store the instruction */
						PUT_OPCODE(ip, OP_FUNC);
						PUT_EVENT(ip,$1->index);			//Put event index as VAL_EVENT

						/* Add the debugging information */
						if (genDebugInfo)
						{
							psCurrBlock->psDebug[0].offset = 0;
							scriptGetErrorData((SDWORD *)&line, &pDummy);
							psCurrBlock->psDebug[0].line = line;
						}

						$$ = psCurrBlock;
					}
				|	conditional
					{
						$$ = $1;
					}
				|	loop
					{
						$$ = $1;
					}
				|	EXIT ';'
					{
						UDWORD line;
						char *pDummy;

						/* Allocate the code block */
						ALLOC_BLOCK(psCurrBlock, 1);	//1 - Exit opcode
						ALLOC_DEBUG(psCurrBlock, 1);
						ip = psCurrBlock->pCode;

						/* Store the instruction */
						PUT_OPCODE(ip, OP_EXIT);

						/* Add the debugging information */
						if (genDebugInfo)
						{
							psCurrBlock->psDebug[0].offset = 0;
							scriptGetErrorData((SDWORD *)&line, &pDummy);
							psCurrBlock->psDebug[0].line = line;
						}

						$$ = psCurrBlock;
					}
				|	return_statement
					{
						UDWORD line;
						char *pDummy;

						RULE( "statement: return_statement");

						if(psCurEvent == NULL)
						{
							scr_error("'return' outside of function body");
							YYABORT;
						}

						if(!psCurEvent->bFunction)
						{
							debug(LOG_ERROR, "'return' can only be used in functions, not in events, event: '%s'", psCurEvent->pIdent);
							scr_error("'return' in event");
							YYABORT;
						}

						if($1->type != psCurEvent->retType)
						{
							debug(LOG_ERROR, "'return' type doesn't match with function return type, function: '%s' (%d / %d)", psCurEvent->pIdent, $1->type, psCurEvent->retType);
							scr_error("'return' type mismatch 0");
							YYABORT;
						}

						ALLOC_BLOCK(psCurrBlock, $1->size + 1);	//return statement + EXIT opcode
						ALLOC_DEBUG(psCurrBlock, 1);
						ip = psCurrBlock->pCode;

						PUT_BLOCK(ip, $1);
						PUT_OPCODE(ip, OP_EXIT);

						FREE_BLOCK($1);

						if (genDebugInfo)
						{
							psCurrBlock->psDebug[0].offset = 0;
							scriptGetErrorData((SDWORD *)&line, &pDummy);
							psCurrBlock->psDebug[0].line = line;
						}

						$$ = psCurrBlock;
					}
				|	PAUSE '(' INTEGER ')' ';'
					{
						UDWORD line;
						char *pDummy;

						// can only have a positive pause
						if ($3 < 0)
						{
							scr_error("Invalid pause time");
							YYABORT;
						}

						/* Allocate the code block */
						ALLOC_BLOCK(psCurrBlock, 1);	//1 - for OP_PAUSE
						ALLOC_DEBUG(psCurrBlock, 1);
						ip = psCurrBlock->pCode;

						/* Store the instruction */
						PUT_PKOPCODE(ip, OP_PAUSE, $3);

						/* Add the debugging information */
						if (genDebugInfo)
						{
							psCurrBlock->psDebug[0].offset = 0;
							scriptGetErrorData((SDWORD *)&line, &pDummy);
							psCurrBlock->psDebug[0].line = line;
						}

						$$ = psCurrBlock;
					}
				;

/* function return type */
return_exp:		expression
				{
					RULE("return_exp: expression");

					/* Just pass the code up the tree */
					$1->type = VAL_INT;
					$$ = $1;
				}
		|	floatexp
				{
					RULE("return_exp: floatexp");

					/* Just pass the code up the tree */
					$1->type = VAL_FLOAT;
					$$ = $1;
				}
		|	stringexp
				{
					RULE( "return_exp: stringexp");

					/* Just pass the code up the tree */
					$1->type = VAL_STRING;
					$$ = $1;
				}
		|	boolexp
				{
					RULE( "return_exp: boolexp");

					/* Just pass the code up the tree */
					$1->type = VAL_BOOL;
					$$ = $1;
				}
		|	objexp		/* example: "group", "feature", "structure.health",  "droid.numkills" */
				{
					RULE( "return_exp: objexp");

					/* Just pass the code up the tree */
					/* $1->type =  */
					$$ = $1;
				}
		;


	/* Variable assignment statements, eg:
	 *        foo = 4 + bar ;
	 */
assignment:			NUM_VAR '=' expression
						{
							RULE( "assignment: NUM_VAR '=' expression");

							codeRet = scriptCodeAssignment($1, $3, &psCurrBlock);
							CHECK_CODE_ERROR(codeRet);

							/* Return the code block */
							$$ = psCurrBlock;
						}
				|	BOOL_VAR '=' boolexp
						{
							RULE( "assignment: BOOL_VAR '=' boolexp");

							codeRet = scriptCodeAssignment($1, $3, &psCurrBlock);
							CHECK_CODE_ERROR(codeRet);

							/* Return the code block */
							$$ = psCurrBlock;
						}
				|	FLOAT_VAR '=' floatexp
						{
							RULE( "assignment: FLOAT_VAR '=' floatexp");

							codeRet = scriptCodeAssignment($1, $3, &psCurrBlock);
							CHECK_CODE_ERROR(codeRet);

							/* Return the code block */
							$$ = psCurrBlock;
						}
				|	STRING_VAR '=' stringexp
						{
							RULE("assignment: STRING_VAR '=' stringexp");

							codeRet = scriptCodeAssignment($1, $3, &psCurrBlock);
							CHECK_CODE_ERROR(codeRet);

							/* Return the code block */
							$$ = psCurrBlock;
						}
				|	OBJ_VAR '=' objexp
						{
							RULE("assignment: OBJ_VAR '=' objexp");

							if (!interpCheckEquiv($1->type, $3->type))
							{
								scr_error("User type mismatch for assignment (%d - %d) 4", $1->type, $3->type);
								YYABORT;
							}
							codeRet = scriptCodeAssignment($1, $3, &psCurrBlock);
							CHECK_CODE_ERROR(codeRet);

							/* Return the code block */
							$$ = psCurrBlock;
						}
				|	VAR '=' userexp
						{
							RULE( "assignment: VAR '=' userexp");

							if (!interpCheckEquiv($1->type, $3->type))
							{
								scr_error("User type mismatch for assignment (%d - %d) 3", $1->type, $3->type);
								YYABORT;
							}
							codeRet = scriptCodeAssignment($1, (CODE_BLOCK *)$3, &psCurrBlock);
							CHECK_CODE_ERROR(codeRet);

							/* Return the code block */
							$$ = psCurrBlock;
						}
				|	num_objvar '=' expression
						{
							RULE( "assignment: num_objvar '=' expression");

							codeRet = scriptCodeObjAssignment($1, $3, &psCurrBlock);
							CHECK_CODE_ERROR(codeRet);

							/* Return the code block */
							$$ = psCurrBlock;
						}
				|	bool_objvar '=' boolexp
						{
							RULE( "assignment: bool_objvar '=' boolexp");

							codeRet = scriptCodeObjAssignment($1, $3, &psCurrBlock);
							CHECK_CODE_ERROR(codeRet);

							/* Return the code block */
							$$ = psCurrBlock;
						}
				|	user_objvar '=' userexp
						{
							RULE( "assignment: user_objvar '=' userexp");

							if (!interpCheckEquiv($1->psObjVar->type,$3->type))
							{
								scr_error("User type mismatch for assignment (%d - %d) 2", $1->psObjVar->type, $3->type);
								YYABORT;
							}
							codeRet = scriptCodeObjAssignment($1, (CODE_BLOCK *)$3, &psCurrBlock);
							CHECK_CODE_ERROR(codeRet);

							/* Return the code block */
							$$ = psCurrBlock;
						}
				|	obj_objvar '=' objexp
						{
							RULE( "assignment: obj_objvar '=' objexp");

							if (!interpCheckEquiv($1->psObjVar->type, $3->type))
							{
								scr_error("User type mismatch for assignment (%d - %d) 1", $1->psObjVar->type, $3->type);
								YYABORT;
							}
							codeRet = scriptCodeObjAssignment($1, $3, &psCurrBlock);
							CHECK_CODE_ERROR(codeRet);

							/* Return the code block */
							$$ = psCurrBlock;
						}
				|	num_array_var '=' expression
						{
							RULE( "assignment: num_array_var '=' expression");

							codeRet = scriptCodeArrayAssignment($1, $3, &psCurrBlock);
							CHECK_CODE_ERROR(codeRet);

							/* Return the code block */
							$$ = psCurrBlock;
						}
				|	bool_array_var '=' boolexp
						{
							RULE( "assignment: bool_array_var '=' boolexp");

							codeRet = scriptCodeArrayAssignment($1, $3, &psCurrBlock);
							CHECK_CODE_ERROR(codeRet);

							/* Return the code block */
							$$ = psCurrBlock;
						}
				|	user_array_var '=' userexp
						{
							RULE( "assignment: user_array_var '=' userexp");

							if (!interpCheckEquiv($1->psArrayVar->type,$3->type))
							{
								scr_error("User type mismatch for assignment (%d - %d) 0", $1->psArrayVar->type, $3->type);
								YYABORT;
							}
							codeRet = scriptCodeArrayAssignment($1, (CODE_BLOCK *)$3, &psCurrBlock);
							CHECK_CODE_ERROR(codeRet);

							/* Return the code block */
							$$ = psCurrBlock;
						}
				|	obj_array_var '=' objexp
						{
							RULE( "assignment: obj_array_var '=' objexp");

							if (!interpCheckEquiv($1->psArrayVar->type, $3->type))
							{
								scr_error("User type mismatch for assignment");
								YYABORT;
							}
							codeRet = scriptCodeArrayAssignment($1, $3, &psCurrBlock);
							CHECK_CODE_ERROR(codeRet);

							/* Return the code block */
							$$ = psCurrBlock;
						}
				;

	/* Function calls, eg:
	 *         DisplayGlobals() ;
	 *
	 *		   If the function returns a value in a statement context
	 *		   code is generated to remove that value from the stack.
	 */
func_call:		NUM_FUNC '(' param_list ')'
					{
						RULE( "func_call: NUM_FUNC '(' param_list ')'");

						/* Generate the code for the function call */
						codeRet = scriptCodeFunction($1, $3, false, &psCurrBlock);
						CHECK_CODE_ERROR(codeRet);

						/* Return the code block */
						$$ = psCurrBlock;
					}
			|	BOOL_FUNC '(' param_list ')'
					{
						RULE( "func_call: BOOL_FUNC '(' param_list ')'");

						/* Generate the code for the function call */
						codeRet = scriptCodeFunction($1, $3, false, &psCurrBlock);
						CHECK_CODE_ERROR(codeRet);

						/* Return the code block */
						$$ = psCurrBlock;
					}
			|	USER_FUNC '(' param_list ')'
					{
						RULE( "func_call: USER_FUNC '(' param_list ')'");

						/* Generate the code for the function call */
						codeRet = scriptCodeFunction($1, $3, false, &psCurrBlock);
						CHECK_CODE_ERROR(codeRet);

						/* Return the code block */
						$$ = psCurrBlock;
					}
			|	OBJ_FUNC '(' param_list ')'
					{
						RULE( "func_call: OBJ_FUNC '(' param_list ')'");

						/* Generate the code for the function call */
						codeRet = scriptCodeFunction($1, $3, false, &psCurrBlock);
						CHECK_CODE_ERROR(codeRet);

						/* Return the code block */
						$$ = psCurrBlock;
					}
			|	FUNC '(' param_list ')'
					{
						RULE("func_call: FUNC '(' param_list ')'");

						/* Generate the code for the function call */
						codeRet = scriptCodeFunction($1, $3, false, &psCurrBlock);

						CHECK_CODE_ERROR(codeRet);

						/* Return the code block */
						$$ = psCurrBlock;
					}
			|	STRING_FUNC '(' param_list ')'
					{
						RULE( "func_call: STRING_FUNC '(' param_list ')'");

						/* Generate the code for the function call */
						codeRet = scriptCodeFunction($1, $3, false, &psCurrBlock);
						CHECK_CODE_ERROR(codeRet);

						/* Return the code block */
						$$ = psCurrBlock;
					}
			|	FLOAT_FUNC '(' param_list ')'
					{
						RULE( "func_call: FLOAT_FUNC '(' param_list ')'");

						/* Generate the code for the function call */
						codeRet = scriptCodeFunction($1, $3, false, &psCurrBlock);
						CHECK_CODE_ERROR(codeRet);

						/* Return the code block */
						$$ = psCurrBlock;
					}
			;


	/*
	 * Parse parameter lists eg:
	 *		5, foo, (bar + 4.2) / 3, foobar and barfoo
	 *
	 * These rules return PARAM_BLOCKS which contain the type of each
	 * parameter as well as the code for the parameter.
	 */

param_list:		/* NULL token */
					{
						/* create a dummy pblock containing nothing */
						//ALLOC_PBLOCK(psCurrPBlock, sizeof(UDWORD), 1);
						ALLOC_PBLOCK(psCurrPBlock, 1, 1);	//1 is enough
						psCurrPBlock->size = 0;
						psCurrPBlock->numParams = 0;

						$$ = psCurrPBlock;
					}
			|	parameter
					{
						RULE("param_list: parameter");
						$$ = $1;
					}
			|	param_list ',' parameter
					{
						RULE("param_list: param_list ',' parameter");

						ALLOC_PBLOCK(psCurrPBlock, $1->size + $3->size, $1->numParams + $3->numParams);
						ip = psCurrPBlock->pCode;

						/* Copy in the code for the parameters */
						PUT_BLOCK(ip, $1);
						PUT_BLOCK(ip, $3);

						/* Copy the parameter types */
						memcpy(psCurrPBlock->aParams, $1->aParams,
								$1->numParams * sizeof(INTERP_TYPE));
						memcpy(psCurrPBlock->aParams + $1->numParams,
								$3->aParams,
								$3->numParams * sizeof(INTERP_TYPE));

						/* Free the old pblocks */
						FREE_PBLOCK($1);
						FREE_PBLOCK($3);

						/* return the pblock */
						$$ = psCurrPBlock;
					}
			;
parameter:		expression
					{
						RULE("parameter: expression");

						/* Generate the code for the parameter                     */
						codeRet = scriptCodeParameter($1, VAL_INT, &psCurrPBlock);
						CHECK_CODE_ERROR(codeRet);

						/* Return the code block */
						$$ = psCurrPBlock;
					}
			|	boolexp
					{
						RULE("parameter: boolexp (boolexp size: %d)", $1->size);

						/* Generate the code for the parameter */
						codeRet = scriptCodeParameter($1, VAL_BOOL, &psCurrPBlock);
						CHECK_CODE_ERROR(codeRet);

						/* Return the code block */
						$$ = psCurrPBlock;
					}
			|	floatexp
					{
						RULE("parameter: floatexp");

						/* Generate the code for the parameter */
						codeRet = scriptCodeParameter($1, VAL_FLOAT, &psCurrPBlock);
						CHECK_CODE_ERROR(codeRet);

						/* Return the code block */
						$$ = psCurrPBlock;
					}
			|	stringexp
					{
						RULE("parameter: stringexp");

						/* Generate the code for the parameter */
						codeRet = scriptCodeParameter($1, VAL_STRING, &psCurrPBlock);
						CHECK_CODE_ERROR(codeRet);

						/* Return the code block */
						$$ = psCurrPBlock;
					}
			|	userexp
					{
						RULE("parameter: userexp");

						/* Generate the code for the parameter */
						codeRet = scriptCodeParameter((CODE_BLOCK *)$1, $1->type, &psCurrPBlock);
						CHECK_CODE_ERROR(codeRet);

						/* Return the code block */
						$$ = psCurrPBlock;
					}
			|	objexp
					{
						RULE( "parameter: objexp");

						/* Generate the code for the parameter */
						codeRet = scriptCodeParameter($1, $1->type, &psCurrPBlock);
						CHECK_CODE_ERROR(codeRet);

						/* Return the code block */
						$$ = psCurrPBlock;
					}
			|	var_ref
					{
						/* just pass the variable reference up the tree */
						$$ = $1;
					}
			;

var_ref:		REF NUM_VAR
					{
						codeRet = scriptCodeVarRef($2, &psCurrPBlock);
						CHECK_CODE_ERROR(codeRet);

						/* Return the code block */
						$$ = psCurrPBlock;
					}
			|	REF FLOAT_VAR
					{
						codeRet = scriptCodeVarRef($2, &psCurrPBlock);
						CHECK_CODE_ERROR(codeRet);

						/* Return the code block */
						$$ = psCurrPBlock;
					}
			|	REF BOOL_VAR
					{
						codeRet = scriptCodeVarRef($2, &psCurrPBlock);
						CHECK_CODE_ERROR(codeRet);

						/* Return the code block */
						$$ = psCurrPBlock;
					}
			|	REF STRING_VAR
					{
						codeRet = scriptCodeVarRef($2, &psCurrPBlock);
						CHECK_CODE_ERROR(codeRet);

						/* Return the code block */
						$$ = psCurrPBlock;
					}
			|	REF VAR
					{
						codeRet = scriptCodeVarRef($2, &psCurrPBlock);
						CHECK_CODE_ERROR(codeRet);

						/* Return the code block */
						$$ = psCurrPBlock;
					}
			|	REF OBJ_VAR
					{
						codeRet = scriptCodeVarRef($2, &psCurrPBlock);
						CHECK_CODE_ERROR(codeRet);

						/* Return the code block */
						$$ = psCurrPBlock;
					}
			;

	/*
	 * Conditional statements, can be :
	 *
	 */

conditional:		cond_clause_list
					{
						RULE( "conditional: cond_clause_list");

						codeRet = scriptCodeConditional($1, &psCurrBlock);
						CHECK_CODE_ERROR(codeRet);

						$$ = psCurrBlock;
					}
				|	cond_clause_list ELSE terminal_cond
					{
						RULE( "conditional: cond_clause_list ELSE terminal_cond");

						ALLOC_CONDBLOCK(psCondBlock, $1->numOffsets + $3->numOffsets, $1->size + $3->size);
						ALLOC_DEBUG(psCondBlock, $1->debugEntries + $3->debugEntries);
						ip = psCondBlock->pCode;

						/* Store the two blocks of code */
						PUT_BLOCK(ip, $1);
						PUT_BLOCK(ip, $3);

						/* Copy over the offset information       */
						/* (There isn't any in the terminal_cond) */
						memcpy(psCondBlock->aOffsets, $1->aOffsets,
							   $1->numOffsets * sizeof(SDWORD));
						psCondBlock->numOffsets = $1->numOffsets;

						/* Put in the debugging information */
						PUT_DEBUG(psCondBlock, $1);
						APPEND_DEBUG(psCondBlock, $1->size, $3);

						/* Free the code blocks */
						FREE_DEBUG($1);
						FREE_DEBUG($3);
						FREE_CONDBLOCK($1);
						FREE_CONDBLOCK($3);

						/* Do the final processing of the conditional */
						codeRet = scriptCodeConditional(psCondBlock, &psCurrBlock);
						CHECK_CODE_ERROR(codeRet);

						$$ = psCurrBlock;
					}
				;

cond_clause_list:	cond_clause
					{
						RULE( "cond_clause_list:	cond_clause");

						$$ = $1;
					}
				|	cond_clause_list ELSE cond_clause
					{
						RULE( "cond_clause_list:	cond_clause_list ELSE cond_clause");

						ALLOC_CONDBLOCK(psCondBlock,
										$1->numOffsets + $3->numOffsets,
										$1->size + $3->size);
						ALLOC_DEBUG(psCondBlock, $1->debugEntries + $3->debugEntries);
						ip = psCondBlock->pCode;

						/* Store the two blocks of code */
						PUT_BLOCK(ip, $1);
						PUT_BLOCK(ip, $3);

						/* Copy over the offset information */
						memcpy(psCondBlock->aOffsets, $1->aOffsets,
							   $1->numOffsets * sizeof(SDWORD));
						psCondBlock->aOffsets[$1->numOffsets] =
							$3->aOffsets[0] + $1->size;
						psCondBlock->numOffsets = $1->numOffsets + 1;

						/* Put in the debugging information */
						PUT_DEBUG(psCondBlock, $1);
						APPEND_DEBUG(psCondBlock, $1->size, $3);

						/* Free the code blocks */
						FREE_DEBUG($1);
						FREE_DEBUG($3);
						FREE_CONDBLOCK($1);
						FREE_CONDBLOCK($3);

						$$ = psCondBlock;
					}
				;


terminal_cond:		'{' statement_list '}'
					{
						RULE( "terminal_cond: '{' statement_list '}'");

						/* Allocate the block */
						ALLOC_CONDBLOCK(psCondBlock, 1, $2->size);
						ALLOC_DEBUG(psCondBlock, $2->debugEntries);
						ip = psCondBlock->pCode;

						/* Put in the debugging information */
						PUT_DEBUG(psCondBlock, $2);

						/* Store the statements */
						PUT_BLOCK(ip, $2);
						FREE_DEBUG($2);
						FREE_BLOCK($2);

						$$ = psCondBlock;
					}
				;

cond_clause:		IF '(' boolexp ')'
					{
						char *pDummy;

						RULE( "cond_clause: IF '(' boolexp ')' '{' statement_list '}'");

						/* Get the line number for the end of the boolean expression */
						/* and store it in debugLine.                                 */
						scriptGetErrorData((SDWORD *)&debugLine, &pDummy);
					}
						'{' statement_list '}'
					{
						/* Allocate the block */
						ALLOC_CONDBLOCK(psCondBlock, 1,	//1 offset
										$3->size + $7->size +
										1 + 1);		//size + size + OP_JUMPFALSE + OP_JUMP

						ALLOC_DEBUG(psCondBlock, $7->debugEntries + 1);
						ip = psCondBlock->pCode;

						/* Store the boolean expression code */
						PUT_BLOCK(ip, $3);
						FREE_BLOCK($3);

						/* Put in the jump to the end of the block if the */
						/* condition is false */
						PUT_PKOPCODE(ip, OP_JUMPFALSE, $7->size + 2);

						/* Put in the debugging information */
						if (genDebugInfo)
						{
							psCondBlock->debugEntries = 1;
							psCondBlock->psDebug->line = debugLine;
							psCondBlock->psDebug->offset = 0;
							APPEND_DEBUG(psCondBlock, ip - psCondBlock->pCode, $7);
						}

						/* Store the statements */
						PUT_BLOCK(ip, $7);
						FREE_DEBUG($7);
						FREE_BLOCK($7);

						/* Store the location that has to be filled in   */
						//TODO: don't want to store pointers as ints
						psCondBlock->aOffsets[0] = (UDWORD)(ip - psCondBlock->pCode);

						/* Put in a jump to skip the rest of the conditional */
						/* The correct offset will be set once the whole   */
						/* conditional has been parsed                     */
						/* The jump should be to the instruction after the */
						/* entire conditonal block                         */
						PUT_PKOPCODE(ip, OP_JUMP, 0);

						$$ = psCondBlock;
					}
				/* 'Monoblock' */
				|		IF '(' boolexp ')'
					{
						char *pDummy;

						RULE( "cond_clause: IF '(' boolexp ')' statement");

						/* Get the line number for the end of the boolean expression */
						/* and store it in debugLine.                                 */
						scriptGetErrorData((SDWORD *)&debugLine, &pDummy);
					}
							statement
					{
						/* Allocate the block */
						ALLOC_CONDBLOCK(psCondBlock, 1,
										$3->size + $6->size +
										1 + 1);		//size + size + opcode + opcode

						ALLOC_DEBUG(psCondBlock, $6->debugEntries + 1);
						ip = psCondBlock->pCode;

						/* Store the boolean expression code */
						PUT_BLOCK(ip, $3);
						FREE_BLOCK($3);


						/* Put in the jump to the end of the block if the */
						/* condition is false */
						PUT_PKOPCODE(ip, OP_JUMPFALSE, $6->size + 2);

						/* Put in the debugging information */
						if (genDebugInfo)
						{
							psCondBlock->debugEntries = 1;
							psCondBlock->psDebug->line = debugLine;
							psCondBlock->psDebug->offset = 0;
							APPEND_DEBUG(psCondBlock, ip - psCondBlock->pCode, $6);
						}

						/* Store the statements */
						PUT_BLOCK(ip, $6);
						FREE_DEBUG($6);
						FREE_BLOCK($6);

						/* Store the location that has to be filled in   */
						psCondBlock->aOffsets[0] = (UDWORD)(ip - psCondBlock->pCode);

						/* Put in a jump to skip the rest of the conditional */
						/* The correct offset will be set once the whole   */
						/* conditional has been parsed                     */
						/* The jump should be to the instruction after the */
						/* entire conditonal block                         */
						PUT_PKOPCODE(ip, OP_JUMP, 0);

						$$ = psCondBlock;
					}
				;


	/*
	 * while loops, e.g.
	 *
	 * while (i < 5)
	 * {
	 *    ....
	 *    i = i + 1;
	 * }
	 */
loop:			WHILE '(' boolexp ')'
				{
					char *pDummy;

					/* Get the line number for the end of the boolean expression */
					/* and store it in debugLine.                                 */
					scriptGetErrorData((SDWORD *)&debugLine, &pDummy);
				}
								 '{' statement_list '}'
				{
					RULE("loop: WHILE '(' boolexp ')'");

					//ALLOC_BLOCK(psCurrBlock, $3->size + $7->size + sizeof(OPCODE) * 2);
					ALLOC_BLOCK(psCurrBlock, $3->size + $7->size + 1 + 1);	//size + size + opcode + opcode

					ALLOC_DEBUG(psCurrBlock, $7->debugEntries + 1);
					ip = psCurrBlock->pCode;

					/* Copy in the loop expression */
					PUT_BLOCK(ip, $3);
					FREE_BLOCK($3);

					/* Now a conditional jump out of the loop if the */
					/* expression is false.                          */
					PUT_PKOPCODE(ip, OP_JUMPFALSE, $7->size + 2);

					/* Now put in the debugging information */
					if (genDebugInfo)
					{
						psCurrBlock->debugEntries = 1;
						psCurrBlock->psDebug->line = debugLine;
						psCurrBlock->psDebug->offset = 0;
						APPEND_DEBUG(psCurrBlock, ip - psCurrBlock->pCode, $7);
					}

					/* Copy in the body of the loop */
					PUT_BLOCK(ip, $7);
					FREE_DEBUG($7);
					FREE_BLOCK($7);

					/* Put in a jump back to the start of the loop expression */
					PUT_PKOPCODE(ip, OP_JUMP, (SWORD)( -(SWORD)(psCurrBlock->size) + 1));

					$$ = psCurrBlock;
				}
		;

/* Increment/Decrement expressions */
inc_dec_exp:	NUM_VAR _INC
				{
					RULE("expression: NUM_VAR++");

					scriptCodeIncDec($1, &psCurrBlock, OP_INC);

					/* Return the code block */
					$$ = psCurrBlock;
				}
			|	NUM_VAR _DEC
				{
					RULE("expression: NUM_VAR--");

					scriptCodeIncDec($1, &psCurrBlock, OP_DEC);

					/* Return the code block */
					$$ = psCurrBlock;
				}
			;

	/**************************************************************************************
	 *
	 * Mathematical expressions
	 */

expression:		expression '+' expression
				{
					codeRet = scriptCodeBinaryOperator($1, $3, OP_ADD, &psCurrBlock);
					CHECK_CODE_ERROR(codeRet);

					/* Return the code block */
					$$ = psCurrBlock;
				}
			|	expression '-' expression
				{
					codeRet = scriptCodeBinaryOperator($1, $3, OP_SUB, &psCurrBlock);
					CHECK_CODE_ERROR(codeRet);

					/* Return the code block */
					$$ = psCurrBlock;
				}
			|	expression '*' expression
				{
					codeRet = scriptCodeBinaryOperator($1, $3, OP_MUL, &psCurrBlock);
					CHECK_CODE_ERROR(codeRet);

					/* Return the code block */
					$$ = psCurrBlock;
				}
			|	expression '/' expression
				{
					codeRet = scriptCodeBinaryOperator($1, $3, OP_DIV, &psCurrBlock);
					CHECK_CODE_ERROR(codeRet);

					/* Return the code block */
					$$ = psCurrBlock;
				}

			|	'-' expression %prec UMINUS
				{
					//ALLOC_BLOCK(psCurrBlock, $2->size + sizeof(OPCODE));
					ALLOC_BLOCK(psCurrBlock, $2->size + 1);	//size + unary minus opcode

					ip = psCurrBlock->pCode;

					/* Copy the already generated bits of code into the code block */
					PUT_BLOCK(ip, $2);

					/* Now put a negation operator into the code */
					PUT_PKOPCODE(ip, OP_UNARYOP, OP_NEG);

					/* Free the two code blocks that have been copied */
					FREE_BLOCK($2);

					/* Return the code block */
					$$ = psCurrBlock;
				}
			|	'(' expression ')'
				{
					/* Just pass the code up the tree */
					$$ = $2;
				}
			|	TO_INT_CAST floatexp
				{
					RULE("expression: (int) floatexp");

					/* perform cast */
					$2->type = VAL_INT;

					//ALLOC_BLOCK(psCurrBlock, $4->size + sizeof(OPCODE));
					ALLOC_BLOCK(psCurrBlock, $2->size + 1);		//size + opcode
					ip = psCurrBlock->pCode;

					PUT_BLOCK(ip, $2);
					PUT_OPCODE(ip, OP_TO_INT);

					$$ = psCurrBlock;
				}
			|	NUM_FUNC '(' param_list ')'
				{

					RULE( "expression: NUM_FUNC '(' param_list ')'");

					/* Generate the code for the function call */
					codeRet = scriptCodeFunction($1, $3, true, &psCurrBlock);
					CHECK_CODE_ERROR(codeRet);

					/* Return the code block */
					$$ = psCurrBlock;
				}

			|	NUM_FUNC_CUST '(' param_list ')'
				{
					UDWORD line,paramNumber;
					char *pDummy;

					RULE( "expression: NUM_FUNC_CUST '(' param_list ')'");

					/* if($4->numParams != $3->numParams) */
					if($3->numParams != $1->numParams)
					{
						debug(LOG_ERROR, "Wrong number of arguments for function call: '%s'. Expected %d parameters instead of  %d.", $1->pIdent, $1->numParams, $3->numParams);
						scr_error("Wrong number of arguments in function call");
						return CE_PARSE;
					}

					if(!$1->bFunction)
					{
						debug(LOG_ERROR, "'%s' is not a function", $1->pIdent);
						scr_error("Can't call an event");
						return CE_PARSE;
					}

					/* make sure function has a return type */
					if($1->retType != VAL_INT)
					{
						debug(LOG_ERROR, "'%s' does not return an integer value", $1->pIdent);
						scr_error("assignment type conflict");
						return CE_PARSE;
					}

					/* check if right parameters were passed */
					paramNumber = checkFuncParamTypes($1, $3);
					if(paramNumber > 0)
					{
						debug(LOG_ERROR, "Parameter mismatch in function call: '%s'. Mismatch in parameter  %d.", $1->pIdent, paramNumber);
						YYABORT;
					}

					/* Allocate the code block */
					//ALLOC_BLOCK(psCurrBlock, $3->size + sizeof(OPCODE) + sizeof(UDWORD));	//Params + Opcode + event index
					ALLOC_BLOCK(psCurrBlock, $3->size + 1 + 1);	//Params + Opcode + event index

					ALLOC_DEBUG(psCurrBlock, 1);
					ip = psCurrBlock->pCode;

					if($3->numParams > 0)	/* if any parameters declared */
					{
						/* Copy in the code for the parameters */
						PUT_BLOCK(ip, $3);		//PUT_BLOCK(ip, psPBlock);
						FREE_PBLOCK($3);		//FREE_PBLOCK(psPBlock);
					}

					/* Store the instruction */
					PUT_OPCODE(ip, OP_FUNC);
					PUT_EVENT(ip,$1->index);			//Put event index

					/* Add the debugging information */
					if (genDebugInfo)
					{
						psCurrBlock->psDebug[0].offset = 0;
						scriptGetErrorData((SDWORD *)&line, &pDummy);
						psCurrBlock->psDebug[0].line = line;
					}

					$$ = psCurrBlock;
				}
			|	NUM_VAR
				{
					RULE("expression: NUM_VAR");

					codeRet = scriptCodeVarGet($1, &psCurrBlock);
					CHECK_CODE_ERROR(codeRet);

					/* Return the code block */
					$$ = psCurrBlock;
				}
			|	NUM_CONSTANT
				{
					RULE("expression: NUM_CONSTANT");

					codeRet = scriptCodeConstant($1, &psCurrBlock);
					CHECK_CODE_ERROR(codeRet);

					/* Return the code block */
					$$ = psCurrBlock;
				}
			|	num_objvar
				{
					RULE( "expression: num_objvar");
					RULE( "type=%d", $1->psObjVar->type);

					codeRet = scriptCodeObjGet($1, &psCurrBlock);
					CHECK_CODE_ERROR(codeRet);

					/* Return the code block */
					$$ = psCurrBlock;
				}
			|	num_array_var
				{
					codeRet = scriptCodeArrayGet($1, &psCurrBlock);
					CHECK_CODE_ERROR(codeRet);

					/* Return the code block */
					$$ = psCurrBlock;
				}
			|	INTEGER
				{
					RULE("expression: INTEGER");

					//ALLOC_BLOCK(psCurrBlock, sizeof(OPCODE) + sizeof(UDWORD));
					ALLOC_BLOCK(psCurrBlock, 1 + 1);	//opcode + integer value

					ip = psCurrBlock->pCode;

					/* Code to store the value on the stack */
					PUT_PKOPCODE(ip, OP_PUSH, VAL_INT);
					PUT_DATA_INT(ip, $1);

					/* Return the code block */
					$$ = psCurrBlock;
				}
			;

floatexp:		floatexp '+' floatexp
				{
					codeRet = scriptCodeBinaryOperator($1, $3, OP_ADD, &psCurrBlock);
					CHECK_CODE_ERROR(codeRet);

					/* Return the code block */
					$$ = psCurrBlock;
				}
			|	floatexp '-' floatexp
				{
					codeRet = scriptCodeBinaryOperator($1, $3, OP_SUB, &psCurrBlock);
					CHECK_CODE_ERROR(codeRet);

					/* Return the code block */
					$$ = psCurrBlock;
				}
			|	floatexp '*' floatexp
				{
					codeRet = scriptCodeBinaryOperator($1, $3, OP_MUL, &psCurrBlock);
					CHECK_CODE_ERROR(codeRet);

					/* Return the code block */
					$$ = psCurrBlock;
				}
			|	floatexp '/' floatexp
				{
					codeRet = scriptCodeBinaryOperator($1, $3, OP_DIV, &psCurrBlock);
					CHECK_CODE_ERROR(codeRet);

					/* Return the code block */
					$$ = psCurrBlock;
				}
			|	TO_FLOAT_CAST expression
				{
					RULE("floatexp: (float) expression");

					/* perform cast */
					 $2->type = VAL_FLOAT;

					//ALLOC_BLOCK(psCurrBlock, $4->size + sizeof(OPCODE));
					ALLOC_BLOCK(psCurrBlock, $2->size + 1);	//size + opcode
					ip = psCurrBlock->pCode;

					PUT_BLOCK(ip, $2);
					PUT_OPCODE(ip, OP_TO_FLOAT);

					$$ = psCurrBlock;
				}
			|	'-' floatexp %prec UMINUS
				{
					//ALLOC_BLOCK(psCurrBlock, $2->size + sizeof(OPCODE));
					ALLOC_BLOCK(psCurrBlock, $2->size + 1);	//size + opcode

					ip = psCurrBlock->pCode;

					/* Copy the already generated bits of code into the code block */
					PUT_BLOCK(ip, $2);

					/* Now put a negation operator into the code */
					PUT_PKOPCODE(ip, OP_UNARYOP, OP_NEG);

					/* Free the two code blocks that have been copied */
					FREE_BLOCK($2);

					/* Return the code block */
					$$ = psCurrBlock;
				}
			|	'(' floatexp ')'
				{
					/* Just pass the code up the tree */
					$$ = $2;
				}
			|	FLOAT_FUNC '(' param_list ')'
				{
					RULE("floatexp: FLOAT_FUNC '(' param_list ')'");

					/* Generate the code for the function call */
					codeRet = scriptCodeFunction($1, $3, true, &psCurrBlock);
					CHECK_CODE_ERROR(codeRet);

					/* Return the code block */
					$$ = psCurrBlock;
				}
			|	FLOAT_FUNC_CUST '(' param_list ')'
				{
						UDWORD line,paramNumber;
						char *pDummy;

						RULE("floatexp: FLOAT_FUNC_CUST '(' param_list ')'");

						if($3->numParams != $1->numParams)
						{
							debug(LOG_ERROR, "Wrong number of arguments for function call: '%s'. Expected %d parameters instead of  %d.", $1->pIdent, $1->numParams, $3->numParams);
							scr_error("Wrong number of arguments in function call");
							return CE_PARSE;
						}

						if(!$1->bFunction)
						{
							debug(LOG_ERROR, "'%s' is not a function", $1->pIdent);
							scr_error("Can't call an event");
							return CE_PARSE;
						}

						/* make sure function has a return type */
						if($1->retType != VAL_FLOAT)
						{
							debug(LOG_ERROR, "'%s' does not return a float value", $1->pIdent);
							scr_error("assignment type conflict");
							return CE_PARSE;
						}

						/* check if right parameters were passed */
						paramNumber = checkFuncParamTypes($1, $3);
						if(paramNumber > 0)
						{
							debug(LOG_ERROR, "Parameter mismatch in function call: '%s'. Mismatch in parameter  %d.", $1->pIdent, paramNumber);
							YYABORT;
						}

						/* Allocate the code block */
						//ALLOC_BLOCK(psCurrBlock, $3->size + sizeof(OPCODE) + sizeof(UDWORD));	//Params + Opcode + event index
						ALLOC_BLOCK(psCurrBlock, $3->size + 1 + 1);	//Params + Opcode + event index

						ALLOC_DEBUG(psCurrBlock, 1);
						ip = psCurrBlock->pCode;

						if($3->numParams > 0)	/* if any parameters declared */
						{
							/* Copy in the code for the parameters */
							PUT_BLOCK(ip, $3);
							FREE_PBLOCK($3);
						}

						/* Store the instruction */
						PUT_OPCODE(ip, OP_FUNC);
						PUT_EVENT(ip,$1->index);		//Put event/function index

						/* Add the debugging information */
						if (genDebugInfo)
						{
							psCurrBlock->psDebug[0].offset = 0;
							scriptGetErrorData((SDWORD *)&line, &pDummy);
							psCurrBlock->psDebug[0].line = line;
						}

						$$ = psCurrBlock;
				}
			|	FLOAT_VAR
				{
					RULE( "floatexp: FLOAT_VAR");

					codeRet = scriptCodeVarGet($1, &psCurrBlock);
					CHECK_CODE_ERROR(codeRet);

					/* Return the code block */
					$$ = psCurrBlock;
				}
			|	FLOAT_T
				{
					RULE( "floatexp: FLOAT_T");

					//ALLOC_BLOCK(psCurrBlock, sizeof(OPCODE) + sizeof(float));
					ALLOC_BLOCK(psCurrBlock, 1 + 1);		//opcode + float

					ip = psCurrBlock->pCode;

					/* Code to store the value on the stack */
					PUT_PKOPCODE(ip, OP_PUSH, VAL_FLOAT);
					PUT_DATA_FLOAT(ip, $1);

					/* Return the code block */
					$$ = psCurrBlock;
				}
			;


	/***************************************************************************************
	 *
	 * String expressions
	 */
stringexp:
			stringexp '&' stringexp
				{
					RULE("stringexp: stringexp '&' stringexp");

					codeRet = scriptCodeBinaryOperator($1, $3, OP_CONC, &psCurrBlock);
					CHECK_CODE_ERROR(codeRet);

					/* Return the code block */
					$$ = psCurrBlock;

					//debug(LOG_SCRIPT, "END stringexp: stringexp '&' stringexp");
				}
		| 	stringexp '&' expression
				{
					RULE( "stringexp: stringexp '&' expression");

					codeRet = scriptCodeBinaryOperator($1, $3, OP_CONC, &psCurrBlock);
					CHECK_CODE_ERROR(codeRet);

					/* Return the code block */
					$$ = psCurrBlock;
				}
		| 	expression '&' stringexp
				{
					RULE( "stringexp: expression '&' stringexp");

					codeRet = scriptCodeBinaryOperator($1, $3, OP_CONC, &psCurrBlock);
					CHECK_CODE_ERROR(codeRet);

					/* Return the code block */
					$$ = psCurrBlock;
				}
		| 	stringexp '&' boolexp
				{
					RULE( "stringexp: stringexp '&' boolexp");

					codeRet = scriptCodeBinaryOperator($1, $3, OP_CONC, &psCurrBlock);
					CHECK_CODE_ERROR(codeRet);

					/* Return the code block */
					$$ = psCurrBlock;
				}
		| 	boolexp '&' stringexp
				{
					RULE( "stringexp: boolexp '&' stringexp");

					codeRet = scriptCodeBinaryOperator($1, $3, OP_CONC, &psCurrBlock);
					CHECK_CODE_ERROR(codeRet);

					/* Return the code block */
					$$ = psCurrBlock;
				}
		| 	stringexp '&' floatexp
				{
					RULE( "stringexp: stringexp '&' floatexp");

					codeRet = scriptCodeBinaryOperator($1, $3, OP_CONC, &psCurrBlock);
					CHECK_CODE_ERROR(codeRet);

					/* Return the code block */
					$$ = psCurrBlock;
				}
		| 	floatexp '&' stringexp
				{
					RULE( "stringexp: floatexp '&' stringexp");

					codeRet = scriptCodeBinaryOperator($1, $3, OP_CONC, &psCurrBlock);
					CHECK_CODE_ERROR(codeRet);

					/* Return the code block */
					$$ = psCurrBlock;
				}
			|	'(' stringexp ')'
				{
					/* Just pass the code up the tree */
					$$ = $2;
				}

			|	STRING_FUNC '(' param_list ')'
				{
					RULE("stringexp: STRING_FUNC '(' param_list ')'");

					/* Generate the code for the function call */
					codeRet = scriptCodeFunction($1, $3, true, &psCurrBlock);
					CHECK_CODE_ERROR(codeRet);

					/* Return the code block */
					$$ = psCurrBlock;
				}
			|	STRING_FUNC_CUST '(' param_list ')'
				{
						UDWORD line;
						char *pDummy;

						RULE("stringexp: STRING_FUNC_CUST '(' param_list ')'");

						if($3->numParams != $1->numParams)
						{
							debug(LOG_ERROR, "Wrong number of arguments for function call: '%s'. Expected %d parameters instead of  %d.", $1->pIdent, $1->numParams, $3->numParams);
							scr_error("Wrong number of arguments in function call");
							return CE_PARSE;
						}

						if(!$1->bFunction)
						{
							debug(LOG_ERROR, "'%s' is not a function", $1->pIdent);
							scr_error("Can't call an event");
							return CE_PARSE;
						}

						/* make sure function has a return type */
						if($1->retType != VAL_STRING)
						{
							debug(LOG_ERROR, "'%s' does not return a string value", $1->pIdent);
							scr_error("assignment type conflict");
							return CE_PARSE;
						}

						/* Allocate the code block */
						//ALLOC_BLOCK(psCurrBlock, $3->size + sizeof(OPCODE) + sizeof(UDWORD));	//Params + Opcode + event index
						ALLOC_BLOCK(psCurrBlock, $3->size + 1 + 1);	//Params + Opcode + event index

						ALLOC_DEBUG(psCurrBlock, 1);
						ip = psCurrBlock->pCode;

						if($3->numParams > 0)	/* if any parameters declared */
						{
							/* Copy in the code for the parameters */
							PUT_BLOCK(ip, $3);
							FREE_PBLOCK($3);
						}

						/* Store the instruction */
						PUT_OPCODE(ip, OP_FUNC);
						PUT_EVENT(ip,$1->index);			//Put event index

						/* Add the debugging information */
						if (genDebugInfo)
						{
							psCurrBlock->psDebug[0].offset = 0;
							scriptGetErrorData((SDWORD *)&line, &pDummy);
							psCurrBlock->psDebug[0].line = line;
						}

						$$ = psCurrBlock;
				}

		|	STRING_VAR
				{
					RULE("stringexpr: STRING_VAR");

					codeRet = scriptCodeVarGet($1, &psCurrBlock);
					CHECK_CODE_ERROR(codeRet);

					/* Return the code block */
					$$ = psCurrBlock;
				}
		|	QTEXT
				{
					RULE("QTEXT: '%s'", yyvsp[0].sval);

					//ALLOC_BLOCK(psCurrBlock, sizeof(OPCODE) + sizeof(UDWORD));
					ALLOC_BLOCK(psCurrBlock, 1 + 1);	//opcode + string pointer

					ip = psCurrBlock->pCode;

					/* Code to store the value on the stack */
					PUT_PKOPCODE(ip, OP_PUSH, VAL_STRING);
					PUT_DATA_STRING(ip, STRSTACK[CURSTACKSTR]);

					/* Return the code block */
					$$ = psCurrBlock;

					/* Manage string stack */
					strlcpy(STRSTACK[CURSTACKSTR], yyvsp[0].sval, sizeof(STRSTACK[CURSTACKSTR]));

					CURSTACKSTR = CURSTACKSTR + 1;		/* Increment 'pointer' to the top of the string stack */

					if(CURSTACKSTR >= MAXSTACKLEN)
					{
						scr_error("Can't store more than %d strings", MAXSTACKLEN);
					}

					//debug(LOG_SCRIPT, "END QTEXT found");
				}
		|		expression
				{
					RULE( "stringexp: expression");

					/* Just pass the code up the tree */
					$$ = $1;
				}
			;


	/***************************************************************************************
	 *
	 * Boolean expressions
	 */

boolexp:		boolexp _AND boolexp
				{
					codeRet = scriptCodeBinaryOperator($1, $3, OP_AND, &psCurrBlock);
					CHECK_CODE_ERROR(codeRet);

					/* Return the code block */
					$$ = psCurrBlock;
				}
			|	boolexp _OR boolexp
				{
					codeRet = scriptCodeBinaryOperator($1, $3, OP_OR, &psCurrBlock);
					CHECK_CODE_ERROR(codeRet);

					/* Return the code block */
					$$ = psCurrBlock;
				}
			|	boolexp BOOLEQUAL boolexp
				{
					codeRet = scriptCodeBinaryOperator($1, $3, OP_EQUAL, &psCurrBlock);
					CHECK_CODE_ERROR(codeRet);

					/* Return the code block */
					$$ = psCurrBlock;
				}
			|	boolexp NOTEQUAL boolexp
				{
					codeRet = scriptCodeBinaryOperator($1, $3, OP_NOTEQUAL, &psCurrBlock);
					CHECK_CODE_ERROR(codeRet);

					/* Return the code block */
					$$ = psCurrBlock;
				}
			|	_NOT boolexp
				{
					//ALLOC_BLOCK(psCurrBlock, $2->size + sizeof(OPCODE));
					ALLOC_BLOCK(psCurrBlock, $2->size + 1);	//size + opcode

					ip = psCurrBlock->pCode;

					/* Copy the already generated bits of code into the code block */
					PUT_BLOCK(ip, $2);

					/* Now put a negation operator into the code */
					PUT_PKOPCODE(ip, OP_UNARYOP, OP_NOT);

					/* Free the two code blocks that have been copied */
					FREE_BLOCK($2);

					/* Return the code block */
					$$ = psCurrBlock;
				}
			|	'(' boolexp ')'
				{
					/* Just pass the code up the tree */
					$$ = $2;
				}
			|	BOOL_FUNC '(' param_list ')'
				{
					RULE("boolexp: BOOL_FUNC '(' param_list ')'");

					/* Generate the code for the function call */
					codeRet = scriptCodeFunction($1, $3, true, &psCurrBlock);
					CHECK_CODE_ERROR(codeRet);

					/* Return the code block */
					$$ = psCurrBlock;
				}
			|	BOOL_FUNC_CUST '(' param_list ')'
				{
						UDWORD line,paramNumber;
						char *pDummy;

						RULE("boolexp: BOOL_FUNC_CUST '(' param_list ')'");

						if($3->numParams != $1->numParams)
						{
							debug(LOG_ERROR, "Wrong number of arguments for function call: '%s'. Expected %d parameters instead of  %d.", $1->pIdent, $1->numParams, $3->numParams);
							scr_error("Wrong number of arguments in function call");
							return CE_PARSE;
						}

						if(!$1->bFunction)
						{
							debug(LOG_ERROR, "'%s' is not a function", $1->pIdent);
							scr_error("Can't call an event");
							return CE_PARSE;
						}

						/* make sure function has a return type */
						if($1->retType != VAL_BOOL)
						{
							debug(LOG_ERROR, "'%s' does not return a boolean value", $1->pIdent);
							scr_error("assignment type conflict");
							return CE_PARSE;
						}

						/* check if right parameters were passed */
						paramNumber = checkFuncParamTypes($1, $3);
						if(paramNumber > 0)
						{
							debug(LOG_ERROR, "Parameter mismatch in function call: '%s'. Mismatch in parameter  %d.", $1->pIdent, paramNumber);
							YYABORT;
						}

						/* Allocate the code block */
						//ALLOC_BLOCK(psCurrBlock, $3->size + sizeof(OPCODE) + sizeof(UDWORD));	//Params + Opcode + event index
						ALLOC_BLOCK(psCurrBlock, $3->size + 1 + 1);	//Params + Opcode + event index

						ALLOC_DEBUG(psCurrBlock, 1);
						ip = psCurrBlock->pCode;

						if($3->numParams > 0)	/* if any parameters declared */
						{
							/* Copy in the code for the parameters */
							PUT_BLOCK(ip, $3);
							FREE_PBLOCK($3);
						}

						/* Store the instruction */
						PUT_OPCODE(ip, OP_FUNC);
						PUT_EVENT(ip,$1->index);		//Put event/function index

						/* Add the debugging information */
						if (genDebugInfo)
						{
							psCurrBlock->psDebug[0].offset = 0;
							scriptGetErrorData((SDWORD *)&line, &pDummy);
							psCurrBlock->psDebug[0].line = line;
						}

						$$ = psCurrBlock;
				}
			|	BOOL_VAR
				{
					RULE("boolexp: BOOL_VAR");

					codeRet = scriptCodeVarGet($1, &psCurrBlock);
					CHECK_CODE_ERROR(codeRet);

					/* Return the code block */
					$$ = psCurrBlock;
				}
			|	BOOL_CONSTANT
				{
					RULE("boolexp: BOOL_CONSTANT");

					codeRet = scriptCodeConstant($1, &psCurrBlock);
					CHECK_CODE_ERROR(codeRet);

					/* Return the code block */
					$$ = psCurrBlock;
				}
			|	bool_objvar
				{
					codeRet = scriptCodeObjGet($1, &psCurrBlock);
					CHECK_CODE_ERROR(codeRet);

					/* Return the code block */
					$$ = psCurrBlock;
				}
			|	bool_array_var
				{
					codeRet = scriptCodeArrayGet($1, &psCurrBlock);
					CHECK_CODE_ERROR(codeRet);

					/* Return the code block */
					$$ = psCurrBlock;
				}
			|	BOOLEAN_T
				{
					RULE("boolexp: BOOLEAN_T");

					//ALLOC_BLOCK(psCurrBlock, sizeof(OPCODE) + sizeof(UDWORD));
					ALLOC_BLOCK(psCurrBlock, 1 + 1);	//opcode + value
					ip = psCurrBlock->pCode;

					/* Code to store the value on the stack */
					PUT_PKOPCODE(ip, OP_PUSH, VAL_BOOL);
					PUT_DATA_BOOL(ip, $1);

					/* Return the code block */
					$$ = psCurrBlock;
				}
			|	expression BOOLEQUAL expression
				{
					codeRet = scriptCodeBinaryOperator($1, $3, OP_EQUAL, &psCurrBlock);
					CHECK_CODE_ERROR(codeRet);

					/* Return the code block */
					$$ = psCurrBlock;
				}
			|	floatexp BOOLEQUAL floatexp
				{
					codeRet = scriptCodeBinaryOperator($1, $3, OP_EQUAL, &psCurrBlock);
					CHECK_CODE_ERROR(codeRet);

					/* Return the code block */
					$$ = psCurrBlock;
				}
			|	stringexp BOOLEQUAL stringexp
				{
					codeRet = scriptCodeBinaryOperator($1, $3, OP_EQUAL, &psCurrBlock);
					CHECK_CODE_ERROR(codeRet);

					/* Return the code block */
					$$ = psCurrBlock;
				}
			|	userexp BOOLEQUAL userexp
				{
					if (!interpCheckEquiv($1->type,$3->type))
					{
						scr_error("Type mismatch for equality");
						YYABORT;
					}
					codeRet = scriptCodeBinaryOperator($1, $3, OP_EQUAL, &psCurrBlock);
					CHECK_CODE_ERROR(codeRet);

					/* Return the code block */
					$$ = psCurrBlock;
				}
			|	objexp BOOLEQUAL objexp
				{
					if (!interpCheckEquiv($1->type,$3->type))
					{
						scr_error("Type mismatch for equality");
						YYABORT;
					}
					codeRet = scriptCodeBinaryOperator($1, $3, OP_EQUAL, &psCurrBlock);
					CHECK_CODE_ERROR(codeRet);

					/* Return the code block */
					$$ = psCurrBlock;
				}
			|	expression NOTEQUAL expression
				{
					codeRet = scriptCodeBinaryOperator($1, $3, OP_NOTEQUAL, &psCurrBlock);
					CHECK_CODE_ERROR(codeRet);

					/* Return the code block */
					$$ = psCurrBlock;
				}
			|	floatexp NOTEQUAL floatexp
				{
					codeRet = scriptCodeBinaryOperator($1, $3, OP_NOTEQUAL, &psCurrBlock);
					CHECK_CODE_ERROR(codeRet);

					/* Return the code block */
					$$ = psCurrBlock;
				}
			|	stringexp NOTEQUAL stringexp
				{
					codeRet = scriptCodeBinaryOperator($1, $3, OP_NOTEQUAL, &psCurrBlock);
					CHECK_CODE_ERROR(codeRet);

					/* Return the code block */
					$$ = psCurrBlock;
				}
			|	userexp NOTEQUAL userexp
				{
					if (!interpCheckEquiv($1->type,$3->type))
					{
						scr_error("Type mismatch for inequality");
						YYABORT;
					}
					codeRet = scriptCodeBinaryOperator($1, $3, OP_NOTEQUAL, &psCurrBlock);
					CHECK_CODE_ERROR(codeRet);

					/* Return the code block */
					$$ = psCurrBlock;
				}
			|	objexp NOTEQUAL objexp
				{
					if (!interpCheckEquiv($1->type,$3->type))
					{
						scr_error("Type mismatch for inequality");
						YYABORT;
					}
					codeRet = scriptCodeBinaryOperator($1, $3, OP_NOTEQUAL, &psCurrBlock);
					CHECK_CODE_ERROR(codeRet);

					/* Return the code block */
					$$ = psCurrBlock;
				}
			|	expression LESSEQUAL expression
				{
					codeRet = scriptCodeBinaryOperator($1, $3, OP_LESSEQUAL, &psCurrBlock);
					CHECK_CODE_ERROR(codeRet);

					/* Return the code block */
					$$ = psCurrBlock;
				}
			|	floatexp LESSEQUAL floatexp
				{
					codeRet = scriptCodeBinaryOperator($1, $3, OP_LESSEQUAL, &psCurrBlock);
					CHECK_CODE_ERROR(codeRet);

					/* Return the code block */
					$$ = psCurrBlock;
				}
			|	expression GREATEQUAL expression
				{
					codeRet = scriptCodeBinaryOperator($1, $3, OP_GREATEREQUAL, &psCurrBlock);
					CHECK_CODE_ERROR(codeRet);

					/* Return the code block */
					$$ = psCurrBlock;
				}
			|	floatexp GREATEQUAL floatexp
				{
					codeRet = scriptCodeBinaryOperator($1, $3, OP_GREATEREQUAL, &psCurrBlock);
					CHECK_CODE_ERROR(codeRet);

					/* Return the code block */
					$$ = psCurrBlock;
				}
			|	expression GREATER expression
				{
					codeRet = scriptCodeBinaryOperator($1, $3, OP_GREATER, &psCurrBlock);
					CHECK_CODE_ERROR(codeRet);

					/* Return the code block */
					$$ = psCurrBlock;
				}
			|	floatexp GREATER floatexp
				{
					codeRet = scriptCodeBinaryOperator($1, $3, OP_GREATER, &psCurrBlock);
					CHECK_CODE_ERROR(codeRet);

					/* Return the code block */
					$$ = psCurrBlock;
				}
			|	expression LESS expression
				{
					codeRet = scriptCodeBinaryOperator($1, $3, OP_LESS, &psCurrBlock);
					CHECK_CODE_ERROR(codeRet);

					/* Return the code block */
					$$ = psCurrBlock;
				}
			|	floatexp LESS floatexp
				{
					codeRet = scriptCodeBinaryOperator($1, $3, OP_LESS, &psCurrBlock);
					CHECK_CODE_ERROR(codeRet);

					/* Return the code block */
					$$ = psCurrBlock;
				}
			;

	/*************************************************************************************
	 *
	 * User variable expressions
	 */

userexp:		VAR
				{
					codeRet = scriptCodeVarGet($1, &psCurrBlock);
					CHECK_CODE_ERROR(codeRet);

					/* Return the code block */
					$$ = psCurrBlock;
				}
			|	USER_CONSTANT
				{
					RULE("userexp: USER_CONSTANT");

					codeRet = scriptCodeConstant($1, &psCurrBlock);
					CHECK_CODE_ERROR(codeRet);

					/* Return the code block */
					$$ = psCurrBlock;
				}
			|	user_objvar
				{
					codeRet = scriptCodeObjGet($1, &psCurrBlock);
					CHECK_CODE_ERROR(codeRet);
					/* Return the code block */
					$$ = psCurrBlock;
				}
			|	user_array_var
				{
					codeRet = scriptCodeArrayGet($1, &psCurrBlock);
					CHECK_CODE_ERROR(codeRet);

					/* Return the code block */
					$$ = psCurrBlock;
				}
			|	USER_FUNC '(' param_list ')'
				{
					/* Generate the code for the function call */
					codeRet = scriptCodeFunction($1, $3, true, &psCurrBlock);
					CHECK_CODE_ERROR(codeRet);

					/* Return the code block */
					$$ = psCurrBlock;
				}
			|	TRIG_SYM
				{
					//ALLOC_BLOCK(psCurrBlock, sizeof(OPCODE) + sizeof(UDWORD));
					ALLOC_BLOCK(psCurrBlock, 1 + 1);	//opcode + trigger index

					ip = psCurrBlock->pCode;

					/* Code to store the value on the stack */
					PUT_PKOPCODE(ip, OP_PUSH, VAL_TRIGGER);		//TODO: don't need to put VAL_TRIGGER here, since stored in ip->type now
					PUT_TRIGGER(ip, $1->index);

					psCurrBlock->type = VAL_TRIGGER;

					/* Return the code block */
					$$ = psCurrBlock;
				}
			|	INACTIVE
				{
					//ALLOC_BLOCK(psCurrBlock, sizeof(OPCODE) + sizeof(UDWORD));
					ALLOC_BLOCK(psCurrBlock, 1 + 1);	//opcode + '-1' for 'inactive'

					ip = psCurrBlock->pCode;

					/* Code to store the value on the stack */
					PUT_PKOPCODE(ip, OP_PUSH, VAL_TRIGGER);
					PUT_TRIGGER(ip, -1);

					psCurrBlock->type = VAL_TRIGGER;

					/* Return the code block */
					$$ = psCurrBlock;
				}
			|	EVENT_SYM
				{
					//ALLOC_BLOCK(psCurrBlock, sizeof(OPCODE) + sizeof(UDWORD));
					ALLOC_BLOCK(psCurrBlock, 1 + 1);	//opcode + event index

					ip = psCurrBlock->pCode;

					/* Code to store the value on the stack */
					PUT_PKOPCODE(ip, OP_PUSH, VAL_EVENT);
					PUT_EVENT(ip, $1->index);

					psCurrBlock->type = VAL_EVENT;

					/* Return the code block */
					$$ = psCurrBlock;
				}
			;

	/*************************************************************************************
	 *
	 * Object expressions.
	 */

objexp:			OBJ_VAR
				{
					codeRet = scriptCodeVarGet($1, &psCurrBlock);
					CHECK_CODE_ERROR(codeRet);

					/* Return the code block */
					$$ = psCurrBlock;
				}
			|	OBJ_CONSTANT
				{
					RULE("objexp: OBJ_CONSTANT");

					codeRet = scriptCodeConstant($1, &psCurrBlock);
					CHECK_CODE_ERROR(codeRet);

					/* Return the code block */
					$$ = psCurrBlock;
				}
			|	OBJ_FUNC '(' param_list ')'
				{
					/* Generate the code for the function call */
					codeRet = scriptCodeFunction($1, $3, true, &psCurrBlock);
					CHECK_CODE_ERROR(codeRet);

					/* Return the code block */
					$$ = psCurrBlock;
				}
			|	OBJ_FUNC_CUST '(' param_list ')'
				{
						UDWORD line,paramNumber;
						char *pDummy;

						if($3->numParams != $1->numParams)
						{
							debug(LOG_ERROR, "Wrong number of arguments for function call: '%s'. Expected %d parameters instead of  %d.", $1->pIdent, $1->numParams, $3->numParams);
							scr_error("Wrong number of arguments in function call");
							return CE_PARSE;
						}

						if(!$1->bFunction)
						{
							debug(LOG_ERROR, "'%s' is not a function", $1->pIdent);
							scr_error("Can't call an event");
							return CE_PARSE;
						}

						/* make sure function has a return type */
						/* if($1->retType != OBJ_VAR) */
						if(asScrTypeTab[$1->retType - VAL_USERTYPESTART].accessType != AT_OBJECT)
						{
							scr_error("'%s' does not return an object value (%d )", $1->pIdent, $1->retType);
							return CE_PARSE;
						}

						/* check if right parameters were passed */
						paramNumber = checkFuncParamTypes($1, $3);
						if(paramNumber > 0)
						{
							debug(LOG_ERROR, "Parameter mismatch in function call: '%s'. Mismatch in parameter  %d.", $1->pIdent, paramNumber);
							YYABORT;
						}

						/* Allocate the code block */
						//ALLOC_BLOCK(psCurrBlock, $3->size + sizeof(OPCODE) + sizeof(UDWORD));	//Params + Opcode + event index
						ALLOC_BLOCK(psCurrBlock, $3->size + 1 + 1);	//Params + Opcode + event index

						ALLOC_DEBUG(psCurrBlock, 1);
						ip = psCurrBlock->pCode;

						if($3->numParams > 0)	/* if any parameters declared */
						{
							/* Copy in the code for the parameters */
							PUT_BLOCK(ip, $3);
							FREE_PBLOCK($3);
						}

						/* Store the instruction */
						PUT_OPCODE(ip, OP_FUNC);
						PUT_EVENT(ip,$1->index);			//Put event index

						/* Add the debugging information */
						if (genDebugInfo)
						{
							psCurrBlock->psDebug[0].offset = 0;
							scriptGetErrorData((SDWORD *)&line, &pDummy);
							psCurrBlock->psDebug[0].line = line;
						}

						/* remember objexp type for further stuff, like myVar = objFunc(); to be able to check type equivalency */
						psCurrBlock->type = $1->retType;

						$$ = psCurrBlock;
				}
			|	obj_objvar
				{
					codeRet = scriptCodeObjGet($1, &psCurrBlock);
					CHECK_CODE_ERROR(codeRet);

					/* Return the code block */
					$$ = psCurrBlock;
				}
			|	obj_array_var
				{
					codeRet = scriptCodeArrayGet($1, &psCurrBlock);
					CHECK_CODE_ERROR(codeRet);

					/* Return the code block */
					$$ = psCurrBlock;
				}
			;

	/*
	 * Seperate rule for the dot after an object so the lookup context
	 * for object variables can be set
	 */
objexp_dot:		objexp '.'
				{
					RULE( "objexp_dot: objexp '.', type=%d", $1->type);

					// Store the object type for the variable lookup
					objVarContext = $1->type;
				}
			;

	/*
	 * Object member variable references.
	 */

num_objvar:		objexp_dot NUM_OBJVAR
				{

					RULE( "num_objvar: objexp_dot NUM_OBJVAR");

					codeRet = scriptCodeObjectVariable($1, $2, &psObjVarBlock);
					CHECK_CODE_ERROR(codeRet);

					// reset the object type
					objVarContext = 0;

					/* Return the code block */
					$$ = psObjVarBlock;
				}
			;

bool_objvar:	objexp_dot BOOL_OBJVAR
				{
					codeRet = scriptCodeObjectVariable($1, $2, &psObjVarBlock);
					CHECK_CODE_ERROR(codeRet);

					// reset the object type
					objVarContext = 0;

					/* Return the code block */
					$$ = psObjVarBlock;
				}
			;

user_objvar:	objexp_dot USER_OBJVAR
				{
					codeRet = scriptCodeObjectVariable($1, $2, &psObjVarBlock);
					CHECK_CODE_ERROR(codeRet);

					// reset the object type
					objVarContext = 0;

					/* Return the code block */
					$$ = psObjVarBlock;
				}
			;
obj_objvar:		objexp_dot OBJ_OBJVAR
				{
					codeRet = scriptCodeObjectVariable($1, $2, &psObjVarBlock);
					CHECK_CODE_ERROR(codeRet);

					// reset the object type
					objVarContext = 0;

					/* Return the code block */
					$$ = psObjVarBlock;
				}
			;

	/*****************************************************************************************************
	 *
	 * Array expressions
	 *
	 */

array_index:		'[' expression ']'
					{
						ALLOC_ARRAYBLOCK(psCurrArrayBlock, $2->size, NULL);
						ip = psCurrArrayBlock->pCode;

						/* Copy the index expression code into the code block */
						PUT_BLOCK(ip, $2);
						FREE_BLOCK($2);

						$$ = psCurrArrayBlock;
					}
			;

array_index_list:	array_index
					{
						$$ = $1;
					}
				|
					array_index_list '[' expression ']'
					{
						//ALLOC_ARRAYBLOCK(psCurrArrayBlock, $1->size + $3->size, NULL);
						ALLOC_ARRAYBLOCK(psCurrArrayBlock, $1->size + $3->size, NULL);

						ip = psCurrArrayBlock->pCode;

						/* Copy the index expression code into the code block */
						psCurrArrayBlock->dimensions = $1->dimensions + 1;
						PUT_BLOCK(ip, $1);
						PUT_BLOCK(ip, $3);
						FREE_ARRAYBLOCK($1);
						FREE_ARRAYBLOCK($3);

						$$ = psCurrArrayBlock;
					}
				;

num_array_var:		NUM_ARRAY array_index_list
					{
						codeRet = scriptCodeArrayVariable($2, $1, &psCurrArrayBlock);
						CHECK_CODE_ERROR(codeRet);

						/* Return the code block */
						$$ = psCurrArrayBlock;
					}
				;

bool_array_var:		BOOL_ARRAY array_index_list
					{
						codeRet = scriptCodeArrayVariable($2, $1, &psCurrArrayBlock);
						CHECK_CODE_ERROR(codeRet);

						/* Return the code block */
						$$ = psCurrArrayBlock;
					}
				;

obj_array_var:		OBJ_ARRAY array_index_list
					{
						codeRet = scriptCodeArrayVariable($2, $1, &psCurrArrayBlock);
						CHECK_CODE_ERROR(codeRet);

						/* Return the code block */
						$$ = psCurrArrayBlock;
					}
				;

user_array_var:		VAR_ARRAY array_index_list
					{
						codeRet = scriptCodeArrayVariable($2, $1, &psCurrArrayBlock);
						CHECK_CODE_ERROR(codeRet);

						/* Return the code block */
						$$ = psCurrArrayBlock;
					}
				;

%%

// Reset all the symbol tables
static void scriptResetTables(void)
{
	VAR_SYMBOL		*psCurr, *psNext;
	TRIGGER_SYMBOL	*psTCurr, *psTNext;
	EVENT_SYMBOL	*psECurr, *psENext;

	SDWORD			i;

	/* start with global vars definition */
	localVariableDef = false;
	//debug(LOG_SCRIPT, "localVariableDef = false 4");

	/* Reset the global variable symbol table */
	for(psCurr = psGlobalVars; psCurr != NULL; psCurr = psNext)
	{
		psNext = psCurr->psNext;
		free(psCurr);
	}
	psGlobalVars = NULL;

	/* Reset the global variable symbol table */
	psCurEvent = NULL;
	for(i=0; i<maxEventsLocalVars; i++)
	{
		numEventLocalVars[i] = 0;

		for(psCurr = psLocalVarsB[i]; psCurr != NULL; psCurr = psNext)
		{
			psNext = psCurr->psNext;
			free(psCurr);
		}
		psLocalVarsB[i] = NULL;
	}

	/* Reset the global array symbol table */
	for(psCurr = psGlobalArrays; psCurr != NULL; psCurr = psNext)
	{
		psNext = psCurr->psNext;
		free(psCurr);
	}
	psGlobalArrays = NULL;

	// Reset the trigger table
	for(psTCurr = psTriggers; psTCurr; psTCurr = psTNext)
	{
		psTNext = psTCurr->psNext;
		if (psTCurr->psDebug)
		{
			free(psTCurr->psDebug);
		}
		if (psTCurr->pCode)
		{
			free(psTCurr->pCode);
		}
		free(psTCurr->pIdent);
		free(psTCurr);
	}
	psTriggers = NULL;
	numTriggers = 0;

	// Reset the event table
	for(psECurr = psEvents; psECurr; psECurr = psENext)
	{
		psENext = psECurr->psNext;
		if (psECurr->psDebug)
		{
			free(psECurr->psDebug);
		}
		free(psECurr->pIdent);
		free(psECurr->pCode);
		free(psECurr);
	}
	psEvents = NULL;
	numEvents = 0;
}

/* Compile a script program */
SCRIPT_CODE* scriptCompile(PHYSFS_file* fileHandle, SCR_DEBUGTYPE debugType)
{
	/* Feed flex with initial input buffer */
	scriptSetInputFile(fileHandle);

	scriptResetTables();
	psFinalProg = NULL;
	if (debugType == SCR_DEBUGINFO)
	{
		genDebugInfo = true;
	}
	else
	{
		genDebugInfo = false;
	}

	if (scr_parse() != 0 || bError)
	{
		scr_lex_destroy();
		return NULL;
	}
	scr_lex_destroy();

	scriptResetTables();

	return psFinalProg;
}


/* A simple error reporting routine */
void scr_error(const char *pMessage, ...)
{
	int		line;
	char	*text;
	va_list	args;
	char	aBuff[1024];

	va_start(args, pMessage);
	vsnprintf(aBuff, sizeof(aBuff), pMessage, args);
	va_end(args);

	scriptGetErrorData(&line, &text);

	bError = true;

#ifdef DEBUG
	debug( LOG_ERROR, "script parse error:\n%s at %s:%d\nToken: %d, Text: '%s'\n",
			  aBuff, GetLastResourceFilename(), line, scr_char, text );
	ASSERT( false, "script parse error:\n%s at %s:%d\nToken: %d, Text: '%s'\n",
			  aBuff, GetLastResourceFilename(), line, scr_char, text );
#else
	//DBERROR(("script parse error:\n%s at line %d\nToken: %d, Text: '%s'\n",
	//		  pMessage, line, scr_char, text));
	debug( LOG_ERROR, "script parse error:\n'%s' at %s:%d\nToken: %d, Text: '%s'\n",
			  aBuff, GetLastResourceFilename(), line, scr_char, text );
	abort();
#endif
}


/* Look up a type symbol */
BOOL scriptLookUpType(const char *pIdent, INTERP_TYPE *pType)
{
	UDWORD	i;

	//debug(LOG_SCRIPT, "scriptLookUpType");

	if (asScrTypeTab)
	{
		for(i=0; asScrTypeTab[i].typeID != 0; i++)
		{
			if (strcmp(asScrTypeTab[i].pIdent, pIdent) == 0)
			{
				*pType = asScrTypeTab[i].typeID;
				return true;
			}
		}
	}

	//debug(LOG_SCRIPT, "END scriptLookUpType");

	return false;
}

/* pop passed arguments (if any) */
BOOL popArguments(INTERP_VAL **ip_temp, SDWORD numParams)
{
	SDWORD			i;

	/* code to pop passed params right before the main code begins */
	for(i = numParams-1; i >= 0 ; i--)
	{
		PUT_PKOPCODE(*ip_temp, OP_POPLOCAL, i);		//pop parameters into first i local params
	}

	return true;
}


/* Add a new variable symbol.
 * If localVariableDef is true a local variable symbol is defined,
 * otherwise a global variable symbol is defined.
 */
BOOL scriptAddVariable(VAR_DECL *psStorage, VAR_IDENT_DECL *psVarIdent)
{
	VAR_SYMBOL		*psNew;
	SDWORD			i;
	char* ident;

	/* Allocate the memory for the symbol structure plus the symbol name */
	psNew = (VAR_SYMBOL *)malloc(sizeof(VAR_SYMBOL) + strlen(psVarIdent->pIdent) + 1);
	if (psNew == NULL)
	{
		scr_error("Out of memory");
		return false;
	}

	// This ensures we only need to call free() on the VAR_SYMBOL* pointer and not on its members
	ident = (char*)(psNew + 1);
	strcpy(ident, psVarIdent->pIdent);
	psNew->pIdent = ident;

	psNew->type = psStorage->type;
	psNew->storage = psStorage->storage;
	psNew->dimensions = psVarIdent->dimensions;


	for(i=0; i<psNew->dimensions; i++)
	{
		psNew->elements[i] = psVarIdent->elements[i];
	}
	if (psNew->dimensions == 0)
	{
		if(psStorage->storage != ST_LOCAL)	//if not a local var
		{
			if (psGlobalVars == NULL)
			{
				psNew->index = 0;
			}
			else
			{
				psNew->index = psGlobalVars->index + 1;
			}

			/* Add the symbol to the list */
			psNew->psNext = psGlobalVars;
			psGlobalVars = psNew;
		}
		else		//local var
		{
			if(psCurEvent == NULL)
				debug(LOG_ERROR, "Can't declare local variables before defining an event");

			//debug(LOG_SCRIPT, "local variable declared for event %d, type=%d \n", psCurEvent->index, psNew->type);
			//debug(LOG_SCRIPT, "%s \n", psNew->pIdent);

			if (psLocalVarsB[psCurEvent->index] == NULL)
			{
				psNew->index = 0;
			}
			else
			{
				psNew->index = psLocalVarsB[psCurEvent->index]->index + 1;
			}

			numEventLocalVars[psCurEvent->index] = numEventLocalVars[psCurEvent->index] + 1;

			psNew->psNext = psLocalVarsB[psCurEvent->index];
			psLocalVarsB[psCurEvent->index] = psNew;

			//debug(LOG_SCRIPT, "local variable declared. ");
		}
	}
	else
	{
		if (psGlobalArrays == NULL)
		{
			psNew->index = 0;
		}
		else
		{
			psNew->index = psGlobalArrays->index + 1;
		}

		psNew->psNext = psGlobalArrays;
		psGlobalArrays = psNew;
	}


	return true;
}

/* Look up a variable symbol */
BOOL scriptLookUpVariable(const char *pIdent, VAR_SYMBOL **ppsSym)
{
	VAR_SYMBOL		*psCurr;
	UDWORD			i;

	//debug(LOG_SCRIPT, "scriptLookUpVariable");

	/* See if the symbol is an object variable */
	if (asScrObjectVarTab && objVarContext != 0)
	{
		for(psCurr = asScrObjectVarTab; psCurr->pIdent != NULL; psCurr++)
		{
			if (interpCheckEquiv(psCurr->objType, objVarContext) &&
				strcmp(psCurr->pIdent, pIdent) == 0)
			{
				*ppsSym = psCurr;
				return true;
			}
		}
	}

	/* See if the symbol is an external variable */
	if (asScrExternalTab)
	{
		for(psCurr = asScrExternalTab; psCurr->pIdent != NULL; psCurr++)
		{
			if (strcmp(psCurr->pIdent, pIdent) == 0)
			{
				//debug(LOG_SCRIPT, "scriptLookUpVariable: extern");
				*ppsSym = psCurr;
				return true;
			}
		}
	}

	/* check local vars if we are inside of an event */
	if(psCurEvent != NULL)
	{
		if(psCurEvent->index >= maxEventsLocalVars)
			debug(LOG_ERROR, "psCurEvent->index (%d) >= maxEventsLocalVars", psCurEvent->index);

		i = psCurEvent->index;

		if(psLocalVarsB[i] != NULL)	//any vars stored for this event
		{
		int		line;
		char	*text;

			//debug(LOG_SCRIPT, "now checking event %s; index = %d\n", psCurEvent->pIdent, psCurEvent->index);
			scriptGetErrorData(&line, &text);
			for(psCurr = psLocalVarsB[i]; psCurr != NULL; psCurr = psCurr->psNext)
			{

				if(psCurr->pIdent == NULL)
				{
					debug(LOG_ERROR, "psCurr->pIdent == NULL");
					debug(LOG_ERROR, "psCurr->index = %d", psCurr->index);
				}

				//debug(LOG_SCRIPT, "start comparing, num local vars=%d, at line %d\n", numEventLocalVars[i], line);
				//debug(LOG_SCRIPT, "current var=%s\n", psCurr->pIdent);
				//debug(LOG_SCRIPT, "passed string=%s\n", pIdent);

				//debug(LOG_SCRIPT, "comparing %s with %s \n", psCurr->pIdent, pIdent);
				if (strcmp(psCurr->pIdent, pIdent) == 0)
				{
					//debug(LOG_SCRIPT, "scriptLookUpVariable - local var found, type=%d\n", psCurr->type);
					*ppsSym = psCurr;
					return true;
				}
			}
		}
	}

	/* See if the symbol is in the global variable list.
	 * This is not checked for when local variables are being defined.
	 * This allows local variables to have the same name as global ones.
	 */
	if (!localVariableDef)
	{
		for(psCurr = psGlobalVars; psCurr != NULL; psCurr = psCurr->psNext)
		{
			if (strcmp(psCurr->pIdent, pIdent) == 0)
			{
				*ppsSym = psCurr;
				return true;
			}
		}
		for(psCurr = psGlobalArrays; psCurr != NULL; psCurr = psCurr->psNext)
		{
			if (strcmp(psCurr->pIdent, pIdent) == 0)
			{
				*ppsSym = psCurr;
				return true;
			}
		}
	}

	/* Failed to find the variable */
	*ppsSym = NULL;

	//debug(LOG_SCRIPT, "END scriptLookUpVariable");
	return false;
}


/* Add a new trigger symbol */
BOOL scriptAddTrigger(const char *pIdent, TRIGGER_DECL *psDecl, UDWORD line)
{
	TRIGGER_SYMBOL		*psTrigger, *psCurr, *psPrev;

	// Allocate the trigger
	psTrigger = malloc(sizeof(TRIGGER_SYMBOL));
	if (!psTrigger)
	{
		scr_error("Out of memory");
		return false;
	}
	psTrigger->pIdent = malloc(strlen(pIdent) + 1);
	if (!psTrigger->pIdent)
	{
		scr_error("Out of memory");
		return false;
	}
	strcpy(psTrigger->pIdent, pIdent);
	if (psDecl->size > 0)
	{
		psTrigger->pCode = (INTERP_VAL *)malloc(psDecl->size * sizeof(INTERP_VAL));
		if (!psTrigger->pCode)
		{
			scr_error("Out of memory");
			return false;
		}
		memcpy(psTrigger->pCode, psDecl->pCode, psDecl->size * sizeof(INTERP_VAL));
	}
	else
	{
		psTrigger->pCode = NULL;
	}
	psTrigger->size = psDecl->size;
	psTrigger->type = psDecl->type;
	psTrigger->time = psDecl->time;
	psTrigger->index = numTriggers++;
	psTrigger->psNext = NULL;

	// Add debug info
	if (genDebugInfo)
	{
		psTrigger->psDebug = malloc(sizeof(SCRIPT_DEBUG));
		psTrigger->psDebug[0].offset = 0;
		psTrigger->psDebug[0].line = line;
		psTrigger->debugEntries = 1;
	}
	else
	{
		psTrigger->debugEntries = 0;
		psTrigger->psDebug = NULL;
	}


	// Store the trigger
	psPrev = NULL;
	for(psCurr = psTriggers; psCurr; psCurr = psCurr->psNext)
	{
		psPrev = psCurr;
	}
	if (psPrev)
	{
		psPrev->psNext = psTrigger;
	}
	else
	{
		psTriggers = psTrigger;
	}

	return true;
}


/* Lookup a trigger symbol */
BOOL scriptLookUpTrigger(const char *pIdent, TRIGGER_SYMBOL **ppsTrigger)
{
	TRIGGER_SYMBOL	*psCurr;

	//debug(LOG_SCRIPT, "scriptLookUpTrigger");

	for(psCurr = psTriggers; psCurr; psCurr=psCurr->psNext)
	{
		if (strcmp(pIdent, psCurr->pIdent) == 0)
		{
			//debug(LOG_SCRIPT, "scriptLookUpTrigger: found");
			*ppsTrigger = psCurr;
			return true;
		}
	}

	//debug(LOG_SCRIPT, "END scriptLookUpTrigger");

	return false;
}


/* Lookup a callback trigger symbol */
BOOL scriptLookUpCallback(const char *pIdent, CALLBACK_SYMBOL **ppsCallback)
{
	CALLBACK_SYMBOL		*psCurr;

	//debug(LOG_SCRIPT, "scriptLookUpCallback");

	if (!asScrCallbackTab)
	{
		return false;
	}

	for(psCurr = asScrCallbackTab; psCurr->type != 0; psCurr += 1)
	{
		if (strcmp(pIdent, psCurr->pIdent) == 0)
		{
			//debug(LOG_SCRIPT, "scriptLookUpCallback: found");
			*ppsCallback = psCurr;
			return true;
		}
	}

	//debug(LOG_SCRIPT, "END scriptLookUpCallback: found");
	return false;
}

/* Add a new event symbol */
BOOL scriptDeclareEvent(const char *pIdent, EVENT_SYMBOL **ppsEvent, SDWORD numArgs)
{
	EVENT_SYMBOL		*psEvent, *psCurr, *psPrev;

	// Allocate the event
	psEvent = malloc(sizeof(EVENT_SYMBOL));
	if (!psEvent)
	{
		scr_error("Out of memory");
		return false;
	}
	psEvent->pIdent = malloc(strlen(pIdent) + 1);
	if (!psEvent->pIdent)
	{
		scr_error("Out of memory");
		return false;
	}
	strcpy(psEvent->pIdent, pIdent);
	psEvent->pCode = NULL;
	psEvent->size = 0;
	psEvent->psDebug = NULL;
	psEvent->debugEntries = 0;
	psEvent->index = numEvents++;
	psEvent->psNext = NULL;

	/* remember how many params this event has */
	psEvent->numParams = numArgs;
	psEvent->bFunction = false;
	psEvent->bDeclared = false;
	psEvent->retType = VAL_VOID;	/* functions can return a value */

	// Add the event to the list
	psPrev = NULL;
	for(psCurr = psEvents; psCurr; psCurr = psCurr->psNext)
	{
		psPrev = psCurr;
	}
	if (psPrev)
	{
		psPrev->psNext = psEvent;
	}
	else
	{
		psEvents = psEvent;
	}

	*ppsEvent = psEvent;

	return true;
}

// Add the code to a defined event
BOOL scriptDefineEvent(EVENT_SYMBOL *psEvent, CODE_BLOCK *psCode, SDWORD trigger)
{
	ASSERT(psCode != NULL, "scriptDefineEvent: psCode == NULL");
	ASSERT(psCode->size > 0,
		"Event '%s' is empty, please add at least 1 statement", psEvent->pIdent);

	// events with arguments can't have a trigger assigned
	ASSERT(!(psEvent->numParams > 0 && trigger >= 0),
		"Events with parameters can't have a trigger assigned, event: '%s' ", psEvent->pIdent);

	// Store the event code
	psEvent->pCode = (INTERP_VAL *)malloc(psCode->size * sizeof(INTERP_VAL));
	if (!psEvent->pCode)
	{
		scr_error("Out of memory");
		return false;
	}

	memcpy(psEvent->pCode, psCode->pCode, psCode->size * sizeof(INTERP_VAL));
	psEvent->size = psCode->size;
	psEvent->trigger = trigger;

	// Add debug info
	if (genDebugInfo && (psCode->debugEntries > 0))
	{
		psEvent->psDebug = malloc(sizeof(SCRIPT_DEBUG) * psCode->debugEntries);

		if (!psEvent->psDebug)
		{
			scr_error("Out of memory");
			return false;
		}

		memcpy(psEvent->psDebug, psCode->psDebug,
			sizeof(SCRIPT_DEBUG) * psCode->debugEntries);
		psEvent->debugEntries = psCode->debugEntries;
	}
	else
	{
		psEvent->debugEntries = 0;
		psEvent->psDebug = NULL;
	}

	//debug(LOG_SCRIPT, "before define event");

	/* store local vars */
	if(psEvent->index >= maxEventsLocalVars)
		debug(LOG_ERROR, "scriptDefineEvent - psEvent->index >= maxEventsLocalVars");

	return true;
}

/* Lookup an event symbol */
BOOL scriptLookUpEvent(const char *pIdent, EVENT_SYMBOL **ppsEvent)
{
	EVENT_SYMBOL	*psCurr;
	//debug(LOG_SCRIPT, "scriptLookUpEvent");

	for(psCurr = psEvents; psCurr; psCurr=psCurr->psNext)
	{
		if (strcmp(pIdent, psCurr->pIdent) == 0)
		{
			//debug(LOG_SCRIPT, "scriptLookUpEvent:found");
			*ppsEvent = psCurr;
			return true;
		}
	}
	//debug(LOG_SCRIPT, "END scriptLookUpEvent");
	return false;
}


/* Look up a constant variable symbol */
BOOL scriptLookUpConstant(const char *pIdent, CONST_SYMBOL **ppsSym)
{
	CONST_SYMBOL	*psCurr;

	//debug(LOG_SCRIPT, "scriptLookUpConstant");

	/* Scan the Constant list */
	if (asScrConstantTab)
	{
		for(psCurr = asScrConstantTab; psCurr->type != VAL_VOID; psCurr++)
		{
			if (strcmp(psCurr->pIdent, pIdent) == 0)
			{
				*ppsSym = psCurr;
				return true;
			}
		}
	}

	//debug(LOG_SCRIPT, "END scriptLookUpConstant");

	return false;
}


/* Look up a function symbol */
BOOL scriptLookUpFunction(const char *pIdent, FUNC_SYMBOL **ppsSym)
{
	UDWORD i;

	//debug(LOG_SCRIPT, "scriptLookUpFunction");

	/* See if the function is defined as an instinct function */
	if (asScrInstinctTab)
	{
		for(i = 0; asScrInstinctTab[i].pFunc != NULL; i++)
		{
			if (strcmp(asScrInstinctTab[i].pIdent, pIdent) == 0)
			{
				*ppsSym = asScrInstinctTab + i;
				return true;
			}
		}
	}

	/* Failed to find the indentifier */
	*ppsSym = NULL;

	//debug(LOG_SCRIPT, "END scriptLookUpFunction");
	return false;
}

/* Look up a function symbol defined in script */
BOOL scriptLookUpCustomFunction(const char *pIdent, EVENT_SYMBOL **ppsSym)
{
	EVENT_SYMBOL	*psCurr;

	//debug(LOG_SCRIPT, "scriptLookUpCustomFunction");

	/* See if the function is defined as a script function */
	for(psCurr = psEvents; psCurr; psCurr = psCurr->psNext)
	{
		if(psCurr->bFunction)	/* event defined as function */
		{
			if (strcmp(psCurr->pIdent, pIdent) == 0)
			{
				//debug(LOG_SCRIPT, "scriptLookUpCustomFunction: %s is a custom function", pIdent);
				*ppsSym = psCurr;
				return true;
			}
		}
	}

	/* Failed to find the indentifier */
	*ppsSym = NULL;

	//debug(LOG_SCRIPT, "END scriptLookUpCustomFunction");
	return false;
}


/* Set the type table */
void scriptSetTypeTab(TYPE_SYMBOL *psTypeTab)
{
#ifdef DEBUG
	SDWORD			i;
	INTERP_TYPE		type;

	for(i=0, type=VAL_USERTYPESTART; psTypeTab[i].typeID != 0; i++)
	{
		ASSERT( psTypeTab[i].typeID == type,
			"scriptSetTypeTab: ID's must be >= VAL_USERTYPESTART and sequential" );
		type = type + 1;
	}
#endif

	asScrTypeTab = psTypeTab;
}


/* Set the function table */
void scriptSetFuncTab(FUNC_SYMBOL *psFuncTab)
{
	asScrInstinctTab = psFuncTab;
}

/* Set the object variable table */
void scriptSetObjectTab(VAR_SYMBOL *psObjTab)
{
	asScrObjectVarTab = psObjTab;
}

/* Set the external variable table */
void scriptSetExternalTab(VAR_SYMBOL *psExtTab)
{
	asScrExternalTab = psExtTab;
}

/* Set the constant table */
void scriptSetConstTab(CONST_SYMBOL *psConstTab)
{
	asScrConstantTab = psConstTab;
}

/* Set the callback table */
void scriptSetCallbackTab(CALLBACK_SYMBOL *psCallTab)
{
#ifdef DEBUG
	SDWORD			i;
	TRIGGER_TYPE	type;

	for(i=0, type=TR_CALLBACKSTART; psCallTab[i].type != 0; i++)
	{
		ASSERT( psCallTab[i].type == type,
			"scriptSetCallbackTab: ID's must be >= VAL_CALLBACKSTART and sequential" );
		type = type + 1;
	}
#endif

	asScrCallbackTab = psCallTab;
}<|MERGE_RESOLUTION|>--- conflicted
+++ resolved
@@ -928,11 +928,6 @@
 	else if (psCBSymbol->numParams != psPBlock->numParams)
 	{
 		snprintf(aErrorString, sizeof(aErrorString), "Expected %d parameters", psCBSymbol->numParams);
-<<<<<<< HEAD
-		// Guarantee to nul-terminate
-		aErrorString[sizeof(aErrorString) - 1] = '\0';
-=======
->>>>>>> ab2bafd7
 		scr_error(aErrorString);
 		*ppsTDecl = NULL;
 		return CE_PARSE;
