--- conflicted
+++ resolved
@@ -52,8 +52,6 @@
 
 PACKETDIR NETgetPacketDir(void);
 
-<<<<<<< HEAD
-=======
 #if defined(__cplusplus)
 template <typename EnumT>
 BOOL NETenum(EnumT* enumPtr)
@@ -71,7 +69,6 @@
 	return retVal;
 }
 #else
->>>>>>> ab2bafd7
 // FIXME: Causes tons of warnings: <enumPtr> is used unitialised in this function
 #define NETenum(enumPtr) \
 do \
