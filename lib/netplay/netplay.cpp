--- conflicted
+++ resolved
@@ -78,11 +78,8 @@
 #include "src/activity.h"
 #include "src/stdinreader.h"
 
-<<<<<<< HEAD
 #include "3rdparty/GeoIP/libGeoIP/GeoIP.h"
-=======
 #include <LRUCache11/LRUCache11.hpp>
->>>>>>> 706ba41f
 
 #if defined (WZ_OS_MAC)
 # include "lib/framework/cocoa_wrapper.h"
@@ -4253,7 +4250,6 @@
 					// connection checks
 					auto connectPermissions = netPermissionsCheck_Connect(identity);
 
-<<<<<<< HEAD
 					// Get country code from client's ip address
 					const char *countryCode = nullptr;
 					if (gi)
@@ -4265,11 +4261,8 @@
 						sstrcpy(NetPlay.players[index].countryCode, countryCode);
 					}
 
-					if (onBanList(NetPlay.players[index].IPtextAddress))
-=======
 					if ((connectPermissions.has_value() && connectPermissions.value() == ConnectPermissions::Blocked)
 						|| (!connectPermissions.has_value() && onBanList(tmp_connectState[i].ip.c_str())))
->>>>>>> 706ba41f
 					{
 						char buf[256] = {'\0'};
 						ssprintf(buf, "** A player that you have kicked tried to rejoin the game, and was rejected. IP: %s", tmp_connectState[i].ip.c_str());
