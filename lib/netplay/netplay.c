/*
	This file is part of Warzone 2100.
	Copyright (C) 1999-2004  Eidos Interactive
	Copyright (C) 2005-2010  Warzone 2100 Project

	Warzone 2100 is free software; you can redistribute it and/or modify
	it under the terms of the GNU General Public License as published by
	the Free Software Foundation; either version 2 of the License, or
	(at your option) any later version.

	Warzone 2100 is distributed in the hope that it will be useful,
	but WITHOUT ANY WARRANTY; without even the implied warranty of
	MERCHANTABILITY or FITNESS FOR A PARTICULAR PURPOSE. See the
	GNU General Public License for more details.

	You should have received a copy of the GNU General Public License
	along with Warzone 2100; if not, write to the Free Software
	Foundation, Inc., 51 Franklin St, Fifth Floor, Boston, MA 02110-1301 USA
*/
/**
 * @file netplay.c
 *
 * Basic netcode.
 */

#include "lib/framework/frame.h"
#include "lib/framework/wzapp_c.h"
#include "lib/framework/string_ext.h"
#include "lib/framework/crc.h"
#include "lib/framework/file.h"
#include "lib/gamelib/gtime.h"
#include "src/component.h"		// FIXME: we need to handle this better
#include "src/modding.h"		// FIXME: we need to handle this better
#include <time.h>			// for stats
#include <physfs.h>
#include <string.h>

#if defined(WZ_OS_WIN)
# include <winsock2.h>	// for sockets
#else
#include <arpa/inet.h>
#endif

#include "netplay.h"
#include "netlog.h"
#include "netsocket.h"

#include "miniupnpc/miniwget.h"
#include "miniupnpc/miniupnpc.h"
#include "miniupnpc/upnpcommands.h"
#include "lib/exceptionhandler/dumpinfo.h"

#include "src/multistat.h"
#include "src/multijoin.h"
#include "src/multiint.h"
#include "src/multiplay.h"

#ifdef WZ_OS_LINUX
#include <execinfo.h>  // Nonfatal runtime backtraces.
#endif //WZ_OS_LINUX

// For /(hton|ntoh)[sh]/.
#if   defined(WZ_OS_UNIX)
# include <arpa/inet.h>
#endif
#ifdef WZ_OS_WIN
# include <winsock2.h>
#endif

// WARNING !!! This is initialised via configuration.c !!!
char masterserver_name[255] = {'\0'};
static unsigned int masterserver_port = 0, gameserver_port = 0;

#define NET_TIMEOUT_DELAY	2500		// we wait this amount of time for socket activity
#define NET_READ_TIMEOUT	0
/*
*	=== Using new socket code, this might not hold true any longer ===
*	NOTE /rant:  If the buffer size isn't big enough, it will invalidate the socket.
*	Which means that we need to allocate a buffer big enough to handle worst case
*	situations.
*	reference: MaxMsgSize in netplay.h  (currently set to 16K)
*
*/
#define NET_BUFFER_SIZE	(MaxMsgSize)	// Would be 16K

// ////////////////////////////////////////////////////////////////////////
// Function prototypes
static void NETplayerLeaving(UDWORD player);		// Cleanup sockets on player leaving (nicely)
static void NETplayerDropped(UDWORD player);		// Broadcast NET_PLAYER_DROPPED & cleanup
static void NETregisterServer(int state);
static void NETallowJoining(void);
static void recvDebugSync(NETQUEUE queue);
static bool onBanList(const char *ip);
static void addToBanList(const char *ip, const char *name);

/*
 * Network globals, these are part of the new network API
 */
SYNC_COUNTER sync_counter;		// keeps track on how well we are in sync
// ////////////////////////////////////////////////////////////////////////
// Types

typedef struct		// data regarding the last one second or so.
{
	UDWORD		bytesRecvd;
	UDWORD		bytesSent;	// number of bytes sent in about 1 sec.
	UDWORD		packetsSent;
	UDWORD		packetsRecvd;
} NETSTATS;

typedef struct
{
	uint16_t        size;
	void*           data;
	size_t          buffer_size;
} NET_PLAYER_DATA;

// ////////////////////////////////////////////////////////////////////////
// Variables

NETPLAY	NetPlay;
PLAYER_IP	*IPlist = NULL;
static BOOL		allow_joining = false;
static	bool server_not_there = false;
static GAMESTRUCT	gamestruct;

// update flags
bool netPlayersUpdated;
int mapDownloadProgress;

/**
 * Socket used for these purposes:
 *  * Host a game, be a server.
 *  * Connect to the lobby server.
 *  * Join a server for a game.
 */
static Socket* tcp_socket = NULL;		//socket used to talk to lobbyserver/ host machine

static Socket *bsocket = NULL;                  //buffered socket (holds tcp_socket) (clients only?)
static Socket *connected_bsocket[MAX_CONNECTED_PLAYERS] = { NULL };
static SocketSet* socket_set = NULL;

// UPnP
static int upnp = false;
static bool upnp_done = false;
WZ_THREAD *upnpdiscover;

static struct UPNPUrls urls;
static struct IGDdatas data;

// local ip address
static char lanaddr[16];
static char clientAddress[40] = { '\0' };
/**
 * Used for connections with clients.
 */
static Socket* tmp_socket[MAX_TMP_SOCKETS] = { NULL };

static SocketSet* tmp_socket_set = NULL;
static char*		hostname;
static NETSTATS		nStats = { 0, 0, 0, 0 };
static int32_t          NetGameFlags[4] = { 0, 0, 0, 0 };
char iptoconnect[PATH_MAX] = "\0"; // holds IP/hostname from command line

unsigned NET_PlayerConnectionStatus[CONNECTIONSTATUS_NORMAL][MAX_PLAYERS];

// ////////////////////////////////////////////////////////////////////////////
#define VersionStringSize 80
/************************************************************************************
 **  NOTE (!)  Change the VersionString when net code changes!!
 **            ie ("trunk", "2.1.3", "3.0", ...)
 ************************************************************************************
**/
char VersionString[VersionStringSize] = "trunk, netcode 4.1001";
static int NETCODE_VERSION_MAJOR = 4;
static int NETCODE_VERSION_MINOR = 1001;
static int NETCODE_HASH = 0;			// unused for now

bool NETisCorrectVersion(uint32_t game_version_major, uint32_t game_version_minor)
{
	return (NETCODE_VERSION_MAJOR == game_version_major && NETCODE_VERSION_MINOR == game_version_minor);
}
bool NETgameIsCorrectVersion(GAMESTRUCT* check_game)
{
	return (NETCODE_VERSION_MAJOR == check_game->game_version_major && NETCODE_VERSION_MINOR == check_game->game_version_minor);
}

//	Sets if the game is password protected or not
void NETGameLocked( bool flag)
{
	NetPlay.GamePassworded = flag;
	gamestruct.privateGame = flag;
	NETlogEntry("Password is", SYNC_FLAG, NetPlay.GamePassworded);
	debug(LOG_NET, "Passworded game is %s", NetPlay.GamePassworded ? "TRUE" : "FALSE" );
}

//	Sets the game password
void NETsetGamePassword(const char *password)
{
	sstrcpy(NetPlay.gamePassword, password);
	debug(LOG_NET, "Password entered is: [%s]", NetPlay.gamePassword);
}

//	Resets the game password
void NETresetGamePassword(void)
{
	sstrcpy(NetPlay.gamePassword, _("Enter password here"));
	debug(LOG_NET, "password reset to 'Enter password here'");
	NETGameLocked(false);
}

// *********** Socket with buffer that read NETMSGs ******************

static size_t NET_fillBuffer(Socket **pSocket, SocketSet* socket_set, uint8_t *bufstart, int bufsize)
{
	Socket *socket = *pSocket;
	ssize_t size;

	if (!socketReadReady(socket))
	{
		return 0;
	}

	size = readNoInt(socket, bufstart, bufsize);

	if ((size != 0 || !socketReadDisconnected(socket)) && size != SOCKET_ERROR)
	{
		return size;
	}
	else
	{
		if (size == 0)
		{
			debug(LOG_NET, "Connection closed from the other side");
			NETlogEntry("Connection closed from the other side..", SYNC_FLAG, selectedPlayer);
		}
		else
		{
			debug(LOG_NET, "%s tcp_socket %p is now invalid", strSockError(getSockErr()), socket);
		}

		// an error occured, or the remote host has closed the connection.
		if (socket_set != NULL)
		{
			SocketSet_DelSocket(socket_set, socket);
		}

		ASSERT(size <= bufsize, "Socket buffer is too small!");

		if (size > bufsize)
		{
			debug(LOG_ERROR, "Fatal connection error: buffer size of (%d) was too small, current byte count was %zd", bufsize, size);
			NETlogEntry("Fatal connection error: buffer size was too small!", SYNC_FLAG, selectedPlayer);
		}
		if (tcp_socket == socket)
		{
			debug(LOG_NET, "Host connection was lost!");
			NETlogEntry("Host connection was lost!", SYNC_FLAG, selectedPlayer);
			tcp_socket = NULL;
			//Game is pretty much over --should just end everything when HOST dies.
			NetPlay.isHostAlive = false;
			setLobbyError(ERROR_HOSTDROPPED);
			NETclose();
			return 0;
		}
<<<<<<< HEAD
		socketClose(bs->socket);
		bs->socket = NULL;
	}

	return false;
}

static uint16_t ntoh16(uint16_t n_)
{
	uint8_t n[2];
	memcpy(&n, &n_, 2);
	return n[0]<<8 | n[1];
}

// Check if we have a full message waiting for us. If not, return false and wait for more data.
// If there is a data remnant somewhere in the buffer except at its beginning, move it to the
// beginning.
static BOOL NET_recvMessage(NETBUFSOCKET* bs)
{
	NETMSG *pMsg = &NetMsg;
	unsigned int size;
	const NETMSG* message = (NETMSG*)(bs->buffer + bs->buffer_start);
	const unsigned int headersize =   sizeof(message->size)
					+ sizeof(message->type)
					+ sizeof(message->destination)
					+ sizeof(message->source);

	if (headersize > bs->bytes)
	{
		goto error;
=======
		socketClose(socket);
		*pSocket = NULL;
>>>>>>> d2739968
	}

	return 0;
}

void NET_InitPlayer(int i, bool initPosition)
{
	NetPlay.players[i].allocated = false;
	NetPlay.players[i].heartattacktime = 0;
	NetPlay.players[i].heartbeat = true;		// we always start with a hearbeat
	NetPlay.players[i].kick = false;
	NetPlay.players[i].name[0] = '\0';
	if (initPosition)
	{
		NetPlay.players[i].colour = i;
		setPlayerColour(i, i);  // PlayerColour[] in component.c must match this! Why is this in more than one place??!
		NetPlay.players[i].position = i;
		NetPlay.players[i].team = i;
	}
	NetPlay.players[i].ready = false;
	NetPlay.players[i].needFile = false;
	NetPlay.players[i].wzFile.isCancelled = false;
	NetPlay.players[i].wzFile.isSending = false;
}

void NET_InitPlayers()
{
	unsigned int i;

	for (i = 0; i < MAX_CONNECTED_PLAYERS; ++i)
	{
		NET_InitPlayer(i, true);
		NETinitQueue(NETnetQueue(i));
	}
	NETinitQueue(NETbroadcastQueue());
	NetPlay.hostPlayer = NET_HOST_ONLY;	// right now, host starts always at index zero
	NetPlay.playercount = 0;
	NetPlay.pMapFileHandle = NULL;
	debug(LOG_NET, "Players initialized");
}

static void NETSendNPlayerInfoTo(uint32_t *index, uint32_t indexLen, unsigned to)
{
	int n;

	NETbeginEncode(NETnetQueue(to), NET_PLAYER_INFO);
		NETuint32_t(&indexLen);
		for (n = 0; n < indexLen; ++n)
		{
			debug(LOG_NET, "sending player's (%u) info to all players", index[n]);
			NETlogEntry(" sending player's info to all players", SYNC_FLAG, index[n]);
			NETuint32_t(&index[n]);
			NETbool(&NetPlay.players[index[n]].allocated);
			NETbool(&NetPlay.players[index[n]].heartbeat);
			NETbool(&NetPlay.players[index[n]].kick);
			NETstring(NetPlay.players[index[n]].name, sizeof(NetPlay.players[index[n]].name));
			NETuint32_t(&NetPlay.players[index[n]].heartattacktime);
			NETint32_t(&NetPlay.players[index[n]].colour);
			NETint32_t(&NetPlay.players[index[n]].position);
			NETint32_t(&NetPlay.players[index[n]].team);
			NETbool(&NetPlay.players[index[n]].ready);
		}
		NETuint32_t(&NetPlay.hostPlayer);
	NETend();
}

static void NETSendPlayerInfoTo(uint32_t index, unsigned to)
{
	NETSendNPlayerInfoTo(&index, 1, to);
}

static void NETSendAllPlayerInfoTo(unsigned to)
{
	static uint32_t indices[MAX_PLAYERS] = {0, 1, 2, 3, 4, 5, 6, 7};
	NETSendNPlayerInfoTo(indices, ARRAY_SIZE(indices), to);
}

void NETBroadcastTwoPlayerInfo(uint32_t index1, uint32_t index2)
{
	uint32_t indices[2] = {index1, index2};
	NETSendNPlayerInfoTo(indices, 2, NET_ALL_PLAYERS);
}

void NETBroadcastPlayerInfo(uint32_t index)
{
	NETSendPlayerInfoTo(index, NET_ALL_PLAYERS);
}

static signed int NET_CreatePlayer(const char* name)
{
	signed int index;

	for (index = 0; index < MAX_CONNECTED_PLAYERS; index++)
	{
		if (NetPlay.players[index].allocated == false)
		{
			debug(LOG_NET, "A new player has been created. Player, %s, is set to slot %u", name, index);
			NETlogEntry("A new player has been created.", SYNC_FLAG, index);
			NET_InitPlayer(index, false);	// re-init everything
			NetPlay.players[index].allocated = true;
			sstrcpy(NetPlay.players[index].name, name);
			NetPlay.playercount++;
			sync_counter.joins++;
			return index;
		}
	}

	debug(LOG_ERROR, "Could not find place for player %s", name);
	NETlogEntry("Could not find a place for player!", SYNC_FLAG, index);
	return -1;
}

static void NET_DestroyPlayer(unsigned int index)
{
	debug(LOG_NET, "Freeing slot %u for a new player", index);
	NETlogEntry("Freeing slot for a new player.", SYNC_FLAG, index);
	if (NetPlay.players[index].allocated)
	{
		NetPlay.players[index].allocated = false;
		NetPlay.playercount--;
		gamestruct.desc.dwCurrentPlayers = NetPlay.playercount;
		if (allow_joining && NetPlay.isHost)
		{
			// Update player count in the lobby by disconnecting
			// and reconnecting
			NETregisterServer(0);
			NETregisterServer(1);
		}
	}
	NET_InitPlayer(index, false);  // reinitialize
}

/**
 * @note Connection dropped. Handle it gracefully.
 * \param index
 */
static void NETplayerClientDisconnect(uint32_t index)
{
	if(connected_bsocket[index])
	{
		debug(LOG_NET, "Player (%u) has left unexpectedly, closing socket %p", index, connected_bsocket[index]);

		NETplayerLeaving(index);

		NETlogEntry("Player has left unexpectedly.", SYNC_FLAG, index);
		// Announce to the world. This was really icky, because we may have been calling the send
		// function recursively. We really ought to have had a send queue, and now we finally do...
		NETbeginEncode(NETbroadcastQueue(), NET_PLAYER_DROPPED);
			NETuint32_t(&index);
		NETend();
	}
	else
	{
		debug(LOG_ERROR, "Player (%u) has left unexpectedly - but socket already closed?", index);
	}
}

/**
 * @note When a player leaves nicely (ie, we got a NET_PLAYER_LEAVING
 *       message), we clean up the socket that we used.
 * \param index
 */
static void NETplayerLeaving(UDWORD index)
{
	if(connected_bsocket[index])
	{
		debug(LOG_NET, "Player (%u) has left, closing socket %p", index, connected_bsocket[index]);
		NETlogEntry("Player has left nicely.", SYNC_FLAG, index);

		// Although we can get a error result from DelSocket, it don't really matter here.
		SocketSet_DelSocket(socket_set, connected_bsocket[index]);
		socketClose(connected_bsocket[index]);
		connected_bsocket[index] = NULL;
	}
	else
	{
		debug(LOG_NET, "Player (%u) has left nicely, socket already closed?", index);
	}
	sync_counter.left++;
	MultiPlayerLeave(index);		// more cleanup
	NET_DestroyPlayer(index);		// sets index player's array to false
}

/**
 * @note When a player's connection is broken we broadcast the NET_PLAYER_DROPPED
 *       message.
 * \param index
 */
static void NETplayerDropped(UDWORD index)
{
	uint32_t id = index;

	// Send message type specifically for dropped / disconnects
	NETbeginEncode(NETbroadcastQueue(), NET_PLAYER_DROPPED);
		NETuint32_t(&id);
	NETend();
	debug(LOG_INFO, "sending NET_PLAYER_DROPPED for player %d", id);
	sync_counter.drops++;
	NET_DestroyPlayer(id);		// just clears array
	MultiPlayerLeave(id);			// more cleanup

	NETsetPlayerConnectionStatus(CONNECTIONSTATUS_PLAYER_DROPPED, id);
}

/**
 * @note Cleanup for when a player is kicked.
 * \param index
 */
void NETplayerKicked(UDWORD index)
{
	// kicking a player counts as "leaving nicely", since "nicely" in this case
	// simply means "there wasn't a connection error."
	debug(LOG_INFO, "Player %u was kicked.", index);
	sync_counter.kicks++;
	NETlogEntry("Player was kicked.", SYNC_FLAG, index);
	addToBanList(NetPlay.players[index].IPtextAddress, NetPlay.players[index].name);
	NETplayerLeaving(index);		// need to close socket for the player that left.
	NETsetPlayerConnectionStatus(CONNECTIONSTATUS_PLAYER_LEAVING, index);
}

// ////////////////////////////////////////////////////////////////////////
// rename the local player
BOOL NETchangePlayerName(UDWORD index, char *newName)
{
	if(!NetPlay.bComms)
	{
		sstrcpy(NetPlay.players[0].name, newName);
		return true;
	}
	debug(LOG_NET, "Requesting a change of player name for pid=%u to %s", index, newName);
	NETlogEntry("Player wants a name change.", SYNC_FLAG, index);
	sstrcpy(NetPlay.players[index].name, newName);

	NETBroadcastPlayerInfo(index);

	return true;
}

void NETfixDuplicatePlayerNames(void)
{
	char name[StringSize];
	unsigned i, j, pass;
	for (i = 1; i != MAX_PLAYERS; ++i)
	{
		sstrcpy(name, NetPlay.players[i].name);
		if (name[0] == '\0')
		{
			continue;  // Ignore empty names.
		}
		for (pass = 0; pass != 101; ++pass)
		{
			if (pass != 0)
			{
				ssprintf(name, "%s_%X", NetPlay.players[i].name, pass + 1);
			}

			for (j = 0; j != i; ++j)
			{
				if (strcmp(name, NetPlay.players[j].name) == 0)
				{
					break;  // Duplicate name.
				}
			}

			if (i == j)
			{
				break;  // Unique name.
			}
		}
		if (pass != 0)
		{
			NETchangePlayerName(i, name);
		}
	}
}

// ////////////////////////////////////////////////////////////////////////
// return one of the four user flags in the current sessiondescription.
SDWORD NETgetGameFlags(UDWORD flag)
{
	if (flag < 1 || flag > 4)
	{
		return 0;
	}
	else
	{
		return NetGameFlags[flag-1];
	}
}

static void NETsendGameFlags(void)
{
	debug(LOG_NET, "sending game flags");
	NETbeginEncode(NETbroadcastQueue(), NET_GAME_FLAGS);
	{
		// Send the amount of game flags we're about to send
		uint8_t i, count = ARRAY_SIZE(NetGameFlags);
		NETuint8_t(&count);

		// Send over all game flags
		for (i = 0; i < count; ++i)
		{
			NETint32_t(&NetGameFlags[i]);
		}
	}
	NETend();
}

// ////////////////////////////////////////////////////////////////////////
// Set a game flag
BOOL NETsetGameFlags(UDWORD flag, SDWORD value)
{
	if(!NetPlay.bComms)
	{
		return true;
	}

	if (flag > 0 && flag < 5)
	{
		return (NetGameFlags[flag-1] = value);
	}

	NETsendGameFlags();

	return true;
}

/**
 * @note \c game is being sent to the master server (if hosting)
 *       The implementation of NETsendGAMESTRUCT <em>must</em> guarantee to
 *       pack it in network byte order (big-endian).
 *
 * @return true on success, false when a socket error has occurred
 *
 * @see GAMESTRUCT,NETrecvGAMESTRUCT
 */
static bool NETsendGAMESTRUCT(Socket* sock, const GAMESTRUCT* ourgamestruct)
{
	// A buffer that's guaranteed to have the correct size (i.e. it
	// circumvents struct padding, which could pose a problem).  Initialise
	// to zero so that we can be sure we're not sending any (undefined)
	// memory content across the network.
	char buf[sizeof(ourgamestruct->GAMESTRUCT_VERSION) + sizeof(ourgamestruct->name) + sizeof(ourgamestruct->desc.host) + (sizeof(int32_t) * 8) +
		sizeof(ourgamestruct->secondaryHosts) + sizeof(ourgamestruct->extra) + sizeof(ourgamestruct->versionstring) +
		sizeof(ourgamestruct->modlist) + (sizeof(uint32_t) * 9) ] = { 0 };
	char *buffer = buf;
	unsigned int i;
	ssize_t result;

	// Now dump the data into the buffer
	// Copy 32bit large big endian numbers
	*(uint32_t*)buffer = htonl(ourgamestruct->GAMESTRUCT_VERSION);
	buffer += sizeof(uint32_t);

	// Copy a string
	strlcpy(buffer, ourgamestruct->name, sizeof(ourgamestruct->name));
	buffer += sizeof(ourgamestruct->name);

	// Copy 32bit large big endian numbers
	*(int32_t*)buffer = htonl(ourgamestruct->desc.dwSize);
	buffer += sizeof(int32_t);
	*(int32_t*)buffer = htonl(ourgamestruct->desc.dwFlags);
	buffer += sizeof(int32_t);

	// Copy yet another string
	strlcpy(buffer, ourgamestruct->desc.host, sizeof(ourgamestruct->desc.host));
	buffer += sizeof(ourgamestruct->desc.host);

	// Copy 32bit large big endian numbers
	*(int32_t*)buffer = htonl(ourgamestruct->desc.dwMaxPlayers);
	buffer += sizeof(int32_t);
	*(int32_t*)buffer = htonl(ourgamestruct->desc.dwCurrentPlayers);
	buffer += sizeof(int32_t);
	for (i = 0; i < ARRAY_SIZE(ourgamestruct->desc.dwUserFlags); ++i)
	{
		*(int32_t*)buffer = htonl(ourgamestruct->desc.dwUserFlags[i]);
		buffer += sizeof(int32_t);
	}

	// Copy a string
	for (i = 0; i <ARRAY_SIZE(ourgamestruct->secondaryHosts); ++i)
	{
		strlcpy(buffer, ourgamestruct->secondaryHosts[i], sizeof(ourgamestruct->secondaryHosts[i]));
		buffer += sizeof(ourgamestruct->secondaryHosts[i]);
	}

	// Copy a string
	strlcpy(buffer, ourgamestruct->extra, sizeof(ourgamestruct->extra));
	buffer += sizeof(ourgamestruct->extra);

	// Copy a string
	strlcpy(buffer, ourgamestruct->versionstring, sizeof(ourgamestruct->versionstring));
	buffer += sizeof(ourgamestruct->versionstring);

	// Copy a string
	strlcpy(buffer, ourgamestruct->modlist, sizeof(ourgamestruct->modlist));
	buffer += sizeof(ourgamestruct->modlist);

	// Copy 32bit large big endian numbers
	*(uint32_t*)buffer = htonl(ourgamestruct->game_version_major);
	buffer += sizeof(uint32_t);

	// Copy 32bit large big endian numbers
	*(uint32_t*)buffer = htonl(ourgamestruct->game_version_minor);
	buffer += sizeof(uint32_t);

	// Copy 32bit large big endian numbers
	*(uint32_t*)buffer = htonl(ourgamestruct->privateGame);
	buffer += sizeof(uint32_t);

	// Copy 32bit large big endian numbers
	*(uint32_t*)buffer = htonl(ourgamestruct->pureGame);
	buffer += sizeof(uint32_t);

	// Copy 32bit large big endian numbers
	*(uint32_t*)buffer = htonl(ourgamestruct->Mods);
	buffer += sizeof(uint32_t);

	// Copy 32bit large big endian numbers
	*(uint32_t*)buffer = htonl(ourgamestruct->gameId);
	buffer += sizeof(uint32_t);

	// Copy 32bit large big endian numbers
	*(uint32_t*)buffer = htonl(ourgamestruct->future2);
	buffer += sizeof(uint32_t);

	// Copy 32bit large big endian numbers
	*(uint32_t*)buffer = htonl(ourgamestruct->future3);
	buffer += sizeof(uint32_t);

	// Copy 32bit large big endian numbers
	*(uint32_t*)buffer = htonl(ourgamestruct->future4);
	buffer += sizeof(uint32_t);


	// Send over the GAMESTRUCT
	result = writeAll(sock, buf, sizeof(buf));
	if (result == SOCKET_ERROR)
	{
		const int err = getSockErr();

		// If packet could not be sent, we should inform user of the error.
		debug(LOG_ERROR, "Failed to send GAMESTRUCT. Reason: %s", strSockError(getSockErr()));
		debug(LOG_ERROR, "Please make sure TCP ports %u & %u are open!", masterserver_port, gameserver_port);

		setSockErr(err);
		return false;
	}

	debug(LOG_NET, "sending GAMESTRUCT");

	return true;
}

/**
 * @note \c game is being retrieved from the master server (if browsing the
 *       lobby). The implementation of NETrecvGAMESTRUCT should assume the data
 *       to be packed in network byte order (big-endian).
 *
 * @see GAMESTRUCT,NETsendGAMESTRUCT
 */
static bool NETrecvGAMESTRUCT(GAMESTRUCT* ourgamestruct)
{
	// A buffer that's guaranteed to have the correct size (i.e. it
	// circumvents struct padding, which could pose a problem).
	char buf[sizeof(ourgamestruct->GAMESTRUCT_VERSION) + sizeof(ourgamestruct->name) + sizeof(ourgamestruct->desc.host) + (sizeof(int32_t) * 8) +
		sizeof(ourgamestruct->secondaryHosts) + sizeof(ourgamestruct->extra) + sizeof(ourgamestruct->versionstring) +
		sizeof(ourgamestruct->modlist) + (sizeof(uint32_t) * 9) ] = { 0 };
	char* buffer = buf;
	unsigned int i;
	ssize_t result = 0;

	// Read a GAMESTRUCT from the connection
	if (tcp_socket == NULL
	 || socket_set == NULL
	 || checkSockets(socket_set, NET_TIMEOUT_DELAY) <= 0
	 || !socketReadReady(tcp_socket)
	 || (result = readNoInt(tcp_socket, buf, sizeof(buf))) != sizeof(buf))
	{
		unsigned int time = wzGetTicks();
		if (result == SOCKET_ERROR)
		{
			debug(LOG_ERROR, "Server socket (%p) ecountered error: %s", tcp_socket, strSockError(getSockErr()));
			SocketSet_DelSocket(socket_set, tcp_socket);		// mark it invalid
			socketClose(tcp_socket);
			tcp_socket = NULL;
			return false;
		}
		i = result;
		while (i < sizeof(buf) && wzGetTicks() < time + 2500)
		{
			result = readNoInt(tcp_socket, buf+i, sizeof(buf)-i);
			if (result == SOCKET_ERROR
			 || (result == 0 && socketReadDisconnected(tcp_socket)))
			{
				debug(LOG_ERROR, "Server socket (%p) ecountered error: %s", tcp_socket, strSockError(getSockErr()));
				debug(LOG_ERROR, "GAMESTRUCT recv failed; received %u bytes out of %d", i, (int)sizeof(buf));
				SocketSet_DelSocket(socket_set, tcp_socket);		// mark it invalid
				socketClose(tcp_socket);
				tcp_socket = NULL;
				return false;
			}
			i += result;
		}
		if (i != sizeof(buf))
		{
			debug(LOG_ERROR, "GAMESTRUCT recv size mismatch; received %u bytes; expecting %d", i, (int)sizeof(buf));
			return false;
		}
	}

	// Now dump the data into the game struct
	// Copy 32bit large big endian numbers
	ourgamestruct->GAMESTRUCT_VERSION = ntohl(*(uint32_t*)buffer);
	buffer += sizeof(uint32_t);
	// Copy a string
	sstrcpy(ourgamestruct->name, buffer);
	buffer += sizeof(ourgamestruct->name);

	// Copy 32bit large big endian numbers
	ourgamestruct->desc.dwSize = ntohl(*(int32_t*)buffer);
	buffer += sizeof(int32_t);
	ourgamestruct->desc.dwFlags = ntohl(*(int32_t*)buffer);
	buffer += sizeof(int32_t);

	// Copy yet another string
	sstrcpy(ourgamestruct->desc.host, buffer);
	buffer += sizeof(ourgamestruct->desc.host);

	// Copy 32bit large big endian numbers
	ourgamestruct->desc.dwMaxPlayers = ntohl(*(int32_t*)buffer);
	buffer += sizeof(int32_t);
	ourgamestruct->desc.dwCurrentPlayers = ntohl(*(int32_t*)buffer);
	buffer += sizeof(int32_t);
	for (i = 0; i < ARRAY_SIZE(ourgamestruct->desc.dwUserFlags); ++i)
	{
		ourgamestruct->desc.dwUserFlags[i] = ntohl(*(int32_t*)buffer);
		buffer += sizeof(int32_t);
	}

	// Copy a string
	for (i = 0; i < ARRAY_SIZE(ourgamestruct->secondaryHosts); ++i)
	{
		sstrcpy(ourgamestruct->secondaryHosts[i], buffer);
		buffer += sizeof(ourgamestruct->secondaryHosts[i]);
	}

	// Copy a string
	sstrcpy(ourgamestruct->extra, buffer);
	buffer += sizeof(ourgamestruct->extra);

	// Copy a string
	sstrcpy(ourgamestruct->versionstring, buffer);
	buffer += sizeof(ourgamestruct->versionstring);

	// Copy a string
	sstrcpy(ourgamestruct->modlist, buffer);
	buffer += sizeof(ourgamestruct->modlist);

	// Copy 32bit large big endian numbers
	ourgamestruct->game_version_major = ntohl(*(uint32_t*)buffer);
	buffer += sizeof(uint32_t);
	ourgamestruct->game_version_minor = ntohl(*(uint32_t*)buffer);
	buffer += sizeof(uint32_t);
	ourgamestruct->privateGame = ntohl(*(uint32_t*)buffer);
	buffer += sizeof(uint32_t);
	ourgamestruct->pureGame = ntohl(*(uint32_t*)buffer);
	buffer += sizeof(uint32_t);
	ourgamestruct->Mods = ntohl(*(uint32_t*)buffer);
	buffer += sizeof(uint32_t);
	ourgamestruct->gameId = ntohl(*(uint32_t*)buffer);
	buffer += sizeof(uint32_t);	
	ourgamestruct->future2 = ntohl(*(uint32_t*)buffer);
	buffer += sizeof(uint32_t);	
	ourgamestruct->future3 = ntohl(*(uint32_t*)buffer);
	buffer += sizeof(uint32_t);	
	ourgamestruct->future4 = ntohl(*(uint32_t*)buffer);
	buffer += sizeof(uint32_t);	
	
	// cat the modstring (if there is one) to the version string to display it for the end-user
	if (ourgamestruct->modlist[0] != '\0')
	{
		ssprintf(ourgamestruct->versionstring, "%s, Mods:%s", ourgamestruct->versionstring, ourgamestruct->modlist);
	}
	debug(LOG_NET, "received GAMESTRUCT");

	return true;
}



static int upnp_init(void *asdf)
{
	struct UPNPDev *devlist;
	struct UPNPDev *dev;
	char *descXML;
	int descXMLsize = 0;
	char buf[255];

	memset(&urls, 0, sizeof(struct UPNPUrls));
	memset(&data, 0, sizeof(struct IGDdatas));

	if (NetPlay.isUPNP)
	{
		debug(LOG_NET, "Searching for UPnP devices for automatic port forwarding...");
		devlist = upnpDiscover(2000, NULL, NULL, 0);
		debug(LOG_NET, "UPnP device search finished.");
		if (devlist)
		{
			dev = devlist;
			while (dev)
			{
				if (strstr(dev->st, "InternetGatewayDevice"))
					break;
				dev = dev->pNext;
			}
			if (!dev)
			{
				dev = devlist; /* defaulting to first device */
			}

			debug(LOG_NET, "UPnP device found: %s %s\n", dev->descURL, dev->st);

			descXML = miniwget_getaddr(dev->descURL, &descXMLsize, lanaddr, sizeof(lanaddr));
			debug(LOG_NET, "LAN address: %s", lanaddr);
			if (descXML)
			{
				parserootdesc (descXML, descXMLsize, &data);
				free (descXML); descXML = 0;
				GetUPNPUrls (&urls, &data, dev->descURL);
			}
			ssprintf(buf, "UPnP device found: %s %s LAN address %s", dev->descURL, dev->st, lanaddr);
			addDumpInfo(buf);
			freeUPNPDevlist(devlist);

			if (!urls.controlURL || urls.controlURL[0] == '\0')
			{
				ssprintf(buf, "controlURL not available, UPnP disabled");
				addDumpInfo(buf);
				return false;
			}
			return true;
		}
		ssprintf(buf, "UPnP device not found.");
		addDumpInfo(buf);
		debug(LOG_NET, "No UPnP devices found.");
		return false;
	}
	else
	{
		ssprintf(buf, "UPnP detection routine disabled by user.");
		addDumpInfo(buf);
		debug(LOG_NET, "UPnP detection routine disabled by user.");
		return false;
	}
}

static bool upnp_add_redirect(int port)
{
	char externalIP[16];
	char port_str[16];
	int r;

	debug(LOG_NET, "upnp_add_redir(%d)\n", port);
	UPNP_GetExternalIPAddress(urls.controlURL, data.servicetype, externalIP);
	sprintf(port_str, "%d", port);
	r = UPNP_AddPortMapping(urls.controlURL, data.servicetype,
			port_str, port_str, lanaddr, "Warzone 2100", "TCP", 0);
	if (r != UPNPCOMMAND_SUCCESS)
	{
		debug(LOG_NET, "AddPortMapping(%s, %s, %s) failed\n", port_str, port_str, lanaddr);
		return false;
	}
	return true;

}

static void upnp_rem_redirect(int port)
{
	char port_str[16];
	debug(LOG_NET, "upnp_rem_redir(%d)", port);
	sprintf(port_str, "%d", port);
	UPNP_DeletePortMapping(urls.controlURL, data.servicetype, port_str, "TCP", 0);
}

void NETaddRedirects(void)
{
	debug(LOG_NET, "%s\n", __FUNCTION__);
	if (!upnp_done)
	{
		upnp = wzThreadJoin(upnpdiscover);
		upnp_done = true;
	}
	if (upnp) {
		upnp_add_redirect(gameserver_port);
	}
}

void NETremRedirects(void)
{
	debug(LOG_NET, "%s\n", __FUNCTION__);
	if (upnp)
	{
		upnp_rem_redirect(gameserver_port);
	}
}

void NETdiscoverUPnPDevices(void)
{
	upnpdiscover = wzThreadCreate(&upnp_init, NULL);
}

// ////////////////////////////////////////////////////////////////////////
// setup stuff
int NETinit(BOOL bFirstCall)
{
	UDWORD i;

	debug(LOG_NET, "NETinit");
	NETlogEntry("NETinit!", SYNC_FLAG, selectedPlayer);
	NET_InitPlayers();

	SOCKETinit();

	if(bFirstCall)
	{
		debug(LOG_NET, "NETPLAY: Init called, MORNIN'");

		for(i = 0; i < MAX_PLAYERS; i++)
		{
			memset(&NetPlay.games[i], 0, sizeof(NetPlay.games[i]));
		}
		// NOTE NetPlay.isUPNP is already set in configuration.c!
		NetPlay.bComms = true;
		NetPlay.GamePassworded = false;
		NetPlay.ShowedMOTD = false;
		NetPlay.isHostAlive = false;
		NetPlay.gamePassword[0] = '\0';
		NetPlay.MOTD = strdup("");
		sstrcpy(NetPlay.gamePassword,_("Enter password here"));
		NETstartLogging();
	}

	NetPlay.ShowedMOTD = false;
	NetPlay.GamePassworded = false;
	memset(&sync_counter, 0x0, sizeof(sync_counter));	//clear counters

	return 0;
}


// ////////////////////////////////////////////////////////////////////////
// SHUTDOWN THE CONNECTION.
int NETshutdown(void)
{
	debug( LOG_NET, "NETshutdown" );
	NETlogEntry("NETshutdown", SYNC_FLAG, selectedPlayer);
	NETstopLogging();
	if (IPlist)
		free(IPlist);
	IPlist = NULL;

	SOCKETshutdown();

	if (NetPlay.bComms && NetPlay.isUPNP)
	{
		NETremRedirects();
	}
	return 0;
}

// ////////////////////////////////////////////////////////////////////////
//close the open game..
int NETclose(void)
{
	unsigned int i;

	// reset flag 
	NetPlay.ShowedMOTD = false;
	NEThaltJoining();

	debug(LOG_NET, "Terminating sockets.");

	NetPlay.isHost = false;
	server_not_there = false;
	allow_joining = false;

	if(bsocket)
	{	// need SocketSet_DelSocket() as well, socket_set or tmp_socket_set?
		debug(LOG_NET, "Closing bsocket %p socket %p (tcp_socket=%p)", bsocket, bsocket, tcp_socket);
		//socketClose(bsocket);
		bsocket=NULL;
	}

	for(i = 0; i < MAX_CONNECTED_PLAYERS; i++)
	{
		if (connected_bsocket[i])
		{
			debug(LOG_NET, "Closing connected_bsocket[%u], %p", i, connected_bsocket[i]);
			socketClose(connected_bsocket[i]);
			connected_bsocket[i]=NULL;
		}
		NET_DestroyPlayer(i);
	}

	if (tmp_socket_set)
	{
		debug(LOG_NET, "Freeing tmp_socket_set %p", tmp_socket_set);
		deleteSocketSet(tmp_socket_set);
		tmp_socket_set=NULL;
	}

	for (i = 0; i < MAX_TMP_SOCKETS; i++)
	{
		if (tmp_socket[i])
		{
			// FIXME: need SocketSet_DelSocket() as well, socket_set or tmp_socket_set?
			debug(LOG_NET, "Closing tmp_socket[%d] %p", i, tmp_socket[i]);
			socketClose(tmp_socket[i]);
			tmp_socket[i]=NULL;
		}
	}

	if (socket_set)
	{
		// checking to make sure tcp_socket is still valid
		if (tcp_socket)
		{
			SocketSet_DelSocket(socket_set, tcp_socket);
		}
		debug(LOG_NET, "Freeing socket_set %p", socket_set);
		deleteSocketSet(socket_set);
		socket_set=NULL;
	}
	if (tcp_socket)
	{
		debug(LOG_NET, "Closing tcp_socket %p", tcp_socket);
		socketClose(tcp_socket);
		tcp_socket=NULL;
	}

	return 0;
}


// ////////////////////////////////////////////////////////////////////////
// ////////////////////////////////////////////////////////////////////////
// Send and Recv functions

// ////////////////////////////////////////////////////////////////////////
// return bytes of data sent recently.
UDWORD NETgetBytesSent(void)
{
	static UDWORD	lastsec=0;
	static UDWORD	timy=0;

	if(  (UDWORD)clock() > (timy+CLOCKS_PER_SEC) )
	{
		timy = clock();
		lastsec = nStats.bytesSent;
		nStats.bytesSent = 0;
	}

	return lastsec;
}

UDWORD NETgetRecentBytesSent(void)
{
	return nStats.bytesSent;
}


UDWORD NETgetBytesRecvd(void)
{
	static UDWORD	lastsec=0;
	static UDWORD	timy=0;
	if(  (UDWORD)clock() > (timy+CLOCKS_PER_SEC) )
	{
		timy = clock();
		lastsec = nStats.bytesRecvd;
		nStats.bytesRecvd = 0;
	}
	return lastsec;
}

UDWORD NETgetRecentBytesRecvd(void)
{
	return nStats.bytesRecvd;
}


//return number of packets sent last sec.
UDWORD NETgetPacketsSent(void)
{
	static UDWORD	lastsec=0;
	static UDWORD	timy=0;

	if(  (UDWORD)clock() > (timy+CLOCKS_PER_SEC) )
	{
		timy = clock();
		lastsec = nStats.packetsSent;
		nStats.packetsSent = 0;
	}

	return lastsec;
}


UDWORD NETgetRecentPacketsSent(void)
{
	return nStats.packetsSent;
}


UDWORD NETgetPacketsRecvd(void)
{
	static UDWORD	lastsec=0;
	static UDWORD	timy=0;
	if(  (UDWORD)clock() > (timy+CLOCKS_PER_SEC) )
	{
		timy = clock();
		lastsec = nStats.packetsRecvd;
		nStats.packetsRecvd = 0;
	}
	return lastsec;
}


// ////////////////////////////////////////////////////////////////////////
// Send a message to a player, option to guarantee message
BOOL NETsend(uint8_t player, NETMESSAGE message)
{
	ssize_t result = 0;

	if(!NetPlay.bComms)
	{
		return true;
	}

<<<<<<< HEAD
	if (player >= MAX_CONNECTED_PLAYERS) return false;
	msg->destination = player;
	msg->source = selectedPlayer;

	size = msg->size + sizeof(msg->size) + sizeof(msg->type) + sizeof(msg->destination) + sizeof(msg->source);

	NETlogPacket(msg->type, msg->size, false);		// log packet we are sending
	msg->size = htons(msg->size);					// convert it to network byte order
=======
	if (player >= MAX_CONNECTED_PLAYERS && player != NET_ALL_PLAYERS) return false;
>>>>>>> d2739968

	if (NetPlay.isHost)
	{
		int firstPlayer = player == NET_ALL_PLAYERS ? 0                         : player;
		int lastPlayer  = player == NET_ALL_PLAYERS ? MAX_CONNECTED_PLAYERS - 1 : player;
		for (player = firstPlayer; player <= lastPlayer; ++player)
		{
			// We are the host, send directly to player.
			if (connected_bsocket[player] != NULL)
			{
				uint8_t *rawData = NETmessageRawData(message);
				size_t rawLen    = NETmessageRawSize(message);
				result = writeAll(connected_bsocket[player], rawData, rawLen);
				NETmessageDestroyRawData(rawData);  // Done with the data.

				if (result == rawLen)
				{
					nStats.bytesSent   += rawLen;
					nStats.packetsSent += 1;
				}
				else if (result == SOCKET_ERROR)
				{
					// Write error, most likely client disconnect.
					debug(LOG_ERROR, "Failed to send message: %s", strSockError(getSockErr()));
					NETlogEntry("client disconnect?", SYNC_FLAG, player);
					NETplayerClientDisconnect(player);
				}
			}
		}
		return true;
	}
	else if (player == NetPlay.hostPlayer)
	{
		// We are a client, send directly to player, who happens to be the host.
		if (tcp_socket)
		{
			uint8_t *rawData = NETmessageRawData(message);
			size_t rawLen    = NETmessageRawSize(message);
			result = writeAll(tcp_socket, rawData, rawLen);
			NETmessageDestroyRawData(rawData);  // Done with the data.

			if (result == rawLen)
			{
				nStats.bytesSent   += rawLen;
				nStats.packetsSent += 1;
			}
			else if (result == SOCKET_ERROR)
			{
				// Write error, most likely host disconnect.
				debug(LOG_ERROR, "Failed to send message: %s", strSockError(getSockErr()));
				debug(LOG_ERROR, "Host connection was broken, socket %p.", tcp_socket);
				NETlogEntry("write error--client disconnect.", SYNC_FLAG, player);
				SocketSet_DelSocket(socket_set, tcp_socket);            // mark it invalid
				socketClose(tcp_socket);
				tcp_socket = NULL;
				NetPlay.players[NetPlay.hostPlayer].heartbeat = false;	// mark host as dead
				//Game is pretty much over --should just end everything when HOST dies.
				NetPlay.isHostAlive = false;
			}

			return result == rawLen;
		}
	}
	else
	{
		// We are a client and can't send the data directly, ask the host to send the data to the player.
		uint8_t sender = selectedPlayer;
		NETbeginEncode(NETnetQueue(NET_HOST_ONLY), NET_SEND_TO_PLAYER);
			NETuint8_t(&sender);
			NETuint8_t(&player);
			NETNETMESSAGE(&message);
		NETend();
	}

	return false;
}

void NETflush()
{
	if (!NetPlay.bComms)
	{
		return;
	}

<<<<<<< HEAD
	msg->destination = NET_ALL_PLAYERS;
	msg->source = selectedPlayer;

	size = msg->size + sizeof(msg->size) + sizeof(msg->type) + sizeof(msg->destination) + sizeof(msg->source);

	NETlogPacket(msg->type, msg->size, false);		// log packet we are sending
	msg->size = htons(msg->size);					// convert it to network byte order
=======
	NETflushGameQueues();
>>>>>>> d2739968

	if (NetPlay.isHost)
	{
		int player;
		for (player = 0; player < MAX_CONNECTED_PLAYERS; ++player)
		{
			// We are the host, send directly to player.
			if (connected_bsocket[player] != NULL)
			{
				socketFlush(connected_bsocket[player]);
			}
		}
	}
	else
	{
		if (bsocket != NULL)
		{
			socketFlush(bsocket);
		}
	}
}

///////////////////////////////////////////////////////////////////////////
// Check if a message is a system message
static BOOL NETprocessSystemMessage(NETQUEUE playerQueue, uint8_t type)
{
	switch (type)
	{
		case NET_SEND_TO_PLAYER:
		{
			uint8_t sender;
			uint8_t receiver;
			NETMESSAGE message = NULL;
			NETbeginDecode(playerQueue, NET_SEND_TO_PLAYER);
				NETuint8_t(&sender);
				NETuint8_t(&receiver);
				NETNETMESSAGE(&message);  // Must destroy message later.
			if (!NETend())
			{
				debug(LOG_ERROR, "Incomplete NET_SEND_TO_PLAYER.");
				NETdestroyNETMESSAGE(message);
				break;
			}
			if ((receiver == selectedPlayer || receiver == NET_ALL_PLAYERS) && playerQueue.index == NetPlay.hostPlayer)
			{
				// Message was sent to us via the host.
				if (sender != selectedPlayer)  // TODO Tell host not to send us our own broadcast messages.
				{
					NETinsertMessageFromNet(NETnetQueue(sender), message);
				}
			}
			else if (NetPlay.isHost && sender == playerQueue.index)
			{
				// We are the host, and player is asking us to send the message to receiver.
				NETbeginEncode(NETnetQueue(receiver), NET_SEND_TO_PLAYER);
					NETuint8_t(&sender);
					NETuint8_t(&receiver);
					NETNETMESSAGE(&message);
				NETend();

				if (receiver == NET_ALL_PLAYERS)
				{
					NETinsertMessageFromNet(NETnetQueue(sender), message);  // Message is also for the host.
					// Not sure if flushing here can make a difference, maybe it can:
					//NETflush();  // Send the message to everyone as fast as possible.
				}
			}
			else
			{
				debug(LOG_ERROR, "Player %d sent us a NET_SEND_TO_PLAYER addressed to %d from %d. We are %d.", playerQueue.index, receiver, sender, selectedPlayer);
			}

			NETdestroyNETMESSAGE(message);
			break;
		}
		case NET_SHARE_GAME_QUEUE:
		{
			uint8_t player = 0;
			uint32_t num = 0, n;
			NETMESSAGE message = NULL;

			// Encoded in NETprocessSystemMessage in nettypes.cpp.
			NETbeginDecode(playerQueue, NET_SHARE_GAME_QUEUE);
				NETuint8_t(&player);
				NETuint32_t(&num);
				for (n = 0; n < num; ++n)
				{
					NETNETMESSAGE(&message);

					// TODO Check that playerQueue is actually responsible for this game queue.
					NETinsertMessageFromNet(NETgameQueue(player), message);

					NETdestroyNETMESSAGE(message);
					message = NULL;
				}
			if (!NETend() || player > MAX_PLAYERS)
			{
				debug(LOG_ERROR, "Bad NET_SHARE_GAME_QUEUE message.");
				break;
			}
			break;
		}
		case NET_PLAYER_STATS:
		{
			recvMultiStats(playerQueue);
			netPlayersUpdated = true;
			break;
		}
		case NET_PLAYER_INFO:
		{
			uint32_t indexLen = 0, n;
			uint32_t index = MAX_PLAYERS;
			int32_t colour = 0;
			int32_t position = 0;
			int32_t team = 0;
			uint32_t hostPlayer = 0;
			bool error = false;

			NETbeginDecode(playerQueue, NET_PLAYER_INFO);
				NETuint32_t(&indexLen);
				if (indexLen > MAX_PLAYERS || (playerQueue.index != NET_HOST_ONLY && indexLen > 1))
				{
					debug(LOG_ERROR, "MSG_PLAYER_INFO: Bad number of players updated");
					NETend();
					break;
				}

				for (n = 0; n < indexLen; ++n)
				{
					bool wasAllocated = false;
					char oldName[sizeof(NetPlay.players[index].name)];

					// Retrieve the player's ID
					NETuint32_t(&index);

					// Bail out if the given ID number is out of range
					if (index >= MAX_CONNECTED_PLAYERS || (playerQueue.index != NetPlay.hostPlayer && (playerQueue.index != index || !NetPlay.players[index].allocated)))
					{
						debug(LOG_ERROR, "MSG_PLAYER_INFO from %u: Player ID (%u) out of range (max %u)", playerQueue.index, index, (unsigned int)MAX_CONNECTED_PLAYERS);
						NETend();
						error = true;
						break;
					}

					// Retrieve the rest of the data
					wasAllocated = NetPlay.players[index].allocated;
					NETbool(&NetPlay.players[index].allocated);
					NETbool(&NetPlay.players[index].heartbeat);
					NETbool(&NetPlay.players[index].kick);
					strncpy(oldName, NetPlay.players[index].name, sizeof(NetPlay.players[index].name));
					NETstring(NetPlay.players[index].name, sizeof(NetPlay.players[index].name));
					NETuint32_t(&NetPlay.players[index].heartattacktime);
					NETint32_t(&colour);
					NETint32_t(&position);
					NETint32_t(&team);
					NETbool(&NetPlay.players[index].ready);

					// Don't let anyone except the host change these, otherwise it will end up inconsistent at some point, and the game gets really messed up.
					if (playerQueue.index == NetPlay.hostPlayer)
					{
						NetPlay.players[index].colour = colour;
						NetPlay.players[index].position = position;
						NetPlay.players[index].team = team;
						//NetPlay.hostPlayer = hostPlayer;  // Huh?
					}

					debug(LOG_NET, "%s for player %u (%s)", n == 0? "Receiving MSG_PLAYER_INFO" : "                      and", (unsigned int)index, NetPlay.players[index].allocated ? "human" : "AI");
					// update the color to the local array
					setPlayerColour(index, NetPlay.players[index].colour);

					if (wasAllocated && NetPlay.players[index].allocated && strncmp(oldName, NetPlay.players[index].name, sizeof(NetPlay.players[index].name)) != 0)
					{
						printConsoleNameChange(oldName, NetPlay.players[index].name);
					}
				}
				NETuint32_t(&hostPlayer);
			NETend();
			// If we're the game host make sure to send the updated
			// data to all other clients as well.
			if (NetPlay.isHost && !error)
			{
				NETBroadcastPlayerInfo(index);
				NETfixDuplicatePlayerNames();
			}
			netPlayersUpdated = true;
			break;
		}
		case NET_PLAYER_JOINED:
		{
			uint8_t index;

			NETbeginDecode(playerQueue, NET_PLAYER_JOINED);
				NETuint8_t(&index);
			NETend();

			debug(LOG_NET, "Receiving NET_PLAYER_JOINED for player %u using socket %p",
				(unsigned int)index, tcp_socket);

			MultiPlayerJoin(index);
			netPlayersUpdated = true;
			break;
		}
		// This message type is when player is leaving 'nicely', and socket is still valid.
		case NET_PLAYER_LEAVING:
		{
			uint32_t index;

			NETbeginDecode(playerQueue, NET_PLAYER_LEAVING);
				NETuint32_t(&index);
			NETend();

			if (playerQueue.index != NetPlay.hostPlayer && index != playerQueue.index)
			{
				debug(LOG_ERROR, "Player %d left, but accidentally set player %d as leaving.", playerQueue.index, index);
				index = playerQueue.index;
			}

			if(connected_bsocket[index])
			{
				debug(LOG_NET, "Receiving NET_PLAYER_LEAVING for player %u on socket %p", (unsigned int)index, connected_bsocket[index]);
			}
			else
			{	// dropped from join screen most likely
				debug(LOG_NET, "Receiving NET_PLAYER_LEAVING for player %u (no socket?)", (unsigned int)index);
			}

			if (NetPlay.isHost)
			{
				debug(LOG_NET, "Broadcast leaving message to everyone else");
				NETbeginEncode(NETbroadcastQueue(), NET_PLAYER_LEAVING);
				{
					BOOL host = NetPlay.isHost;
					uint32_t id = index;

					NETuint32_t(&id);
					NETbool(&host);
				}
				NETend();
			}

			debug(LOG_INFO, "Player %u has left the game.", index);
			NETplayerLeaving(index);		// need to close socket for the player that left.
			NETsetPlayerConnectionStatus(CONNECTIONSTATUS_PLAYER_LEAVING, index);
			break;
		}
		case NET_GAME_FLAGS:
		{
			debug(LOG_NET, "Receiving game flags");

			NETbeginDecode(playerQueue, NET_GAME_FLAGS);
			{
				static unsigned int max_flags = ARRAY_SIZE(NetGameFlags);
				// Retrieve the amount of game flags that we should receive
				uint8_t i, count;
				NETuint8_t(&count);

				// Make sure that we won't get buffer overflows by checking that we
				// have enough space to store the given amount of game flags.
				if (count > max_flags)
				{
					debug(LOG_NET, "NET_GAME_FLAGS: More game flags sent (%u) than our buffer can hold (%u)", (unsigned int)count, max_flags);
					count = max_flags;
				}

				// Retrieve all game flags
				for (i = 0; i < count; ++i)
				{
					NETint32_t(&NetGameFlags[i]);
				}
			}
			NETend();

 			if (NetPlay.isHost)
 			{
				NETsendGameFlags();
			}
			break;
		}
		case NET_DEBUG_SYNC:
		{
			recvDebugSync(playerQueue);
			break;
		}

		default:
			return false;
	}

	NETpop(playerQueue);
	return true;
}

/*
*	Checks to see if a human player is still with us.
*	@note: resuscitation isn't possible with current code, so once we lose
*	the socket, then we have no way to connect with them again. Future 
*	item to enhance.
*/
static void NETcheckPlayers(void)
{
	int i;

	for (i = 0; i< MAX_PLAYERS ; i++)
	{
		if (NetPlay.players[i].allocated == 0) continue;		// not allocated means that it most like it is a AI player
		if (NetPlay.players[i].heartbeat == 0 && NetPlay.players[i].heartattacktime == 0)	// looks like they are dead
		{
			NetPlay.players[i].heartattacktime = gameTime2;		// mark when this occured
		}
		else
		{
			if (NetPlay.players[i].heartattacktime)
			{
				if (NetPlay.players[i].heartattacktime + (15 * GAME_TICKS_PER_SEC) <  gameTime2) // wait 15 secs
				{
					debug(LOG_NET, "Kicking due to client heart attack");
					NetPlay.players[i].kick = true;		// if still dead, then kick em.
				}
			}
		}
		if (NetPlay.players[i].kick)
		{
			debug(LOG_NET, "Kicking player %d", i);
			NETplayerDropped(i);
		}
	}
}

// ////////////////////////////////////////////////////////////////////////
// Receive a message over the current connection. We return true if there
// is a message for the higher level code to process, and false otherwise.
// We should not block here.
BOOL NETrecvNet(NETQUEUE *queue, uint8_t *type)
{
	uint32_t current;

	if (!NetPlay.bComms)
	{
		return false;
	}

	if (NetPlay.isHost)
	{
		NETallowJoining();
	}

	NETcheckPlayers();		// make sure players are still alive & well

	if (socket_set == NULL || checkSockets(socket_set, NET_READ_TIMEOUT) <= 0)
	{
		goto checkMessages;
	}

<<<<<<< HEAD
				if (socket_set == NULL
				    || checkSockets(socket_set, NET_READ_TIMEOUT) <= 0)
				{
					return false;
				}
				for (;;)
				{
					ASSERT(i < MAX_CONNECTED_PLAYERS, "Bad player number %u (current was %u)", i, current);
					if (connected_bsocket[i] == NULL || connected_bsocket[i]->socket == NULL)
					{	//client gets a packet
						NETlogPacket(pMsg->type, pMsg->size, true);		// log packet that we received
					}
					else if (NET_fillBuffer(connected_bsocket[i], socket_set))
					{
						// we received some data, add to buffer
						received = NET_recvMessage(connected_bsocket[i]);
						if (i == pMsg->source) // prevent spoofing
						{
							current = i;
							break;
						}
					}
					else if (connected_bsocket[i]->socket == NULL)
					{
						// If there is a error in NET_fillBuffer() then socket is already invalid.
						// This means that the player dropped / disconnected for whatever reason. 
						debug(LOG_INFO, "Player, (player %u) seems to have dropped/disconnected.", i);
=======
	for (current = 0; current < MAX_CONNECTED_PLAYERS; ++current)
	{
		Socket **pSocket = NetPlay.isHost ? &connected_bsocket[current] : &bsocket;
		uint8_t buffer[NET_BUFFER_SIZE];
		size_t dataLen;
>>>>>>> d2739968

		if (!NetPlay.isHost && current != NET_HOST_ONLY)
		{
			continue;  // Don't have a socket open to this player.
		}

		if (*pSocket == NULL)
		{
			continue;
		}

		dataLen = NET_fillBuffer(pSocket, socket_set, buffer, sizeof(buffer));
		if (dataLen > 0)
		{
			// we received some data, add to buffer
			NETinsertRawData(NETnetQueue(current), buffer, dataLen);
		}
		else if (*pSocket == NULL)
		{
			// If there is a error in NET_fillBuffer() then socket is already invalid.
			// This means that the player dropped / disconnected for whatever reason. 
			debug(LOG_INFO, "Player, (player %u) seems to have dropped/disconnected.", (unsigned)current);

			if (NetPlay.isHost)
			{
				// Send message type specifically for dropped / disconnects
				NETplayerDropped(current);
				NetPlay.players[current].kick = true;           // they are going to get kicked.
			}
		}
	}

<<<<<<< HEAD
		if (received == false)
		{
			return false;		// (Host | client) didn't get any data
		}
		else
=======
checkMessages:
	for (current = 0; current < MAX_CONNECTED_PLAYERS; ++current)
	{
		*queue = NETnetQueue(current);
		while (NETisMessageReady(*queue))
>>>>>>> d2739968
		{
			*type = NETmessageType(NETgetMessage(*queue));
			if (!NETprocessSystemMessage(*queue, *type))
			{
				return true;  // We couldn't process the message, let the caller deal with it..
			}
<<<<<<< HEAD
			else if (pMsg->destination == NET_ALL_PLAYERS)
			{
				unsigned int j;
				uint16_t Sbytes;
=======
		}
	}
>>>>>>> d2739968

	//NETlogPacket(pMsg, true);

	return false;
}

BOOL NETrecvGame(NETQUEUE *queue, uint8_t *type)
{
	uint32_t current;
	for (current = 0; current < MAX_PLAYERS; ++current)
	{
		*queue = NETgameQueue(current);
		while (!checkPlayerGameTime(current) && NETisMessageReady(*queue))  // Check for any messages that are scheduled to be read now.
		{
			*type = NETmessageType(NETgetMessage(*queue));

			if (*type == GAME_GAME_TIME)
			{
				recvPlayerGameTime(*queue);
				NETpop(*queue);
				continue;
			}

<<<<<<< HEAD
				NETlogPacket(pMsg->type, pMsg->size, true);		// log packet that we received
				Sbytes = pMsg->size;
				pMsg->size = htons(pMsg->size);			// convert back to network byte order when sending

				// we are the host, and have received a broadcast packet; distribute it
				for (j = 0; j < MAX_CONNECTED_PLAYERS; ++j)
				{
					if (   j != current
					    && connected_bsocket[j] != NULL
					    && connected_bsocket[j]->socket != NULL)
					{
						if (writeAll(connected_bsocket[j]->socket, pMsg, size) == SOCKET_ERROR)
						{
							// Write error, most likely client disconnect.
							debug(LOG_ERROR, "Failed to send message (host broadcast): %s", strSockError(getSockErr()));
							NETplayerClientDisconnect(j);
						}
						NETlogPacket(pMsg->type, Sbytes, false);				// and since we are sending it out again, log it.
					}
				}
=======
			if (!NETprocessSystemMessage(*queue, *type))
			{
				return true;  // We couldn't process the message, let the caller deal with it..
>>>>>>> d2739968
			}
			else
			{
<<<<<<< HEAD
				// message was not meant for us; send it further
				if (   pMsg->destination < MAX_CONNECTED_PLAYERS
				    && connected_bsocket[pMsg->destination] != NULL
				    && connected_bsocket[pMsg->destination]->socket != NULL)
				{
					debug(LOG_NET, "Reflecting message type %hhu to %hhu", pMsg->type, pMsg->destination);

					NETlogPacket(pMsg->type, pMsg->size, true);		// log packet that we received
					NETlogPacket(pMsg->type, pMsg->size, false);	// log packet that we are sending out
					pMsg->size = htons(pMsg->size);	// convert back to network byte order when sending

					if (writeAll(connected_bsocket[pMsg->destination]->socket, pMsg, size) == SOCKET_ERROR)
					{
						// Write error, most likely client disconnect.
						debug(LOG_ERROR, "Failed to send message (host specific): %s", strSockError(getSockErr()));
						NETplayerClientDisconnect(pMsg->destination);
					}
				}
				else
				{
					debug(LOG_NET, "Cannot reflect message type %hhu to %hhu", pMsg->type, pMsg->destination);
				}

				goto receive_message;
=======
				debug(LOG_ERROR, "There was a system message in a game queue...");
>>>>>>> d2739968
			}
		}

<<<<<<< HEAD
	} while (NETprocessSystemMessage() == true);

	*type = pMsg->type;
	return true;
=======
		if (!checkPlayerGameTime(current))
		{
			break;  // Still waiting for messages from this player, and all players should process messages in the same order.
		}
	}

	return false;
>>>>>>> d2739968
}

// ////////////////////////////////////////////////////////////////////////
// ////////////////////////////////////////////////////////////////////////
// Protocol functions

BOOL NETsetupTCPIP(const char *machine)
{
	debug(LOG_NET, "NETsetupTCPIP(%s)", machine ? machine : "NULL");

	if (   hostname != NULL
	    && hostname != masterserver_name)
	{
		free(hostname);
	}
	if (   machine != NULL
	    && machine[0] != '\0')
	{
		hostname = strdup(machine);
	} else {
		hostname = masterserver_name;
	}

	return true;
}

// ////////////////////////////////////////////////////////////////////////
// File Transfer programs.
/** Send file. It returns % of file sent when 100 it's complete. Call until it returns 100. 
*  @TODO: more error checking (?) different file types (?)
*          Maybe should close file handle, and seek each time?
*     
*  @NOTE: MAX_FILE_TRANSFER_PACKET is set to 2k per packet since 7*2 = 14K which is pretty
*         much our limit.  Don't screw with that without having a bigger buffer!
*         NET_BUFFER_SIZE is at 16k.  (also remember text chat, plus all the other cruff)
*/
#define MAX_FILE_TRANSFER_PACKET 2048
UBYTE NETsendFile(char *fileName, UDWORD player)
{
	int32_t         bytesRead = 0;
	uint8_t		sendto = 0;
	uint8_t         inBuff[MAX_FILE_TRANSFER_PACKET];

	// We are not the host, so we don't care. (in fact, this would be a error)
	if (!NetPlay.isHost)
	{
		debug(LOG_ERROR, "trying to send a file and we are not the host!");
		return true;
	}

	memset(inBuff, 0x0, sizeof(inBuff));

	// read some bytes.
	bytesRead = PHYSFS_read(NetPlay.players[player].wzFile.pFileHandle, inBuff,1, MAX_FILE_TRANSFER_PACKET);
	sendto = (uint8_t) player;

	NETbeginEncode(NETnetQueue(sendto), NET_FILE_PAYLOAD);
		NETint32_t(&NetPlay.players[player].wzFile.fileSize_32);		// total bytes in this file. (we don't support 64bit yet)
		NETint32_t(&bytesRead);											// bytes in this packet
		NETint32_t(&NetPlay.players[player].wzFile.currPos);			// start byte
		NETstring(fileName, 256);										//256 = max filename size
		NETbin(inBuff, bytesRead);
	NETend();

	NetPlay.players[player].wzFile.currPos += bytesRead;		// update position!
	if(NetPlay.players[player].wzFile.currPos == NetPlay.players[player].wzFile.fileSize_32)
	{
		PHYSFS_close(NetPlay.players[player].wzFile.pFileHandle);
		NetPlay.players[player].wzFile.isSending = false;	// we are done sending to this client.
		NetPlay.players[player].needFile = false;
	}

	return (NetPlay.players[player].wzFile.currPos * 100) / NetPlay.players[player].wzFile.fileSize_32;
}

/* @TODO more error checking (?) different file types (?) */
// recv file. it returns % of the file so far recvd.
UBYTE NETrecvFile(NETQUEUE queue)
{
	int32_t		fileSize = 0, currPos = 0, bytesRead = 0;
	char		fileName[256];
	uint8_t         outBuff[MAX_FILE_TRANSFER_PACKET];
	static bool isLoop = false;

	memset(fileName, 0x0, sizeof(fileName));
	memset(outBuff, 0x0, sizeof(outBuff));

	//read incoming bytes.
	NETbeginDecode(queue, NET_FILE_PAYLOAD);
	NETint32_t(&fileSize);		// total bytes in this file.
	NETint32_t(&bytesRead);		// bytes in this packet
	NETint32_t(&currPos);		// start byte
	NETstring(fileName, 256);	// read filename (only valid on 1st packet)
	debug(LOG_NET, "Creating new file %s, position is %d", fileName, currPos);

	if (currPos == 0)	// first packet!
	{
		if (PHYSFS_exists(fileName))
		{
			PHYSFS_file *fin;
			PHYSFS_sint64 fsize;
			fin = PHYSFS_openRead(fileName);
			if (!fin)
			{
				// the file exists, but we can't open it, and I have no clue how to fix this...
				debug(LOG_FATAL, "PHYSFS_openRead(\"%s\") failed with error: %s\n", fileName, PHYSFS_getLastError());

				debug(LOG_NET, "We are leaving 'nicely' after a fatal error");
				NETbeginEncode(NETnetQueue(NET_HOST_ONLY), NET_PLAYER_LEAVING);
				{
					BOOL host = NetPlay.isHost;
					uint32_t id = selectedPlayer;

					NETuint32_t(&id);
					NETbool(&host);
				}
				NETend();

				abort();
			}
			else
			{
				fsize = PHYSFS_fileLength(fin);
			}
			if ((int32_t) fsize == fileSize)
			{
				uint32_t reason = ALREADY_HAVE_FILE;
				debug(LOG_NET, "We already have the file %s! ", fileName);
				PHYSFS_close(fin);
				NETend();

				NETbeginEncode(NETnetQueue(NET_HOST_ONLY), NET_FILE_CANCELLED);
					NETuint32_t(&selectedPlayer);
					NETuint32_t(&reason);
				NETend();
				if (!isLoop)
				{
					isLoop = true;
				}
				else
				{
					uint32_t reason = STUCK_IN_FILE_LOOP;
	
					NETend();
					// we should never get here, it means, that the game can't detect the level, but we have the file.
					// so we kick this player out.
					NETbeginEncode(NETnetQueue(NET_HOST_ONLY), NET_FILE_CANCELLED);
						NETuint32_t(&selectedPlayer);
						NETuint32_t(&reason);
					NETend();
					PHYSFS_close(NetPlay.pMapFileHandle);
					NetPlay.pMapFileHandle = NULL;
					debug(LOG_FATAL, "Something is really wrong with the file's (%s) data, game can't detect it?", fileName);
					return 100;
				}
			}
			PHYSFS_close(fin);

			debug(LOG_NET, "We already have the file %s, but different size %d vs %d.  Redownloading", fileName, (int32_t) fsize, fileSize);

		}
		NetPlay.pMapFileHandle = PHYSFS_openWrite(fileName);	// create a new file.
	}

	if (!NetPlay.pMapFileHandle) // file can't be opened
	{
		debug(LOG_FATAL, "Fatal error while creating file: %s", PHYSFS_getLastError());
		debug(LOG_FATAL, "Either we do not have write permission, or the Host sent us a invalid file (%s)!", fileName);
		abort();
	}

	NETbin(outBuff, bytesRead);
	NETend();

	//write packet to the file.
	PHYSFS_write(NetPlay.pMapFileHandle, outBuff, bytesRead, 1);

	if (currPos+bytesRead == fileSize)	// last packet
	{
		PHYSFS_close(NetPlay.pMapFileHandle);
		NetPlay.pMapFileHandle = NULL;
	}

	//return the percentage count
	return ((currPos + bytesRead) * 100) / fileSize;
}

static ssize_t readLobbyResponse(Socket* sock, unsigned int timeout)
{
	uint32_t lobbyStatusCode;
	uint32_t MOTDLength;
	uint32_t buffer[2];
	ssize_t result, received = 0;

	// Get status and message length
	result = readAll(sock, &buffer, sizeof(buffer), timeout);
	if (result != sizeof(buffer))
		goto error;
	received += result;
	lobbyStatusCode = ntohl(buffer[0]);
	MOTDLength = ntohl(buffer[1]);

	// Get status message
	free(NetPlay.MOTD);
	NetPlay.MOTD = malloc(MOTDLength + 1);
	result = readAll(sock, NetPlay.MOTD, MOTDLength, timeout);
	if (result != MOTDLength)
		goto error;
	received += result;
	// NUL terminate string
	NetPlay.MOTD[MOTDLength] = '\0';

	if (lobbyStatusCode / 100 != 2) // Check whether status code is 2xx (success)
	{
		debug(LOG_ERROR, "Lobby error (%u): %s", (unsigned int)lobbyStatusCode, NetPlay.MOTD);
		return SOCKET_ERROR;
	}

	debug(LOG_NET, "Lobby success (%u): %s", (unsigned int)lobbyStatusCode, NetPlay.MOTD);
	return received;

error:
	if (result == SOCKET_ERROR)
	{
		free(NetPlay.MOTD);
		if (asprintf(&NetPlay.MOTD, "Error while connecting to the lobby server: %s\nMake sure port %d can receive incoming connections.", strSockError(getSockErr()), gameserver_port) == -1)
			NetPlay.MOTD = NULL;
		debug(LOG_ERROR, "%s", NetPlay.MOTD);
	}
	else
	{
		free(NetPlay.MOTD);
		if (asprintf(&NetPlay.MOTD, "Disconnected from lobby server. Failed to register game.") == -1)
			NetPlay.MOTD = NULL;
		debug(LOG_ERROR, "%s", NetPlay.MOTD);
	}

	return SOCKET_ERROR;
}

static void NETregisterServer(int state)
{
	static Socket* rs_socket[2] = {NULL, NULL};
	static int registered = 0;
	unsigned int i;

	if (server_not_there)
	{
		return;
	}

	if (state != registered)
	{
		switch(state)
		{
			case 1:
			{
				bool succesful = false;
				uint32_t gameId = 0;
				SocketAddress *const hosts = resolveHost(masterserver_name, masterserver_port);

				if (hosts == NULL)
				{
					debug(LOG_ERROR, "Cannot resolve masterserver \"%s\": %s", masterserver_name, strSockError(getSockErr()));
					free(NetPlay.MOTD);
					if (asprintf(&NetPlay.MOTD, _("Could not resolve masterserver name (%s)!"), masterserver_name) == -1)
						NetPlay.MOTD = NULL;
					server_not_there = true;
					return;
				}

				socketArrayClose(rs_socket, ARRAY_SIZE(rs_socket));  // Make sure there aren't any leftover sockets.
				socketArrayOpen(rs_socket, ARRAY_SIZE(rs_socket), hosts, 15000);
				deleteSocketAddress(hosts);

				if (rs_socket[0] == NULL)
				{
					debug(LOG_ERROR, "Cannot connect to masterserver \"%s:%d\": %s", masterserver_name, masterserver_port, strSockError(getSockErr()));
					free(NetPlay.MOTD);
					if (asprintf(&NetPlay.MOTD, _("Could not communicate with lobby server! Is TCP port %u open for outgoing traffic?"), masterserver_port) == -1)
						NetPlay.MOTD = NULL;
					server_not_there = true;
					return;
				}

				// Get a game ID
				if (writeAll(rs_socket[0], "gaId", sizeof("gaId")) == SOCKET_ERROR
				 || readAll(rs_socket[0], &gameId, sizeof(gameId), 10000) != sizeof(gameId))
				{
					free(NetPlay.MOTD);
					if (asprintf(&NetPlay.MOTD, "Failed to retrieve a game ID: %s", strSockError(getSockErr())) == -1)
						NetPlay.MOTD = NULL;
					debug(LOG_ERROR, "%s", NetPlay.MOTD);

					// The sockets have been invalidated, so get rid of it. (using them now may cause SIGPIPE).
					socketArrayClose(rs_socket, ARRAY_SIZE(rs_socket));
					server_not_there = true;
					return;
				}

				gamestruct.gameId = ntohl(gameId);
				debug(LOG_NET, "Using game ID: %u", (unsigned int)gamestruct.gameId);

				// Register our game with the server for all available address families
				for (i = 0; i < ARRAY_SIZE(rs_socket); ++i)
				{
					if (rs_socket[i] == NULL)
						continue;

					if (writeAll(rs_socket[i], "addg", sizeof("addg")) == SOCKET_ERROR
					    // and now send what the server wants
					 || !NETsendGAMESTRUCT(rs_socket[i], &gamestruct))
					{
						debug(LOG_ERROR, "Failed to register game with server: %s", strSockError(getSockErr()));
						socketClose(rs_socket[i]);
						rs_socket[i] = NULL;
					}
				}

				// Get the return codes
				for (i = 0; i < ARRAY_SIZE(rs_socket); ++i)
				{
					if (rs_socket[i] == NULL)
						continue;

					if (readLobbyResponse(rs_socket[i], NET_TIMEOUT_DELAY) == SOCKET_ERROR)
					{
						socketClose(rs_socket[i]);
						rs_socket[i] = NULL;
						continue;
					}

					succesful = true;
				}

				if (!succesful)
				{
					server_not_there = true;
					return;
				}
			}
			break;

			case 0:
				// we don't need this anymore, so clean up
				socketArrayClose(rs_socket, ARRAY_SIZE(rs_socket));
			break;
		}
		registered=state;
	}
}


// ////////////////////////////////////////////////////////////////////////
// Host a game with a given name and player name. & 4 user game flags

static void NETallowJoining(void)
{
	unsigned int i;
	UDWORD numgames = htonl(1);	// always 1 on normal server
	char buffer[5];
	ssize_t recv_result = 0;

	if (allow_joining == false) return;
	ASSERT(NetPlay.isHost, "Cannot receive joins if not host!");

	NETregisterServer(1);

	// This is here since we need to get the status, before we can show the info.
	// FIXME: find better location to stick this?
	if (!NetPlay.ShowedMOTD)
	{
		ShowMOTD();
		NetPlay.ShowedMOTD = true;
	}

	if (tmp_socket_set == NULL)
	{
		// initialize server socket set
		// FIXME: why is this not done in NETinit()?? - Per
		tmp_socket_set = allocSocketSet();
		if (tmp_socket_set == NULL)
		{
			debug(LOG_ERROR, "Cannot create socket set: %s", strSockError(getSockErr()));
			return;
		}
	}

	// Find the first empty socket slot
	for (i = 0; i < MAX_TMP_SOCKETS; ++i)
	{
		if (tmp_socket[i] == NULL)
		{
			break;
		}
	}
	if (i == MAX_TMP_SOCKETS)
	{
		// this should *never* happen, it would mean we are going to reuse a socket already in use.
		debug(LOG_ERROR, "all temp sockets are used up!");
		return;
	}

	// See if there's an incoming connection
	if (tmp_socket[i] == NULL // Make sure that we're not out of sockets
	 && (tmp_socket[i] = socketAccept(tcp_socket)) != NULL)
	{
		NETinitQueue(NETnetTmpQueue(i));
		SocketSet_AddSocket(tmp_socket_set, tmp_socket[i]);
		if (checkSockets(tmp_socket_set, NET_TIMEOUT_DELAY) > 0
		    && socketReadReady(tmp_socket[i])
		    && (recv_result = readNoInt(tmp_socket[i], buffer, 5))
		    && recv_result != SOCKET_ERROR)
		{
			if(strcmp(buffer, "list")==0)
			{
				debug(LOG_NET, "cmd: list.  Sending game list");
				if (writeAll(tmp_socket[i], &numgames, sizeof(numgames)) == SOCKET_ERROR)
				{
					// Write error, most likely client disconnect.
					debug(LOG_ERROR, "Failed to send message: %s", strSockError(getSockErr()));
					debug(LOG_ERROR, "Couldn't get list from server. Make sure required ports are open. (TCP 9998-9999)");
				}
				else
				{
					// get the correct player count after kicks / leaves
					gamestruct.desc.dwCurrentPlayers = NetPlay.playercount;
					debug(LOG_NET, "Sending update to server to reflect new player count %d", NetPlay.playercount);
					NETsendGAMESTRUCT(tmp_socket[i], &gamestruct);
				}

				debug(LOG_NET, "freeing temp socket %p (%d)", tmp_socket[i], __LINE__);
				SocketSet_DelSocket(tmp_socket_set, tmp_socket[i]);
				socketClose(tmp_socket[i]);
				tmp_socket[i] = NULL;
			}
			else if (strcmp(buffer, "join") == 0)
			{
				debug(LOG_NET, "cmd: join.  Sending GAMESTRUCT");
				if (!NETsendGAMESTRUCT(tmp_socket[i], &gamestruct))
				{
					debug(LOG_ERROR, "Failed to respond (with GAMESTRUCT) to 'join' command, socket (%p) error: %s", tmp_socket[i], strSockError(getSockErr()));
					SocketSet_DelSocket(tmp_socket_set, tmp_socket[i]);
					socketClose(tmp_socket[i]);
					tmp_socket[i] = NULL;
				}
				socketBeginCompression(tmp_socket[i]);
			}
			else
			{
				debug(LOG_NET, "freeing temp socket %p (%d)", tmp_socket[i], __LINE__);
				SocketSet_DelSocket(tmp_socket_set, tmp_socket[i]);
				socketClose(tmp_socket[i]);
				tmp_socket[i] = NULL;
			}
		}
		else
		{
			debug(LOG_NET, "freeing temp socket %p (%d)", tmp_socket[i], __LINE__);
			SocketSet_DelSocket(tmp_socket_set, tmp_socket[i]);
			socketClose(tmp_socket[i]);
			tmp_socket[i] = NULL;
		}
	}

	if (checkSockets(tmp_socket_set, NET_READ_TIMEOUT) > 0)
	{
		for(i = 0; i < MAX_TMP_SOCKETS; ++i)
		{
			if (   tmp_socket[i] != NULL
			    && socketReadReady(tmp_socket[i]))
			{
				uint8_t buffer[NET_BUFFER_SIZE];
				ssize_t size = readNoInt(tmp_socket[i], buffer, sizeof(buffer));

				if ((size == 0 && socketReadDisconnected(tmp_socket[i])) || size == SOCKET_ERROR)
				{
					// disconnect or programmer error
					if (size == 0)
					{
						debug(LOG_NET, "Client socket disconnected.");
					}
					else
					{
						debug(LOG_NET, "Client socket encountered error: %s", strSockError(getSockErr()));
					}
					NETlogEntry("Client socket disconnected (allowJoining)", SYNC_FLAG, i);
					debug(LOG_NET, "freeing temp socket %p (%d)", tmp_socket[i], __LINE__);
					SocketSet_DelSocket(tmp_socket_set, tmp_socket[i]);
					socketClose(tmp_socket[i]);
					tmp_socket[i] = NULL;
					continue;
				}

				NETinsertRawData(NETnetTmpQueue(i), buffer, size);

				if (NETisMessageReady(NETnetTmpQueue(i)) && NETmessageType(NETgetMessage(NETnetTmpQueue(i))) == NET_JOIN)
				{
					uint8_t j;
					uint8_t index;
					uint8_t rejected = 0;
					int tmp;

					char name[64];
					int32_t MajorVersion = 0;
					int32_t MinorVersion = 0;
					char ModList[modlist_string_size] = { '\0' };
					char GamePassword[password_string_size] = { '\0' };
					int32_t Hash_Data = 0;				// Not currently used

					if (onBanList(clientAddress))
					{
						char buf[256] = {'\0'};

						ssprintf(buf, "** A player that you have kicked tried to rejoin the game, and was rejected. IP:%s", clientAddress );
						debug(LOG_INFO, "%s", buf);
						NETlogEntry(buf, SYNC_FLAG, i);
						SocketSet_DelSocket(tmp_socket_set, tmp_socket[i]);
						socketClose(tmp_socket[i]);
						tmp_socket[i] = NULL;
						sync_counter.rejected++;
						return;
					}

					NETbeginDecode(NETnetTmpQueue(i), NET_JOIN);
						NETstring(name, sizeof(name));
						NETint32_t(&MajorVersion);	// NETCODE_VERSION_MAJOR
						NETint32_t(&MinorVersion);	// NETCODE_VERSION_MINOR
						NETstring(ModList, sizeof(ModList));
						NETstring(GamePassword, sizeof(GamePassword));
						NETint32_t(&Hash_Data);		// NETCODE_HASH, not currently used
					NETend();
					NETpop(NETnetTmpQueue(i));

					tmp = NET_CreatePlayer(name);

					if (tmp == -1)
					{
						// FIXME: No room. Dropping the player without warning since protocol doesn't seem to support rejection at this point
						debug(LOG_ERROR, "freeing temp socket %p, couldn't create player!", tmp_socket[i]);
						SocketSet_DelSocket(tmp_socket_set, tmp_socket[i]);
						socketClose(tmp_socket[i]);
						tmp_socket[i] = NULL;
						sync_counter.cantjoin++;
						return;
					}

					index = tmp;

					debug(LOG_NET, "freeing temp socket %p (%d), creating permanent socket.", tmp_socket[i], __LINE__);
					SocketSet_DelSocket(tmp_socket_set, tmp_socket[i]);
					connected_bsocket[index] = tmp_socket[i];
					tmp_socket[i] = NULL;
					SocketSet_AddSocket(socket_set, connected_bsocket[index]);
					NETmoveQueue(NETnetTmpQueue(i), NETnetQueue(index));

					if (!NETisCorrectVersion(MajorVersion, MinorVersion))
					{
						// Wrong version. Reject.
						rejected = (uint8_t)ERROR_WRONGVERSION;
					}
					else if (NetPlay.GamePassworded && strcmp(NetPlay.gamePassword, GamePassword) != 0)
					{
						// Wrong password. Reject.
						rejected = (uint8_t)ERROR_WRONGPASSWORD;
					}
					else if (NetPlay.playercount > gamestruct.desc.dwMaxPlayers)
					{
						// Game full. Reject.
						rejected = (uint8_t)ERROR_FULL;
					}
					else if (strcmp(getModList(), ModList) != 0)
					{
						// Incompatible mods. Reject.
						rejected = (uint8_t)ERROR_WRONGDATA;
					}

					if (rejected)
					{
						debug(LOG_INFO, "We were rejected, reason (%u)", (unsigned int) rejected);
						//NETlogEntry(buf, SYNC_FLAG, index);  // buf undeclared in newnet branch.
						NETbeginEncode(NETnetQueue(index), NET_REJECTED);
							NETuint8_t(&rejected);
						NETend();
						NETflush();

						allow_joining = false; // no need to inform master server
						NET_DestroyPlayer(index);
						allow_joining = true;

						SocketSet_DelSocket(socket_set, connected_bsocket[index]);
						socketClose(connected_bsocket[index]);
						connected_bsocket[index] = NULL;
						return;
					}

					sstrcpy(NetPlay.players[index].IPtextAddress, clientAddress);
					{
						char buf[250] = {'\0'};
						snprintf(buf, sizeof(buf), "Player %d has joined, IP is:%s", index, clientAddress);
						NETlogEntry(buf, SYNC_FLAG, index);
					}

					NETbeginEncode(NETnetQueue(index), NET_ACCEPTED);
					NETuint8_t(&index);
					NETend();

					// First send info about players to newcomer.
					NETSendAllPlayerInfoTo(index);
					// then send info about newcomer to all players.
					NETBroadcastPlayerInfo(index);

					debug(LOG_NET, "Player, %s, with index of %u has joined using socket %p", name, (unsigned int)index, connected_bsocket[index]);

					// Increment player count
					gamestruct.desc.dwCurrentPlayers++;

					MultiPlayerJoin(index);

					// Narrowcast to new player that everyone has joined.
					for (j = 0; j < MAX_CONNECTED_PLAYERS; ++j)
					{
						if (index != j)  // We will broadcast the index == j case.
						{
							if (NetPlay.players[j].allocated)
							{
								NETbeginEncode(NETnetQueue(index), NET_PLAYER_JOINED);
									NETuint8_t(&j);
								NETend();
							}
						}
					}

					// Broadcast to everyone that a new player has joined
					NETbeginEncode(NETbroadcastQueue(), NET_PLAYER_JOINED);
						NETuint8_t(&index);
					NETend();

					for (j = 0; j < MAX_CONNECTED_PLAYERS; ++j)
					{
						NETBroadcastPlayerInfo(j);
					}
					NETfixDuplicatePlayerNames();

					// Make sure the master server gets updated by disconnecting from it
					// NETallowJoining will reconnect
					NETregisterServer(0);
					// reset flags for new players
					NetPlay.players[index].wzFile.isCancelled = false;
					NetPlay.players[index].wzFile.isSending = false;
					NetPlay.players[index].needFile = false;
				}
			}
		}
	}
}

BOOL NEThostGame(const char* SessionName, const char* PlayerName,
		 SDWORD one, SDWORD two, SDWORD three, SDWORD four,
		 UDWORD plyrs)	// # of players.
{
	unsigned int i;

	debug(LOG_NET, "NEThostGame(%s, %s, %d, %d, %d, %d, %u)", SessionName, PlayerName,
	      one, two, three, four, plyrs);

	mapDownloadProgress = 100;
	netPlayersUpdated = true;

	if (NetPlay.bComms && NetPlay.isUPNP)
	{
		NETaddRedirects();
	}
	NET_InitPlayers();
	NetPlay.maxPlayers = MAX_PLAYERS;
	if(!NetPlay.bComms)
	{
		selectedPlayer			= 0;
		NetPlay.isHost			= true;
		NetPlay.players[0].allocated	= true;
		NetPlay.players[0].connection	= -1;
		NetPlay.playercount		= 1;
		debug(LOG_NET, "Hosting but no comms");
		return true;
	}

	// tcp_socket is the connection to the lobby server (or machine)
	if (!tcp_socket)
		tcp_socket = socketListen(gameserver_port);
	if(tcp_socket == NULL)
	{
		debug(LOG_ERROR, "Cannot connect to master self: %s", strSockError(getSockErr()));
		return false;
	}
	debug(LOG_NET, "New tcp_socket = %p", tcp_socket);
	// Host needs to create a socket set for MAX_PLAYERS
	if(!socket_set) socket_set = allocSocketSet();
	if (socket_set == NULL)
	{
		debug(LOG_ERROR, "Cannot create socket set: %s", strSockError(getSockErr()));
		return false;
	}
	// allocate socket storage for all possible players
	for (i = 0; i < MAX_CONNECTED_PLAYERS; ++i)
	{
		connected_bsocket[i] = NULL;
		NETinitQueue(NETnetQueue(i));
	}

	NetPlay.isHost = true;
	NETlogEntry("Hosting game, resetting ban list.", SYNC_FLAG, 0);
	if (IPlist)
	{ 
		free(IPlist);
		IPlist = NULL;
	}
	sstrcpy(gamestruct.name, SessionName);
	memset(&gamestruct.desc, 0, sizeof(gamestruct.desc));
	gamestruct.desc.dwSize = sizeof(gamestruct.desc);
	//gamestruct.desc.guidApplication = GAME_GUID;
	memset(gamestruct.desc.host, 0, sizeof(gamestruct.desc.host));
	gamestruct.desc.dwCurrentPlayers = 1;
	gamestruct.desc.dwMaxPlayers = plyrs;
	gamestruct.desc.dwFlags = 0;
	gamestruct.desc.dwUserFlags[0] = one;
	gamestruct.desc.dwUserFlags[1] = two;
	gamestruct.desc.dwUserFlags[2] = three;
	gamestruct.desc.dwUserFlags[3] = four;
	memset(gamestruct.secondaryHosts, 0, sizeof(gamestruct.secondaryHosts));
	sstrcpy(gamestruct.extra, "Extra");						// extra string (future use)
	sstrcpy(gamestruct.versionstring, VersionString);		// version (string)
	sstrcpy(gamestruct.modlist, getModList());				// List of mods
	gamestruct.GAMESTRUCT_VERSION = 3;						// version of this structure
	gamestruct.game_version_major = NETCODE_VERSION_MAJOR;	// Netcode Major version
	gamestruct.game_version_minor = NETCODE_VERSION_MINOR;	// NetCode Minor version
//	gamestruct.privateGame = 0;								// if true, it is a private game
	gamestruct.pureGame = 0;									// NO mods allowed if true
	gamestruct.Mods = 0;										// number of concatenated mods?
	gamestruct.gameId  = 0;
	gamestruct.future2 = 0xBAD02;								// for future use
	gamestruct.future3 = 0xBAD03;								// for future use
	gamestruct.future4 = 0xBAD04;								// for future use

	selectedPlayer= NET_CreatePlayer(PlayerName);
	realSelectedPlayer = selectedPlayer;
	NetPlay.isHost	= true;
	NetPlay.isHostAlive = true;
	NetPlay.hostPlayer	= NET_HOST_ONLY;
	ASSERT(selectedPlayer == NET_HOST_ONLY, "For now, host must start at player index zero, was %d", (int)selectedPlayer);

	MultiPlayerJoin(selectedPlayer);

	allow_joining = true;

	NETregisterServer(0);

	debug(LOG_NET, "Hosting a server. We are player %d.", selectedPlayer);

	return true;
}

// ////////////////////////////////////////////////////////////////////////
// Stop the dplay interface from accepting more players.
BOOL NEThaltJoining(void)
{
	debug(LOG_NET, "temporarily locking game to prevent more players");

	allow_joining = false;
	// disconnect from the master server
	NETregisterServer(0);
	return true;
}

// ////////////////////////////////////////////////////////////////////////
// find games on open connection
BOOL NETfindGame(void)
{
	SocketAddress* hosts;
	unsigned int gamecount = 0;
	uint32_t gamesavailable;
	unsigned int port = (hostname == masterserver_name) ? masterserver_port : gameserver_port;
	int result = 0;
	debug(LOG_NET, "Looking for games...");
	
	if (getLobbyError() == ERROR_CHEAT || getLobbyError() == ERROR_KICKED)
	{
		return false;
	}
	setLobbyError(ERROR_NOERROR);

	NetPlay.games[0].desc.dwSize = 0;
	NetPlay.games[0].desc.dwCurrentPlayers = 0;
	NetPlay.games[0].desc.dwMaxPlayers = 0;

	if(!NetPlay.bComms)
	{
		selectedPlayer	= NET_HOST_ONLY;		// Host is always 0
		NetPlay.isHost		= true;
		NetPlay.hostPlayer	= NET_HOST_ONLY;
		return true;
	}
	// We first check to see if we were given a IP/hostname from the command line
	if (strlen(iptoconnect) )
	{
		hosts = resolveHost(iptoconnect, port);
		if (hosts == NULL)
		{
			debug(LOG_ERROR, "Error connecting to client via hostname provided (%s)",iptoconnect);
			debug(LOG_ERROR, "Cannot resolve hostname :%s",strSockError(getSockErr()));
			setLobbyError(ERROR_CONNECTION);
			return false;
		}
		else
		{
			// We got a valid ip now
			hostname = strdup(iptoconnect);		//copy it
			memset(iptoconnect,0x0,sizeof(iptoconnect));	//reset it (so we don't loop back to this routine)
		}
	}
	else if ((hosts = resolveHost(hostname, port)) == NULL)
	{
		debug(LOG_ERROR, "Cannot resolve hostname \"%s\": %s", hostname, strSockError(getSockErr()));
		setLobbyError(ERROR_CONNECTION);
		return false;
	}

	if (tcp_socket != NULL)
	{
		debug(LOG_NET, "Deleting tcp_socket %p", tcp_socket);
		if (socket_set)
		{
			SocketSet_DelSocket(socket_set, tcp_socket);
		}
		socketClose(tcp_socket);
		tcp_socket = NULL;
	}

	tcp_socket = socketOpenAny(hosts, 15000);
	
	deleteSocketAddress(hosts);
	hosts = NULL;

	if (tcp_socket == NULL)
	{
		debug(LOG_ERROR, "Cannot connect to \"%s:%d\": %s", hostname, port, strSockError(getSockErr()));
		setLobbyError(ERROR_CONNECTION);
		return false;
	}
	debug(LOG_NET, "New tcp_socket = %p", tcp_socket);
	// client machines only need 1 socket set
	socket_set = allocSocketSet();
	if (socket_set == NULL)
	{
		debug(LOG_ERROR, "Cannot create socket set: %s", strSockError(getSockErr()));
		setLobbyError(ERROR_CONNECTION);
		return false;
	}
	debug(LOG_NET, "Created socket_set %p", socket_set);

	SocketSet_AddSocket(socket_set, tcp_socket);

	debug(LOG_NET, "Sending list cmd");

	if (writeAll(tcp_socket, "list", sizeof("list")) != SOCKET_ERROR
	 && checkSockets(socket_set, NET_TIMEOUT_DELAY) > 0
	 && socketReadReady(tcp_socket)
	 && (result = readNoInt(tcp_socket, &gamesavailable, sizeof(gamesavailable))))
	{
		gamesavailable = MIN(ntohl(gamesavailable), ARRAY_SIZE(NetPlay.games));
	}
	else
	{
		if (result == SOCKET_ERROR)
		{
			debug(LOG_NET, "Server socket ecountered error: %s", strSockError(getSockErr()));
		}
		else
		{
			debug(LOG_NET, "Server didn't respond (timeout)");
		}
		SocketSet_DelSocket(socket_set, tcp_socket);		// mark it invalid
		socketClose(tcp_socket);
		tcp_socket = NULL;

		// when we fail to receive a game count, bail out
		setLobbyError(ERROR_CONNECTION);
		return false;
	}

	debug(LOG_NET, "receiving info on %u game(s)", (unsigned int)gamesavailable);

	// Clear old games from list.
	memset(NetPlay.games, 0x00, sizeof(NetPlay.games));

	while (gamecount < gamesavailable)
	{
		// Attempt to receive a game description structure
		if (!NETrecvGAMESTRUCT(&NetPlay.games[gamecount]))
		{
			debug(LOG_NET, "only %u game(s) received", (unsigned int)gamecount);
			// If we fail, success depends on the amount of games that we've read already
			return gamecount;
		}

		if (NetPlay.games[gamecount].desc.host[0] == '\0')
		{
			strncpy(NetPlay.games[gamecount].desc.host, getSocketTextAddress(tcp_socket), sizeof(NetPlay.games[gamecount].desc.host));
		}

		++gamecount;
	}

	return true;
}

// ////////////////////////////////////////////////////////////////////////
// ////////////////////////////////////////////////////////////////////////
// Functions used to setup and join games.
BOOL NETjoinGame(UDWORD gameNumber, const char* playername)
{
	SocketAddress *hosts = NULL;
	unsigned int i;

	debug(LOG_NET, "resetting sockets.");
	NETclose();	// just to be sure :)

	debug(LOG_NET, "Trying to join gameNumber (%u)...", gameNumber);

	mapDownloadProgress = 100;
	netPlayersUpdated = true;

	if (hostname == masterserver_name)
	{
		hostname = NULL;
	}

	// Loop through all of the hosts, using the first one we can connect to.
	for (i = 0; i < ARRAY_SIZE(NetPlay.games[gameNumber].secondaryHosts) + 1; ++i)
	{
		free(hostname);
		if (i > 0)
		{
			hostname = strdup(NetPlay.games[gameNumber].secondaryHosts[i - 1]);
		}
		else
		{
			hostname = strdup(NetPlay.games[gameNumber].desc.host);
		}

		hosts = resolveHost(hostname, gameserver_port);
		if (hosts == NULL)
		{
			debug(LOG_ERROR, "Cannot resolve hostname \"%s\": %s", hostname, strSockError(getSockErr()));
			continue;
		}

		if (tcp_socket != NULL)
		{
			socketClose(tcp_socket);
		}

		tcp_socket = socketOpenAny(hosts, 15000);
		deleteSocketAddress(hosts);
		if (tcp_socket != NULL)
		{
			break;
		}
	}

	if (tcp_socket == NULL)
	{
		return false;
	}

	// client machines only need 1 socket set
	socket_set = allocSocketSet();
	if (socket_set == NULL)
	{
		debug(LOG_ERROR, "Cannot create socket set: %s", strSockError(getSockErr()));
 		return false;
 	}
	debug(LOG_NET, "Created socket_set %p", socket_set);

	// tcp_socket is used to talk to host machine
	SocketSet_AddSocket(socket_set, tcp_socket);

	if (writeAll(tcp_socket, "join", sizeof("join")) == SOCKET_ERROR)
	{
		debug(LOG_ERROR, "Failed to send 'join' command: %s", strSockError(getSockErr()));
		SocketSet_DelSocket(socket_set, tcp_socket);
		socketClose(tcp_socket);
		tcp_socket = NULL;
		deleteSocketSet(socket_set);
		socket_set = NULL;
		return false;
	}

	if (NETrecvGAMESTRUCT(&NetPlay.games[gameNumber])
	 && NetPlay.games[gameNumber].desc.host[0] == '\0')
	{
		strncpy(NetPlay.games[gameNumber].desc.host, getSocketTextAddress(tcp_socket), sizeof(NetPlay.games[gameNumber].desc.host));
	}
	if (NetPlay.games[gameNumber].desc.dwCurrentPlayers >= NetPlay.games[gameNumber].desc.dwMaxPlayers)
	{
		// Shouldn't join; game is full
		SocketSet_DelSocket(socket_set, tcp_socket);
		socketClose(tcp_socket);
		tcp_socket = NULL;
		deleteSocketSet(socket_set);
		socket_set = NULL;
		setLobbyError(ERROR_FULL);
		return false;
	}
	// Allocate memory for a new socket
	NETinitQueue(NETnetQueue(NET_HOST_ONLY));
	// NOTE: tcp_socket = bsocket now!
	bsocket = tcp_socket;
	socketBeginCompression(bsocket);

	// Send a join message to the host
	NETbeginEncode(NETnetQueue(NET_HOST_ONLY), NET_JOIN);
		// Casting constness away, because NETstring is const-incorrect
		// when sending/encoding a packet.
		NETstring((char*)playername, 64);
		NETint32_t(&NETCODE_VERSION_MAJOR);
		NETint32_t(&NETCODE_VERSION_MINOR);
		NETstring(getModList(), modlist_string_size);
		NETstring(NetPlay.gamePassword, sizeof(NetPlay.gamePassword));
		NETint32_t(&NETCODE_HASH); //unused
	NETend();
	socketFlush(bsocket);  // Make sure the message was completely sent.

	i = wzGetTicks();
	// Loop until we've been accepted into the game
	for (;;)
	{
		NETQUEUE queue;
		uint8_t type;

		// FIXME: shouldn't there be some sort of rejection message?
		if (wzGetTicks() > i + 5000)
		{
			// timeout
			return false;
		}

		if (!NETrecvNet(&queue, &type))
		{
			continue;
		}

		if (type == NET_ACCEPTED)
		{
			// :)
			uint8_t index;

			NETbeginDecode(queue, NET_ACCEPTED);
				// Retrieve the player ID the game host arranged for us
				NETuint8_t(&index);
			NETend();
			NETpop(queue);

			selectedPlayer = index;
			realSelectedPlayer = selectedPlayer;
			debug(LOG_NET, "NET_ACCEPTED received. Accepted into the game - I'm player %u using bsocket %p, tcp_socket=%p", (unsigned int)index, bsocket, tcp_socket);
			NetPlay.isHost = false;
			NetPlay.isHostAlive = true;

			if (index >= MAX_CONNECTED_PLAYERS)
			{
				debug(LOG_ERROR, "Bad player number (%u) received from host!", index);
				return false;
			}

			NetPlay.players[index].allocated = true;
			sstrcpy(NetPlay.players[index].name, playername);
			NetPlay.players[index].heartbeat = true;

			return true;
		}
		else if (type == NET_REJECTED)
		{
			uint8_t rejection = 0;

			NETbeginDecode(queue, NET_REJECTED);
				NETuint8_t(&rejection);
			NETend();
			NETpop(queue);

			debug(LOG_NET, "NET_REJECTED received. Error code: %u", (unsigned int) rejection);

			setLobbyError((LOBBY_ERROR_TYPES)rejection);
			NETclose();
		}

		NETpop(queue);
	}
}

/*!
 * Set the masterserver name
 * \param hostname The hostname of the masterserver to connect to
 */
void NETsetMasterserverName(const char* hostname)
{
	sstrcpy(masterserver_name, hostname);
}

/**
 * @return The hostname of the masterserver we will connect to.
 */
const char* NETgetMasterserverName()
{
	return masterserver_name;
}

/*!
 * Set the masterserver port
 * \param port The port of the masterserver to connect to
 */
void NETsetMasterserverPort(unsigned int port)
{
	masterserver_port = port;
}

/**
 * @return The port of the masterserver we will connect to.
 */
unsigned int NETgetMasterserverPort()
{
	return masterserver_port;
}

/*!
 * Set the port we shall host games on
 * \param port The port to listen to
 */
void NETsetGameserverPort(unsigned int port)
{
	gameserver_port = port;
}

/**
 * @return The port we will host games on.
 */
unsigned int NETgetGameserverPort()
{
	return gameserver_port;
}


void NETsetPlayerConnectionStatus(CONNECTION_STATUS status, unsigned player)
{
	unsigned n;
	const int timeouts[] = {GAME_TICKS_PER_SEC*10, GAME_TICKS_PER_SEC*10, GAME_TICKS_PER_SEC, GAME_TICKS_PER_SEC/6};
	ASSERT(ARRAY_SIZE(timeouts) == CONNECTIONSTATUS_NORMAL, "Connection status timeout array too small.");

	if (status == CONNECTIONSTATUS_NORMAL)
	{
		for (n = 0; n < CONNECTIONSTATUS_NORMAL; ++n)
		{
			NET_PlayerConnectionStatus[n][player] = 0;
		}
		return;
	}
	if (player == NET_ALL_PLAYERS)
	{
		for (n = 0; n < MAX_PLAYERS; ++n)
		{
			NETsetPlayerConnectionStatus(status, n);
		}
		return;
	}

	NET_PlayerConnectionStatus[status][player] = realTime + timeouts[status];
}

bool NETcheckPlayerConnectionStatus(CONNECTION_STATUS status, unsigned player)
{
	unsigned n;

	if (player == NET_ALL_PLAYERS)
	{
		for (n = 0; n < MAX_PLAYERS; ++n)
		{
			if (NETcheckPlayerConnectionStatus(status, n))
			{
				return true;
			}
		}
		return false;
	}
	if (status == CONNECTIONSTATUS_NORMAL)
	{
		for (n = 0; n < CONNECTIONSTATUS_NORMAL; ++n)
		{
			if (NETcheckPlayerConnectionStatus((CONNECTION_STATUS)n, player))
			{
				return true;
			}
		}
		return false;
	}

	return realTime < NET_PlayerConnectionStatus[status][player];
}

#define MAX_LEN_LOG_LINE 512  // From debug.c - no use printing something longer.
#define MAX_SYNC_MESSAGES 10000
#define MAX_SYNC_HISTORY 12

static unsigned syncDebugNext = 0;
static uint32_t syncDebugNum[MAX_SYNC_HISTORY];
static uint32_t syncDebugGameTime[MAX_SYNC_HISTORY + 1];
static char *syncDebugFunctions[MAX_SYNC_HISTORY][MAX_SYNC_MESSAGES];
static char *syncDebugStrings[MAX_SYNC_HISTORY][MAX_SYNC_MESSAGES];
static uint32_t syncDebugCrcs[MAX_SYNC_HISTORY + 1];

void _syncDebug(const char *function, const char *str, ...)
{
	va_list ap;
	char outputBuffer[MAX_LEN_LOG_LINE];

	va_start(ap, str);
	vssprintf(outputBuffer, str, ap);
	va_end(ap);

	if (syncDebugNum[syncDebugNext] < MAX_SYNC_MESSAGES)
	{
		syncDebugFunctions[syncDebugNext][syncDebugNum[syncDebugNext]] = strdup(function);
		syncDebugStrings[syncDebugNext][syncDebugNum[syncDebugNext]] = strdup(outputBuffer);
		syncDebugCrcs[syncDebugNext] = crcSum(syncDebugCrcs[syncDebugNext], function,     strlen(function)     + 1);
		syncDebugCrcs[syncDebugNext] = crcSum(syncDebugCrcs[syncDebugNext], outputBuffer, strlen(outputBuffer) + 1);
		++syncDebugNum[syncDebugNext];
	}
}

void syncDebugBacktrace(void)
{
#ifdef WZ_OS_LINUX
	void *btv[20];
	unsigned num = backtrace(btv, sizeof(btv)/sizeof(*btv));
	char **btc = backtrace_symbols(btv, num);
	unsigned i;
	for (i = 1; i + 2 < num; ++i)  // =1: Don't print "src/warzone2100(syncDebugBacktrace+0x16) [0x6312d1]". +2: Don't print last two lines of backtrace such as "/lib/libc.so.6(__libc_start_main+0xe6) [0x7f91e040ea26]", since the address varies (even with the same binary).
	{
		_syncDebug("BT", "%s", btc[i]);
	}
	free(btc);
#else
	_syncDebug("BT", "Sorry, syncDebugBacktrace() not implemented on your system.");
#endif
}

const char *syncDebugFloat(float f)
{
	static char ret[16][20];
	static int counter = 0;
	uint32_t i;
	memcpy(&i, &f, sizeof(i));
	STATIC_ASSERT(sizeof(i) == sizeof(f));
	counter = (counter + 1)&15;
	sprintf(ret[counter], "%c%02X_%06X", (i & 0x80000000) == 0 ? '+' : '-', (i & 0x7F000000)>>24, i & 0x00FFFFFF);
	return ret[counter];
}

uint32_t nextDebugSync(void)
{
	uint32_t ret = ~syncDebugCrcs[syncDebugNext];  // Invert bits, since everyone else seems to do that with CRCs...
	unsigned i;

	// Save gameTime, so we know which CRC to compare with, later.
	syncDebugGameTime[syncDebugNext] = gameTime;

	// Go to next position, and free it ready for use.
	syncDebugNext = (syncDebugNext + 1)%MAX_SYNC_HISTORY;
	for (i = 0; i != syncDebugNum[syncDebugNext]; ++i)
	{
		free(syncDebugFunctions[syncDebugNext][i]);
		free(syncDebugStrings[syncDebugNext][i]);
	}
	syncDebugNum[syncDebugNext] = 0;
	syncDebugGameTime[syncDebugNext] = 0;
	syncDebugCrcs[syncDebugNext] = 0x00000000;

	return ret;
}

static void dumpDebugSync(uint8_t *buf, size_t bufLen, uint32_t time, unsigned player)
{
	char fname[100];
	PHYSFS_file *fp;

	ssprintf(fname, "logs/desync%u_p%u.txt", time, player);
	fp = openSaveFile(fname);
	PHYSFS_write(fp, buf, bufLen, 1);
	PHYSFS_close(fp);

	debug(LOG_ERROR, "Dumped player %u's sync error at gameTime %u to file: %s%s", player, time, PHYSFS_getRealDir(fname), fname);
}

static void sendDebugSync(uint8_t *buf, uint32_t bufLen, uint32_t time)
{
	// Save our own, before sending, so that if we have 2 clients running on the same computer, to guarantee that it is done saving before the other client saves on top.
	dumpDebugSync(buf, bufLen, time, selectedPlayer);

	NETbeginEncode(NETbroadcastQueue(), NET_DEBUG_SYNC);
		NETuint32_t(&time);
		NETuint32_t(&bufLen);
		NETbin(buf, bufLen);
	NETend();
}

static uint8_t debugSyncTmpBuf[1000000];
static void recvDebugSync(NETQUEUE queue)
{
	uint32_t time = 0;
	uint32_t bufLen = 0;

	NETbeginDecode(queue, NET_DEBUG_SYNC);
		NETuint32_t(&time);
		NETuint32_t(&bufLen);
		bufLen = MIN(bufLen, ARRAY_SIZE(debugSyncTmpBuf));
		NETbin(debugSyncTmpBuf, bufLen);
	NETend();

	dumpDebugSync(debugSyncTmpBuf, bufLen, time, queue.index);
}

bool checkDebugSync(uint32_t checkGameTime, uint32_t checkCrc)
{
	unsigned index;
	unsigned i;
	static uint32_t numDumps = 0;
	size_t bufSize = 0;

	if (checkGameTime == syncDebugGameTime[syncDebugNext])  // Can't happen - and syncDebugGameTime[] == 0, until just before sending the CRC, anyway.
	{
		debug(LOG_ERROR, "Huh? We aren't done yet...");
		return true;
	}

	for (index = 0; index < MAX_SYNC_HISTORY + 1; ++index)
	{
		if (syncDebugGameTime[index] == checkGameTime)
		{
			if (~syncDebugCrcs[index] == checkCrc)  // Invert bits, since everyone else seems to do that with CRCs...
			{
				return true;                    // Check passed. (So far... There might still be more players to compare CRCs with.)
			}

			break;                                  // Check failed!
		}
	}

	if (index >= MAX_SYNC_HISTORY)
	{
		return false;                                   // Couldn't check. May have dumped already, or MAX_SYNC_HISTORY isn't big enough compared to the maximum latency.
	}

	// Dump our version, and also erase it, so we only dump it at most once.
	debug(LOG_ERROR, "Inconsistent sync debug at gameTime %u. My version has %u lines, CRC = 0x%08X.", syncDebugGameTime[index], syncDebugNum[index], ~syncDebugCrcs[index] & 0xFFFFFFFF);
	bufSize += snprintf((char *)debugSyncTmpBuf + bufSize, ARRAY_SIZE(debugSyncTmpBuf) - bufSize, "===== BEGIN gameTime=%u, %u lines, CRC 0x%08X =====\n", syncDebugGameTime[index], syncDebugNum[index], ~syncDebugCrcs[index] & 0xFFFFFFFF);
	for (i = 0; i < syncDebugNum[index]; ++i)
	{
		bufSize += snprintf((char *)debugSyncTmpBuf + bufSize, ARRAY_SIZE(debugSyncTmpBuf) - bufSize, "[%s] %s\n", syncDebugFunctions[index][i], syncDebugStrings[index][i]);
		free(syncDebugFunctions[index][i]);
		free(syncDebugStrings[index][i]);
	}
	bufSize += snprintf((char *)debugSyncTmpBuf + bufSize, ARRAY_SIZE(debugSyncTmpBuf) - bufSize, "===== END gameTime=%u, %u lines, CRC 0x%08X =====\n", syncDebugGameTime[index], syncDebugNum[index], ~syncDebugCrcs[index] & 0xFFFFFFFF);
	if (numDumps < 5)
	{
		++numDumps;
		sendDebugSync(debugSyncTmpBuf, bufSize, syncDebugGameTime[index]);
	}

	// Backup correct CRC for checking against remaining players, even though we erased the logs (which were dumped already).
	syncDebugGameTime[MAX_SYNC_HISTORY] = syncDebugGameTime[index];
	syncDebugCrcs[MAX_SYNC_HISTORY]     = syncDebugCrcs[index];

	// Finish erasing our version.
	syncDebugNum[index] = 0;
	syncDebugGameTime[index] = 0;
	syncDebugCrcs[index] = 0x00000000;

	return false;  // Ouch.
}

const char *messageTypeToString(unsigned messageType_)
{
	MESSAGE_TYPES messageType = (MESSAGE_TYPES)messageType_;  // Cast to enum, so switch gives a warning if new message types are added without updating the switch.

	switch (messageType)
	{
		// Search:  \s*([\w_]+).*
		// Replace: case \1:                             return "\1";
		// Search:  (case ...............................) *(return "[\w_]+";)
		// Replace: \t\t\1\2

		case NET_MIN_TYPE:                  return "NET_MIN_TYPE";
		case NET_PING:                      return "NET_PING";
		case NET_PLAYER_STATS:              return "NET_PLAYER_STATS";
		case NET_TEXTMSG:                   return "NET_TEXTMSG";
		case NET_PLAYERRESPONDING:          return "NET_PLAYERRESPONDING";
		case NET_OPTIONS:                   return "NET_OPTIONS";
		case NET_KICK:                      return "NET_KICK";
		case NET_FIREUP:                    return "NET_FIREUP";
		case NET_COLOURREQUEST:             return "NET_COLOURREQUEST";
		case NET_AITEXTMSG:                 return "NET_AITEXTMSG";
		case NET_BEACONMSG:                 return "NET_BEACONMSG";
		case NET_TEAMREQUEST:               return "NET_TEAMREQUEST";
		case NET_JOIN:                      return "NET_JOIN";
		case NET_ACCEPTED:                  return "NET_ACCEPTED";
		case NET_PLAYER_INFO:               return "NET_PLAYER_INFO";
		case NET_PLAYER_JOINED:             return "NET_PLAYER_JOINED";
		case NET_PLAYER_LEAVING:            return "NET_PLAYER_LEAVING";
		case NET_PLAYER_DROPPED:            return "NET_PLAYER_DROPPED";
		case NET_GAME_FLAGS:                return "NET_GAME_FLAGS";
		case NET_READY_REQUEST:             return "NET_READY_REQUEST";
		case NET_REJECTED:                  return "NET_REJECTED";
		case NET_POSITIONREQUEST:           return "NET_POSITIONREQUEST";
		case NET_DATA_CHECK:                return "NET_DATA_CHECK";
		case NET_HOST_DROPPED:              return "NET_HOST_DROPPED";
		case NET_SEND_TO_PLAYER:            return "NET_SEND_TO_PLAYER";
		case NET_SHARE_GAME_QUEUE:          return "NET_SHARE_GAME_QUEUE";
		case NET_FILE_REQUESTED:            return "NET_FILE_REQUESTED";
		case NET_FILE_CANCELLED:            return "NET_FILE_CANCELLED";
		case NET_FILE_PAYLOAD:              return "NET_FILE_PAYLOAD";
		case NET_DEBUG_SYNC:                return "NET_DEBUG_SYNC";
		case NET_MAX_TYPE:                  return "NET_MAX_TYPE";

		case GAME_MIN_TYPE:                 return "GAME_MIN_TYPE";
		case GAME_DROID:                    return "GAME_DROID";
		case GAME_DROIDINFO:                return "GAME_DROIDINFO";
		case GAME_TEMPLATE:                 return "GAME_TEMPLATE";
		case GAME_TEMPLATEDEST:             return "GAME_TEMPLATEDEST";
		case GAME_FEATUREDEST:              return "GAME_FEATUREDEST";
		case GAME_BUILD:                    return "GAME_BUILD";
		case GAME_RESEARCH:                 return "GAME_RESEARCH";
		case GAME_FEATURES:                 return "GAME_FEATURES";
		case GAME_SECONDARY:                return "GAME_SECONDARY";
		case GAME_ALLIANCE:                 return "GAME_ALLIANCE";
		case GAME_GIFT:                     return "GAME_GIFT";
		case GAME_ARTIFACTS:                return "GAME_ARTIFACTS";
		case GAME_RESEARCHSTATUS:           return "GAME_RESEARCHSTATUS";
		case GAME_STRUCTUREINFO:            return "GAME_STRUCTUREINFO";
		case GAME_LASSAT:                   return "GAME_LASSAT";
		case GAME_GAME_TIME:                return "GAME_GAME_TIME";
		case GAME_DROIDDEST:                return "GAME_DROIDDEST";
		case GAME_CHECK_DROID:              return "GAME_CHECK_DROID";
		case GAME_CHECK_STRUCT:             return "GAME_CHECK_STRUCT";
		case GAME_CHECK_POWER:              return "GAME_CHECK_POWER";
		case GAME_STRUCTDEST:               return "GAME_STRUCTDEST";
		case GAME_BUILDFINISHED:            return "GAME_BUILDFINISHED";
		case GAME_DEMOLISH:                 return "GAME_DEMOLISH";
		case GAME_DROIDEMBARK:              return "GAME_DROIDEMBARK";
		case GAME_DROIDDISEMBARK:           return "GAME_DROIDDISEMBARK";
		case GAME_MAX_TYPE:                 return "GAME_MAX_TYPE";
	}
	return "(INVALID MESSAGE TYPE)";
}

/**
 * Check if ip is on the banned list.
 * \param ip IP address converted to text
 */
static bool onBanList(const char *ip)
{
	int i;

	if (!IPlist) return false;		//if no bans are added, then don't check.
	for(i = 0; i < MAX_BANS ; i++)
	{
		if (strcmp(ip, IPlist[i].IPAddress) == 0)
		{
			return true;
		}
	}
	return false;
}

/**
 * Create the banned list.
 * \param ip IP address in text format
 * \param name Name of the player we are banning
 */
static void addToBanList(const char *ip, const char *name)
{
	static int numBans = 0;

	if (!IPlist)
	{
		IPlist = malloc(sizeof(PLAYER_IP) * MAX_BANS + 1);
		if (!IPlist)
		{
			debug(LOG_FATAL, "Out of memory!");
			abort();
		}
		numBans = 0;
	}
	memset(IPlist, 0x0, sizeof(PLAYER_IP) * MAX_BANS);
	sstrcpy(IPlist[numBans].IPAddress, ip);
	sstrcpy(IPlist[numBans].pname, name);
	numBans++;
	sync_counter.banned++;
	if (numBans > MAX_BANS)
	{
		debug(LOG_INFO, "We have exceeded %d bans, resetting to 0", MAX_BANS);
		numBans = 0;
	}
}<|MERGE_RESOLUTION|>--- conflicted
+++ resolved
@@ -263,41 +263,8 @@
 			NETclose();
 			return 0;
 		}
-<<<<<<< HEAD
-		socketClose(bs->socket);
-		bs->socket = NULL;
-	}
-
-	return false;
-}
-
-static uint16_t ntoh16(uint16_t n_)
-{
-	uint8_t n[2];
-	memcpy(&n, &n_, 2);
-	return n[0]<<8 | n[1];
-}
-
-// Check if we have a full message waiting for us. If not, return false and wait for more data.
-// If there is a data remnant somewhere in the buffer except at its beginning, move it to the
-// beginning.
-static BOOL NET_recvMessage(NETBUFSOCKET* bs)
-{
-	NETMSG *pMsg = &NetMsg;
-	unsigned int size;
-	const NETMSG* message = (NETMSG*)(bs->buffer + bs->buffer_start);
-	const unsigned int headersize =   sizeof(message->size)
-					+ sizeof(message->type)
-					+ sizeof(message->destination)
-					+ sizeof(message->source);
-
-	if (headersize > bs->bytes)
-	{
-		goto error;
-=======
 		socketClose(socket);
 		*pSocket = NULL;
->>>>>>> d2739968
 	}
 
 	return 0;
@@ -1237,18 +1204,7 @@
 		return true;
 	}
 
-<<<<<<< HEAD
-	if (player >= MAX_CONNECTED_PLAYERS) return false;
-	msg->destination = player;
-	msg->source = selectedPlayer;
-
-	size = msg->size + sizeof(msg->size) + sizeof(msg->type) + sizeof(msg->destination) + sizeof(msg->source);
-
-	NETlogPacket(msg->type, msg->size, false);		// log packet we are sending
-	msg->size = htons(msg->size);					// convert it to network byte order
-=======
 	if (player >= MAX_CONNECTED_PLAYERS && player != NET_ALL_PLAYERS) return false;
->>>>>>> d2739968
 
 	if (NetPlay.isHost)
 	{
@@ -1333,17 +1289,7 @@
 		return;
 	}
 
-<<<<<<< HEAD
-	msg->destination = NET_ALL_PLAYERS;
-	msg->source = selectedPlayer;
-
-	size = msg->size + sizeof(msg->size) + sizeof(msg->type) + sizeof(msg->destination) + sizeof(msg->source);
-
-	NETlogPacket(msg->type, msg->size, false);		// log packet we are sending
-	msg->size = htons(msg->size);					// convert it to network byte order
-=======
 	NETflushGameQueues();
->>>>>>> d2739968
 
 	if (NetPlay.isHost)
 	{
@@ -1697,41 +1643,11 @@
 		goto checkMessages;
 	}
 
-<<<<<<< HEAD
-				if (socket_set == NULL
-				    || checkSockets(socket_set, NET_READ_TIMEOUT) <= 0)
-				{
-					return false;
-				}
-				for (;;)
-				{
-					ASSERT(i < MAX_CONNECTED_PLAYERS, "Bad player number %u (current was %u)", i, current);
-					if (connected_bsocket[i] == NULL || connected_bsocket[i]->socket == NULL)
-					{	//client gets a packet
-						NETlogPacket(pMsg->type, pMsg->size, true);		// log packet that we received
-					}
-					else if (NET_fillBuffer(connected_bsocket[i], socket_set))
-					{
-						// we received some data, add to buffer
-						received = NET_recvMessage(connected_bsocket[i]);
-						if (i == pMsg->source) // prevent spoofing
-						{
-							current = i;
-							break;
-						}
-					}
-					else if (connected_bsocket[i]->socket == NULL)
-					{
-						// If there is a error in NET_fillBuffer() then socket is already invalid.
-						// This means that the player dropped / disconnected for whatever reason. 
-						debug(LOG_INFO, "Player, (player %u) seems to have dropped/disconnected.", i);
-=======
 	for (current = 0; current < MAX_CONNECTED_PLAYERS; ++current)
 	{
 		Socket **pSocket = NetPlay.isHost ? &connected_bsocket[current] : &bsocket;
 		uint8_t buffer[NET_BUFFER_SIZE];
 		size_t dataLen;
->>>>>>> d2739968
 
 		if (!NetPlay.isHost && current != NET_HOST_ONLY)
 		{
@@ -1764,34 +1680,19 @@
 		}
 	}
 
-<<<<<<< HEAD
-		if (received == false)
-		{
-			return false;		// (Host | client) didn't get any data
-		}
-		else
-=======
 checkMessages:
 	for (current = 0; current < MAX_CONNECTED_PLAYERS; ++current)
 	{
 		*queue = NETnetQueue(current);
 		while (NETisMessageReady(*queue))
->>>>>>> d2739968
 		{
 			*type = NETmessageType(NETgetMessage(*queue));
 			if (!NETprocessSystemMessage(*queue, *type))
 			{
 				return true;  // We couldn't process the message, let the caller deal with it..
 			}
-<<<<<<< HEAD
-			else if (pMsg->destination == NET_ALL_PLAYERS)
-			{
-				unsigned int j;
-				uint16_t Sbytes;
-=======
-		}
-	}
->>>>>>> d2739968
+		}
+	}
 
 	//NETlogPacket(pMsg, true);
 
@@ -1815,72 +1716,16 @@
 				continue;
 			}
 
-<<<<<<< HEAD
-				NETlogPacket(pMsg->type, pMsg->size, true);		// log packet that we received
-				Sbytes = pMsg->size;
-				pMsg->size = htons(pMsg->size);			// convert back to network byte order when sending
-
-				// we are the host, and have received a broadcast packet; distribute it
-				for (j = 0; j < MAX_CONNECTED_PLAYERS; ++j)
-				{
-					if (   j != current
-					    && connected_bsocket[j] != NULL
-					    && connected_bsocket[j]->socket != NULL)
-					{
-						if (writeAll(connected_bsocket[j]->socket, pMsg, size) == SOCKET_ERROR)
-						{
-							// Write error, most likely client disconnect.
-							debug(LOG_ERROR, "Failed to send message (host broadcast): %s", strSockError(getSockErr()));
-							NETplayerClientDisconnect(j);
-						}
-						NETlogPacket(pMsg->type, Sbytes, false);				// and since we are sending it out again, log it.
-					}
-				}
-=======
 			if (!NETprocessSystemMessage(*queue, *type))
 			{
 				return true;  // We couldn't process the message, let the caller deal with it..
->>>>>>> d2739968
 			}
 			else
 			{
-<<<<<<< HEAD
-				// message was not meant for us; send it further
-				if (   pMsg->destination < MAX_CONNECTED_PLAYERS
-				    && connected_bsocket[pMsg->destination] != NULL
-				    && connected_bsocket[pMsg->destination]->socket != NULL)
-				{
-					debug(LOG_NET, "Reflecting message type %hhu to %hhu", pMsg->type, pMsg->destination);
-
-					NETlogPacket(pMsg->type, pMsg->size, true);		// log packet that we received
-					NETlogPacket(pMsg->type, pMsg->size, false);	// log packet that we are sending out
-					pMsg->size = htons(pMsg->size);	// convert back to network byte order when sending
-
-					if (writeAll(connected_bsocket[pMsg->destination]->socket, pMsg, size) == SOCKET_ERROR)
-					{
-						// Write error, most likely client disconnect.
-						debug(LOG_ERROR, "Failed to send message (host specific): %s", strSockError(getSockErr()));
-						NETplayerClientDisconnect(pMsg->destination);
-					}
-				}
-				else
-				{
-					debug(LOG_NET, "Cannot reflect message type %hhu to %hhu", pMsg->type, pMsg->destination);
-				}
-
-				goto receive_message;
-=======
 				debug(LOG_ERROR, "There was a system message in a game queue...");
->>>>>>> d2739968
-			}
-		}
-
-<<<<<<< HEAD
-	} while (NETprocessSystemMessage() == true);
-
-	*type = pMsg->type;
-	return true;
-=======
+			}
+		}
+
 		if (!checkPlayerGameTime(current))
 		{
 			break;  // Still waiting for messages from this player, and all players should process messages in the same order.
@@ -1888,7 +1733,6 @@
 	}
 
 	return false;
->>>>>>> d2739968
 }
 
 // ////////////////////////////////////////////////////////////////////////
