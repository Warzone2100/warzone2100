/*
	This file is part of Warzone 2100.
	Copyright (C) 1999-2004  Eidos Interactive
	Copyright (C) 2005-2009  Warzone Resurrection Project

	Warzone 2100 is free software; you can redistribute it and/or modify
	it under the terms of the GNU General Public License as published by
	the Free Software Foundation; either version 2 of the License, or
	(at your option) any later version.

	Warzone 2100 is distributed in the hope that it will be useful,
	but WITHOUT ANY WARRANTY; without even the implied warranty of
	MERCHANTABILITY or FITNESS FOR A PARTICULAR PURPOSE. See the
	GNU General Public License for more details.

	You should have received a copy of the GNU General Public License
	along with Warzone 2100; if not, write to the Free Software
	Foundation, Inc., 51 Franklin St, Fifth Floor, Boston, MA 02110-1301 USA
*/
/**
 * @file netplay.c
 *
 * Basic netcode.
 */

#include "lib/framework/frame.h"
#include "lib/framework/string_ext.h"
#include "lib/gamelib/gtime.h"
#include "src/component.h"		// FIXME: we need to handle this better
#include "src/modding.h"		// FIXME: we need to handle this better
#include <time.h>			// for stats
#include <SDL_timer.h>
#include <SDL_thread.h>
#include <physfs.h>
#include <string.h>

#include "netplay.h"
#include "netlog.h"

#include "miniupnpc/miniwget.h"
#include "miniupnpc/miniupnpc.h"
#include "miniupnpc/upnpcommands.h"
#include "lib/exceptionhandler/dumpinfo.h"

#ifdef WZ_OS_LINUX
#include <execinfo.h>  // Nonfatal runtime backtraces.
#endif //WZ_OS_LINUX

#if   defined(WZ_OS_UNIX)
# include <arpa/inet.h>
# include <errno.h>
# include <fcntl.h>
# include <netdb.h>
# include <netinet/in.h>
# include <sys/ioctl.h>
# include <sys/socket.h>
# include <sys/types.h>
# include <sys/select.h>
# include <unistd.h>
typedef int SOCKET;
static const SOCKET INVALID_SOCKET = -1;
static const int SOCKET_ERROR = -1;
#elif defined(WZ_OS_WIN)
# include <winsock2.h>
# include <ws2tcpip.h>
# undef EAGAIN
# undef EBADF
# undef ECONNRESET
# undef EINPROGRESS
# undef EINTR
# undef EISCONN
# undef ETIMEDOUT
# undef EWOULDBLOCK
# define EAGAIN      WSAEWOULDBLOCK
# define EBADF       WSAEBADF
# define ECONNRESET  WSAECONNRESET
# define EINPROGRESS WSAEINPROGRESS
# define EINTR       WSAEINTR
# define EISCONN     WSAEISCONN
# define ETIMEDOUT   WSAETIMEDOUT
# define EWOULDBLOCK WSAEWOULDBLOCK
typedef SSIZE_T ssize_t;
# ifndef AI_V4MAPPED
#  define AI_V4MAPPED	0x0008	/* IPv4 mapped addresses are acceptable.  */
# endif
# ifndef AI_ADDRCONFIG
#  define AI_ADDRCONFIG	0x0020	/* Use configuration of this host to choose returned address type..  */
# endif
#endif

// Fallback for systems that don't #define this flag
#ifndef MSG_NOSIGNAL
# define MSG_NOSIGNAL 0
#endif

static int getSockErr(void)
{
#if   defined(WZ_OS_UNIX)
	return errno;
#elif defined(WZ_OS_WIN)
	return WSAGetLastError();
#endif
}

static void setSockErr(int error)
{
#if   defined(WZ_OS_UNIX)
	errno = error;
#elif defined(WZ_OS_WIN)
	WSASetLastError(error);
#endif
}

// WARNING !!! This is initialised via configuration.c !!!
char masterserver_name[255] = {'\0'};
static unsigned int masterserver_port = 0, gameserver_port = 0;

#define NET_TIMEOUT_DELAY	2500		// we wait this amount of time for socket activity
#define NET_READ_TIMEOUT	0
/*
*	=== Using new socket code, this might not hold true any longer ===
*	NOTE /rant:  If the buffer size isn't big enough, it will invalidate the socket.
*	Which means that we need to allocate a buffer big enough to handle worst case
*	situations.
*	reference: MaxMsgSize in netplay.h  (currently set to 16K)
*
*/
#define NET_BUFFER_SIZE	(MaxMsgSize)	// Would be 16K

// HACK(s) to allow us to call a src/multi*.c function
extern void recvMultiStats(void);								// from src/multistat.c
extern BOOL sendTextMessage(const char *pStr, BOOL all);		// from src/multiplay.c
extern BOOL MultiPlayerJoin(UDWORD playerIndex);				// from src/multijoin.c
extern BOOL MultiPlayerLeave(UDWORD playerIndex);				// from src/multijoin.c
extern void ShowMOTD(void);																// from src/multijoin.c
extern void kickPlayer(uint32_t player_id, const char *reason, LOBBY_ERROR_TYPES type);	// from src/multiinit.c
extern void setLobbyError (LOBBY_ERROR_TYPES error_type);							// from src/multiinit.c
extern LOBBY_ERROR_TYPES getLobbyError(void);										// from src/multiinit.c
// ////////////////////////////////////////////////////////////////////////
// Function prototypes
static void NETplayerLeaving(UDWORD player);		// Cleanup sockets on player leaving (nicely)
static void NETplayerDropped(UDWORD player);		// Broadcast NET_PLAYER_DROPPED & cleanup
static void NETregisterServer(int state);
static void NETallowJoining(void);
static void NET_InitPlayer(int i);

void NETGameLocked( bool flag);
void NETresetGamePassword(void);

void NETGameLocked( bool flag);
void NETresetGamePassword(void);
/*
 * Network globals, these are part of the new network API
 */
SYNC_COUNTER sync_counter;		// keeps track on how well we are in sync
// ////////////////////////////////////////////////////////////////////////
// Types

typedef struct		// data regarding the last one second or so.
{
	UDWORD		bytesRecvd;
	UDWORD		bytesSent;	// number of bytes sent in about 1 sec.
	UDWORD		packetsSent;
	UDWORD		packetsRecvd;
} NETSTATS;

typedef struct
{
	uint16_t        size;
	void*           data;
	size_t          buffer_size;
} NET_PLAYER_DATA;

enum
{
	SOCK_CONNECTION,
	SOCK_IPV4_LISTEN = SOCK_CONNECTION,
	SOCK_IPV6_LISTEN,
	SOCK_COUNT,
};

typedef struct
{
	/* Multiple socket handles only for listening sockets. This allows us
	 * to listen on multiple protocols and address families (e.g. IPv4 and
	 * IPv6).
	 *
	 * All non-listening sockets will only use the first socket handle.
	 */
	SOCKET fd[SOCK_COUNT];
	bool ready;
} Socket;

typedef struct
{
	size_t len;
	Socket** fds;
} SocketSet;

// ////////////////////////////////////////////////////////////////////////
// Variables

NETPLAY	NetPlay;

static BOOL		allow_joining = false;
static	bool server_not_there = false;
static GAMESTRUCT	gamestruct;

// update flags
bool netPlayersUpdated;
int mapDownloadProgress;

/**
 * Socket used for these purposes:
 *  * Host a game, be a server.
 *  * Connect to the lobby server.
 *  * Join a server for a game.
 */
static Socket* tcp_socket = NULL;		//socket used to talk to lobbyserver/ host machine

static Socket *bsocket = NULL;                  //buffered socket (holds tcp_socket) (clients only?)
static Socket *connected_bsocket[MAX_CONNECTED_PLAYERS] = { NULL };
static SocketSet* socket_set = NULL;

// UPnP
static int upnp = false;
static bool upnp_done = false;
SDL_Thread *upnpdiscover;

static struct UPNPUrls urls;
static struct IGDdatas data;

// local ip address
static char lanaddr[16];

/**
 * Used for connections with clients.
 */
static Socket* tmp_socket[MAX_TMP_SOCKETS] = { NULL };

static SocketSet* tmp_socket_set = NULL;
static char*		hostname;
static NETSTATS		nStats = { 0, 0, 0, 0 };
static int32_t          NetGameFlags[4] = { 0, 0, 0, 0 };
char iptoconnect[PATH_MAX] = "\0"; // holds IP/hostname from command line

extern int NET_PlayerConnectionStatus;		// from src/display3d.c
extern LOBBY_ERROR_TYPES LobbyError;		// from src/multiint.c

// ////////////////////////////////////////////////////////////////////////////
#define VersionStringSize 80
/************************************************************************************
 **  NOTE (!)  Change the VersionString when net code changes!!
 **			   ie ("trunk", "2.1.3", ...)
 ************************************************************************************
**/
char VersionString[VersionStringSize] = "trunk, netcode 4.0";
static int NETCODE_VERSION_MAJOR = 4;
static int NETCODE_VERSION_MINOR = 0;
static int NETCODE_HASH = 0;			// unused for now

static int checkSockets(const SocketSet* set, unsigned int timeout);

#if defined(WZ_OS_WIN)
static HMODULE winsock2_dll = NULL;
static unsigned int major_windows_version = 0;
static int (WINAPI * getaddrinfo_dll_func)(const char *node, const char *service,
                                           const struct addrinfo *hints,
                                           struct addrinfo **res) = NULL;

static int (WINAPI * freeaddrinfo_dll_func)(struct addrinfo *res) = NULL;

# define getaddrinfo  getaddrinfo_dll_dispatcher
# define freeaddrinfo freeaddrinfo_dll_dispatcher

static int getaddrinfo(const char *node, const char *service,
                       const struct addrinfo *hints,
                       struct addrinfo **res)
{
	struct addrinfo hint;
	if (hints)
	{
		memcpy(&hint, hints, sizeof(hint));
	}

	switch (major_windows_version)
	{
		case 0:
		case 1:
		case 2:
		case 3:
		// Windows 95, 98 and ME
		case 4:
			debug(LOG_ERROR, "Name resolution isn't supported on this version (%u) of Windows", major_windows_version);
			return EAI_FAIL;

		// Windows 2000, XP and Server 2003
		case 5:
			if (hints)
			{
				// These flags are only supported from version 6 and onward
				hint.ai_flags &= ~(AI_V4MAPPED | AI_ADDRCONFIG);
			}
		// Windows Vista and Server 2008
		case 6:
		// Onward (aka: in the future)
		default:
			if (!winsock2_dll)
			{
				debug(LOG_ERROR, "Failed to load winsock2 DLL. Required for name resolution.");
				return EAI_FAIL;
			}

			if (!getaddrinfo_dll_func)
			{
				debug(LOG_ERROR, "Failed to retrieve \"getaddrinfo\" function from winsock2 DLL. Required for name resolution.");
				return EAI_FAIL;
			}

			return getaddrinfo_dll_func(node, service, hints ? &hint: NULL, res);
	}
}

static void freeaddrinfo(struct addrinfo *res)
{
	switch (major_windows_version)
	{
		case 0:
		case 1:
		case 2:
		case 3:
		// Windows 95, 98 and ME
		case 4:
			debug(LOG_ERROR, "Name resolution isn't supported on this version (%u) of Windows", major_windows_version);
			return;

		// Windows 2000, XP and Server 2003
		case 5:
		// Windows Vista and Server 2008
		case 6:
		// Onward (aka: in the future)
		default:
			if (!winsock2_dll)
			{
				debug(LOG_ERROR, "Failed to load winsock2 DLL. Required for name resolution.");
				return;
			}

			if (!freeaddrinfo_dll_func)
			{
				debug(LOG_ERROR, "Failed to retrieve \"freeaddrinfo\" function from winsock2 DLL. Required for name resolution.");
				return;
			}

			freeaddrinfo_dll_func(res);
	}
}
#endif

static int addressToText(const struct sockaddr* addr, char* buf, size_t size)
{
	switch (addr->sa_family)
	{
		case AF_INET:
		{
			unsigned char* address = (unsigned char*)&((const struct sockaddr_in*)addr)->sin_addr.s_addr;

			return snprintf(buf, size,
			"%hhu.%hhu.%hhu.%hhu",
				address[0],
				address[1],
				address[2],
				address[3]);
		}
		case AF_INET6:
		{
			uint16_t* address = (uint16_t*)&((const struct sockaddr_in6*)addr)->sin6_addr.s6_addr;

			return snprintf(buf, size,
			"%hx:%hx:%hx:%hx:%hx:%hx:%hx:%hx",
				ntohs(address[0]),
				ntohs(address[1]),
				ntohs(address[2]),
				ntohs(address[3]),
				ntohs(address[4]),
				ntohs(address[5]),
				ntohs(address[6]),
				ntohs(address[7]));
		}
		default:
			ASSERT(!"Unknown address family", "Got non IPv4 or IPv6 address!");
			return -1;
	}
}

static const char* strSockError(int error)
{
#if   defined(WZ_OS_WIN)
	switch (error)
	{
                case 0:                     return "No error";
                case WSAEINTR:              return "Interrupted system call";
                case WSAEBADF:              return "Bad file number";
                case WSAEACCES:             return "Permission denied";
                case WSAEFAULT:             return "Bad address";
                case WSAEINVAL:             return "Invalid argument";
                case WSAEMFILE:             return "Too many open sockets";
                case WSAEWOULDBLOCK:        return "Operation would block";
                case WSAEINPROGRESS:        return "Operation now in progress";
                case WSAEALREADY:           return "Operation already in progress";
                case WSAENOTSOCK:           return "Socket operation on non-socket";
                case WSAEDESTADDRREQ:       return "Destination address required";
                case WSAEMSGSIZE:           return "Message too long";
                case WSAEPROTOTYPE:         return "Protocol wrong type for socket";
                case WSAENOPROTOOPT:        return "Bad protocol option";
                case WSAEPROTONOSUPPORT:    return "Protocol not supported";
                case WSAESOCKTNOSUPPORT:    return "Socket type not supported";
                case WSAEOPNOTSUPP:         return "Operation not supported on socket";
                case WSAEPFNOSUPPORT:       return "Protocol family not supported";
                case WSAEAFNOSUPPORT:       return "Address family not supported";
                case WSAEADDRINUSE:         return "Address already in use";
                case WSAEADDRNOTAVAIL:      return "Can't assign requested address";
                case WSAENETDOWN:           return "Network is down";
                case WSAENETUNREACH:        return "Network is unreachable";
                case WSAENETRESET:          return "Net connection reset";
                case WSAECONNABORTED:       return "Software caused connection abort";
                case WSAECONNRESET:         return "Connection reset by peer";
                case WSAENOBUFS:            return "No buffer space available";
                case WSAEISCONN:            return "Socket is already connected";
                case WSAENOTCONN:           return "Socket is not connected";
                case WSAESHUTDOWN:          return "Can't send after socket shutdown";
                case WSAETOOMANYREFS:       return "Too many references, can't splice";
                case WSAETIMEDOUT:          return "Connection timed out";
                case WSAECONNREFUSED:       return "Connection refused";
                case WSAELOOP:              return "Too many levels of symbolic links";
                case WSAENAMETOOLONG:       return "File name too long";
                case WSAEHOSTDOWN:          return "Host is down";
                case WSAEHOSTUNREACH:       return "No route to host";
                case WSAENOTEMPTY:          return "Directory not empty";
                case WSAEPROCLIM:           return "Too many processes";
                case WSAEUSERS:             return "Too many users";
                case WSAEDQUOT:             return "Disc quota exceeded";
                case WSAESTALE:             return "Stale NFS file handle";
                case WSAEREMOTE:            return "Too many levels of remote in path";
                case WSASYSNOTREADY:        return "Network system is unavailable";
                case WSAVERNOTSUPPORTED:    return "Winsock version out of range";
                case WSANOTINITIALISED:     return "WSAStartup not yet called";
                case WSAEDISCON:            return "Graceful shutdown in progress";
                case WSAHOST_NOT_FOUND:     return "Host not found";
                case WSANO_DATA:            return "No host data of that type was found";
		default:                    return "Unknown error";
	}
#elif defined(WZ_OS_UNIX)
	return strerror(error);
#endif
}

/**
 * Test whether the given socket still has an open connection.
 *
 * @return true when the connection is open, false when it's closed or in an
 *         error state, check getSockErr() to find out which.
 */
static bool connectionIsOpen(Socket* sock)
{
	Socket* sockAr[] = { sock };
	const SocketSet set = { ARRAY_SIZE(sockAr), sockAr };
	int ret;

	ASSERT_OR_RETURN((setSockErr(EBADF), false),
		sock && sock->fd[SOCK_CONNECTION] != INVALID_SOCKET, "Invalid socket");

	// Check whether the socket is still connected
	ret = checkSockets(&set, 0);
	if (ret == SOCKET_ERROR)
	{
		return false;
	}
	else if (ret == set.len
	      && sock->ready)
	{
		/* The next recv(2) call won't block, but we're writing. So
		 * check the read queue to see if the connection is closed.
		 * If there's no data in the queue that means the connection
		 * is closed.
		 */
#if defined(WZ_OS_WIN)
		unsigned long readQueue;
		ret = ioctlsocket(sock->fd[SOCK_CONNECTION], FIONREAD, &readQueue);
#else
		int readQueue;
		ret = ioctl(sock->fd[SOCK_CONNECTION], FIONREAD, &readQueue);
#endif
		if (ret == SOCKET_ERROR)
		{
			debug(LOG_NET, "socket error");
			return false;
		}
		else if (readQueue == 0)
		{
			// Disconnected
			setSockErr(ECONNRESET);
			debug(LOG_NET, "Read queue empty - failing (ECONNRESET)");
			return false;
		}
	}

	return true;
}

/**
 * Similar to read(2) with the exception that this function won't be
 * interrupted by signals (EINTR).
 */
static ssize_t readNoInt(Socket* sock, void* buf, size_t max_size)
{
	ssize_t received;

	if (sock->fd[SOCK_CONNECTION] == INVALID_SOCKET)
	{
		debug(LOG_ERROR, "Invalid socket");
		setSockErr(EBADF);
		return SOCKET_ERROR;
	}

	do
	{
		received = recv(sock->fd[SOCK_CONNECTION], buf, max_size, 0);
	} while (received == SOCKET_ERROR && getSockErr() == EINTR);

	sock->ready = false;

	return received;
}

/**
 * Similar to write(2) with the exception that this function will block until
 * <em>all</em> data has been written or an error occurs.
 *
 * @return @c size when succesful or @c SOCKET_ERROR if an error occurred.
 */
static ssize_t writeAll(Socket* sock, const void* buf, size_t size)
{
	size_t written = 0;

	if (!sock
	 || sock->fd[SOCK_CONNECTION] == INVALID_SOCKET)
	{
		debug(LOG_ERROR, "Invalid socket (EBADF)");
		setSockErr(EBADF);
		return SOCKET_ERROR;
	}

	while (written < size)
	{
		ssize_t ret;

		ret = send(sock->fd[SOCK_CONNECTION], &((char*)buf)[written], size - written, MSG_NOSIGNAL);
		if (ret == SOCKET_ERROR)
		{
			switch (getSockErr())
			{
				case EAGAIN:
#if defined(EWOULDBLOCK) && EAGAIN != EWOULDBLOCK
				case EWOULDBLOCK:
#endif
					if (!connectionIsOpen(sock))
					{
						debug(LOG_NET, "Socket error");
						return SOCKET_ERROR;
					}
				case EINTR:
					continue;
#if defined(EPIPE)
				case EPIPE:
					debug(LOG_NET, "EPIPE generated");
					// fall through
#endif
				default:
					return SOCKET_ERROR;
			}
		}

		written += ret;
	}

	return written;
}

static SocketSet* allocSocketSet(size_t count)
{
	SocketSet* const set = malloc(sizeof(*set) + sizeof(set->fds[0]) * count);
	if (set == NULL)
	{
		debug(LOG_ERROR, "Out of memory!");
		abort();
		return NULL;
	}

	set->len = count;
	set->fds = (Socket**)(set + 1);
	memset(set->fds, 0, sizeof(set->fds[0]) * count);

	return set;
}

/**
 * Add the given socket to the given socket set.
 *
 * @return true if @c socket is succesfully added to @set.
 */
static bool SocketSet_AddSocket(SocketSet* set, Socket* socket)
{
	size_t i;

	ASSERT_OR_RETURN(false, set != NULL, "NULL SocketSet provided");
	ASSERT_OR_RETURN(false, socket != NULL, "NULL Socket provided");

	/* Check whether this socket is already present in this set (i.e. it
	 * shouldn't be added again).
	 */
	for (i = 0; i < set->len; ++i)
	{
		if (set->fds[i] == socket)
		{
			debug(LOG_NET, "Already found, socket: (set->fds[%lu]) %p", (unsigned long) i, socket);
			return true;
		}
	}

	for (i = 0; i < set->len; ++i)
	{
		if (set->fds[i] == NULL)
		{
			set->fds[i] = socket;
			debug(LOG_NET, "Socket added: set->fds[%lu] = %p", (unsigned long) i, socket);
			return true;
		}
	}

	debug(LOG_ERROR, "Socket set full, no room left (max %zu)", set->len);

	return false;
}

/**
 * Remove the given socket from the given socket set.
 */
static void SocketSet_DelSocket(SocketSet* set, Socket* socket)
{
	size_t i;

	ASSERT_OR_RETURN(, set != NULL, "NULL SocketSet provided");
	ASSERT_OR_RETURN(, socket != NULL, "NULL Socket provided");

	for (i = 0; i < set->len; ++i)
	{
		if (set->fds[i] == socket)
		{
			debug(LOG_NET, "Socket %p nullified (set->fds[%lu])", socket, (unsigned long) i);
			set->fds[i] = NULL;
			break;
		}
	}
}

static bool setSocketBlocking(const SOCKET fd, bool blocking)
{
#if   defined(WZ_OS_UNIX)
	int sockopts = fcntl(fd, F_GETFL);
	if (sockopts == SOCKET_ERROR)
	{
		debug(LOG_NET, "Failed to retrieve current socket options: %s", strSockError(getSockErr()));
		return false;
	}

	// Set or clear O_NONBLOCK flag
	if (blocking)
		sockopts &= ~O_NONBLOCK;
	else
		sockopts |= O_NONBLOCK;

	if (fcntl(fd, F_SETFL, sockopts) == SOCKET_ERROR)
#elif defined(WZ_OS_WIN)
	unsigned long nonblocking = !blocking;
	if (ioctlsocket(fd, FIONBIO, &nonblocking) == SOCKET_ERROR)
#endif
	{
		debug(LOG_NET, "Failed to set socket %sblocking: %s", (blocking ? "" : "non-"), strSockError(getSockErr()));
		return false;
	}

	debug(LOG_NET, "Socket is set to %sblocking.", (blocking ? "" : "non-"));
	return true;
}

static void socketBlockSIGPIPE(const SOCKET fd, bool block_sigpipe)
{
#if defined(SO_NOSIGPIPE)
	const int no_sigpipe = block_sigpipe ? 1 : 0;

	if (setsockopt(fd, SOL_SOCKET, SO_NOSIGPIPE, &no_sigpipe, sizeof(no_sigpipe)) == SOCKET_ERROR)
	{
		debug(LOG_INFO, "Failed to set SO_NOSIGPIPE on socket, SIGPIPE might be raised when connections gets broken. Error: %s", strSockError(getSockErr()));
	}
	// this is only for unix, windows don't have SIGPIPE
	debug(LOG_NET, "Socket fd %x sets SIGPIPE to %sblocked.", fd, (block_sigpipe ? "" : "non-"));
#else
	// Prevent warnings
	(void)fd;
	(void)block_sigpipe;
#endif
}

static int checkSockets(const SocketSet* set, unsigned int timeout)
{
	int ret;
	fd_set fds;
	size_t count = 0, i;
#if   defined(WZ_OS_UNIX)
	SOCKET maxfd = INT_MIN;
#elif defined(WZ_OS_WIN)
	SOCKET maxfd = 0;
#endif

	for (i = 0; i < set->len; ++i)
	{
		if (set->fds[i])
		{
			ASSERT(set->fds[i]->fd[SOCK_CONNECTION] != INVALID_SOCKET, "Invalid file descriptor!");

			++count;
			maxfd = MAX(maxfd, set->fds[i]->fd[SOCK_CONNECTION]);
		}
	}

	if (!count)
		return 0;

	do
	{
		struct timeval tv = { timeout / 1000, (timeout % 1000) * 1000 };

		FD_ZERO(&fds);
		for (i = 0; i < set->len; ++i)
		{
			if (set->fds[i])
			{
				const SOCKET fd = set->fds[i]->fd[SOCK_CONNECTION];

				FD_SET(fd, &fds);
			}
		}

		ret = select(maxfd + 1, &fds, NULL, NULL, &tv);
	} while (ret == SOCKET_ERROR && getSockErr() == EINTR);

	if (ret == SOCKET_ERROR)
	{
		debug(LOG_ERROR, "select failed: %s", strSockError(getSockErr()));
		return SOCKET_ERROR;
	}

	for (i = 0; i < set->len; ++i)
	{
		if (set->fds[i])
		{
			set->fds[i]->ready = FD_ISSET(set->fds[i]->fd[SOCK_CONNECTION], &fds);
		}
	}

	return ret;
}

/**
 * Similar to read(2) with the exception that this function won't be
 * interrupted by signals (EINTR) and will only return when <em>exactly</em>
 * @c size bytes have been received. I.e. this function blocks until all data
 * has been received or a timeout occurred.
 *
 * @param timeout When non-zero this function times out after @c timeout
 *                milliseconds. When zero this function blocks until success or
 *                an error occurs.
 *
 * @c return @c size when succesful, less than @c size but at least zero (0)
 * when the other end disconnected or a timeout occurred. Or @c SOCKET_ERROR if
 * an error occurred.
 */
static ssize_t readAll(Socket* sock, void* buf, size_t size, unsigned int timeout)
{
	Socket* sockAr[] = { sock };
	const SocketSet set = { ARRAY_SIZE(sockAr), sockAr };

	size_t received = 0;

	if (!sock
	 || sock->fd[SOCK_CONNECTION] == INVALID_SOCKET)
	{
		debug(LOG_ERROR, "Invalid socket (%p), sock->fd[SOCK_CONNECTION]=%x  (error: EBADF)", sock, sock->fd[SOCK_CONNECTION]);
		setSockErr(EBADF);
		return SOCKET_ERROR;
	}

	while (received < size)
	{
		ssize_t ret;

		// If a timeout is set, wait for that amount of time for data to arrive (or abort)
		if (timeout)
		{
			ret = checkSockets(&set, timeout);
			if (ret < set.len
			 || !sock->ready)
			{
				if (ret == 0)
				{
					debug(LOG_NET, "socket (%p) has timed out.", socket);
					setSockErr(ETIMEDOUT);
				}
				debug(LOG_NET, "socket (%p) error.", socket);
				return SOCKET_ERROR;
			}
		}

		ret = recv(sock->fd[SOCK_CONNECTION], &((char*)buf)[received], size - received, 0);
		sock->ready = false;
		if (ret == 0)
		{
			debug(LOG_NET, "Socket %x disconnected.", sock->fd[SOCK_CONNECTION]);
			setSockErr(ECONNRESET);
			return received;
		}

		if (ret == SOCKET_ERROR)
		{
			switch (getSockErr())
			{
				case EAGAIN:
#if defined(EWOULDBLOCK) && EAGAIN != EWOULDBLOCK
				case EWOULDBLOCK:
#endif
				case EINTR:
					continue;

				default:
					return SOCKET_ERROR;
			}
		}

		received += ret;
	}

	return received;
}

static void socketClose(Socket* sock)
{
	unsigned int i;
	int err = 0;

	if (sock)
	{
		for (i = 0; i < ARRAY_SIZE(sock->fd); ++i)
		{
			if (sock->fd[i] != INVALID_SOCKET)
			{
#if   defined(WZ_OS_WIN)
				err = closesocket(sock->fd[i]);
#else
				err = close(sock->fd[i]);
#endif
				if (err)
				{
					debug(LOG_ERROR, "Failed to close socket %p: %s", sock, strSockError(getSockErr()));
				}

				/* Make sure that dangling pointers to this
				 * structure don't think they've got their
				 * hands on a valid socket.
				 */
				sock->fd[i] = INVALID_SOCKET;
			}
		}
		free(sock);
		sock = NULL;
	}
}

static Socket* socketAccept(Socket* sock)
{
	unsigned int i;

	ASSERT(sock != NULL, "NULL Socket provided");

	/* Search for a socket that has a pending connection on it and accept
	 * the first one.
	 */
	for (i = 0; i < ARRAY_SIZE(sock->fd); ++i)
	{
		if (sock->fd[i] != INVALID_SOCKET)
		{
			char textAddress[40];
			struct sockaddr_storage addr;
			socklen_t addr_len = sizeof(addr);
			Socket* conn;
			unsigned int j;

			const SOCKET newConn = accept(sock->fd[i], (struct sockaddr*)&addr, &addr_len);
			if (newConn == INVALID_SOCKET)
			{
				// Ignore the case where no connection is pending
				if (getSockErr() != EAGAIN
				 && getSockErr() != EWOULDBLOCK)
				{
					debug(LOG_ERROR, "accept failed for socket %p: %s", sock, strSockError(getSockErr()));
				}

				continue;
			}

			socketBlockSIGPIPE(newConn, true);

			conn = malloc(sizeof(*conn) + addr_len);
			if (conn == NULL)
			{
				debug(LOG_ERROR, "Out of memory!");
				abort();
				return NULL;
			}

			// Mark all unused socket handles as invalid
			for (j = 0; j < ARRAY_SIZE(conn->fd); ++j)
			{
				conn->fd[j] = INVALID_SOCKET;
			}

			conn->ready = false;
			conn->fd[SOCK_CONNECTION] = newConn;

			sock->ready = false;

			addressToText((const struct sockaddr*)&addr, textAddress, sizeof(textAddress));
			debug(LOG_NET, "Incoming connection from [%s]:%d", textAddress, (unsigned int)ntohs(((const struct sockaddr_in*)&addr)->sin_port));
			debug(LOG_NET, "Using socket %p", conn);
			return conn;
		}
	}

	return NULL;
}

static Socket* SocketOpen(const struct addrinfo* addr, unsigned int timeout)
{
	char textAddress[40];
	unsigned int i;
	int ret;

	Socket* const conn = malloc(sizeof(*conn));
	if (conn == NULL)
	{
		debug(LOG_ERROR, "Out of memory!");
		abort();
		return NULL;
	}

	ASSERT(addr != NULL, "NULL Socket provided");

	addressToText(addr->ai_addr, textAddress, sizeof(textAddress));
	debug(LOG_NET, "Connecting to [%s]:%d", textAddress, (int)ntohs(((const struct sockaddr_in*)addr->ai_addr)->sin_port));

	// Mark all unused socket handles as invalid
	for (i = 0; i < ARRAY_SIZE(conn->fd); ++i)
	{
		conn->fd[i] = INVALID_SOCKET;
	}

	conn->ready = false;
	conn->fd[SOCK_CONNECTION] = socket(addr->ai_family, addr->ai_socktype, addr->ai_protocol);

	if (conn->fd[SOCK_CONNECTION] == INVALID_SOCKET)
	{
		debug(LOG_ERROR, "Failed to create a socket (%p): %s", conn, strSockError(getSockErr()));
		socketClose(conn);
		return NULL;
	}

	debug(LOG_NET, "setting socket (%p) blocking status (false).", conn);
	if (!setSocketBlocking(conn->fd[SOCK_CONNECTION], false))
	{
		debug(LOG_NET, "Couldn't set socket (%p) blocking status (false).  Closing.", conn);
		socketClose(conn);
		return NULL;
	}

	socketBlockSIGPIPE(conn->fd[SOCK_CONNECTION], true);

	ret = connect(conn->fd[SOCK_CONNECTION], addr->ai_addr, addr->ai_addrlen);
	if (ret == SOCKET_ERROR)
	{
		fd_set conReady;
#if   defined(WZ_OS_WIN)
		fd_set conFailed;
#endif

		if ((getSockErr() != EINPROGRESS
		  && getSockErr() != EAGAIN
		  && getSockErr() != EWOULDBLOCK)
#if   defined(WZ_OS_UNIX)
		 || conn->fd[SOCK_CONNECTION] >= FD_SETSIZE
#endif
		 || timeout == 0)
		{
			debug(LOG_NET, "Failed to start connecting: %s, using socket %p", strSockError(getSockErr()), conn);
			socketClose(conn);
			return NULL;
		}

		do
		{
			struct timeval tv = { timeout / 1000, (timeout % 1000) * 1000 };

			FD_ZERO(&conReady);
			FD_SET(conn->fd[SOCK_CONNECTION], &conReady);
#if   defined(WZ_OS_WIN)
			FD_ZERO(&conFailed);
			FD_SET(conn->fd[SOCK_CONNECTION], &conFailed);
#endif

#if   defined(WZ_OS_WIN)
			ret = select(conn->fd[SOCK_CONNECTION] + 1, NULL, &conReady, &conFailed, &tv);
#else
			ret = select(conn->fd[SOCK_CONNECTION] + 1, NULL, &conReady, NULL, &tv);
#endif
		} while (ret == SOCKET_ERROR && getSockErr() == EINTR);

		if (ret == SOCKET_ERROR)
		{
			debug(LOG_NET, "Failed to wait for connection: %s, socket %p.  Closing.", strSockError(getSockErr()), conn);
			socketClose(conn);
			return NULL;
		}

		if (ret == 0)
		{
			setSockErr(ETIMEDOUT);
			debug(LOG_NET, "Timed out while waiting for connection to be established: %s, using socket %p.  Closing.", strSockError(getSockErr()), conn);
			socketClose(conn);
			return NULL;
		}

#if   defined(WZ_OS_WIN)
		ASSERT(FD_ISSET(conn->fd[SOCK_CONNECTION], &conReady) || FD_ISSET(conn->fd[SOCK_CONNECTION], &conFailed), "\"sock\" is the only file descriptor in set, it should be the one that is set.");
#else
		ASSERT(FD_ISSET(conn->fd[SOCK_CONNECTION], &conReady), "\"sock\" is the only file descriptor in set, it should be the one that is set.");
#endif

#if   defined(WZ_OS_WIN)
		if (FD_ISSET(conn->fd[SOCK_CONNECTION], &conFailed))
#elif defined(WZ_OS_UNIX)
		if (connect(conn->fd[SOCK_CONNECTION], addr->ai_addr, addr->ai_addrlen) == SOCKET_ERROR
		 && getSockErr() != EISCONN)
#endif
		{
			debug(LOG_NET, "Failed to connect: %s, with socket %p.  Closing.", strSockError(getSockErr()), conn);
			socketClose(conn);
			return NULL;
		}
	}

	debug(LOG_NET, "setting socket (%p) blocking status (true).", conn);
	if (!setSocketBlocking(conn->fd[SOCK_CONNECTION], true))
	{
		debug(LOG_NET, "Failed to set socket %p blocking status (true).  Closing.", conn);
		socketClose(conn);
		return NULL;
	}

	return conn;
}

static Socket* socketListen(unsigned int port)
{
	/* Enable the V4 to V6 mapping, but only when available, because it
	 * isn't available on all platforms.
	 */
#if defined(IPV6_V6ONLY)
	static const int ipv6_v6only = 0;
#endif
	static const int so_reuseaddr = 1;

	struct sockaddr_in addr4;
	struct sockaddr_in6 addr6;
	unsigned int i;

	Socket* const conn = malloc(sizeof(*conn));
	if (conn == NULL)
	{
		debug(LOG_ERROR, "Out of memory!");
		abort();
		return NULL;
	}

	// Mark all unused socket handles as invalid
	for (i = 0; i < ARRAY_SIZE(conn->fd); ++i)
	{
		conn->fd[i] = INVALID_SOCKET;
	}

	// Listen on all local IPv4 and IPv6 addresses for the given port
	addr4.sin_family      = AF_INET;
	addr4.sin_port        = htons(port);
	addr4.sin_addr.s_addr = INADDR_ANY;

	addr6.sin6_family   = AF_INET6;
	addr6.sin6_port     = htons(port);
	addr6.sin6_addr     = in6addr_any;
	addr6.sin6_flowinfo = 0;
	addr6.sin6_scope_id = 0;

	conn->ready = false;
	conn->fd[SOCK_IPV4_LISTEN] = socket(addr4.sin_family, SOCK_STREAM, 0);
	conn->fd[SOCK_IPV6_LISTEN] = socket(addr6.sin6_family, SOCK_STREAM, 0);

	if (conn->fd[SOCK_IPV4_LISTEN] == INVALID_SOCKET
	 && conn->fd[SOCK_IPV6_LISTEN] == INVALID_SOCKET)
	{
		debug(LOG_ERROR, "Failed to create an IPv4 and IPv6 (only supported address families) socket (%p): %s.  Closing.", conn, strSockError(getSockErr()));
		socketClose(conn);
		return NULL;
	}

	if (conn->fd[SOCK_IPV4_LISTEN] != INVALID_SOCKET)
	{
		debug(LOG_NET, "Successfully created an IPv4 socket (%p)", conn);
	}

	if (conn->fd[SOCK_IPV6_LISTEN] != INVALID_SOCKET)
	{
		debug(LOG_NET, "Successfully created an IPv6 socket (%p)", conn);
	}

#if defined(IPV6_V6ONLY)
	if (conn->fd[SOCK_IPV6_LISTEN] != INVALID_SOCKET)
	{
		if (setsockopt(conn->fd[SOCK_IPV6_LISTEN], IPPROTO_IPV6, IPV6_V6ONLY, &ipv6_v6only, sizeof(ipv6_v6only)) == SOCKET_ERROR)
		{
			debug(LOG_INFO, "Failed to set IPv6 socket to perform IPv4 to IPv6 mapping. Falling back to using two sockets. Error: %s", strSockError(getSockErr()));
		}
		else
		{
			debug(LOG_NET, "Successfully enabled IPv4 to IPv6 mapping. Cleaning up IPv4 socket.");
#if   defined(WZ_OS_WIN)
			closesocket(conn->fd[SOCK_IPV4_LISTEN]);
#else
			close(conn->fd[SOCK_IPV4_LISTEN]);
#endif
			conn->fd[SOCK_IPV4_LISTEN] = INVALID_SOCKET;
		}
	}
#endif

	if (conn->fd[SOCK_IPV4_LISTEN] != INVALID_SOCKET)
	{
		if (setsockopt(conn->fd[SOCK_IPV4_LISTEN], SOL_SOCKET, SO_REUSEADDR, &so_reuseaddr, sizeof(so_reuseaddr)) == SOCKET_ERROR)
		{
			debug(LOG_WARNING, "Failed to set SO_REUSEADDR on IPv4 socket. Error: %s", strSockError(getSockErr()));
		}

		debug(LOG_NET, "setting socket (%p) blocking status (false, IPv4).", conn);
		if (bind(conn->fd[SOCK_IPV4_LISTEN], (const struct sockaddr*)&addr4, sizeof(addr4)) == SOCKET_ERROR
		 || listen(conn->fd[SOCK_IPV4_LISTEN], 5) == SOCKET_ERROR
		 || !setSocketBlocking(conn->fd[SOCK_IPV4_LISTEN], false))
		{
			debug(LOG_ERROR, "Failed to set up IPv4 socket for listening on port %u: %s", port, strSockError(getSockErr()));
#if   defined(WZ_OS_WIN)
			closesocket(conn->fd[SOCK_IPV4_LISTEN]);
#else
			close(conn->fd[SOCK_IPV4_LISTEN]);
#endif
			conn->fd[SOCK_IPV4_LISTEN] = INVALID_SOCKET;
		}
	}

	if (conn->fd[SOCK_IPV6_LISTEN] != INVALID_SOCKET)
	{
		if (setsockopt(conn->fd[SOCK_IPV6_LISTEN], SOL_SOCKET, SO_REUSEADDR, &so_reuseaddr, sizeof(so_reuseaddr)) == SOCKET_ERROR)
		{
			debug(LOG_INFO, "Failed to set SO_REUSEADDR on IPv6 socket. Error: %s", strSockError(getSockErr()));
		}

		debug(LOG_NET, "setting socket (%p) blocking status (false, IPv6).", conn);
		if (bind(conn->fd[SOCK_IPV6_LISTEN], (const struct sockaddr*)&addr6, sizeof(addr6)) == SOCKET_ERROR
		 || listen(conn->fd[SOCK_IPV6_LISTEN], 5) == SOCKET_ERROR
		 || !setSocketBlocking(conn->fd[SOCK_IPV6_LISTEN], false))
		{
			debug(LOG_ERROR, "Failed to set up IPv6 socket for listening on port %u: %s", port, strSockError(getSockErr()));
#if   defined(WZ_OS_WIN)
			closesocket(conn->fd[SOCK_IPV6_LISTEN]);
#else
			close(conn->fd[SOCK_IPV6_LISTEN]);
#endif
			conn->fd[SOCK_IPV6_LISTEN] = INVALID_SOCKET;
		}
	}

	// Check whether we still have at least a single (operating) socket.
	if (conn->fd[SOCK_IPV4_LISTEN] == INVALID_SOCKET
	 && conn->fd[SOCK_IPV6_LISTEN] == INVALID_SOCKET)
	{
		debug(LOG_NET, "No IPv4 or IPv6 sockets created.");
		socketClose(conn);
		return NULL;
	}

	return conn;
}

static struct addrinfo* resolveHost(const char* host, unsigned int port)
{
	struct addrinfo* results;
	char* service;
	struct addrinfo hint;
	int error, flags = 0;

	hint.ai_family    = AF_UNSPEC;
	hint.ai_socktype  = SOCK_STREAM;
	hint.ai_protocol  = 0;
#ifdef AI_V4MAPPED
	flags             |= AI_V4MAPPED;
#endif
#ifdef AI_ADDRCONFIG
	flags             |= AI_ADDRCONFIG;
#endif
	hint.ai_flags     = flags;
	hint.ai_addrlen   = 0;
	hint.ai_addr      = NULL;
	hint.ai_canonname = NULL;
	hint.ai_next      = NULL;

	sasprintf(&service, "%u", port);

	error = getaddrinfo(host, service, &hint, &results);
	if (error != 0)
	{
		debug(LOG_NET, "getaddrinfo failed for %s:%s: %s", host, service, gai_strerror(error));
		return NULL;
	}

	return results;
}

bool NETisCorrectVersion(uint32_t game_version_major, uint32_t game_version_minor)
{
	return (NETCODE_VERSION_MAJOR == game_version_major && NETCODE_VERSION_MINOR == game_version_minor);
}
bool NETgameIsCorrectVersion(GAMESTRUCT* check_game)
{
	return (NETCODE_VERSION_MAJOR == check_game->game_version_major && NETCODE_VERSION_MINOR == check_game->game_version_minor);
}

//	Sets if the game is password protected or not
void NETGameLocked( bool flag)
{
	NetPlay.GamePassworded = flag;
	gamestruct.privateGame = flag;
	debug(LOG_NET, "Passworded game is %s", NetPlay.GamePassworded ? "TRUE" : "FALSE" );
}

//	Sets the game password
void NETsetGamePassword(const char *password)
{
	sstrcpy(NetPlay.gamePassword, password);
	debug(LOG_NET, "Password entered is: [%s]", NetPlay.gamePassword);
}

//	Resets the game password
void NETresetGamePassword(void)
{
	sstrcpy(NetPlay.gamePassword, _("Enter password here"));
	debug(LOG_NET, "password reset to 'Enter password here'");
	NETGameLocked(false);
}

// *********** Socket with buffer that read NETMSGs ******************

static size_t NET_fillBuffer(Socket **pSocket, SocketSet* socket_set, uint8_t *bufstart, int bufsize)
{
	Socket *socket = *pSocket;
	ssize_t size;

	if (!socket->ready)
	{
		return 0;
	}

	size = readNoInt(socket, bufstart, bufsize);

	if (size != 0 && size != SOCKET_ERROR)
	{
		return size;
	}
	else
	{
		if (size == 0)
		{
			debug(LOG_NET, "Connection closed from the other side");
		}
		else
		{
<<<<<<< HEAD
			debug(LOG_WARNING, "%s tcp_socket %p is now invalid", strSockError(getSockErr()), socket);
=======
			debug(LOG_NET, "%s tcp_socket %p is now invalid", strSockError(getSockErr()), bs->socket);
>>>>>>> 66d2fb68
		}

		// an error occured, or the remote host has closed the connection.
		if (socket_set != NULL)
		{
			SocketSet_DelSocket(socket_set, socket);
		}

		ASSERT(size <= bufsize, "Socket buffer is too small!");

		if (size > bufsize)
		{
			debug(LOG_ERROR, "Fatal connection error: buffer size of (%d) was too small, current byte count was %zd", bufsize, size);
		}
		if (tcp_socket == socket)
		{
			debug(LOG_NET, "Host connection was lost!");
			tcp_socket = NULL;
			//Game is pretty much over --should just end everything when HOST dies.
			NetPlay.isHostAlive = false;
			NETbeginEncode(NET_HOST_DROPPED, NET_ALL_PLAYERS);
			NETend();
		}
		socketClose(socket);
		*pSocket = NULL;
	}

	return 0;
}

static void NET_InitPlayer(int i)
{
	NetPlay.players[i].allocated = false;
	NetPlay.players[i].heartattacktime = 0;
	NetPlay.players[i].heartbeat = true;		// we always start with a hearbeat
	NetPlay.players[i].kick = false;
	NetPlay.players[i].name[0] = '\0';
	NetPlay.players[i].colour = i;
	NetPlay.players[i].position = i;
	NetPlay.players[i].team = i;
	NetPlay.players[i].ready = false;
	NetPlay.players[i].needFile = false;
	NetPlay.players[i].wzFile.isCancelled = false;
	NetPlay.players[i].wzFile.isSending = false;
}

void NET_InitPlayers()
{
	unsigned int i;

	for (i = 0; i < MAX_CONNECTED_PLAYERS; ++i)
	{
		NET_InitPlayer(i);
		NETinitQueue(NETnetQueue(i));
	}
	NETinitQueue(NETbroadcastQueue());
	NetPlay.hostPlayer = NET_HOST_ONLY;	// right now, host starts always at index zero
	NetPlay.playercount = 0;
	NetPlay.pMapFileHandle = NULL;
	debug(LOG_NET, "Players initialized");
}

void NETBroadcastPlayerInfo(uint32_t index)
{
<<<<<<< HEAD
	NETbeginEncode(NETbroadcastQueue(), NET_PLAYER_INFO);
=======
	debug(LOG_NET, "sending player's (%u) info to all players", index);
	NETbeginEncode(NET_PLAYER_INFO, NET_ALL_PLAYERS);
>>>>>>> 66d2fb68
		NETuint32_t(&index);
		NETbool(&NetPlay.players[index].allocated);
		NETbool(&NetPlay.players[index].heartbeat);
		NETbool(&NetPlay.players[index].kick);
		NETstring(NetPlay.players[index].name, sizeof(NetPlay.players[index].name));
		NETuint32_t(&NetPlay.players[index].heartattacktime);
		NETint32_t(&NetPlay.players[index].colour);
		NETint32_t(&NetPlay.players[index].position);
		NETint32_t(&NetPlay.players[index].team);
		NETbool(&NetPlay.players[index].ready);
		NETuint32_t(&NetPlay.hostPlayer);
	NETend();
}

static signed int NET_CreatePlayer(const char* name)
{
	signed int index;

	for (index = 0; index < MAX_CONNECTED_PLAYERS; index++)
	{
		if (NetPlay.players[index].allocated == false)
		{
			debug(LOG_NET, "A new player has been created. Player, %s, is set to slot %u", name, index);
			NetPlay.players[index].allocated = true;
			sstrcpy(NetPlay.players[index].name, name);
			NETBroadcastPlayerInfo(index);
			NetPlay.playercount++;
			return index;
		}
	}

	debug(LOG_ERROR, "Could not find place for player %s", name);
	return -1;
}

static void NET_DestroyPlayer(unsigned int index)
{
	debug(LOG_NET, "Freeing slot %u for a new player", index);
	if (NetPlay.players[index].allocated)
	{
		NetPlay.players[index].allocated = false;
		NetPlay.playercount--;
		gamestruct.desc.dwCurrentPlayers = NetPlay.playercount;
		if (allow_joining && NetPlay.isHost)
		{
			// Update player count in the lobby by disconnecting
			// and reconnecting
			NETregisterServer(0);
			NETregisterServer(1);
		}
	}
	NET_InitPlayer(index);	// reinitialize
}

/**
 * @note Connection dropped. Handle it gracefully.
 * \param index
 */
static void NETplayerClientDisconnect(uint32_t index)
{
	if(connected_bsocket[index])
	{
		debug(LOG_NET, "Player (%u) has left unexpectedly, closing socket %p", index, connected_bsocket[index]);

		NETplayerLeaving(index);

		// Announce to the world. This was really icky, because we may have been calling the send
		// function recursively. We really ought to have had a send queue, and now we finally do...
		NETbeginEncode(NETbroadcastQueue(), NET_PLAYER_DROPPED);
			NETuint32_t(&index);
		NETend();
	}
	else
	{
		debug(LOG_ERROR, "Player (%u) has left unexpectedly - but socket already closed?", index);
	}
}

/**
 * @note When a player leaves nicely (ie, we got a NET_PLAYER_LEAVING
 *       message), we clean up the socket that we used.
 * \param index
 */
static void NETplayerLeaving(UDWORD index)
{
	NET_DestroyPlayer(index);		// sets index player's array to false
	MultiPlayerLeave(index);		// more cleanup

	if(connected_bsocket[index])
	{
		debug(LOG_NET, "Player (%u) has left, closing socket %p", index, connected_bsocket[index]);

		// Although we can get a error result from DelSocket, it don't really matter here.
		SocketSet_DelSocket(socket_set, connected_bsocket[index]);
		socketClose(connected_bsocket[index]);
		connected_bsocket[index] = NULL;
	}
	else
	{
		debug(LOG_NET, "Player (%u) has left nicely, socket already closed?", index);
	}
}

/**
 * @note When a player's connection is broken we broadcast the NET_PLAYER_DROPPED
 *       message.
 * \param index
 */
static void NETplayerDropped(UDWORD index)
{
	uint32_t id = index;

	// Send message type specifically for dropped / disconnects
	NETbeginEncode(NETbroadcastQueue(), NET_PLAYER_DROPPED);
		NETuint32_t(&id);
	NETend();
	debug(LOG_INFO, "sending NET_PLAYER_DROPPED for player %d", id);
	NET_DestroyPlayer(id);		// just clears array
	MultiPlayerLeave(id);			// more cleanup

	NET_PlayerConnectionStatus = 2;	//DROPPED_CONNECTION
}

/**
 * @note Cleanup for when a player is kicked.
 * \param index
 */
void NETplayerKicked(UDWORD index)
{
	// kicking a player counts as "leaving nicely", since "nicely" in this case
	// simply means "there wasn't a connection error."
	debug(LOG_INFO, "Player %u was kicked.", index);
	NETplayerLeaving(index);		// need to close socket for the player that left.
	NET_PlayerConnectionStatus = 1;		// LEAVING_NICELY
}

// ////////////////////////////////////////////////////////////////////////
// rename the local player
BOOL NETchangePlayerName(UDWORD index, char *newName)
{
	if(!NetPlay.bComms)
	{
		sstrcpy(NetPlay.players[0].name, newName);
		return true;
	}
	debug(LOG_NET, "Requesting a change of player name for pid=%u to %s", index, newName);

	sstrcpy(NetPlay.players[index].name, newName);

	NETBroadcastPlayerInfo(index);

	return true;
}

void NETfixDuplicatePlayerNames(void)
{
	char name[StringSize];
	unsigned i, j, pass;
	for (i = 1; i != MAX_PLAYERS; ++i)
	{
		sstrcpy(name, NetPlay.players[i].name);
		if (name[0] == '\0')
		{
			continue;  // Ignore empty names.
		}
		for (pass = 0; pass != 101; ++pass)
		{
			if (pass != 0)
			{
				ssprintf(name, "%s_%X", NetPlay.players[i].name, pass + 1);
			}

			for (j = 0; j != i; ++j)
			{
				if (strcmp(name, NetPlay.players[j].name) == 0)
				{
					break;  // Duplicate name.
				}
			}

			if (i == j)
			{
				break;  // Unique name.
			}
		}
		if (pass != 0)
		{
			NETchangePlayerName(i, name);
		}
	}
}

// ////////////////////////////////////////////////////////////////////////
// return one of the four user flags in the current sessiondescription.
SDWORD NETgetGameFlags(UDWORD flag)
{
	if (flag < 1 || flag > 4)
	{
		return 0;
	}
	else
	{
		return NetGameFlags[flag-1];
	}
}

static void NETsendGameFlags(void)
{
<<<<<<< HEAD
	NETbeginEncode(NETbroadcastQueue(), NET_GAME_FLAGS);
=======
	debug(LOG_NET, "sending game flags");
	NETbeginEncode(NET_GAME_FLAGS, NET_ALL_PLAYERS);
>>>>>>> 66d2fb68
	{
		// Send the amount of game flags we're about to send
		uint8_t i, count = ARRAY_SIZE(NetGameFlags);
		NETuint8_t(&count);

		// Send over all game flags
		for (i = 0; i < count; ++i)
		{
			NETint32_t(&NetGameFlags[i]);
		}
	}
	NETend();
}

// ////////////////////////////////////////////////////////////////////////
// Set a game flag
BOOL NETsetGameFlags(UDWORD flag, SDWORD value)
{
	if(!NetPlay.bComms)
	{
		return true;
	}

	if (flag > 0 && flag < 5)
	{
		return (NetGameFlags[flag-1] = value);
	}

	NETsendGameFlags();

	return true;
}

/**
 * @note \c game is being sent to the master server (if hosting)
 *       The implementation of NETsendGAMESTRUCT <em>must</em> guarantee to
 *       pack it in network byte order (big-endian).
 *
 * @return true on success, false when a socket error has occurred
 *
 * @see GAMESTRUCT,NETrecvGAMESTRUCT
 */
static bool NETsendGAMESTRUCT(Socket* sock, const GAMESTRUCT* ourgamestruct)
{
	// A buffer that's guaranteed to have the correct size (i.e. it
	// circumvents struct padding, which could pose a problem).  Initialise
	// to zero so that we can be sure we're not sending any (undefined)
	// memory content across the network.
	char buf[sizeof(ourgamestruct->GAMESTRUCT_VERSION) + sizeof(ourgamestruct->name) + sizeof(ourgamestruct->desc.host) + (sizeof(int32_t) * 8) +
		sizeof(ourgamestruct->secondaryHosts) + sizeof(ourgamestruct->extra) + sizeof(ourgamestruct->versionstring) +
		sizeof(ourgamestruct->modlist) + (sizeof(uint32_t) * 9) ] = { 0 };
	char *buffer = buf;
	unsigned int i;
	ssize_t result;

	// Now dump the data into the buffer
	// Copy 32bit large big endian numbers
	*(uint32_t*)buffer = htonl(ourgamestruct->GAMESTRUCT_VERSION);
	buffer += sizeof(uint32_t);

	// Copy a string
	strlcpy(buffer, ourgamestruct->name, sizeof(ourgamestruct->name));
	buffer += sizeof(ourgamestruct->name);

	// Copy 32bit large big endian numbers
	*(int32_t*)buffer = htonl(ourgamestruct->desc.dwSize);
	buffer += sizeof(int32_t);
	*(int32_t*)buffer = htonl(ourgamestruct->desc.dwFlags);
	buffer += sizeof(int32_t);

	// Copy yet another string
	strlcpy(buffer, ourgamestruct->desc.host, sizeof(ourgamestruct->desc.host));
	buffer += sizeof(ourgamestruct->desc.host);

	// Copy 32bit large big endian numbers
	*(int32_t*)buffer = htonl(ourgamestruct->desc.dwMaxPlayers);
	buffer += sizeof(int32_t);
	*(int32_t*)buffer = htonl(ourgamestruct->desc.dwCurrentPlayers);
	buffer += sizeof(int32_t);
	for (i = 0; i < ARRAY_SIZE(ourgamestruct->desc.dwUserFlags); ++i)
	{
		*(int32_t*)buffer = htonl(ourgamestruct->desc.dwUserFlags[i]);
		buffer += sizeof(int32_t);
	}

	// Copy a string
	for (i = 0; i <ARRAY_SIZE(ourgamestruct->secondaryHosts); ++i)
	{
		strlcpy(buffer, ourgamestruct->secondaryHosts[i], sizeof(ourgamestruct->secondaryHosts[i]));
		buffer += sizeof(ourgamestruct->secondaryHosts[i]);
	}

	// Copy a string
	strlcpy(buffer, ourgamestruct->extra, sizeof(ourgamestruct->extra));
	buffer += sizeof(ourgamestruct->extra);

	// Copy a string
	strlcpy(buffer, ourgamestruct->versionstring, sizeof(ourgamestruct->versionstring));
	buffer += sizeof(ourgamestruct->versionstring);

	// Copy a string
	strlcpy(buffer, ourgamestruct->modlist, sizeof(ourgamestruct->modlist));
	buffer += sizeof(ourgamestruct->modlist);

	// Copy 32bit large big endian numbers
	*(uint32_t*)buffer = htonl(ourgamestruct->game_version_major);
	buffer += sizeof(uint32_t);

	// Copy 32bit large big endian numbers
	*(uint32_t*)buffer = htonl(ourgamestruct->game_version_minor);
	buffer += sizeof(uint32_t);

	// Copy 32bit large big endian numbers
	*(uint32_t*)buffer = htonl(ourgamestruct->privateGame);
	buffer += sizeof(uint32_t);

	// Copy 32bit large big endian numbers
	*(uint32_t*)buffer = htonl(ourgamestruct->pureGame);
	buffer += sizeof(uint32_t);

	// Copy 32bit large big endian numbers
	*(uint32_t*)buffer = htonl(ourgamestruct->Mods);
	buffer += sizeof(uint32_t);

	// Copy 32bit large big endian numbers
	*(uint32_t*)buffer = htonl(ourgamestruct->gameId);
	buffer += sizeof(uint32_t);

	// Copy 32bit large big endian numbers
	*(uint32_t*)buffer = htonl(ourgamestruct->future2);
	buffer += sizeof(uint32_t);

	// Copy 32bit large big endian numbers
	*(uint32_t*)buffer = htonl(ourgamestruct->future3);
	buffer += sizeof(uint32_t);

	// Copy 32bit large big endian numbers
	*(uint32_t*)buffer = htonl(ourgamestruct->future4);
	buffer += sizeof(uint32_t);


	// Send over the GAMESTRUCT
	result = writeAll(sock, buf, sizeof(buf));
	if (result == SOCKET_ERROR)
	{
		const int err = getSockErr();

		// If packet could not be sent, we should inform user of the error.
		debug(LOG_ERROR, "Failed to send GAMESTRUCT. Reason: %s", strSockError(getSockErr()));
		debug(LOG_ERROR, "Please make sure TCP ports %u & %u are open!", masterserver_port, gameserver_port);

		setSockErr(err);
		return false;
	}

	debug(LOG_NET, "sending GAMESTRUCT");

	return true;
}

/**
 * @note \c game is being retrieved from the master server (if browsing the
 *       lobby). The implementation of NETrecvGAMESTRUCT should assume the data
 *       to be packed in network byte order (big-endian).
 *
 * @see GAMESTRUCT,NETsendGAMESTRUCT
 */
static bool NETrecvGAMESTRUCT(GAMESTRUCT* ourgamestruct)
{
	// A buffer that's guaranteed to have the correct size (i.e. it
	// circumvents struct padding, which could pose a problem).
	char buf[sizeof(ourgamestruct->GAMESTRUCT_VERSION) + sizeof(ourgamestruct->name) + sizeof(ourgamestruct->desc.host) + (sizeof(int32_t) * 8) +
		sizeof(ourgamestruct->secondaryHosts) + sizeof(ourgamestruct->extra) + sizeof(ourgamestruct->versionstring) +
		sizeof(ourgamestruct->modlist) + (sizeof(uint32_t) * 9) ] = { 0 };
	char* buffer = buf;
	unsigned int i;
	ssize_t result = 0;

	// Read a GAMESTRUCT from the connection
	if (tcp_socket == NULL
	 || socket_set == NULL
	 || checkSockets(socket_set, NET_TIMEOUT_DELAY) <= 0
	 || !tcp_socket->ready
	 || (result = readNoInt(tcp_socket, buf, sizeof(buf))) != sizeof(buf))
	{
		unsigned int time = SDL_GetTicks();
		if (result == SOCKET_ERROR)
		{
			debug(LOG_ERROR, "Server socket (%p) ecountered error: %s", tcp_socket, strSockError(getSockErr()));
			SocketSet_DelSocket(socket_set, tcp_socket);		// mark it invalid
			socketClose(tcp_socket);
			tcp_socket = NULL;
			return false;
		}
		i = result;
		while (i < sizeof(buf) && SDL_GetTicks() < time + 2500)
		{
			result = readNoInt(tcp_socket, buf+i, sizeof(buf)-i);
			if (result == SOCKET_ERROR
			 || result == 0)
			{
				debug(LOG_ERROR, "Server socket (%p) ecountered error: %s", tcp_socket, strSockError(getSockErr()));
				debug(LOG_ERROR, "GAMESTRUCT recv failed; received %u bytes out of %d", i, (int)sizeof(buf));
				SocketSet_DelSocket(socket_set, tcp_socket);		// mark it invalid
				socketClose(tcp_socket);
				tcp_socket = NULL;
				return false;
			}
			i += result;
		}
		if (i != sizeof(buf))
		{
			debug(LOG_ERROR, "GAMESTRUCT recv size mismatch; received %u bytes; expecting %d", i, (int)sizeof(buf));
			return false;
		}
	}

	// Now dump the data into the game struct
	// Copy 32bit large big endian numbers
	ourgamestruct->GAMESTRUCT_VERSION = ntohl(*(uint32_t*)buffer);
	buffer += sizeof(uint32_t);
	// Copy a string
	sstrcpy(ourgamestruct->name, buffer);
	buffer += sizeof(ourgamestruct->name);

	// Copy 32bit large big endian numbers
	ourgamestruct->desc.dwSize = ntohl(*(int32_t*)buffer);
	buffer += sizeof(int32_t);
	ourgamestruct->desc.dwFlags = ntohl(*(int32_t*)buffer);
	buffer += sizeof(int32_t);

	// Copy yet another string
	sstrcpy(ourgamestruct->desc.host, buffer);
	buffer += sizeof(ourgamestruct->desc.host);

	// Copy 32bit large big endian numbers
	ourgamestruct->desc.dwMaxPlayers = ntohl(*(int32_t*)buffer);
	buffer += sizeof(int32_t);
	ourgamestruct->desc.dwCurrentPlayers = ntohl(*(int32_t*)buffer);
	buffer += sizeof(int32_t);
	for (i = 0; i < ARRAY_SIZE(ourgamestruct->desc.dwUserFlags); ++i)
	{
		ourgamestruct->desc.dwUserFlags[i] = ntohl(*(int32_t*)buffer);
		buffer += sizeof(int32_t);
	}

	// Copy a string
	for (i = 0; i < ARRAY_SIZE(ourgamestruct->secondaryHosts); ++i)
	{
		sstrcpy(ourgamestruct->secondaryHosts[i], buffer);
		buffer += sizeof(ourgamestruct->secondaryHosts[i]);
	}

	// Copy a string
	sstrcpy(ourgamestruct->extra, buffer);
	buffer += sizeof(ourgamestruct->extra);

	// Copy a string
	sstrcpy(ourgamestruct->versionstring, buffer);
	buffer += sizeof(ourgamestruct->versionstring);

	// Copy a string
	sstrcpy(ourgamestruct->modlist, buffer);
	buffer += sizeof(ourgamestruct->modlist);

	// Copy 32bit large big endian numbers
	ourgamestruct->game_version_major = ntohl(*(uint32_t*)buffer);
	buffer += sizeof(uint32_t);
	ourgamestruct->game_version_minor = ntohl(*(uint32_t*)buffer);
	buffer += sizeof(uint32_t);
	ourgamestruct->privateGame = ntohl(*(uint32_t*)buffer);
	buffer += sizeof(uint32_t);
	ourgamestruct->pureGame = ntohl(*(uint32_t*)buffer);
	buffer += sizeof(uint32_t);
	ourgamestruct->Mods = ntohl(*(uint32_t*)buffer);
	buffer += sizeof(uint32_t);
	ourgamestruct->gameId = ntohl(*(uint32_t*)buffer);
	buffer += sizeof(uint32_t);	
	ourgamestruct->future2 = ntohl(*(uint32_t*)buffer);
	buffer += sizeof(uint32_t);	
	ourgamestruct->future3 = ntohl(*(uint32_t*)buffer);
	buffer += sizeof(uint32_t);	
	ourgamestruct->future4 = ntohl(*(uint32_t*)buffer);
	buffer += sizeof(uint32_t);	
	
	debug(LOG_NET, "received GAMESTRUCT");

	return true;
}



static int upnp_init(void *asdf)
{
	struct UPNPDev *devlist;
	struct UPNPDev *dev;
	char *descXML;
	int descXMLsize = 0;
	char buf[255];

	memset(&urls, 0, sizeof(struct UPNPUrls));
	memset(&data, 0, sizeof(struct IGDdatas));

	if (NetPlay.isUPNP)
	{
		debug(LOG_NET, "Searching for UPnP devices for automatic port forwarding...");
		devlist = upnpDiscover(2000, NULL, NULL, 0);
		debug(LOG_NET, "UPnP device search finished.");
		if (devlist)
		{
			dev = devlist;
			while (dev)
			{
				if (strstr(dev->st, "InternetGatewayDevice"))
					break;
				dev = dev->pNext;
			}
			if (!dev)
			{
				dev = devlist; /* defaulting to first device */
			}

			debug(LOG_NET, "UPnP device found: %s %s\n", dev->descURL, dev->st);

			descXML = miniwget_getaddr(dev->descURL, &descXMLsize, lanaddr, sizeof(lanaddr));
			debug(LOG_NET, "LAN address: %s", lanaddr);
			if (descXML)
			{
				parserootdesc (descXML, descXMLsize, &data);
				free (descXML); descXML = 0;
				GetUPNPUrls (&urls, &data, dev->descURL);
			}
			ssprintf(buf, "UPnP device found: %s %s LAN address %s", dev->descURL, dev->st, lanaddr);
			addDumpInfo(buf);
			freeUPNPDevlist(devlist);

			if (!urls.controlURL || urls.controlURL[0] == '\0')
			{
				ssprintf(buf, "controlURL not available, UPnP disabled");
				addDumpInfo(buf);
				return false;
			}
			return true;
		}
		ssprintf(buf, "UPnP device not found.");
		addDumpInfo(buf);
		debug(LOG_NET, "No UPnP devices found.");
		return false;
	}
	else
	{
		ssprintf(buf, "UPnP detection routine disabled by user.");
		addDumpInfo(buf);
		debug(LOG_NET, "UPnP detection routine disabled by user.");
		return false;
	}
}

static bool upnp_add_redirect(int port)
{
	char externalIP[16];
	char port_str[16];
	int r;

	debug(LOG_NET, "upnp_add_redir(%d)\n", port);
	UPNP_GetExternalIPAddress(urls.controlURL, data.servicetype, externalIP);
	sprintf(port_str, "%d", port);
	r = UPNP_AddPortMapping(urls.controlURL, data.servicetype,
			port_str, port_str, lanaddr, "Warzone 2100", "TCP", 0);
	if (r != UPNPCOMMAND_SUCCESS)
	{
		debug(LOG_NET, "AddPortMapping(%s, %s, %s) failed\n", port_str, port_str, lanaddr);
		return false;
	}
	return true;

}

static void upnp_rem_redirect(int port)
{
	char port_str[16];
	debug(LOG_NET, "upnp_rem_redir(%d)", port);
	sprintf(port_str, "%d", port);
	UPNP_DeletePortMapping(urls.controlURL, data.servicetype, port_str, "TCP", 0);
}

void NETaddRedirects(void)
{
	debug(LOG_NET, "%s\n", __FUNCTION__);
	if (!upnp_done)
	{
		SDL_WaitThread(upnpdiscover, &upnp);
		upnp_done = true;
	}
	if (upnp) {
		upnp_add_redirect(gameserver_port);
	}
}

void NETremRedirects(void)
{
	debug(LOG_NET, "%s\n", __FUNCTION__);
	if (upnp)
	{
		upnp_rem_redirect(gameserver_port);
	}
}

void NETdiscoverUPnPDevices(void)
{
	upnpdiscover = SDL_CreateThread(&upnp_init, NULL);
}

// ////////////////////////////////////////////////////////////////////////
// setup stuff
int NETinit(BOOL bFirstCall)
{
	UDWORD i;

	debug(LOG_NET, "NETinit");
	NET_InitPlayers();
	if(bFirstCall)
	{
		debug(LOG_NET, "NETPLAY: Init called, MORNIN'");

#if defined(WZ_OS_WIN)
		{
			static WSADATA stuff;
			WORD ver_required = (2 << 8) + 2;
			if (WSAStartup(ver_required, &stuff) != 0)
			{
				debug(LOG_ERROR, "Failed to initialize Winsock: %s", strSockError(getSockErr()));
				return -1;
			}
		}

		winsock2_dll = LoadLibraryA("ws2_32.dll");
		if (winsock2_dll)
		{
			getaddrinfo_dll_func = GetProcAddress(winsock2_dll, "getaddrinfo");
			freeaddrinfo_dll_func = GetProcAddress(winsock2_dll, "freeaddrinfo");
		}

		// Determine major Windows version
		major_windows_version = LOBYTE(LOWORD(GetVersion()));
#endif

		for(i = 0; i < MAX_PLAYERS; i++)
		{
			memset(&NetPlay.games[i], 0, sizeof(NetPlay.games[i]));
		}
		// NOTE NetPlay.isUPNP is already set in configuration.c!
		NetPlay.bComms = true;
		NetPlay.GamePassworded = false;
		NetPlay.ShowedMOTD = false;
		NetPlay.isHostAlive = false;
		NetPlay.gamePassword[0] = '\0';
		NetPlay.MOTD = strdup("");
		sstrcpy(NetPlay.gamePassword,_("Enter password here"));
		NETstartLogging();
	}

	NetPlay.ShowedMOTD = false;
	NetPlay.GamePassworded = false;
	memset(&sync_counter, 0x0, sizeof(sync_counter));	//clear counters

	return 0;
}


// ////////////////////////////////////////////////////////////////////////
// SHUTDOWN THE CONNECTION.
int NETshutdown(void)
{
	debug( LOG_NET, "NETshutdown" );

	NETstopLogging();

#if defined(WZ_OS_WIN)
	WSACleanup();

	if (winsock2_dll)
	{
		FreeLibrary(winsock2_dll);
		winsock2_dll = NULL;
		getaddrinfo_dll_func = NULL;
		freeaddrinfo_dll_func = NULL;
	}
#endif

	if (NetPlay.bComms && NetPlay.isUPNP)
	{
		NETremRedirects();
	}
	return 0;
}

// ////////////////////////////////////////////////////////////////////////
//close the open game..
int NETclose(void)
{
	unsigned int i;

	// reset flag 
	NetPlay.ShowedMOTD = false;
	NEThaltJoining();

	debug(LOG_NET, "Terminating sockets.");

	NetPlay.isHost = false;
	server_not_there = false;
	allow_joining = false;

	if(bsocket)
	{	// need SocketSet_DelSocket() as well, socket_set or tmp_socket_set?
		debug(LOG_NET, "Closing bsocket %p socket %p (tcp_socket=%p)", bsocket, bsocket, tcp_socket);
		//socketClose(bsocket);
		bsocket=NULL;
	}

	for(i = 0; i < MAX_CONNECTED_PLAYERS; i++)
	{
		if (connected_bsocket[i])
		{
			debug(LOG_NET, "Closing connected_bsocket[%u], %p", i, connected_bsocket[i]);
			socketClose(connected_bsocket[i]);
			connected_bsocket[i]=NULL;
		}
		NET_DestroyPlayer(i);
	}

	if (tmp_socket_set)
	{
		debug(LOG_NET, "Freeing tmp_socket_set %p", tmp_socket_set);
		free(tmp_socket_set);
		tmp_socket_set=NULL;
	}

	for (i = 0; i < MAX_TMP_SOCKETS; i++)
	{
		if (tmp_socket[i])
		{
			// FIXME: need SocketSet_DelSocket() as well, socket_set or tmp_socket_set?
			debug(LOG_NET, "Closing tmp_socket[%d] %p", i, tmp_socket[i]);
			socketClose(tmp_socket[i]);
			tmp_socket[i]=NULL;
		}
	}

	if (socket_set)
	{
		// checking to make sure tcp_socket is still valid
		if (tcp_socket)
		{
			SocketSet_DelSocket(socket_set, tcp_socket);
		}
		debug(LOG_NET, "Freeing socket_set %p", socket_set);
		free(socket_set);
		socket_set=NULL;
	}
	if (tcp_socket)
	{
		debug(LOG_NET, "Closing tcp_socket %p", tcp_socket);
		socketClose(tcp_socket);
		tcp_socket=NULL;
	}

	return 0;
}


// ////////////////////////////////////////////////////////////////////////
// ////////////////////////////////////////////////////////////////////////
// Send and Recv functions

// ////////////////////////////////////////////////////////////////////////
// return bytes of data sent recently.
UDWORD NETgetBytesSent(void)
{
	static UDWORD	lastsec=0;
	static UDWORD	timy=0;

	if(  (UDWORD)clock() > (timy+CLOCKS_PER_SEC) )
	{
		timy = clock();
		lastsec = nStats.bytesSent;
		nStats.bytesSent = 0;
	}

	return lastsec;
}

UDWORD NETgetRecentBytesSent(void)
{
	return nStats.bytesSent;
}


UDWORD NETgetBytesRecvd(void)
{
	static UDWORD	lastsec=0;
	static UDWORD	timy=0;
	if(  (UDWORD)clock() > (timy+CLOCKS_PER_SEC) )
	{
		timy = clock();
		lastsec = nStats.bytesRecvd;
		nStats.bytesRecvd = 0;
	}
	return lastsec;
}

UDWORD NETgetRecentBytesRecvd(void)
{
	return nStats.bytesRecvd;
}


//return number of packets sent last sec.
UDWORD NETgetPacketsSent(void)
{
	static UDWORD	lastsec=0;
	static UDWORD	timy=0;

	if(  (UDWORD)clock() > (timy+CLOCKS_PER_SEC) )
	{
		timy = clock();
		lastsec = nStats.packetsSent;
		nStats.packetsSent = 0;
	}

	return lastsec;
}


UDWORD NETgetRecentPacketsSent(void)
{
	return nStats.packetsSent;
}


UDWORD NETgetPacketsRecvd(void)
{
	static UDWORD	lastsec=0;
	static UDWORD	timy=0;
	if(  (UDWORD)clock() > (timy+CLOCKS_PER_SEC) )
	{
		timy = clock();
		lastsec = nStats.packetsRecvd;
		nStats.packetsRecvd = 0;
	}
	return lastsec;
}


// ////////////////////////////////////////////////////////////////////////
// Send a message to a player, option to guarantee message
BOOL NETsend(uint8_t player, NETMESSAGE message)
{
	ssize_t result = 0;

	if(!NetPlay.bComms)
	{
		return true;
	}

	if (player >= MAX_CONNECTED_PLAYERS && player != NET_ALL_PLAYERS) return false;

	if (NetPlay.isHost)
	{
		int firstPlayer = player == NET_ALL_PLAYERS ? 0                         : player;
		int lastPlayer  = player == NET_ALL_PLAYERS ? MAX_CONNECTED_PLAYERS - 1 : player;
		for (player = firstPlayer; player <= lastPlayer; ++player)
		{
			// We are the host, send directly to player.
			if (connected_bsocket[player] != NULL)
			{
				uint8_t *rawData = NETmessageRawData(message);
				size_t rawLen    = NETmessageRawSize(message);
				result = writeAll(connected_bsocket[player], rawData, rawLen);
				NETmessageDestroyRawData(rawData);  // Done with the data.

				if (result == rawLen)
				{
					nStats.bytesSent   += rawLen;
					nStats.packetsSent += 1;
				}
				else if (result == SOCKET_ERROR)
				{
					// Write error, most likely client disconnect.
					debug(LOG_ERROR, "Failed to send message: %s", strSockError(getSockErr()));
					NETplayerClientDisconnect(player);
				}
			}
		}
		return true;
	}
	else if (player == NetPlay.hostPlayer)
	{
		// We are a client, send directly to player, who happens to be the host.
		if (tcp_socket)
		{
			uint8_t *rawData = NETmessageRawData(message);
			size_t rawLen    = NETmessageRawSize(message);
			result = writeAll(tcp_socket, rawData, rawLen);
			NETmessageDestroyRawData(rawData);  // Done with the data.

			if (result == rawLen)
			{
				nStats.bytesSent   += rawLen;
				nStats.packetsSent += 1;
			}
			else if (result == SOCKET_ERROR)
			{
				// Write error, most likely client disconnect.
				debug(LOG_ERROR, "Failed to send message: %s", strSockError(getSockErr()));
<<<<<<< HEAD
				debug(LOG_WARNING, "Host connection was broken?");
=======
				SocketSet_DelSocket(socket_set, tcp_socket);		// mark it invalid
>>>>>>> 66d2fb68
				socketClose(tcp_socket);
				tcp_socket = NULL;
				NetPlay.players[NetPlay.hostPlayer].heartbeat = false;	// mark host as dead
				//Game is pretty much over --should just end everything when HOST dies.
				NetPlay.isHostAlive = false;
			}

			return result == rawLen;
		}
	}
	else
	{
		// We are a client and can't send the data directly, ask the host to send the data to the player.
		uint8_t sender = selectedPlayer;
		NETbeginEncode(NETnetQueue(NET_HOST_ONLY), NET_SEND_TO_PLAYER);
			NETuint8_t(&sender);
			NETuint8_t(&player);
			NETNETMESSAGE(&message);
		NETend();
	}

	return false;
}


///////////////////////////////////////////////////////////////////////////
// Check if a message is a system message
static BOOL NETprocessSystemMessage(NETQUEUE playerQueue, uint8_t type)
{
	switch (type)
	{
		case NET_SEND_TO_PLAYER:
		{
			uint8_t sender;
			uint8_t receiver;
			NETMESSAGE message = NULL;
			NETbeginDecode(playerQueue, NET_SEND_TO_PLAYER);
				NETuint8_t(&sender);
				NETuint8_t(&receiver);
				NETNETMESSAGE(&message);  // Must destroy message later.
			if (!NETend())
			{
				debug(LOG_ERROR, "Incomplete NET_SEND_TO_PLAYER.");
				NETdestroyNETMESSAGE(message);
				break;
			}
			if ((receiver == selectedPlayer || receiver == NET_ALL_PLAYERS) && playerQueue.index == NetPlay.hostPlayer)
			{
				// Message was sent to us via the host.
				if (sender != selectedPlayer)  // TODO Tell host not to send us our own broadcast messages.
				{
					NETinsertMessageFromNet(NETnetQueue(sender), message);
				}
			}
			else if (NetPlay.isHost && sender == playerQueue.index)
			{
				// We are the host, and player is asking us to send the message to receiver.
				NETbeginEncode(NETnetQueue(receiver), NET_SEND_TO_PLAYER);
					NETuint8_t(&sender);
					NETuint8_t(&receiver);
					NETNETMESSAGE(&message);
				NETend();

				if (receiver == NET_ALL_PLAYERS)
				{
					NETinsertMessageFromNet(NETnetQueue(sender), message);  // Message is also for the host.
				}
			}
			else
			{
				debug(LOG_ERROR, "Player %d sent us a NET_SEND_TO_PLAYER addressed to %d from %d. We are %d.", playerQueue.index, receiver, sender, selectedPlayer);
			}

			NETdestroyNETMESSAGE(message);
			break;
		}
		case NET_SHARE_GAME_QUEUE:
		{
<<<<<<< HEAD
			uint8_t player;
			NETMESSAGE message = NULL;
=======
			// Write error, most likely host disconnect.
			debug(LOG_ERROR, "Failed to send message: %s", strSockError(getSockErr()));
			debug(LOG_ERROR, "Host connection was broken, socket %p.", tcp_socket);
			SocketSet_DelSocket(socket_set, tcp_socket);		// mark it invalid
			socketClose(tcp_socket);
			tcp_socket = NULL;
			NetPlay.players[NetPlay.hostPlayer].heartbeat = false;	// mark host as dead
			//Game is pretty much over --should just end everything when HOST dies.
			NetPlay.isHostAlive = false;
			return false;
		}
	}

	nStats.bytesSent   += size;
	nStats.packetsSent += 1;
>>>>>>> 66d2fb68

			// Encoded in NETprocessSystemMessage in nettypes.cpp.
			NETbeginDecode(playerQueue, NET_SHARE_GAME_QUEUE);
				NETuint8_t(&player);
				NETNETMESSAGE(&message);
			if (!NETend() || player > MAX_PLAYERS)
			{
				debug(LOG_ERROR, "Bad NET_SHARE_GAME_QUEUE message.");
				break;
			}

			// TODO Check that playerQueue is actually responsible for this game queue.
			NETinsertMessageFromNet(NETgameQueue(player), message);

			NETdestroyNETMESSAGE(message);
			break;
		}
		case NET_PLAYER_STATS:
		{
			recvMultiStats();
			netPlayersUpdated = true;
			break;
		}
		case NET_PLAYER_INFO:
		{
			uint32_t index;

			NETbeginDecode(playerQueue, NET_PLAYER_INFO);
				// Retrieve the player's ID
				NETuint32_t(&index);

				// Bail out if the given ID number is out of range
				if (index >= MAX_CONNECTED_PLAYERS)
				{
					debug(LOG_ERROR, "MSG_PLAYER_INFO: Player ID (%u) out of range (max %u)", index, (unsigned int)MAX_CONNECTED_PLAYERS);
					NETend();
					break;
				}
				if (index != playerQueue.index && playerQueue.index != NET_HOST_ONLY)
				{
					debug(LOG_WARNING, "MSG_PLAYER_INFO: Player %d trying to change info about player %d.", playerQueue.index, index);
					NETend();
					break;
				}

				// Retrieve the rest of the data
				NETbool(&NetPlay.players[index].allocated);
				NETbool(&NetPlay.players[index].heartbeat);
				NETbool(&NetPlay.players[index].kick);
				NETstring(NetPlay.players[index].name, sizeof(NetPlay.players[index].name));
				NETuint32_t(&NetPlay.players[index].heartattacktime);
				NETint32_t(&NetPlay.players[index].colour);
				NETint32_t(&NetPlay.players[index].position);
				NETint32_t(&NetPlay.players[index].team);
				NETbool(&NetPlay.players[index].ready);
				NETuint32_t(&NetPlay.hostPlayer);  // Does this make sense at all?
			NETend();
			if (NetPlay.hostPlayer != NET_HOST_ONLY)
			{
				// Exactly what was the point of letting anyone change the host? This codebase is confusing.
				debug(LOG_WARNING, "MSG_PLAYER_INFO: Player %d thinks that player %d is the host...", playerQueue.index, NetPlay.hostPlayer);
				NetPlay.hostPlayer = NET_HOST_ONLY;
			}
			debug(LOG_NET, "Receiving MSG_PLAYER_INFO for player %u (%s)", (unsigned int)index, NetPlay.players[index].allocated ? "human" : "AI");
			// update the color to the local array
			setPlayerColour(index, NetPlay.players[index].colour);

			// If we're the game host make sure to send the updated
			// data to all other clients as well.
			if (NetPlay.isHost)
			{
				NETBroadcastPlayerInfo(index);
				NETfixDuplicatePlayerNames();
			}
			netPlayersUpdated = true;
			break;
		}
		case NET_PLAYER_JOINED:
		{
			uint8_t index;

			NETbeginDecode(playerQueue, NET_PLAYER_JOINED);
				NETuint8_t(&index);
			NETend();

			debug(LOG_NET, "Receiving NET_PLAYER_JOINED for player %u using socket %p",
				(unsigned int)index, tcp_socket);

			MultiPlayerJoin(index);
			netPlayersUpdated = true;
			break;
		}
		// This message type is when player is leaving 'nicely', and socket is still valid.
		case NET_PLAYER_LEAVING:
		{
			uint32_t index;

			NETbeginDecode(playerQueue, NET_PLAYER_LEAVING);
				NETuint32_t(&index);
			NETend();

			if (playerQueue.index != NetPlay.hostPlayer && index != playerQueue.index)
			{
				debug(LOG_WARNING, "Player %d left, but accidentally set player %d as leaving.", playerQueue.index, index);
				index = playerQueue.index;
			}

			if(connected_bsocket[index])
			{
				debug(LOG_NET, "Receiving NET_PLAYER_LEAVING for player %u on socket %p", (unsigned int)index, connected_bsocket[index]);
			}
			else
			{	// dropped from join screen most likely
				debug(LOG_NET, "Receiving NET_PLAYER_LEAVING for player %u (no socket?)", (unsigned int)index);
			}

			if (NetPlay.isHost)
			{
				debug(LOG_NET, "Broadcast leaving message to everyone else");
				NETbeginEncode(NET_PLAYER_LEAVING, NET_ALL_PLAYERS);
				{
					BOOL host = NetPlay.isHost;
					uint32_t id = index;

					NETuint32_t(&id);
					NETbool(&host);
				}
				NETend();
			}

			debug(LOG_INFO, "Player %u has left the game.", index);
			NETplayerLeaving(index);		// need to close socket for the player that left.
			NET_PlayerConnectionStatus = 1;		// LEAVING_NICELY
			break;
		}
		case NET_GAME_FLAGS:
		{
			debug(LOG_NET, "Receiving game flags");

			NETbeginDecode(playerQueue, NET_GAME_FLAGS);
			{
				static unsigned int max_flags = ARRAY_SIZE(NetGameFlags);
				// Retrieve the amount of game flags that we should receive
				uint8_t i, count;
				NETuint8_t(&count);

				// Make sure that we won't get buffer overflows by checking that we
				// have enough space to store the given amount of game flags.
				if (count > max_flags)
				{
					debug(LOG_NET, "NET_GAME_FLAGS: More game flags sent (%u) than our buffer can hold (%u)", (unsigned int)count, max_flags);
					count = max_flags;
				}

				// Retrieve all game flags
				for (i = 0; i < count; ++i)
				{
					NETint32_t(&NetGameFlags[i]);
				}
			}
			NETend();

 			if (NetPlay.isHost)
 			{
				NETsendGameFlags();
			}
			break;
		}

		default:
			return false;
	}

	NETpop(playerQueue);
	return true;
}

/*
*	Checks to see if a human player is still with us.
*	@note: resuscitation isn't possible with current code, so once we lose
*	the socket, then we have no way to connect with them again. Future 
*	item to enhance.
*/
static void NETcheckPlayers(void)
{
	int i;

	for (i = 0; i< MAX_PLAYERS ; i++)
	{
		if (NetPlay.players[i].allocated == 0) continue;		// not allocated means that it most like it is a AI player
		if (NetPlay.players[i].heartbeat == 0 && NetPlay.players[i].heartattacktime == 0)	// looks like they are dead
		{
			NetPlay.players[i].heartattacktime = gameTime2;		// mark when this occured
		}
		else
		{
			if (NetPlay.players[i].heartattacktime)
			{
				if (NetPlay.players[i].heartattacktime + (15 * GAME_TICKS_PER_SEC) <  gameTime2) // wait 15 secs
				{
					debug(LOG_NET, "Kicking due to client heart attack");
					NetPlay.players[i].kick = true;		// if still dead, then kick em.
				}
			}
		}
		if (NetPlay.players[i].kick)
		{
			debug(LOG_NET, "Kicking player %d", i);
			NETplayerDropped(i);
		}
	}
}

// ////////////////////////////////////////////////////////////////////////
// Receive a message over the current connection. We return true if there
// is a message for the higher level code to process, and false otherwise.
// We should not block here.
BOOL NETrecvNet(NETQUEUE *queue, uint8_t *type)
{
	uint32_t current;

	if (!NetPlay.bComms)
	{
		return false;
	}

	if (NetPlay.isHost)
	{
		NETallowJoining();
	}

	NETcheckPlayers();		// make sure players are still alive & well

	if (socket_set == NULL || checkSockets(socket_set, NET_READ_TIMEOUT) <= 0)
	{
		goto checkMessages;
	}

<<<<<<< HEAD
	for (current = 0; current < MAX_CONNECTED_PLAYERS; ++current)
	{
		Socket **pSocket = NetPlay.isHost ? &connected_bsocket[current] : &bsocket;
		uint8_t buffer[NET_BUFFER_SIZE];
		size_t dataLen;
=======
				if (socket_set == NULL
				    || checkSockets(socket_set, NET_READ_TIMEOUT) <= 0)
				{
					return false;
				}
				for (;;)
				{
					ASSERT(i < MAX_CONNECTED_PLAYERS, "Bad player number %u (current was %u)", i, current);
					if (connected_bsocket[i] == NULL || connected_bsocket[i]->socket == NULL)
					{
						// do nothing
					}
					else if (NET_fillBuffer(connected_bsocket[i], socket_set))
					{
						// we received some data, add to buffer
						received = NET_recvMessage(connected_bsocket[i]);
						if (i == pMsg->source) // prevent spoofing
						{
							current = i;
							break;
						}
					}
					else if (connected_bsocket[i]->socket == NULL)
					{
						// If there is a error in NET_fillBuffer() then socket is already invalid.
						// This means that the player dropped / disconnected for whatever reason. 
						debug(LOG_INFO, "Player, (player %u) seems to have dropped/disconnected.", i);
>>>>>>> 66d2fb68

		if (!NetPlay.isHost && current != NET_HOST_ONLY)
		{
			continue;  // Don't have a socket open to this player.
		}

		if (*pSocket == NULL)
		{
			continue;
		}

		dataLen = NET_fillBuffer(pSocket, socket_set, buffer, sizeof(buffer));
		if (dataLen > 0)
		{
			// we received some data, add to buffer
			NETinsertRawData(NETnetQueue(current), buffer, dataLen);
		}
		else if (*pSocket == NULL)
		{
			// If there is a error in NET_fillBuffer() then socket is already invalid.
			// This means that the player dropped / disconnected for whatever reason. 
			debug(LOG_WARNING, "Player, (player %u) seems to have dropped/disconnected.", (unsigned)current);

			if (NetPlay.isHost)
			{
				// Send message type specifically for dropped / disconnects
				NETplayerDropped(current);
				NetPlay.players[current].kick = true;           // they are going to get kicked.
			}
		}
	}

checkMessages:
	for (current = 0; current < MAX_CONNECTED_PLAYERS; ++current)
	{
		*queue = NETnetQueue(current);
		while (NETisMessageReady(*queue))
		{
			*type = NETmessageType(NETgetMessage(*queue));
			if (!NETprocessSystemMessage(*queue, *type))
			{
				return true;  // We couldn't process the message, let the caller deal with it..
			}
		}
	}

	//NETlogPacket(pMsg, true);

	return false;
}

BOOL NETrecvGame(NETQUEUE *queue, uint8_t *type)
{
	uint32_t current;
	for (current = 0; current < MAX_PLAYERS; ++current)
	{
		*queue = NETgameQueue(current);
		while (!checkPlayerGameTime(current) && NETisMessageReady(*queue))  // Check for any messages that are scheduled to be read now.
		{
			*type = NETmessageType(NETgetMessage(*queue));

			if (*type == GAME_GAME_TIME)
			{
				recvPlayerGameTime(*queue);
				NETpop(*queue);
				continue;
			}

			if (!NETprocessSystemMessage(*queue, *type))
			{
				return true;  // We couldn't process the message, let the caller deal with it..
			}
			else
			{
				debug(LOG_WARNING, "There was a system message in a game queue...");
			}
		}

		if (!checkPlayerGameTime(current))
		{
			break;  // Still waiting for messages from this player, and all players should process messages in the same order.
		}
	}

	return false;
}

// ////////////////////////////////////////////////////////////////////////
// ////////////////////////////////////////////////////////////////////////
// Protocol functions

BOOL NETsetupTCPIP(const char *machine)
{
	debug(LOG_NET, "NETsetupTCPIP(%s)", machine ? machine : "NULL");

	if (   hostname != NULL
	    && hostname != masterserver_name)
	{
		free(hostname);
	}
	if (   machine != NULL
	    && machine[0] != '\0')
	{
		hostname = strdup(machine);
	} else {
		hostname = masterserver_name;
	}

	return true;
}

// ////////////////////////////////////////////////////////////////////////
// File Transfer programs.
/** Send file. It returns % of file sent when 100 it's complete. Call until it returns 100. 
*  @TODO: more error checking (?) different file types (?)
*          Maybe should close file handle, and seek each time?
*     
*  @NOTE: MAX_FILE_TRANSFER_PACKET is set to 2k per packet since 7*2 = 14K which is pretty
*         much our limit.  Don't screw with that without having a bigger buffer!
*         NET_BUFFER_SIZE is at 16k.  (also remember text chat, plus all the other cruff)
*/
#define MAX_FILE_TRANSFER_PACKET 2048
UBYTE NETsendFile(char *fileName, UDWORD player)
{
	int32_t         bytesRead = 0;
	uint8_t		sendto = 0;
	uint8_t         inBuff[MAX_FILE_TRANSFER_PACKET];

	// We are not the host, so we don't care. (in fact, this would be a error)
	if (!NetPlay.isHost)
	{
		debug(LOG_ERROR, "trying to send a file and we are not the host!");
		return true;
	}

	memset(inBuff, 0x0, sizeof(inBuff));

	// read some bytes.
	bytesRead = PHYSFS_read(NetPlay.players[player].wzFile.pFileHandle, inBuff,1, MAX_FILE_TRANSFER_PACKET);
	sendto = (uint8_t) player;

	NETbeginEncode(NETnetQueue(sendto), NET_FILE_PAYLOAD);
		NETint32_t(&NetPlay.players[player].wzFile.fileSize_32);		// total bytes in this file. (we don't support 64bit yet)
		NETint32_t(&bytesRead);											// bytes in this packet
		NETint32_t(&NetPlay.players[player].wzFile.currPos);			// start byte
		NETstring(fileName, 256);										//256 = max filename size
		NETbin(inBuff, bytesRead);
	NETend();

	NetPlay.players[player].wzFile.currPos += bytesRead;		// update position!
	if(NetPlay.players[player].wzFile.currPos == NetPlay.players[player].wzFile.fileSize_32)
	{
		PHYSFS_close(NetPlay.players[player].wzFile.pFileHandle);
		NetPlay.players[player].wzFile.isSending = false;	// we are done sending to this client.
		NetPlay.players[player].needFile = false;
	}

	return (NetPlay.players[player].wzFile.currPos * 100) / NetPlay.players[player].wzFile.fileSize_32;
}

/* @TODO more error checking (?) different file types (?) */
// recv file. it returns % of the file so far recvd.
UBYTE NETrecvFile(NETQUEUE queue)
{
	int32_t		fileSize = 0, currPos = 0, bytesRead = 0;
	char		fileName[256];
	uint8_t         outBuff[MAX_FILE_TRANSFER_PACKET];
	static bool isLoop = false;

	memset(fileName, 0x0, sizeof(fileName));
	memset(outBuff, 0x0, sizeof(outBuff));

	//read incoming bytes.
	NETbeginDecode(queue, NET_FILE_PAYLOAD);
	NETint32_t(&fileSize);		// total bytes in this file.
	NETint32_t(&bytesRead);		// bytes in this packet
	NETint32_t(&currPos);		// start byte
	NETstring(fileName, 256);	// read filename (only valid on 1st packet)
	debug(LOG_NET, "Creating new file %s, position is %d", fileName, currPos);

	if (currPos == 0)	// first packet!
	{
		if (PHYSFS_exists(fileName))
		{
			PHYSFS_file *fin;
			PHYSFS_sint64 fsize;
			fin = PHYSFS_openRead(fileName);
			if (!fin)
			{
				// the file exists, but we can't open it, and I have no clue how to fix this...
				debug(LOG_FATAL, "PHYSFS_openRead(\"%s\") failed with error: %s\n", fileName, PHYSFS_getLastError());

				debug(LOG_NET, "We are leaving 'nicely' after a fatal error");
<<<<<<< HEAD
				NETbeginEncode(NETbroadcastQueue(), NET_PLAYER_LEAVING);
=======
				NETbeginEncode(NET_PLAYER_LEAVING, NET_HOST_ONLY);
>>>>>>> 66d2fb68
				{
					BOOL host = NetPlay.isHost;
					uint32_t id = selectedPlayer;

					NETuint32_t(&id);
					NETbool(&host);
				}
				NETend();

				abort();
			}
			else
			{
				fsize = PHYSFS_fileLength(fin);
			}
			if ((int32_t) fsize == fileSize)
			{
				uint32_t reason = ALREADY_HAVE_FILE;
				debug(LOG_NET, "We already have the file %s! ", fileName);
				PHYSFS_close(fin);
				NETend();

				NETbeginEncode(NETnetQueue(NET_HOST_ONLY), NET_FILE_CANCELLED);
					NETuint32_t(&selectedPlayer);
					NETuint32_t(&reason);
				NETend();
				if (!isLoop)
				{
					isLoop = true;
				}
				else
				{
					uint32_t reason = STUCK_IN_FILE_LOOP;
	
					NETend();
					// we should never get here, it means, that the game can't detect the level, but we have the file.
					// so we kick this player out.
					NETbeginEncode(NETnetQueue(NET_HOST_ONLY), NET_FILE_CANCELLED);
						NETuint32_t(&selectedPlayer);
						NETuint32_t(&reason);
					NETend();
					PHYSFS_close(NetPlay.pMapFileHandle);
					NetPlay.pMapFileHandle = NULL;
					debug(LOG_FATAL, "Something is really wrong with the file's (%s) data, game can't detect it?", fileName);
					return 100;
				}
			}
			PHYSFS_close(fin);

			debug(LOG_NET, "We already have the file %s, but different size %d vs %d.  Redownloading", fileName, (int32_t) fsize, fileSize);

		}
		NetPlay.pMapFileHandle = PHYSFS_openWrite(fileName);	// create a new file.
	}

	if (!NetPlay.pMapFileHandle) // file can't be opened
	{
		debug(LOG_FATAL, "Fatal error while creating file: %s", PHYSFS_getLastError());
		debug(LOG_FATAL, "Either we do not have write permission, or the Host sent us a invalid file (%s)!", fileName);
		abort();
	}

	NETbin(outBuff, bytesRead);
	NETend();

	//write packet to the file.
	PHYSFS_write(NetPlay.pMapFileHandle, outBuff, bytesRead, 1);

	if (currPos+bytesRead == fileSize)	// last packet
	{
		PHYSFS_close(NetPlay.pMapFileHandle);
	}

	//return the percentage count
	return ((currPos + bytesRead) * 100) / fileSize;
}

static ssize_t readLobbyResponse(Socket* sock, unsigned int timeout)
{
	uint32_t lobbyStatusCode;
	uint32_t MOTDLength;
	uint32_t buffer[2];
	ssize_t result, received = 0;

	// Get status and message length
	result = readAll(sock, &buffer, sizeof(buffer), timeout);
	if (result != sizeof(buffer))
		goto error;
	received += result;
	lobbyStatusCode = ntohl(buffer[0]);
	MOTDLength = ntohl(buffer[1]);

	// Get status message
	free(NetPlay.MOTD);
	NetPlay.MOTD = malloc(MOTDLength + 1);
	result = readAll(sock, NetPlay.MOTD, MOTDLength, timeout);
	if (result != MOTDLength)
		goto error;
	received += result;
	// NUL terminate string
	NetPlay.MOTD[MOTDLength] = '\0';

	if (lobbyStatusCode / 100 != 2) // Check whether status code is 2xx (success)
	{
		debug(LOG_ERROR, "Lobby error (%u): %s", (unsigned int)lobbyStatusCode, NetPlay.MOTD);
		return SOCKET_ERROR;
	}

	debug(LOG_NET, "Lobby success (%u): %s", (unsigned int)lobbyStatusCode, NetPlay.MOTD);
	return received;

error:
	if (result == SOCKET_ERROR)
	{
		free(NetPlay.MOTD);
		asprintf(&NetPlay.MOTD, "Error while communicating with the lobby server: %s", strSockError(getSockErr()));
		debug(LOG_ERROR, "%s", NetPlay.MOTD);
	}
	else
	{
		free(NetPlay.MOTD);
		asprintf(&NetPlay.MOTD, "Disconnected from lobby server. Failed to register game.");
		debug(LOG_ERROR, "%s", NetPlay.MOTD);
	}

	return SOCKET_ERROR;
}

static void NETregisterServer(int state)
{
	static Socket* rs_socket[2] = { NULL };
	static int registered = 0;
	unsigned int i;

	if (server_not_there)
	{
		return;
	}

	if (state != registered)
	{
		switch(state)
		{
			case 1:
			{
				bool succesful = false;
				uint32_t gameId = 0;
				struct addrinfo* cur;
				struct addrinfo* const hosts = resolveHost(masterserver_name, masterserver_port);

				if (hosts == NULL)
				{
					debug(LOG_ERROR, "Cannot resolve masterserver \"%s\": %s", masterserver_name, strSockError(getSockErr()));
					free(NetPlay.MOTD);
					asprintf(&NetPlay.MOTD, _("Could not resolve masterserver name (%s)!"), masterserver_name);
					server_not_there = true;
					return;
				}

				for (cur = hosts; cur; cur = cur->ai_next)
				{
					for (i = 0; i < ARRAY_SIZE(rs_socket); ++i)
					{
						if (rs_socket[i] == NULL)
							break;
					}
					if (i >= ARRAY_SIZE(rs_socket))
						break;

					if (cur->ai_family == AF_INET
					 || cur->ai_family == AF_INET6)
						rs_socket[i] = SocketOpen(cur, 15000);
				}
				freeaddrinfo(hosts);

				if (rs_socket[0] == NULL)
				{
					debug(LOG_ERROR, "Cannot connect to masterserver \"%s:%d\": %s", masterserver_name, masterserver_port, strSockError(getSockErr()));
					free(NetPlay.MOTD);
					asprintf(&NetPlay.MOTD, _("Could not communicate with lobby server! Is TCP port %u open for outgoing traffic?"), masterserver_port);
					server_not_there = true;
					return;
				}

				// Get a game ID
				if (writeAll(rs_socket[0], "gaId", sizeof("gaId")) == SOCKET_ERROR
				 || readAll(rs_socket[0], &gameId, sizeof(gameId), 10000) != sizeof(gameId))
				{
					free(NetPlay.MOTD);
					asprintf(&NetPlay.MOTD, "Failed to retrieve a game ID: %s", strSockError(getSockErr()));
					debug(LOG_ERROR, "%s", NetPlay.MOTD);

					// The sockets have been invalidated, so get rid of it. (using them now may cause SIGPIPE).
					for (i = 0; i < ARRAY_SIZE(rs_socket); ++i)
					{
						if (rs_socket[i] == NULL)
							continue;

						socketClose(rs_socket[i]);
						rs_socket[i] = NULL;
					}
					server_not_there = true;
					return;
				}

				gamestruct.gameId = ntohl(gameId);
				debug(LOG_NET, "Using game ID: %u", (unsigned int)gamestruct.gameId);

				// Register our game with the server for all available address families
				for (i = 0; i < ARRAY_SIZE(rs_socket); ++i)
				{
					if (rs_socket[i] == NULL)
						continue;

					if (writeAll(rs_socket[i], "addg", sizeof("addg")) == SOCKET_ERROR
					    // and now send what the server wants
					 || !NETsendGAMESTRUCT(rs_socket[i], &gamestruct))
					{
						debug(LOG_ERROR, "Failed to register game with server: %s", strSockError(getSockErr()));
						socketClose(rs_socket[i]);
						rs_socket[i] = NULL;
					}
				}

				// Get the return codes
				for (i = 0; i < ARRAY_SIZE(rs_socket); ++i)
				{
					if (rs_socket[i] == NULL)
						continue;

					if (readLobbyResponse(rs_socket[i], NET_TIMEOUT_DELAY) == SOCKET_ERROR)
					{
						socketClose(rs_socket[i]);
						rs_socket[i] = NULL;
						continue;
					}

					succesful = true;
				}

				if (!succesful)
				{
					server_not_there = true;
					return;
				}
			}
			break;

			case 0:
				// we don't need this anymore, so clean up
				for (i = 0; i < ARRAY_SIZE(rs_socket); ++i)
				{
					if (rs_socket[i] == NULL)
						continue;

					socketClose(rs_socket[i]);
					rs_socket[i] = NULL;
				}
			break;
		}
		registered=state;
	}
}


// ////////////////////////////////////////////////////////////////////////
// Host a game with a given name and player name. & 4 user game flags

static void NETallowJoining(void)
{
	unsigned int i;
	UDWORD numgames = htonl(1);	// always 1 on normal server
	char buffer[5];
	ssize_t recv_result = 0;

	if (allow_joining == false) return;
	ASSERT(NetPlay.isHost, "Cannot receive joins if not host!");

	NETregisterServer(1);

	// This is here since we need to get the status, before we can show the info.
	// FIXME: find better location to stick this?
	if (!NetPlay.ShowedMOTD)
	{
		ShowMOTD();
		NetPlay.ShowedMOTD = true;
	}

	if (tmp_socket_set == NULL)
	{
		// initialize server socket set
		// FIXME: why is this not done in NETinit()?? - Per
		tmp_socket_set = allocSocketSet(MAX_TMP_SOCKETS+1);
		if (tmp_socket_set == NULL)
		{
			debug(LOG_ERROR, "Cannot create socket set: %s", strSockError(getSockErr()));
			return;
		}
	}

	// Find the first empty socket slot
	for (i = 0; i < MAX_TMP_SOCKETS; ++i)
	{
		if (tmp_socket[i] == NULL)
		{
			break;
		}
	}
	if (i == MAX_TMP_SOCKETS)
	{
		// this should *never* happen, it would mean we are going to reuse a socket already in use.
		debug(LOG_ERROR, "all temp sockets are used up!");
		return;
	}

	// See if there's an incoming connection
	if (tmp_socket[i] == NULL // Make sure that we're not out of sockets
	 && (tmp_socket[i] = socketAccept(tcp_socket)) != NULL)
	{
		NETinitQueue(NETnetTmpQueue(i));
		SocketSet_AddSocket(tmp_socket_set, tmp_socket[i]);
		if (checkSockets(tmp_socket_set, NET_TIMEOUT_DELAY) > 0
		    && tmp_socket[i]->ready
		    && (recv_result = readNoInt(tmp_socket[i], buffer, 5))
		    && recv_result != SOCKET_ERROR)
		{
			if(strcmp(buffer, "list")==0)
			{
				debug(LOG_NET, "cmd: list.  Sending game list");
				if (writeAll(tmp_socket[i], &numgames, sizeof(numgames)) == SOCKET_ERROR)
				{
					// Write error, most likely client disconnect.
					debug(LOG_ERROR, "Failed to send message: %s", strSockError(getSockErr()));
					debug(LOG_ERROR, "Couldn't get list from server. Make sure required ports are open. (TCP 9998-9999)");
				}
				else
				{
					// get the correct player count after kicks / leaves
					gamestruct.desc.dwCurrentPlayers = NetPlay.playercount;
					debug(LOG_NET, "Sending update to server to reflect new player count %d", NetPlay.playercount);
					NETsendGAMESTRUCT(tmp_socket[i], &gamestruct);
				}

				debug(LOG_NET, "freeing temp socket %p (%d)", tmp_socket[i], __LINE__);
				SocketSet_DelSocket(tmp_socket_set, tmp_socket[i]);
				socketClose(tmp_socket[i]);
				tmp_socket[i] = NULL;
			}
			else if (strcmp(buffer, "join") == 0)
			{
				debug(LOG_NET, "cmd: join.  Sending GAMESTRUCT");
				if (!NETsendGAMESTRUCT(tmp_socket[i], &gamestruct))
				{
					debug(LOG_ERROR, "Failed to respond (with GAMESTRUCT) to 'join' command, socket (%p) error: %s", tmp_socket[i], strSockError(getSockErr()));
					SocketSet_DelSocket(tmp_socket_set, tmp_socket[i]);
					socketClose(tmp_socket[i]);
					tmp_socket[i] = NULL;
				}
			}
			else
			{
				debug(LOG_NET, "freeing temp socket %p (%d)", tmp_socket[i], __LINE__);
				SocketSet_DelSocket(tmp_socket_set, tmp_socket[i]);
				socketClose(tmp_socket[i]);
				tmp_socket[i] = NULL;
			}
		}
		else
		{
			debug(LOG_NET, "freeing temp socket %p (%d)", tmp_socket[i], __LINE__);
			SocketSet_DelSocket(tmp_socket_set, tmp_socket[i]);
			socketClose(tmp_socket[i]);
			tmp_socket[i] = NULL;
		}
	}

	if (checkSockets(tmp_socket_set, NET_READ_TIMEOUT) > 0)
	{
		for(i = 0; i < MAX_TMP_SOCKETS; ++i)
		{
			if (   tmp_socket[i] != NULL
			    && tmp_socket[i]->ready)
			{
				uint8_t buffer[NET_BUFFER_SIZE];
				ssize_t size = readNoInt(tmp_socket[i], buffer, sizeof(buffer));

				if (size == 0 || size == SOCKET_ERROR)
				{
					// disconnect or programmer error
					if (size == 0)
					{
						debug(LOG_NET, "Client socket disconnected.");
					}
					else
					{
						debug(LOG_NET, "Client socket encountered error: %s", strSockError(getSockErr()));
					}

					debug(LOG_NET, "freeing temp socket %p (%d)", tmp_socket[i], __LINE__);
					SocketSet_DelSocket(tmp_socket_set, tmp_socket[i]);
					socketClose(tmp_socket[i]);
					tmp_socket[i] = NULL;
					continue;
				}

				NETinsertRawData(NETnetTmpQueue(i), buffer, size);

				if (NETisMessageReady(NETnetTmpQueue(i)) && NETmessageType(NETgetMessage(NETnetTmpQueue(i))) == NET_JOIN)
				{
					uint8_t j;
					int8_t index;
					uint8_t rejected = 0;

					char name[64];
					int32_t MajorVersion = 0;
					int32_t MinorVersion = 0;
					char ModList[modlist_string_size] = { '\0' };
					char GamePassword[password_string_size] = { '\0' };
					int32_t Hash_Data = 0;				// Not currently used

					NETbeginDecode(NETnetTmpQueue(i), NET_JOIN);
						NETstring(name, sizeof(name));
						NETint32_t(&MajorVersion);	// NETCODE_VERSION_MAJOR
						NETint32_t(&MinorVersion);	// NETCODE_VERSION_MINOR
						NETstring(ModList, sizeof(ModList));
						NETstring(GamePassword, sizeof(GamePassword));
						NETint32_t(&Hash_Data);		// NETCODE_HASH, not currently used
					NETend();
					NETpop(NETnetTmpQueue(i));

					index = NET_CreatePlayer(name);

					if (index == -1)
					{
						// FIXME: No room. Dropping the player without warning since protocol doesn't seem to support rejection at this point
						debug(LOG_ERROR, "freeing temp socket %p, couldn't create player!", tmp_socket[i]);
						SocketSet_DelSocket(tmp_socket_set, tmp_socket[i]);
						socketClose(tmp_socket[i]);
						tmp_socket[i] = NULL;
						return;
					}

					debug(LOG_NET, "freeing temp socket %p (%d)", tmp_socket[i], __LINE__);
					SocketSet_DelSocket(tmp_socket_set, tmp_socket[i]);
					connected_bsocket[index] = tmp_socket[i];
					tmp_socket[i] = NULL;
					SocketSet_AddSocket(socket_set, connected_bsocket[index]);
					NETmoveQueue(NETnetTmpQueue(i), NETnetQueue(index));

					if (!NETisCorrectVersion(MajorVersion, MinorVersion))
					{
						// Wrong version. Reject.
						rejected = (uint8_t)ERROR_WRONGVERSION;
					}
					else if (NetPlay.GamePassworded && strcmp(NetPlay.gamePassword, GamePassword) != 0)
					{
						// Wrong password. Reject.
						rejected = (uint8_t)ERROR_WRONGPASSWORD;
					}
					else if (NetPlay.playercount > gamestruct.desc.dwMaxPlayers)
					{
						// Game full. Reject.
						rejected = (uint8_t)ERROR_FULL;
					}
					else if (strcmp(getModList(), ModList) != 0)
					{
						// Incompatible mods. Reject.
						rejected = (uint8_t)ERROR_WRONGDATA;
					}

					if (rejected)
					{
<<<<<<< HEAD
						NETbeginEncode(NETnetQueue(index), NET_REJECTED);
=======
						debug(LOG_INFO, "We were rejected, reason (%u)", (unsigned int) rejected);
						NETbeginEncode(NET_REJECTED, index);
>>>>>>> 66d2fb68
							NETuint8_t(&rejected);
						NETend();

						allow_joining = false; // no need to inform master server
						NET_DestroyPlayer(index);
						allow_joining = true;

						SocketSet_DelSocket(socket_set, connected_bsocket[index]);
						socketClose(connected_bsocket[index]);
						connected_bsocket[index] = NULL;
						return;
					}

					NETbeginEncode(NETnetQueue(index), NET_ACCEPTED);
					NETuint8_t((uint8_t *)&index);
					NETend();

					debug(LOG_NET, "Player, %s, with index of %u has joined using socket %p", name, (unsigned int)index, connected_bsocket[index]);

					// Increment player count
					gamestruct.desc.dwCurrentPlayers++;

					MultiPlayerJoin(index);

					// Send info about players to newcomer.
					for (j = 0; j < MAX_CONNECTED_PLAYERS; ++j)
					{
						if (NetPlay.players[j].allocated && index != j)
						{
							NETbeginEncode(NETnetQueue(index), NET_PLAYER_JOINED);
								NETuint8_t(&j);
							NETend();
						}
					}

					// Send info about newcomer to all players.
					NETbeginEncode(NETbroadcastQueue(), NET_PLAYER_JOINED);
						NETuint8_t((uint8_t *)&index);
					NETend();

					for (j = 0; j < MAX_CONNECTED_PLAYERS; ++j)
					{
						NETBroadcastPlayerInfo(j);
					}
					NETfixDuplicatePlayerNames();

					// Make sure the master server gets updated by disconnecting from it
					// NETallowJoining will reconnect
					NETregisterServer(0);
					// reset flags for new players
					NetPlay.players[index].wzFile.isCancelled = false;
					NetPlay.players[index].wzFile.isSending = false;
					NetPlay.players[index].needFile = false;
				}
			}
		}
	}
}

BOOL NEThostGame(const char* SessionName, const char* PlayerName,
		 SDWORD one, SDWORD two, SDWORD three, SDWORD four,
		 UDWORD plyrs)	// # of players.
{
	unsigned int i;

	debug(LOG_NET, "NEThostGame(%s, %s, %d, %d, %d, %d, %u)", SessionName, PlayerName,
	      one, two, three, four, plyrs);

	mapDownloadProgress = 100;
	netPlayersUpdated = true;

	if (NetPlay.bComms && NetPlay.isUPNP)
	{
		NETaddRedirects();
	}
	NET_InitPlayers();
	NetPlay.maxPlayers = MAX_PLAYERS;
	if(!NetPlay.bComms)
	{
		selectedPlayer			= 0;
		NetPlay.isHost			= true;
		NetPlay.players[0].allocated	= true;
		NetPlay.players[0].connection	= -1;
		NetPlay.playercount		= 1;
		debug(LOG_NET, "Hosting but no comms");
		return true;
	}

	// tcp_socket is the connection to the lobby server (or machine)
	if (!tcp_socket)
		tcp_socket = socketListen(gameserver_port);
	if(tcp_socket == NULL)
	{
		debug(LOG_ERROR, "Cannot connect to master self: %s", strSockError(getSockErr()));
		return false;
	}
	debug(LOG_NET, "New tcp_socket = %p", tcp_socket);
	// Host needs to create a socket set for MAX_PLAYERS
	if(!socket_set) socket_set = allocSocketSet(MAX_CONNECTED_PLAYERS);
	if (socket_set == NULL)
	{
		debug(LOG_ERROR, "Cannot create socket set: %s", strSockError(getSockErr()));
		return false;
	}
	// allocate socket storage for all possible players
	for (i = 0; i < MAX_CONNECTED_PLAYERS; ++i)
	{
		connected_bsocket[i] = NULL;
		NETinitQueue(NETnetQueue(i));
	}

	NetPlay.isHost = true;

	sstrcpy(gamestruct.name, SessionName);
	memset(&gamestruct.desc, 0, sizeof(gamestruct.desc));
	gamestruct.desc.dwSize = sizeof(gamestruct.desc);
	//gamestruct.desc.guidApplication = GAME_GUID;
	memset(gamestruct.desc.host, 0, sizeof(gamestruct.desc.host));
	gamestruct.desc.dwCurrentPlayers = 1;
	gamestruct.desc.dwMaxPlayers = plyrs;
	gamestruct.desc.dwFlags = 0;
	gamestruct.desc.dwUserFlags[0] = one;
	gamestruct.desc.dwUserFlags[1] = two;
	gamestruct.desc.dwUserFlags[2] = three;
	gamestruct.desc.dwUserFlags[3] = four;
	memset(gamestruct.secondaryHosts, 0, sizeof(gamestruct.secondaryHosts));
	sstrcpy(gamestruct.extra, "Extra");						// extra string (future use)
	sstrcpy(gamestruct.versionstring, VersionString);		// version (string)
	if (*getModList())
	{
		sstrcat(gamestruct.versionstring, _(", mods: "));	// version (string)
		sstrcat(gamestruct.versionstring, getModList());	// version (string)
	}
	sstrcpy(gamestruct.modlist, getModList());				// List of mods
	gamestruct.GAMESTRUCT_VERSION = 3;						// version of this structure
	gamestruct.game_version_major = NETCODE_VERSION_MAJOR;	// Netcode Major version
	gamestruct.game_version_minor = NETCODE_VERSION_MINOR;	// NetCode Minor version
//	gamestruct.privateGame = 0;								// if true, it is a private game
	gamestruct.pureGame = 0;									// NO mods allowed if true
	gamestruct.Mods = 0;										// number of concatenated mods?
	gamestruct.gameId  = 0;
	gamestruct.future2 = 0xBAD02;								// for future use
	gamestruct.future3 = 0xBAD03;								// for future use
	gamestruct.future4 = 0xBAD04;								// for future use

	selectedPlayer= NET_CreatePlayer(PlayerName);
	NetPlay.isHost	= true;
	NetPlay.isHostAlive = true;
	NetPlay.hostPlayer	= NET_HOST_ONLY;
	ASSERT(selectedPlayer == NET_HOST_ONLY, "For now, host must start at player index zero, was %d", (int)selectedPlayer);

	MultiPlayerJoin(selectedPlayer);

	allow_joining = true;

	NETregisterServer(0);

	debug(LOG_NET, "Hosting a server. We are player %d.", selectedPlayer);

	return true;
}

// ////////////////////////////////////////////////////////////////////////
// Stop the dplay interface from accepting more players.
BOOL NEThaltJoining(void)
{
	debug(LOG_NET, "temporarily locking game to prevent more players");

	allow_joining = false;
	// disconnect from the master server
	NETregisterServer(0);
	return true;
}

// ////////////////////////////////////////////////////////////////////////
// find games on open connection
BOOL NETfindGame(void)
{
	struct addrinfo* cur;
	struct addrinfo* hosts;
	unsigned int gamecount = 0;
	uint32_t gamesavailable;
	unsigned int port = (hostname == masterserver_name) ? masterserver_port : gameserver_port;
	int result = 0;
	debug(LOG_NET, "Looking for games...");
	
	if (getLobbyError() == ERROR_CHEAT || getLobbyError() == ERROR_KICKED)
	{
		return false;
	}
	setLobbyError(ERROR_NOERROR);

	NetPlay.games[0].desc.dwSize = 0;
	NetPlay.games[0].desc.dwCurrentPlayers = 0;
	NetPlay.games[0].desc.dwMaxPlayers = 0;

	if(!NetPlay.bComms)
	{
		selectedPlayer	= NET_HOST_ONLY;		// Host is always 0
		NetPlay.isHost		= true;
		NetPlay.hostPlayer	= NET_HOST_ONLY;
		return true;
	}
	// We first check to see if we were given a IP/hostname from the command line
	if (strlen(iptoconnect) )
	{
		hosts = resolveHost(iptoconnect, port);
		if (hosts == NULL)
		{
			debug(LOG_ERROR, "Error connecting to client via hostname provided (%s)",iptoconnect);
			debug(LOG_ERROR, "Cannot resolve hostname :%s",strSockError(getSockErr()));
			setLobbyError(ERROR_CONNECTION);
			return false;
		}
		else
		{
			// We got a valid ip now
			hostname = strdup(iptoconnect);		//copy it
			memset(iptoconnect,0x0,sizeof(iptoconnect));	//reset it (so we don't loop back to this routine)
		}
	}
	else if ((hosts = resolveHost(hostname, port)) == NULL)
	{
		debug(LOG_ERROR, "Cannot resolve hostname \"%s\": %s", hostname, strSockError(getSockErr()));
		setLobbyError(ERROR_CONNECTION);
		return false;
	}

	if (tcp_socket != NULL)
	{
		debug(LOG_NET, "Deleting tcp_socket %p", tcp_socket);
		if (socket_set)
		{
			SocketSet_DelSocket(socket_set, tcp_socket);
		}
		socketClose(tcp_socket);
		tcp_socket = NULL;
	}

	for (cur = hosts; cur; cur = cur->ai_next)
	{
		tcp_socket = SocketOpen(cur, 15000);
		if (tcp_socket)
			break;
	}

	if (tcp_socket == NULL)
	{
		debug(LOG_ERROR, "Cannot connect to \"%s:%d\": %s", hostname, port, strSockError(getSockErr()));
		setLobbyError(ERROR_CONNECTION);
		freeaddrinfo(hosts);
		return false;
	}
	debug(LOG_NET, "New tcp_socket = %p", tcp_socket);
	// client machines only need 1 socket set
	socket_set = allocSocketSet(1);
	if (socket_set == NULL)
	{
		debug(LOG_ERROR, "Cannot create socket set: %s", strSockError(getSockErr()));
		setLobbyError(ERROR_CONNECTION);
		freeaddrinfo(hosts);
		return false;
	}
	debug(LOG_NET, "Created socket_set %p", socket_set);

	SocketSet_AddSocket(socket_set, tcp_socket);

	debug(LOG_NET, "Sending list cmd");

	if (writeAll(tcp_socket, "list", sizeof("list")) != SOCKET_ERROR
	 && checkSockets(socket_set, NET_TIMEOUT_DELAY) > 0
	 && tcp_socket->ready
	 && (result = readNoInt(tcp_socket, &gamesavailable, sizeof(gamesavailable))))
	{
		gamesavailable = ntohl(gamesavailable);
	}
	else
	{
		if (result == SOCKET_ERROR)
		{
			debug(LOG_NET, "Server socket ecountered error: %s", strSockError(getSockErr()));
		}
		else
		{
			debug(LOG_NET, "Server didn't respond (timeout)");
		}
		SocketSet_DelSocket(socket_set, tcp_socket);		// mark it invalid
		socketClose(tcp_socket);
		tcp_socket = NULL;

		// when we fail to receive a game count, bail out
		setLobbyError(ERROR_CONNECTION);
		freeaddrinfo(hosts);
		return false;
	}

	debug(LOG_NET, "receiving info on %u game(s)", (unsigned int)gamesavailable);

	do
	{
		// Attempt to receive a game description structure
		if (!NETrecvGAMESTRUCT(&NetPlay.games[gamecount]))
		{
			debug(LOG_NET, "only %u game(s) received", (unsigned int)gamecount);
			// If we fail, success depends on the amount of games that we've read already
			freeaddrinfo(hosts);
			return gamecount;
		}

		if (NetPlay.games[gamecount].desc.host[0] == '\0')
		{
			addressToText(cur->ai_addr, NetPlay.games[gamecount].desc.host, sizeof(NetPlay.games[gamecount].desc.host));
		}

		++gamecount;
	} while (gamecount < gamesavailable);

	freeaddrinfo(hosts);
	return true;
}

// ////////////////////////////////////////////////////////////////////////
// ////////////////////////////////////////////////////////////////////////
// Functions used to setup and join games.
BOOL NETjoinGame(UDWORD gameNumber, const char* playername)
{
	struct addrinfo *cur = NULL;
	struct addrinfo *hosts = NULL;
	unsigned int i;

	debug(LOG_NET, "resetting sockets.");
	NETclose();	// just to be sure :)

	debug(LOG_NET, "Trying to join gameNumber (%u)...", gameNumber);

	mapDownloadProgress = 100;
	netPlayersUpdated = true;

	if (hostname == masterserver_name)
	{
		hostname = NULL;
	}

	// Loop through all of the hosts, using the first one we can connect to.
	for (i = 0; i < ARRAY_SIZE(NetPlay.games[gameNumber].secondaryHosts) + 1; ++i)
	{
		free(hostname);
		if (i > 0)
		{
			hostname = strdup(NetPlay.games[gameNumber].secondaryHosts[i - 1]);
		}
		else
		{
			hostname = strdup(NetPlay.games[gameNumber].desc.host);
		}

		hosts = resolveHost(hostname, gameserver_port);
		if (hosts == NULL)
		{
			debug(LOG_ERROR, "Cannot resolve hostname \"%s\": %s", hostname, strSockError(getSockErr()));
			continue;
		}

		if (tcp_socket != NULL)
		{
			socketClose(tcp_socket);
		}

		for (cur = hosts; cur; cur = cur->ai_next)
		{
			tcp_socket = SocketOpen(cur, 15000);
			if (tcp_socket)
			{
				goto connect_succesfull;
			}
		}

		freeaddrinfo(hosts);
	}

	if (tcp_socket == NULL)
	{
		return false;
	}

connect_succesfull:

	// client machines only need 1 socket set
	socket_set = allocSocketSet(1);
	if (socket_set == NULL)
	{
		debug(LOG_ERROR, "Cannot create socket set: %s", strSockError(getSockErr()));
		freeaddrinfo(hosts);
 		return false;
 	}
	debug(LOG_NET, "Created socket_set %p", socket_set);

	// tcp_socket is used to talk to host machine
	SocketSet_AddSocket(socket_set, tcp_socket);

	if (writeAll(tcp_socket, "join", sizeof("join")) == SOCKET_ERROR)
	{
		debug(LOG_ERROR, "Failed to send 'join' command: %s", strSockError(getSockErr()));
		freeaddrinfo(hosts);
		SocketSet_DelSocket(socket_set, tcp_socket);
		socketClose(tcp_socket);
		free(socket_set);
		socket_set = NULL;
		return false;
	}

	if (NETrecvGAMESTRUCT(&NetPlay.games[gameNumber])
	 && NetPlay.games[gameNumber].desc.host[0] == '\0')
	{
		addressToText(cur->ai_addr, NetPlay.games[gameNumber].desc.host, sizeof(NetPlay.games[gameNumber].desc.host));
	}
	freeaddrinfo(hosts);
	if (NetPlay.games[gameNumber].desc.dwCurrentPlayers >= NetPlay.games[gameNumber].desc.dwMaxPlayers)
	{
		// Shouldn't join; game is full
		SocketSet_DelSocket(socket_set, tcp_socket);
		socketClose(tcp_socket);
		free(socket_set);
		socket_set = NULL;
		setLobbyError(ERROR_FULL);
		return false;
	}
	// Allocate memory for a new socket
	NETinitQueue(NETnetQueue(NET_HOST_ONLY));
	// NOTE: tcp_socket = bsocket now!
	bsocket = tcp_socket;

	// Send a join message to the host
	NETbeginEncode(NETnetQueue(NET_HOST_ONLY), NET_JOIN);
		// Casting constness away, because NETstring is const-incorrect
		// when sending/encoding a packet.
		NETstring((char*)playername, 64);
		NETint32_t(&NETCODE_VERSION_MAJOR);
		NETint32_t(&NETCODE_VERSION_MINOR);
		NETstring(getModList(), modlist_string_size);
		NETstring(NetPlay.gamePassword, sizeof(NetPlay.gamePassword));
		NETint32_t(&NETCODE_HASH); //unused
	NETend();

	i = SDL_GetTicks();
	// Loop until we've been accepted into the game
	for (;;)
	{
		NETQUEUE queue;
		uint8_t type;

		// FIXME: shouldn't there be some sort of rejection message?
		if (SDL_GetTicks() > i + 5000)
		{
			// timeout
			return false;
		}

		if (!NETrecvNet(&queue, &type))
		{
			continue;
		}

		if (type == NET_ACCEPTED)
		{
			// :)
			uint8_t index;

			NETbeginDecode(queue, NET_ACCEPTED);
				// Retrieve the player ID the game host arranged for us
				NETuint8_t(&index);
			NETend();
			NETpop(queue);

			selectedPlayer = index;
			debug(LOG_NET, "NET_ACCEPTED received. Accepted into the game - I'm player %u using bsocket %p, tcp_socket=%p", (unsigned int)index, bsocket, tcp_socket);
			NetPlay.isHost = false;
			NetPlay.isHostAlive = true;

			if (index >= MAX_CONNECTED_PLAYERS)
			{
				debug(LOG_ERROR, "Bad player number (%u) received from host!", index);
				return false;
			}

			NetPlay.players[index].allocated = true;
			sstrcpy(NetPlay.players[index].name, playername);
			NetPlay.players[index].heartbeat = true;

			return true;
		}
		else if (type == NET_REJECTED)
		{
			// :(
			uint8_t rejection = 0;

			NETbeginDecode(queue, NET_REJECTED);
				// WRY???
				// And why "wry"?
				NETuint8_t(&rejection);
			NETend();
			NETpop(queue);

			debug(LOG_NET, "NET_REJECTED received. Better luck next time?");

			setLobbyError((LOBBY_ERROR_TYPES)rejection);
		}

		NETpop(queue);
	}
}

/*!
 * Set the masterserver name
 * \param hostname The hostname of the masterserver to connect to
 */
void NETsetMasterserverName(const char* hostname)
{
	sstrcpy(masterserver_name, hostname);
}

/**
 * @return The hostname of the masterserver we will connect to.
 */
const char* NETgetMasterserverName()
{
	return masterserver_name;
}

/*!
 * Set the masterserver port
 * \param port The port of the masterserver to connect to
 */
void NETsetMasterserverPort(unsigned int port)
{
	masterserver_port = port;
}

/**
 * @return The port of the masterserver we will connect to.
 */
unsigned int NETgetMasterserverPort()
{
	return masterserver_port;
}

/*!
 * Set the port we shall host games on
 * \param port The port to listen to
 */
void NETsetGameserverPort(unsigned int port)
{
	gameserver_port = port;
}

/**
 * @return The port we will host games on.
 */
unsigned int NETgetGameserverPort()
{
	return gameserver_port;
}

#define MAX_LEN_LOG_LINE 512  // From debug.c - no use printing something longer.
#define MAX_SYNC_MESSAGES 1000
#define MAX_SYNC_HISTORY 100

static unsigned syncDebugNext = 0;
static uint32_t syncDebugNum[MAX_SYNC_HISTORY];
static uint32_t syncDebugGameTime[MAX_SYNC_HISTORY];
static char *syncDebugFunctions[MAX_SYNC_HISTORY][MAX_SYNC_MESSAGES];
static char *syncDebugStrings[MAX_SYNC_HISTORY][MAX_SYNC_MESSAGES];

void _syncDebug(const char *function, const char *str, ...)
{
	va_list ap;
	char outputBuffer[MAX_LEN_LOG_LINE];

	va_start(ap, str);
	vssprintf(outputBuffer, str, ap);
	va_end(ap);

	if (syncDebugNum[syncDebugNext] < MAX_SYNC_MESSAGES)
	{
		syncDebugFunctions[syncDebugNext][syncDebugNum[syncDebugNext]] = strdup(function);
		syncDebugStrings[syncDebugNext][syncDebugNum[syncDebugNext]] = strdup(outputBuffer);
		++syncDebugNum[syncDebugNext];
	}
}

void syncDebugBacktrace(void)
{
#ifdef WZ_OS_LINUX
	void *btv[20];
	unsigned num = backtrace(btv, sizeof(btv)/sizeof(*btv));
	char **btc = backtrace_symbols(btv, num);
	unsigned i;
	for (i = 1; i + 2 < num; ++i)  // =1: Don't print "src/warzone2100(syncDebugBacktrace+0x16) [0x6312d1]". +2: Don't print last two lines of backtrace such as "/lib/libc.so.6(__libc_start_main+0xe6) [0x7f91e040ea26]", since the address varies (even with the same binary).
	{
		_syncDebug("BT", "%s", btc[i]);
	}
	free(btc);
#else
	_syncDebug("BT", "Sorry, syncDebugBacktrace() not implemented on your system.");
#endif
}

void sendDebugSync(bool sendEvenIfEmpty)
{
	unsigned i;

	if (syncDebugNum[syncDebugNext] == 0 && !sendEvenIfEmpty)
	{
		return;  // Nothing to send.
	}

	syncDebugGameTime[syncDebugNext] = gameTime;

	NETbeginEncode(NETgameQueue(selectedPlayer), GAME_SYNC_DEBUG_STRING);
		NETuint32_t(&syncDebugNum[syncDebugNext]);
		NETuint32_t(&syncDebugGameTime[syncDebugNext]);
		for (i = 0; i < syncDebugNum[syncDebugNext]; ++i)
		{
			NETstring(syncDebugFunctions[syncDebugNext][i], MAX_LEN_LOG_LINE);
			NETstring(syncDebugStrings[syncDebugNext][i], MAX_LEN_LOG_LINE);
		}
	NETend();

	// Go to next position, and free it ready for use.
	syncDebugNext = (syncDebugNext + 1)%MAX_SYNC_HISTORY;
	for (unsigned i = 0; i != syncDebugNum[syncDebugNext]; ++i)
	{
		free(syncDebugFunctions[syncDebugNext][i]);
		free(syncDebugStrings[syncDebugNext][i]);
	}
	syncDebugNum[syncDebugNext] = 0;
	syncDebugGameTime[syncDebugNext] = 0;
}

void recvDebugSync(NETQUEUE queue)
{
	bool outOfSynch = false;
	unsigned rsyncDebugNext;

	uint32_t rsyncDebugNum;
	uint32_t rsyncDebugGameTime;
	char rsyncDebugFunction[MAX_LEN_LOG_LINE];
	char rsyncDebugString[MAX_LEN_LOG_LINE];

	NETbeginDecode(queue, GAME_SYNC_DEBUG_STRING);
		NETuint32_t(&rsyncDebugNum);
		NETuint32_t(&rsyncDebugGameTime);

		if (rsyncDebugGameTime == syncDebugGameTime[syncDebugNext])
		{
			debug(LOG_ERROR, "Huh? We aren't done yet...");
			NETend();
			return;
		}

		for (rsyncDebugNext = 0; rsyncDebugNext != MAX_SYNC_HISTORY; ++rsyncDebugNext)
		{
			if (syncDebugGameTime[rsyncDebugNext] == rsyncDebugGameTime)
			{
				unsigned i;

				if (syncDebugNum[rsyncDebugNext] != rsyncDebugNum)
				{
					outOfSynch = true;
				}

				for (i = 0; i < syncDebugNum[rsyncDebugNext] && !outOfSynch; ++i)
				{
					NETstring(rsyncDebugFunction, MAX_LEN_LOG_LINE);
					NETstring(rsyncDebugString, MAX_LEN_LOG_LINE);

					if (strcmp(syncDebugFunctions[rsyncDebugNext][i], rsyncDebugFunction) != 0 ||
					    strcmp(syncDebugStrings[rsyncDebugNext][i],   rsyncDebugString)   != 0)
					{
						outOfSynch = true;
					}
				}

				break;
			}
		}
	NETend();

	if (outOfSynch)
	{
		unsigned i;

		debug(LOG_ERROR, "Inconsistent GAME_SYNC_DEBUG_STRING at gameTime %u. My version is: (%u lines)", syncDebugGameTime[rsyncDebugNext], syncDebugNum[rsyncDebugNext]);
		for (i = 0; i < syncDebugNum[rsyncDebugNext]; ++i)
		{
			_debug(LOG_SYNC, syncDebugFunctions[rsyncDebugNext][i], "[%03u] %s", i, syncDebugStrings[rsyncDebugNext][i]);
			free(syncDebugFunctions[rsyncDebugNext][i]);
			free(syncDebugStrings[rsyncDebugNext][i]);
		}
		syncDebugNum[rsyncDebugNext] = 0;
		syncDebugGameTime[rsyncDebugNext] = 0;
	}
}

const char *messageTypeToString(unsigned messageType_)
{
	MESSAGE_TYPES messageType = (MESSAGE_TYPES)messageType_;  // Cast to enum, so switch gives a warning if new message types are added without updating the switch.

	switch (messageType)
	{
		// Search:  \s*([\w_]+).*
		// Replace: case \1:                             return "\1";
		// Search:  (case ...............................) *(return "[\w_]+";)
		// Replace: \t\t\1\2

		case NET_MIN_TYPE:                  return "NET_MIN_TYPE";
		case NET_PING:                      return "NET_PING";
		case NET_PLAYER_STATS:              return "NET_PLAYER_STATS";
		case NET_TEXTMSG:                   return "NET_TEXTMSG";
		case NET_PLAYERRESPONDING:          return "NET_PLAYERRESPONDING";
		case NET_OPTIONS:                   return "NET_OPTIONS";
		case NET_KICK:                      return "NET_KICK";
		case NET_FIREUP:                    return "NET_FIREUP";
		case NET_COLOURREQUEST:             return "NET_COLOURREQUEST";
		case NET_AITEXTMSG:                 return "NET_AITEXTMSG";
		case NET_BEACONMSG:                 return "NET_BEACONMSG";
		case NET_TEAMREQUEST:               return "NET_TEAMREQUEST";
		case NET_JOIN:                      return "NET_JOIN";
		case NET_ACCEPTED:                  return "NET_ACCEPTED";
		case NET_PLAYER_INFO:               return "NET_PLAYER_INFO";
		case NET_PLAYER_JOINED:             return "NET_PLAYER_JOINED";
		case NET_PLAYER_LEAVING:            return "NET_PLAYER_LEAVING";
		case NET_PLAYER_DROPPED:            return "NET_PLAYER_DROPPED";
		case NET_GAME_FLAGS:                return "NET_GAME_FLAGS";
		case NET_READY_REQUEST:             return "NET_READY_REQUEST";
		case NET_REJECTED:                  return "NET_REJECTED";
		case NET_POSITIONREQUEST:           return "NET_POSITIONREQUEST";
		case NET_DATA_CHECK:                return "NET_DATA_CHECK";
		case NET_HOST_DROPPED:              return "NET_HOST_DROPPED";
		case NET_SEND_TO_PLAYER:            return "NET_SEND_TO_PLAYER";
		case NET_SHARE_GAME_QUEUE:          return "NET_SHARE_GAME_QUEUE";
		case NET_FILE_REQUESTED:            return "NET_FILE_REQUESTED";
		case NET_FILE_CANCELLED:            return "NET_FILE_CANCELLED";
		case NET_FILE_PAYLOAD:              return "NET_FILE_PAYLOAD";
		case NET_MAX_TYPE:                  return "NET_MAX_TYPE";

		case GAME_MIN_TYPE:                 return "GAME_MIN_TYPE";
		case GAME_DROID:                    return "GAME_DROID";
		case GAME_DROIDINFO:                return "GAME_DROIDINFO";
		case GAME_DROIDDEST:                return "GAME_DROIDDEST";
		case GAME_DROIDMOVE:                return "GAME_DROIDMOVE";
		case GAME_GROUPORDER:               return "GAME_GROUPORDER";
		case GAME_TEMPLATE:                 return "GAME_TEMPLATE";
		case GAME_TEMPLATEDEST:             return "GAME_TEMPLATEDEST";
		case GAME_FEATUREDEST:              return "GAME_FEATUREDEST";
		case GAME_CHECK_DROID:              return "GAME_CHECK_DROID";
		case GAME_CHECK_STRUCT:             return "GAME_CHECK_STRUCT";
		case GAME_CHECK_POWER:              return "GAME_CHECK_POWER";
		case GAME_BUILD:                    return "GAME_BUILD";
		case GAME_STRUCTDEST:               return "GAME_STRUCTDEST";
		case GAME_BUILDFINISHED:            return "GAME_BUILDFINISHED";
		case GAME_RESEARCH:                 return "GAME_RESEARCH";
		case GAME_FEATURES:                 return "GAME_FEATURES";
		case GAME_SECONDARY:                return "GAME_SECONDARY";
		case GAME_ALLIANCE:                 return "GAME_ALLIANCE";
		case GAME_GIFT:                     return "GAME_GIFT";
		case GAME_DEMOLISH:                 return "GAME_DEMOLISH";
		case GAME_ARTIFACTS:                return "GAME_ARTIFACTS";
		case GAME_VTOL:                     return "GAME_VTOL";
		case GAME_SECONDARY_ALL:            return "GAME_SECONDARY_ALL";
		case GAME_DROIDEMBARK:              return "GAME_DROIDEMBARK";
		case GAME_DROIDDISEMBARK:           return "GAME_DROIDDISEMBARK";
		case GAME_RESEARCHSTATUS:           return "GAME_RESEARCHSTATUS";
		case GAME_MANUFACTURESTATUS:        return "GAME_MANUFACTURESTATUS";
		case GAME_LASSAT:                   return "GAME_LASSAT";
		case GAME_GAME_TIME:                return "GAME_GAME_TIME";
		case GAME_SYNC_DEBUG_STRING:        return "GAME_SYNC_DEBUG_STRING";
		case GAME_MAX_TYPE:                 return "GAME_MAX_TYPE";
	}
	return "(INVALID MESSAGE TYPE)";
}<|MERGE_RESOLUTION|>--- conflicted
+++ resolved
@@ -1307,11 +1307,7 @@
 		}
 		else
 		{
-<<<<<<< HEAD
-			debug(LOG_WARNING, "%s tcp_socket %p is now invalid", strSockError(getSockErr()), socket);
-=======
-			debug(LOG_NET, "%s tcp_socket %p is now invalid", strSockError(getSockErr()), bs->socket);
->>>>>>> 66d2fb68
+			debug(LOG_NET, "%s tcp_socket %p is now invalid", strSockError(getSockErr()), socket);
 		}
 
 		// an error occured, or the remote host has closed the connection.
@@ -1332,7 +1328,7 @@
 			tcp_socket = NULL;
 			//Game is pretty much over --should just end everything when HOST dies.
 			NetPlay.isHostAlive = false;
-			NETbeginEncode(NET_HOST_DROPPED, NET_ALL_PLAYERS);
+			NETbeginEncode(NETbroadcastQueue(), NET_HOST_DROPPED);
 			NETend();
 		}
 		socketClose(socket);
@@ -1376,12 +1372,8 @@
 
 void NETBroadcastPlayerInfo(uint32_t index)
 {
-<<<<<<< HEAD
+	debug(LOG_NET, "sending player's (%u) info to all players", index);
 	NETbeginEncode(NETbroadcastQueue(), NET_PLAYER_INFO);
-=======
-	debug(LOG_NET, "sending player's (%u) info to all players", index);
-	NETbeginEncode(NET_PLAYER_INFO, NET_ALL_PLAYERS);
->>>>>>> 66d2fb68
 		NETuint32_t(&index);
 		NETbool(&NetPlay.players[index].allocated);
 		NETbool(&NetPlay.players[index].heartbeat);
@@ -1590,12 +1582,8 @@
 
 static void NETsendGameFlags(void)
 {
-<<<<<<< HEAD
+	debug(LOG_NET, "sending game flags");
 	NETbeginEncode(NETbroadcastQueue(), NET_GAME_FLAGS);
-=======
-	debug(LOG_NET, "sending game flags");
-	NETbeginEncode(NET_GAME_FLAGS, NET_ALL_PLAYERS);
->>>>>>> 66d2fb68
 	{
 		// Send the amount of game flags we're about to send
 		uint8_t i, count = ARRAY_SIZE(NetGameFlags);
@@ -2309,13 +2297,10 @@
 			}
 			else if (result == SOCKET_ERROR)
 			{
-				// Write error, most likely client disconnect.
+				// Write error, most likely host disconnect.
 				debug(LOG_ERROR, "Failed to send message: %s", strSockError(getSockErr()));
-<<<<<<< HEAD
-				debug(LOG_WARNING, "Host connection was broken?");
-=======
-				SocketSet_DelSocket(socket_set, tcp_socket);		// mark it invalid
->>>>>>> 66d2fb68
+				debug(LOG_ERROR, "Host connection was broken, socket %p.", tcp_socket);
+				SocketSet_DelSocket(socket_set, tcp_socket);            // mark it invalid
 				socketClose(tcp_socket);
 				tcp_socket = NULL;
 				NetPlay.players[NetPlay.hostPlayer].heartbeat = false;	// mark host as dead
@@ -2394,26 +2379,8 @@
 		}
 		case NET_SHARE_GAME_QUEUE:
 		{
-<<<<<<< HEAD
 			uint8_t player;
 			NETMESSAGE message = NULL;
-=======
-			// Write error, most likely host disconnect.
-			debug(LOG_ERROR, "Failed to send message: %s", strSockError(getSockErr()));
-			debug(LOG_ERROR, "Host connection was broken, socket %p.", tcp_socket);
-			SocketSet_DelSocket(socket_set, tcp_socket);		// mark it invalid
-			socketClose(tcp_socket);
-			tcp_socket = NULL;
-			NetPlay.players[NetPlay.hostPlayer].heartbeat = false;	// mark host as dead
-			//Game is pretty much over --should just end everything when HOST dies.
-			NetPlay.isHostAlive = false;
-			return false;
-		}
-	}
-
-	nStats.bytesSent   += size;
-	nStats.packetsSent += 1;
->>>>>>> 66d2fb68
 
 			// Encoded in NETprocessSystemMessage in nettypes.cpp.
 			NETbeginDecode(playerQueue, NET_SHARE_GAME_QUEUE);
@@ -2454,7 +2421,7 @@
 				}
 				if (index != playerQueue.index && playerQueue.index != NET_HOST_ONLY)
 				{
-					debug(LOG_WARNING, "MSG_PLAYER_INFO: Player %d trying to change info about player %d.", playerQueue.index, index);
+					debug(LOG_ERROR, "MSG_PLAYER_INFO: Player %d trying to change info about player %d.", playerQueue.index, index);
 					NETend();
 					break;
 				}
@@ -2474,7 +2441,7 @@
 			if (NetPlay.hostPlayer != NET_HOST_ONLY)
 			{
 				// Exactly what was the point of letting anyone change the host? This codebase is confusing.
-				debug(LOG_WARNING, "MSG_PLAYER_INFO: Player %d thinks that player %d is the host...", playerQueue.index, NetPlay.hostPlayer);
+				debug(LOG_ERROR, "MSG_PLAYER_INFO: Player %d thinks that player %d is the host...", playerQueue.index, NetPlay.hostPlayer);
 				NetPlay.hostPlayer = NET_HOST_ONLY;
 			}
 			debug(LOG_NET, "Receiving MSG_PLAYER_INFO for player %u (%s)", (unsigned int)index, NetPlay.players[index].allocated ? "human" : "AI");
@@ -2517,7 +2484,7 @@
 
 			if (playerQueue.index != NetPlay.hostPlayer && index != playerQueue.index)
 			{
-				debug(LOG_WARNING, "Player %d left, but accidentally set player %d as leaving.", playerQueue.index, index);
+				debug(LOG_ERROR, "Player %d left, but accidentally set player %d as leaving.", playerQueue.index, index);
 				index = playerQueue.index;
 			}
 
@@ -2533,7 +2500,7 @@
 			if (NetPlay.isHost)
 			{
 				debug(LOG_NET, "Broadcast leaving message to everyone else");
-				NETbeginEncode(NET_PLAYER_LEAVING, NET_ALL_PLAYERS);
+				NETbeginEncode(NETbroadcastQueue(), NET_PLAYER_LEAVING);
 				{
 					BOOL host = NetPlay.isHost;
 					uint32_t id = index;
@@ -2652,41 +2619,11 @@
 		goto checkMessages;
 	}
 
-<<<<<<< HEAD
 	for (current = 0; current < MAX_CONNECTED_PLAYERS; ++current)
 	{
 		Socket **pSocket = NetPlay.isHost ? &connected_bsocket[current] : &bsocket;
 		uint8_t buffer[NET_BUFFER_SIZE];
 		size_t dataLen;
-=======
-				if (socket_set == NULL
-				    || checkSockets(socket_set, NET_READ_TIMEOUT) <= 0)
-				{
-					return false;
-				}
-				for (;;)
-				{
-					ASSERT(i < MAX_CONNECTED_PLAYERS, "Bad player number %u (current was %u)", i, current);
-					if (connected_bsocket[i] == NULL || connected_bsocket[i]->socket == NULL)
-					{
-						// do nothing
-					}
-					else if (NET_fillBuffer(connected_bsocket[i], socket_set))
-					{
-						// we received some data, add to buffer
-						received = NET_recvMessage(connected_bsocket[i]);
-						if (i == pMsg->source) // prevent spoofing
-						{
-							current = i;
-							break;
-						}
-					}
-					else if (connected_bsocket[i]->socket == NULL)
-					{
-						// If there is a error in NET_fillBuffer() then socket is already invalid.
-						// This means that the player dropped / disconnected for whatever reason. 
-						debug(LOG_INFO, "Player, (player %u) seems to have dropped/disconnected.", i);
->>>>>>> 66d2fb68
 
 		if (!NetPlay.isHost && current != NET_HOST_ONLY)
 		{
@@ -2708,7 +2645,7 @@
 		{
 			// If there is a error in NET_fillBuffer() then socket is already invalid.
 			// This means that the player dropped / disconnected for whatever reason. 
-			debug(LOG_WARNING, "Player, (player %u) seems to have dropped/disconnected.", (unsigned)current);
+			debug(LOG_INFO, "Player, (player %u) seems to have dropped/disconnected.", (unsigned)current);
 
 			if (NetPlay.isHost)
 			{
@@ -2761,7 +2698,7 @@
 			}
 			else
 			{
-				debug(LOG_WARNING, "There was a system message in a game queue...");
+				debug(LOG_ERROR, "There was a system message in a game queue...");
 			}
 		}
 
@@ -2880,11 +2817,7 @@
 				debug(LOG_FATAL, "PHYSFS_openRead(\"%s\") failed with error: %s\n", fileName, PHYSFS_getLastError());
 
 				debug(LOG_NET, "We are leaving 'nicely' after a fatal error");
-<<<<<<< HEAD
-				NETbeginEncode(NETbroadcastQueue(), NET_PLAYER_LEAVING);
-=======
-				NETbeginEncode(NET_PLAYER_LEAVING, NET_HOST_ONLY);
->>>>>>> 66d2fb68
+				NETbeginEncode(NETnetQueue(NET_HOST_ONLY), NET_PLAYER_LEAVING);
 				{
 					BOOL host = NetPlay.isHost;
 					uint32_t id = selectedPlayer;
@@ -3357,12 +3290,8 @@
 
 					if (rejected)
 					{
-<<<<<<< HEAD
+						debug(LOG_INFO, "We were rejected, reason (%u)", (unsigned int) rejected);
 						NETbeginEncode(NETnetQueue(index), NET_REJECTED);
-=======
-						debug(LOG_INFO, "We were rejected, reason (%u)", (unsigned int) rejected);
-						NETbeginEncode(NET_REJECTED, index);
->>>>>>> 66d2fb68
 							NETuint8_t(&rejected);
 						NETend();
 
