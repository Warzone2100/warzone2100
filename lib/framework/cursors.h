/*
	This file is part of Warzone 2100.
	Copyright (C) 2008  Giel van Schijndel
	Copyright (C) 2008-2010  Warzone 2100 Project

	Warzone 2100 is free software; you can redistribute it and/or modify
	it under the terms of the GNU General Public License as published by
	the Free Software Foundation; either version 2 of the License, or
	(at your option) any later version.

	Warzone 2100 is distributed in the hope that it will be useful,
	but WITHOUT ANY WARRANTY; without even the implied warranty of
	MERCHANTABILITY or FITNESS FOR A PARTICULAR PURPOSE. See the
	GNU General Public License for more details.

	You should have received a copy of the GNU General Public License
	along with Warzone 2100; if not, write to the Free Software
	Foundation, Inc., 51 Franklin St, Fifth Floor, Boston, MA 02110-1301 USA
*/
/** @file
 *  Cursor access functions.
 */

#ifndef __INCLUDED_LIB_FRAMEWORK_CURSORS_H__
#define __INCLUDED_LIB_FRAMEWORK_CURSORS_H__

<<<<<<< HEAD
#ifdef __cplusplus
extern "C"
{
#endif //__cplusplus
=======
#include <SDL_mouse.h>

>>>>>>> 7b969f59

typedef enum
{
	CURSOR_ARROW,
	CURSOR_DEST,
	CURSOR_SIGHT,
	CURSOR_TARGET,
	CURSOR_LARROW,
	CURSOR_RARROW,
	CURSOR_DARROW,
	CURSOR_UARROW,
	CURSOR_DEFAULT,
	CURSOR_EDGEOFMAP,
	CURSOR_ATTACH,
	CURSOR_ATTACK,
	CURSOR_BOMB,
	CURSOR_BRIDGE,
	CURSOR_BUILD,
	CURSOR_EMBARK,
	CURSOR_DISEMBARK,
	CURSOR_FIX,
	CURSOR_GUARD,
	CURSOR_JAM,
	CURSOR_LOCKON,
	CURSOR_SCOUT,
	CURSOR_MENU,
	CURSOR_MOVE,
	CURSOR_NOTPOSSIBLE,
	CURSOR_PICKUP,
	CURSOR_SEEKREPAIR,
	CURSOR_SELECT,

	CURSOR_MAX,
} CURSOR;

enum CURSOR_TYPE
{
	CURSOR_16,
	CURSOR_32,
};

void init_system_cursor(CURSOR cur, enum CURSOR_TYPE type);
void init_system_cursor32(CURSOR cur);
void init_system_cursor16(CURSOR cur);

#endif // __INCLUDED_LIB_FRAMEWORK_CURSORS_H__<|MERGE_RESOLUTION|>--- conflicted
+++ resolved
@@ -23,16 +23,6 @@
 
 #ifndef __INCLUDED_LIB_FRAMEWORK_CURSORS_H__
 #define __INCLUDED_LIB_FRAMEWORK_CURSORS_H__
-
-<<<<<<< HEAD
-#ifdef __cplusplus
-extern "C"
-{
-#endif //__cplusplus
-=======
-#include <SDL_mouse.h>
-
->>>>>>> 7b969f59
 
 typedef enum
 {
