--- conflicted
+++ resolved
@@ -24,9 +24,6 @@
 #include <string.h>
 #include <assert.h>
 
-<<<<<<< HEAD
-#if defined(WZ_OS_WIN)
-=======
 #if defined(WZ_CC_MSVC)
 int vslcatprintf(char* str, size_t size, const char* format, va_list ap)
 {
@@ -37,7 +34,7 @@
 	{
 		return vsnprintf(NULL, 0, format, ap);
 	}
-	
+
 	str_len = strlen(str);
 
 	assert(str_len < size);
@@ -59,7 +56,6 @@
 }
 
 
->>>>>>> a41b6e27
 int vasprintf(char** strp, const char* format, va_list ap)
 {
 	int count;
