/*
	This file is part of Warzone 2100.
	Copyright (C) 1999-2004  Eidos Interactive
	Copyright (C) 2005-2010  Warzone 2100 Project

	Warzone 2100 is free software; you can redistribute it and/or modify
	it under the terms of the GNU General Public License as published by
	the Free Software Foundation; either version 2 of the License, or
	(at your option) any later version.

	Warzone 2100 is distributed in the hope that it will be useful,
	but WITHOUT ANY WARRANTY; without even the implied warranty of
	MERCHANTABILITY or FITNESS FOR A PARTICULAR PURPOSE. See the
	GNU General Public License for more details.

	You should have received a copy of the GNU General Public License
	along with Warzone 2100; if not, write to the Free Software
	Foundation, Inc., 51 Franklin St, Fifth Floor, Boston, MA 02110-1301 USA
*/

/*
 * Frame.c
 *
 * Initialisation and shutdown for the framework library.
 *
 * Includes a basic windows message loop.
 *
 */
#include "frame.h"
#include "file.h"
#include "wzapp_c.h"

#include <physfs.h>

#include "frameint.h"
#include "frameresource.h"
#include "input.h"
#include "SDL_framerate.h"
#include "physfs_ext.h"

#include "cursors.h"

static const enum CURSOR_TYPE cursor_type = CURSOR_32;

/* Linux specific stuff */

static CURSOR currentCursor = ~(CURSOR)0;
bool selfTest = false;

/************************************************************************************
 *
 *	Player globals
 */

uint32_t selectedPlayer = 0;  /**< Current player */
uint32_t realSelectedPlayer = 0;


/************************************************************************************
 *
 * Alex's frame rate stuff
 */

/* Over how many seconds is the average required? */
#ifdef _DEBUG
# define	TIMESPAN	1
#else
# define	TIMESPAN	5
#endif

/* Initial filler value for the averages - arbitrary */
#define  IN_A_FRAME 70

/* Global variables for the frame rate stuff */
static uint32_t FrameCounts[TIMESPAN] = { 0 };
static uint32_t FrameIndex = 0;
static uint64_t curFrames = 0; // Number of frames elapsed since start
static uint64_t lastFrames = 0;
static uint32_t curTicks = 0; // Number of ticks since execution started
static uint32_t lastTicks = 0;
static FPSmanager wzFPSmanager;
static bool	initFPSmanager = false;

void setFramerateLimit(int fpsLimit)
{
	if (!initFPSmanager)
	{
		/* Initialize framerate handler */
		SDL_initFramerate(&wzFPSmanager);
		initFPSmanager = true;
	}
	SDL_setFramerate(&wzFPSmanager, fpsLimit);
}


int getFramerateLimit(void)
{
	return SDL_getFramerate(&wzFPSmanager);
}

/* InitFrameStuff - needs to be called once before frame loop commences */
static void InitFrameStuff( void )
{
	UDWORD i;

	for (i=0; i<TIMESPAN; i++)
	{
		FrameCounts[i] = IN_A_FRAME;
	}

	FrameIndex = 0;
	curFrames = 0;
	lastFrames = 0;
	curTicks = 0;
	lastTicks = 0;
}

/* MaintainFrameStuff - call this during completion of each frame loop */
static void MaintainFrameStuff( void )
{
	curTicks = wzGetTicks();
	curFrames++;

	// Update the framerate only once per second
	if ( curTicks >= lastTicks + 1000 )
	{
		// TODO Would have to be normalized to be correct for < 1 fps:
		// FrameCounts[FrameIndex++] = 1000 * (curFrames - lastFrames) / (curTicks - lastTicks);
		FrameCounts[FrameIndex++] = curFrames - lastFrames;
		if ( FrameIndex >= TIMESPAN )
		{
			FrameIndex = 0;
		}
		lastTicks = curTicks;
		lastFrames = curFrames;
	}
}


UDWORD frameGetAverageRate(void)
{
	SDWORD averageFrames = 0, i = 0;
	for ( i = 0; i < TIMESPAN; i++ )
		averageFrames += FrameCounts[i];
	averageFrames /= TIMESPAN;

	return averageFrames;
}


UDWORD	frameGetFrameNumber(void)
{
	return curFrames;
}


/** Set the current cursor from a Resource ID
 */
void frameSetCursor(CURSOR cur)
{
	ASSERT(cur < CURSOR_MAX, "frameSetCursorFromRes: bad resource ID" );

	// If we are already using this cursor then do nothing
	if (cur != currentCursor)
        {
		wzSetCursor(cur);
		currentCursor = cur;
        }
}


static void initCursors(void)
{
	init_system_cursor(CURSOR_ARROW, cursor_type);
	init_system_cursor(CURSOR_DEST, cursor_type);
	init_system_cursor(CURSOR_SIGHT, cursor_type);
	init_system_cursor(CURSOR_TARGET, cursor_type);
	init_system_cursor(CURSOR_LARROW, cursor_type);
	init_system_cursor(CURSOR_RARROW, cursor_type);
	init_system_cursor(CURSOR_DARROW, cursor_type);
	init_system_cursor(CURSOR_UARROW, cursor_type);
	init_system_cursor(CURSOR_DEFAULT, cursor_type);
	init_system_cursor(CURSOR_EDGEOFMAP, cursor_type);
	init_system_cursor(CURSOR_ATTACH, cursor_type);
	init_system_cursor(CURSOR_ATTACK, cursor_type);
	init_system_cursor(CURSOR_BOMB, cursor_type);
	init_system_cursor(CURSOR_BRIDGE, cursor_type);
	init_system_cursor(CURSOR_BUILD, cursor_type);
	init_system_cursor(CURSOR_EMBARK, cursor_type);
	init_system_cursor(CURSOR_FIX, cursor_type);
	init_system_cursor(CURSOR_GUARD, cursor_type);
	init_system_cursor(CURSOR_JAM, cursor_type);
	init_system_cursor(CURSOR_LOCKON, cursor_type);
	init_system_cursor(CURSOR_MENU, cursor_type);
	init_system_cursor(CURSOR_MOVE, cursor_type);
	init_system_cursor(CURSOR_NOTPOSSIBLE, cursor_type);
	init_system_cursor(CURSOR_PICKUP, cursor_type);
	init_system_cursor(CURSOR_SEEKREPAIR, cursor_type);
	init_system_cursor(CURSOR_SELECT, cursor_type);
}


static void freeCursors(void)
{
	// no-op
}

/*
 * frameInitialise
 *
 * Initialise the framework library. - PC version
 */
bool frameInitialise()
{
	/* Initialise the trig stuff */
	if (!trigInitialise())
	{
		return false;
	}

	/* initialise all cursors */
	initCursors();

	if (!screenInitialise())
	{
/* FIX ME for QT!
		if (fullScreen)
		{
			info("Trying windowed mode now.");
			if (!screenInitialise(width, height, bitDepth, fsaa, false, vsync))
			{
		return false;
	}
		}
		else
		{
			return false;
		}
*/
	}

	/* Initialise the input system */
	inputInitialise();

	/* Initialise the frame rate stuff */
	InitFrameStuff();

	// Initialise the resource stuff
	if (!resInitialise())
	{
		return false;
	}

	return true;
}


/*!
 * Call this each cycle to do general house keeping.
 */
void frameUpdate(void)
{
	/* Update the frame rate stuff */
	MaintainFrameStuff();
	SDL_framerateDelay(&wzFPSmanager);
}


/*!
 * Cleanup framework
 */
void frameShutDown(void)
{
	debug(LOG_NEVER, "Screen shutdown!");
	screenShutDown();

	/* Free all cursors */
	debug(LOG_NEVER, "Free the cursors!");
	freeCursors();

<<<<<<< HEAD
	/* shutdown the trig stuff */
	debug(LOG_NEVER, "Down with trigonometry!");
	trigShutDown();
=======
	/* Destroy the Application window */
	SDL_Quit();
>>>>>>> d2739968

	// Shutdown the resource stuff
	debug(LOG_NEVER, "No more resources!");
	resShutDown();
}

PHYSFS_file* openLoadFile(const char* fileName, bool hard_fail)
{
	PHYSFS_file* fileHandle = PHYSFS_openRead(fileName);
	debug(LOG_WZ, "Reading...[directory: %s] %s", PHYSFS_getRealDir(fileName), fileName);
	if (!fileHandle)
	{
		if (hard_fail)
		{
			ASSERT(!"unable to open file", "file %s could not be opened: %s", fileName, PHYSFS_getLastError());
		}
		else
		{
			debug(LOG_WZ, "optional file %s could not be opened: %s", fileName, PHYSFS_getLastError());
		}
	}

	return fileHandle;
}

/***************************************************************************
  Load the file with name pointed to by pFileName into a memory buffer.
  If AllocateMem is true then the memory is allocated ... else it is
  already in allocated in ppFileData, and the max size is in pFileSize
  ... this is adjusted to the actual loaded file size.

  If hard_fail is true, we will assert and report on failures.
***************************************************************************/
static bool loadFile2(const char *pFileName, char **ppFileData, UDWORD *pFileSize,
                      bool AllocateMem, bool hard_fail)
{
	PHYSFS_file *pfile;
	PHYSFS_sint64 filesize;
	PHYSFS_sint64 length_read;

	pfile = openLoadFile(pFileName, hard_fail);
	if (!pfile)
	{
		return false;
	}

	filesize = PHYSFS_fileLength(pfile);

	//debug(LOG_WZ, "loadFile2: %s opened, size %i", pFileName, filesize);

	if (AllocateMem)
	{
		// Allocate a buffer to store the data and a terminating zero
		*ppFileData = (char*)malloc(filesize + 1);
		if (*ppFileData == NULL)
		{
			debug(LOG_ERROR, "loadFile2: Out of memory loading %s", pFileName);
			assert(false);
			return false;
		}
	}
	else
	{
		if (filesize > *pFileSize)
		{
			debug(LOG_ERROR, "loadFile2: No room for file %s, buffer is too small! Got: %d Need: %ld", pFileName, *pFileSize, (long)filesize);
			assert(false);
			return false;
		}
		assert(*ppFileData != NULL);
	}

	/* Load the file data */
	length_read = PHYSFS_read(pfile, *ppFileData, 1, filesize);
	if (length_read != filesize)
	{
		if (AllocateMem)
		{
			free(*ppFileData);
			*ppFileData = NULL;
		}

		debug(LOG_ERROR, "loadFile2: Reading %s short: %s",
		      pFileName, PHYSFS_getLastError());
		assert(false);
		return false;
	}

	if (!PHYSFS_close(pfile))
	{
		if (AllocateMem)
		{
			free(*ppFileData);
			*ppFileData = NULL;
		}

		debug(LOG_ERROR, "loadFile2: Error closing %s: %s", pFileName,
		      PHYSFS_getLastError());
		assert(false);
		return false;
	}

	// Add the terminating zero
	*((*ppFileData) + filesize) = 0;

	// always set to correct size
	*pFileSize = filesize;

	return true;
}

PHYSFS_file* openSaveFile(const char* fileName)
{
	PHYSFS_file* fileHandle = PHYSFS_openWrite(fileName);
	if (!fileHandle)
	{
		const char *found = PHYSFS_getRealDir(fileName);

		debug(LOG_ERROR, "saveFile: %s could not be opened: %s", fileName, PHYSFS_getLastError());
		if (found)
		{
			debug(LOG_ERROR, "saveFile: %s found as %s", fileName, found);
		}

		assert(!"openSaveFile: couldn't open file for writing");
	}

	return fileHandle;
}

/***************************************************************************
	Save the data in the buffer into the given file.
***************************************************************************/
bool saveFile(const char *pFileName, const char *pFileData, UDWORD fileSize)
{
	PHYSFS_file *pfile;
	PHYSFS_uint32 size = fileSize;

	debug(LOG_WZ, "We are to write (%s) of size %d", pFileName, fileSize);
	pfile = openSaveFile(pFileName);
	if (!pfile)
	{
		return false;
	}

	if (PHYSFS_write(pfile, pFileData, 1, size) != size) {
		debug(LOG_ERROR, "saveFile: %s could not write: %s", pFileName,
		      PHYSFS_getLastError());
		assert(false);
		return false;
	}
	if (!PHYSFS_close(pfile)) {
		debug(LOG_ERROR, "saveFile: Error closing %s: %s", pFileName,
		      PHYSFS_getLastError());
		assert(false);
		return false;
	}

	if (PHYSFS_getRealDir(pFileName) == NULL) {
		// weird
		debug(LOG_ERROR, "saveFile: PHYSFS_getRealDir(%s) returns NULL?!",
		      pFileName);
	} else {
	  debug(LOG_WZ, "Successfully wrote to %s%s%s with %d bytes",
		      PHYSFS_getRealDir(pFileName), PHYSFS_getDirSeparator(),
		      pFileName, size);
	}
	return true;
}

bool loadFile(const char *pFileName, char **ppFileData, UDWORD *pFileSize)
{
	return loadFile2(pFileName, ppFileData, pFileSize, true, true);
}

// load a file from disk into a fixed memory buffer
bool loadFileToBuffer(const char *pFileName, char *pFileBuffer, UDWORD bufferSize, UDWORD *pSize)
{
	*pSize = bufferSize;
	return loadFile2(pFileName, &pFileBuffer, pSize, false, true);
}

// as above but returns quietly if no file found
bool loadFileToBufferNoError(const char *pFileName, char *pFileBuffer, UDWORD bufferSize, UDWORD *pSize)
{
	*pSize = bufferSize;
	return loadFile2(pFileName, &pFileBuffer, pSize, false, false);
}


/* next four used in HashPJW */
#define	BITS_IN_int		32
#define	THREE_QUARTERS	((UDWORD) ((BITS_IN_int * 3) / 4))
#define	ONE_EIGHTH		((UDWORD) (BITS_IN_int / 8))
#define	HIGH_BITS		( ~((UDWORD)(~0) >> ONE_EIGHTH ))


/***************************************************************************/
/*
 * HashString
 *
 * Adaptation of Peter Weinberger's (PJW) generic hashing algorithm listed
 * in Binstock+Rex, "Practical Algorithms" p 69.
 *
 * Accepts string and returns hashed integer.
 */
/***************************************************************************/
UDWORD HashString( const char *c )
{
	UDWORD	iHashValue;

	assert(c != NULL);
	assert(*c != 0x0);

	for (iHashValue = 0; *c; ++c)
	{
		unsigned int i;
		iHashValue = ( iHashValue << ONE_EIGHTH ) + *c;

		i = iHashValue & HIGH_BITS;
		if ( i != 0 )
		{
			iHashValue = ( iHashValue ^ ( i >> THREE_QUARTERS ) ) &
							~HIGH_BITS;
		}
	}
	return iHashValue;
}

/* Converts lower case ASCII characters into upper case characters
 * \param c the character to convert
 * \return an upper case ASCII character
 */
static inline char upcaseASCII(char c)
{
	// If this is _not_ a lower case character simply return
	if (c < 'a' || c > 'z')
		return c;
	// Otherwise substract 32 to make the lower case character an upper case one
	else
		return c - 32;
}

UDWORD HashStringIgnoreCase( const char *c )
{
	UDWORD	iHashValue;

	assert(c != NULL);
	assert(*c != 0x0);

	for (iHashValue=0; *c; ++c)
	{
		unsigned int i;
		iHashValue = ( iHashValue << ONE_EIGHTH ) + upcaseASCII(*c);

		i = iHashValue & HIGH_BITS;
		if ( i != 0 )
		{
			iHashValue = ( iHashValue ^ ( i >> THREE_QUARTERS ) ) &
							~HIGH_BITS;
		}
	}
	return iHashValue;
}

bool PHYSFS_printf(PHYSFS_file *file, const char *format, ...)
{
	char vaBuffer[PATH_MAX];
	va_list ap;

	va_start(ap, format);
	vssprintf(vaBuffer, format, ap);
	va_end(ap);

	return PHYSFS_write(file, vaBuffer, strlen(vaBuffer), 1);
}<|MERGE_RESOLUTION|>--- conflicted
+++ resolved
@@ -278,15 +278,6 @@
 	debug(LOG_NEVER, "Free the cursors!");
 	freeCursors();
 
-<<<<<<< HEAD
-	/* shutdown the trig stuff */
-	debug(LOG_NEVER, "Down with trigonometry!");
-	trigShutDown();
-=======
-	/* Destroy the Application window */
-	SDL_Quit();
->>>>>>> d2739968
-
 	// Shutdown the resource stuff
 	debug(LOG_NEVER, "No more resources!");
 	resShutDown();
