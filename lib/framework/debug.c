--- conflicted
+++ resolved
@@ -425,17 +425,13 @@
 
 		printToDebugCallbacks(outputBuffer);
 
-<<<<<<< HEAD
-		// Throw up a dialog box for users since most don't have a clue to check the dump file for information. Use for (duh) Fatal errors, that force us to terminate the game.
-=======
 		if (part == LOG_ERROR)
 		{
 			// used to signal user that there was a error condition, and to check the logs.
 			NotifyUserOfError(useInputBuffer1 ? inputBuffer[1] : inputBuffer[0]);
 		}
-		// Throw up a dialog box for windows users since most don't have a clue to check the stderr.txt file for information
-		// Use for (duh) Fatal errors, that force us to terminate the game.
->>>>>>> 2bcb709c
+
+		// Throw up a dialog box for users since most don't have a clue to check the dump file for information. Use for (duh) Fatal errors, that force us to terminate the game.
 		if (part == LOG_FATAL)
 		{
 #if defined(WZ_OS_WIN)
@@ -445,33 +441,6 @@
 			MessageBoxA( NULL,
 				wbuf,
 				"Warzone has terminated unexpectedly", MB_OK|MB_ICONERROR);
-<<<<<<< HEAD
-#elif defined(WZ_OS_MAC32) // FIXME: Needs to be made compatible with 64bit
-			AlertStdCFStringAlertParamRec	param;
-			DialogRef						dialog;
-			OSStatus						err;
-			DialogItemIndex					itemHit;
-			char aBuffer[512];
-
-			GetStandardAlertDefaultParams( &param, kStdCFStringAlertVersionOne );
-			param.movable = true;
-			
-			ssprintf(aBuffer, "%s\n\nPlease check your logs for more details.\n", useInputBuffer1 ? inputBuffer[1] : inputBuffer[0] );
-			
-			err = CreateStandardAlert( kAlertStopAlert, CFStringCreateWithCString( nil, aBuffer, kCFStringEncodingMacRoman),
-				CFSTR( "Run Console.app and search for wz2100 and copy that to a file.\
-					  \n\nFor the Crash report on 10.4/10.5 check\
-					  \n~/Library/Logs/CrashReporter,\
-					  \non 10.6 check ~/Library/Logs/DiagnosticReports\
-					  \nDo not forget to upload and attach those to a bug report at http://developer.wz2100.net/newticket\
-					  \nThanks!" ), &param, &dialog );
-			SetWindowTitleWithCFString( GetDialogWindow( dialog ), CFSTR( "Warzone has terminated unexpectedly" ) );
-			
-			RunStandardAlert( dialog, NULL, &itemHit );
-#else
-			const char* popupBuf = useInputBuffer1 ? inputBuffer[1] : inputBuffer[0];
-			wzFatalDialog(popupBuf);
-=======
 #elif defined(WZ_OS_MAC)
 			cocoaShowAlert("Warzone has terminated unexpectedly.",
 			               "Please check your logs for more details."
@@ -482,7 +451,9 @@
 			               "\n~/Library/Logs/DiagnosticReports."
 			               "\n\nDo not forget to upload and attach those to a bug report at http://developer.wz2100.net/newticket"
 			               "\nThanks!", 2);
->>>>>>> 2bcb709c
+#else
+			const char* popupBuf = useInputBuffer1 ? inputBuffer[1] : inputBuffer[0];
+			wzFatalDialog(popupBuf);
 #endif
 		}
 
