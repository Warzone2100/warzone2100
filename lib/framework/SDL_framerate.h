
/*

 SDL_framerate: framerate manager
 
 LGPL (c) A. Schiffler
 
 */

#ifndef _SDL_framerate_h
#define _SDL_framerate_h

/* --------- Definitions */

/* Some rates in Hz */

#define FPS_UPPER_LIMIT		500
#define FPS_LOWER_LIMIT		1
#define FPS_DEFAULT		30

/* --------- Structure variables */

<<<<<<< HEAD
    typedef struct {
	uint32_t framecount;
	float rateticks;
	uint32_t lastticks;
	uint32_t rate;
    } FPSmanager;
=======
struct FPSmanager
{
	Uint32 framecount;
	float rateticks;
	Uint32 lastticks;
	Uint32 rate;
};
>>>>>>> a72c41ae

/* Functions return 0 or value for sucess and -1 for error */

    void SDL_initFramerate(FPSmanager * manager);
    int SDL_setFramerate(FPSmanager * manager, int rate);
    int SDL_getFramerate(FPSmanager * manager);
    void SDL_framerateDelay(FPSmanager * manager);

/* --- */

#endif				/* _SDL_framerate_h */<|MERGE_RESOLUTION|>--- conflicted
+++ resolved
@@ -20,22 +20,13 @@
 
 /* --------- Structure variables */
 
-<<<<<<< HEAD
-    typedef struct {
+struct FPSmanager
+{
 	uint32_t framecount;
 	float rateticks;
 	uint32_t lastticks;
 	uint32_t rate;
-    } FPSmanager;
-=======
-struct FPSmanager
-{
-	Uint32 framecount;
-	float rateticks;
-	Uint32 lastticks;
-	Uint32 rate;
 };
->>>>>>> a72c41ae
 
 /* Functions return 0 or value for sucess and -1 for error */
 
