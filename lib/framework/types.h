/*
	This file is part of Warzone 2100.
	Copyright (C) 1999-2004  Eidos Interactive
	Copyright (C) 2005-2009  Warzone Resurrection Project

	Warzone 2100 is free software; you can redistribute it and/or modify
	it under the terms of the GNU General Public License as published by
	the Free Software Foundation; either version 2 of the License, or
	(at your option) any later version.

	Warzone 2100 is distributed in the hope that it will be useful,
	but WITHOUT ANY WARRANTY; without even the implied warranty of
	MERCHANTABILITY or FITNESS FOR A PARTICULAR PURPOSE. See the
	GNU General Public License for more details.

	You should have received a copy of the GNU General Public License
	along with Warzone 2100; if not, write to the Free Software
	Foundation, Inc., 51 Franklin St, Fifth Floor, Boston, MA 02110-1301 USA
*/
/*! \file
 *  \brief Simple type definitions.
 */

#ifndef __INCLUDED_LIB_FRAMEWORK_TYPES_H__
#define __INCLUDED_LIB_FRAMEWORK_TYPES_H__

#ifndef __STDC_LIMIT_MACROS
#define __STDC_LIMIT_MACROS
#endif

#include "wzglobal.h"
#include <limits.h>
#include <ctype.h>

<<<<<<< HEAD
#ifndef _MSC_VER
/* Compilers that have support for C99 have all values below defined in stdint.h */
# include <inttypes.h>
#else // !_MSC_VER
=======
#if defined WZ_C99 || defined __cplusplus
/* Compilers that have support for C99 have all values below defined in stdint.h */
# include <inttypes.h>
#else
>>>>>>> 92199e2a
// Defines C99 types for C99 incompatible compilers (e.g. MSVC)
//BEGIN Hope this is right.
typedef unsigned char      uint8_t;
typedef unsigned short     uint16_t;
typedef unsigned int       uint32_t;
typedef unsigned long long uint64_t;
typedef signed   char      int8_t;
typedef signed   short     int16_t;
typedef signed   int       int32_t;
typedef signed   long long int64_t;
//END   Hope this is right.

# define INT8_MIN               (-128)
# define INT16_MIN              (-32767-1)
# define INT32_MIN              (-2147483647-1)
# define INT8_MAX               (127)
# define INT16_MAX              (32767)
# define INT32_MAX              (2147483647)
# define UINT8_MAX              (255)
# define UINT16_MAX             (65535)
# define UINT32_MAX             (4294967295U)
<<<<<<< HEAD
#define PRIu64  "I64u"
#endif // !_MSC_VER
=======
#ifdef WZ_CC_MSVC
# define PRIu32					"u"
# define PRIu64					"I64u"
#endif
#endif // WZ_C99
>>>>>>> 92199e2a

/* Basic numeric types */
typedef uint8_t  UBYTE;
typedef int8_t   SBYTE;
typedef uint16_t UWORD;
typedef int16_t  SWORD;
typedef uint32_t UDWORD;
typedef int32_t  SDWORD;

/* Numeric size defines */
#define UBYTE_MAX	UINT8_MAX
#define SBYTE_MIN	INT8_MIN
#define SBYTE_MAX	INT8_MAX
#define UWORD_MAX	UINT16_MAX
#define SWORD_MIN	INT16_MIN
#define SWORD_MAX	INT16_MAX
#define UDWORD_MAX	UINT32_MAX
#define SDWORD_MIN	INT32_MIN
#define SDWORD_MAX	INT32_MAX

// If we are C99 compatible, the "bool" macro will be defined in <stdbool.h> (as _Bool)
// C++ comes with an integrated bool type
#if defined(WZ_CXX98)
#elif defined(WZ_C99)
# include <stdbool.h>
#else
// Pretend we are C99 compatible (well, for the bool type then)
# ifndef bool
#  define bool BOOL
# endif
# ifndef true
#  define true (1)
# endif
# ifndef false
#  define false (0)
# endif
# ifndef __bool_true_false_are_defined
#  define __bool_true_false_are_defined (1)
# endif
#endif /* WZ_C99 */

#if !defined(WZ_OS_WIN)
typedef int BOOL;
#endif // WZ_OS_WIN

#endif // __INCLUDED_LIB_FRAMEWORK_TYPES_H__<|MERGE_RESOLUTION|>--- conflicted
+++ resolved
@@ -32,17 +32,10 @@
 #include <limits.h>
 #include <ctype.h>
 
-<<<<<<< HEAD
-#ifndef _MSC_VER
-/* Compilers that have support for C99 have all values below defined in stdint.h */
-# include <inttypes.h>
-#else // !_MSC_VER
-=======
 #if defined WZ_C99 || defined __cplusplus
 /* Compilers that have support for C99 have all values below defined in stdint.h */
 # include <inttypes.h>
 #else
->>>>>>> 92199e2a
 // Defines C99 types for C99 incompatible compilers (e.g. MSVC)
 //BEGIN Hope this is right.
 typedef unsigned char      uint8_t;
@@ -64,16 +57,11 @@
 # define UINT8_MAX              (255)
 # define UINT16_MAX             (65535)
 # define UINT32_MAX             (4294967295U)
-<<<<<<< HEAD
-#define PRIu64  "I64u"
-#endif // !_MSC_VER
-=======
 #ifdef WZ_CC_MSVC
 # define PRIu32					"u"
 # define PRIu64					"I64u"
 #endif
 #endif // WZ_C99
->>>>>>> 92199e2a
 
 /* Basic numeric types */
 typedef uint8_t  UBYTE;
