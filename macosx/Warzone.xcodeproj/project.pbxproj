--- conflicted
+++ resolved
@@ -549,10 +549,6 @@
 		027F9E360D0322CE00FA2030 /* OpenGL.framework in Frameworks */ = {isa = PBXBuildFile; fileRef = 0246A3BC0BD3CD2B004D1C70 /* OpenGL.framework */; };
 		027F9E370D0322D300FA2030 /* libfreetype.dylib in Frameworks */ = {isa = PBXBuildFile; fileRef = 027F9E1F0D03229500FA2030 /* libfreetype.dylib */; };
 		027F9E380D0322D400FA2030 /* libfontconfig.dylib in Frameworks */ = {isa = PBXBuildFile; fileRef = 02EA22450CFE494000EA65A0 /* libfontconfig.dylib */; };
-<<<<<<< HEAD
-		02B42F620DA8729D001A0231 /* exceptionhandler.c in Sources */ = {isa = PBXBuildFile; fileRef = 02B42F600DA8729D001A0231 /* exceptionhandler.c */; };
-		02B42F630DA8729D001A0231 /* exceptionhandler.h in Copy frameworks */ = {isa = PBXBuildFile; fileRef = 02B42F610DA8729D001A0231 /* exceptionhandler.h */; };
-=======
 		02AAD1430D9ED28C00248B0F /* file.h in Copy frameworks */ = {isa = PBXBuildFile; fileRef = 02AAD13F0D9ED28C00248B0F /* file.h */; };
 		02AAD1440D9ED28C00248B0F /* i18n.c in Sources */ = {isa = PBXBuildFile; fileRef = 02AAD1400D9ED28C00248B0F /* i18n.c */; };
 		02AAD1450D9ED28C00248B0F /* i18n.h in Copy frameworks */ = {isa = PBXBuildFile; fileRef = 02AAD1410D9ED28C00248B0F /* i18n.h */; };
@@ -565,7 +561,6 @@
 		02B2132F0DA8755F0059E864 /* cursors32.c in Sources */ = {isa = PBXBuildFile; fileRef = 02B2132C0DA8755F0059E864 /* cursors32.c */; };
 		02BBB2090DA874F6002D438B /* exceptionhandler.c in Sources */ = {isa = PBXBuildFile; fileRef = 02BBB2070DA874F6002D438B /* exceptionhandler.c */; };
 		02BBB20A0DA874F6002D438B /* exceptionhandler.h in Copy frameworks */ = {isa = PBXBuildFile; fileRef = 02BBB2080DA874F6002D438B /* exceptionhandler.h */; };
->>>>>>> ab2bafd7
 		02C8AEF80BE68A5600E9D8A7 /* png_util.c in Sources */ = {isa = PBXBuildFile; fileRef = 02C8AEF60BE68A5600E9D8A7 /* png_util.c */; };
 		02C8AEFC0BE68A6800E9D8A7 /* oggvorbis.c in Sources */ = {isa = PBXBuildFile; fileRef = 02C8AEFA0BE68A6800E9D8A7 /* oggvorbis.c */; };
 		02CBED8C0C5B8BEB00316CE2 /* nettypes.c in Sources */ = {isa = PBXBuildFile; fileRef = 02CBED8A0C5B8BEB00316CE2 /* nettypes.c */; };
@@ -663,8 +658,6 @@
 		02F5CC900D1496580000A2D0 /* poptparse.c in Sources */ = {isa = PBXBuildFile; fileRef = 02F5CC870D1496580000A2D0 /* poptparse.c */; };
 		02F5CC910D1496580000A2D0 /* system.h in Headers */ = {isa = PBXBuildFile; fileRef = 02F5CC880D1496580000A2D0 /* system.h */; };
 		02F5CCC00D1498A30000A2D0 /* Popt.framework in Frameworks */ = {isa = PBXBuildFile; fileRef = 02F5CC6D0D1494AA0000A2D0 /* Popt.framework */; };
-		973A9EFF0D8EDC6200BAE951 /* i18n.c in Sources */ = {isa = PBXBuildFile; fileRef = 973A9EFD0D8EDC6200BAE951 /* i18n.c */; };
-		973A9F000D8EDC6200BAE951 /* i18n.h in Copy frameworks */ = {isa = PBXBuildFile; fileRef = 973A9EFE0D8EDC6200BAE951 /* i18n.h */; };
 /* End PBXBuildFile section */
 
 /* Begin PBXBuildRule section */
@@ -841,10 +834,6 @@
 				02CDDD090D159D5900722688 /* autorevision.h in Copy frameworks */,
 				02CDDD1D0D159E2F00722688 /* openal_error.h in Copy frameworks */,
 				0235F9100D52BCC7007B8F63 /* math-help.h in Copy frameworks */,
-<<<<<<< HEAD
-				973A9F000D8EDC6200BAE951 /* i18n.h in Copy frameworks */,
-				02B42F630DA8729D001A0231 /* exceptionhandler.h in Copy frameworks */,
-=======
 				026591FB0D7B6E0F00B20A35 /* sqlite3.h in Copy frameworks */,
 				026591FC0D7B6E0F00B20A35 /* sqlite3ext.h in Copy frameworks */,
 				02AAD1430D9ED28C00248B0F /* file.h in Copy frameworks */,
@@ -853,7 +842,6 @@
 				02AAD14A0D9ED2DB00248B0F /* stats-db.h in Copy frameworks */,
 				02AAD1610D9ED4B200248B0F /* physfs_vfs.h in Copy frameworks */,
 				02BBB20A0DA874F6002D438B /* exceptionhandler.h in Copy frameworks */,
->>>>>>> ab2bafd7
 			);
 			name = "Copy frameworks";
 			runOnlyForDeploymentPostprocessing = 0;
@@ -1577,10 +1565,6 @@
 		026591F80D7B6E0F00B20A35 /* sqlite3.h */ = {isa = PBXFileReference; fileEncoding = 30; lastKnownFileType = sourcecode.c.h; name = sqlite3.h; path = ../lib/sqlite3/sqlite3.h; sourceTree = SOURCE_ROOT; };
 		026591F90D7B6E0F00B20A35 /* sqlite3ext.h */ = {isa = PBXFileReference; fileEncoding = 30; lastKnownFileType = sourcecode.c.h; name = sqlite3ext.h; path = ../lib/sqlite3/sqlite3ext.h; sourceTree = SOURCE_ROOT; };
 		027F9E1F0D03229500FA2030 /* libfreetype.dylib */ = {isa = PBXFileReference; explicitFileType = "compiled.mach-o.dylib"; name = libfreetype.dylib; path = /Developer/SDKs/MacOSX10.4u.sdk/usr/X11R6/lib/libfreetype.dylib; sourceTree = "<absolute>"; };
-<<<<<<< HEAD
-		02B42F600DA8729D001A0231 /* exceptionhandler.c */ = {isa = PBXFileReference; fileEncoding = 30; lastKnownFileType = sourcecode.c.c; name = exceptionhandler.c; path = ../lib/exceptionhandler/exceptionhandler.c; sourceTree = SOURCE_ROOT; };
-		02B42F610DA8729D001A0231 /* exceptionhandler.h */ = {isa = PBXFileReference; fileEncoding = 30; lastKnownFileType = sourcecode.c.h; name = exceptionhandler.h; path = ../lib/exceptionhandler/exceptionhandler.h; sourceTree = SOURCE_ROOT; };
-=======
 		02AAD13F0D9ED28C00248B0F /* file.h */ = {isa = PBXFileReference; fileEncoding = 30; lastKnownFileType = sourcecode.c.h; name = file.h; path = ../lib/framework/file.h; sourceTree = SOURCE_ROOT; };
 		02AAD1400D9ED28C00248B0F /* i18n.c */ = {isa = PBXFileReference; fileEncoding = 30; lastKnownFileType = sourcecode.c.c; name = i18n.c; path = ../lib/framework/i18n.c; sourceTree = SOURCE_ROOT; };
 		02AAD1410D9ED28C00248B0F /* i18n.h */ = {isa = PBXFileReference; fileEncoding = 30; lastKnownFileType = sourcecode.c.h; name = i18n.h; path = ../lib/framework/i18n.h; sourceTree = SOURCE_ROOT; };
@@ -1593,7 +1577,6 @@
 		02B2132C0DA8755F0059E864 /* cursors32.c */ = {isa = PBXFileReference; fileEncoding = 30; lastKnownFileType = sourcecode.c.c; name = cursors32.c; path = ../lib/framework/cursors32.c; sourceTree = SOURCE_ROOT; };
 		02BBB2070DA874F6002D438B /* exceptionhandler.c */ = {isa = PBXFileReference; fileEncoding = 30; lastKnownFileType = sourcecode.c.c; name = exceptionhandler.c; path = ../lib/exceptionhandler/exceptionhandler.c; sourceTree = SOURCE_ROOT; };
 		02BBB2080DA874F6002D438B /* exceptionhandler.h */ = {isa = PBXFileReference; fileEncoding = 30; lastKnownFileType = sourcecode.c.h; name = exceptionhandler.h; path = ../lib/exceptionhandler/exceptionhandler.h; sourceTree = SOURCE_ROOT; };
->>>>>>> ab2bafd7
 		02C8AEF60BE68A5600E9D8A7 /* png_util.c */ = {isa = PBXFileReference; fileEncoding = 30; lastKnownFileType = sourcecode.c.c; name = png_util.c; path = ../lib/ivis_common/png_util.c; sourceTree = SOURCE_ROOT; };
 		02C8AEF70BE68A5600E9D8A7 /* png_util.h */ = {isa = PBXFileReference; fileEncoding = 30; lastKnownFileType = sourcecode.c.h; name = png_util.h; path = ../lib/ivis_common/png_util.h; sourceTree = SOURCE_ROOT; };
 		02C8AEFA0BE68A6800E9D8A7 /* oggvorbis.c */ = {isa = PBXFileReference; fileEncoding = 30; lastKnownFileType = sourcecode.c.c; name = oggvorbis.c; path = ../lib/sound/oggvorbis.c; sourceTree = SOURCE_ROOT; };
@@ -1697,8 +1680,6 @@
 		02F5CC860D1496580000A2D0 /* poptint.h */ = {isa = PBXFileReference; fileEncoding = 30; lastKnownFileType = sourcecode.c.h; name = poptint.h; path = external/popt/poptint.h; sourceTree = SOURCE_ROOT; };
 		02F5CC870D1496580000A2D0 /* poptparse.c */ = {isa = PBXFileReference; fileEncoding = 30; lastKnownFileType = sourcecode.c.c; name = poptparse.c; path = external/popt/poptparse.c; sourceTree = SOURCE_ROOT; };
 		02F5CC880D1496580000A2D0 /* system.h */ = {isa = PBXFileReference; fileEncoding = 30; lastKnownFileType = sourcecode.c.h; name = system.h; path = external/popt/system.h; sourceTree = SOURCE_ROOT; };
-		973A9EFD0D8EDC6200BAE951 /* i18n.c */ = {isa = PBXFileReference; fileEncoding = 30; lastKnownFileType = sourcecode.c.c; name = i18n.c; path = ../lib/framework/i18n.c; sourceTree = SOURCE_ROOT; };
-		973A9EFE0D8EDC6200BAE951 /* i18n.h */ = {isa = PBXFileReference; fileEncoding = 30; lastKnownFileType = sourcecode.c.h; name = i18n.h; path = ../lib/framework/i18n.h; sourceTree = SOURCE_ROOT; };
 /* End PBXFileReference section */
 
 /* Begin PBXFrameworksBuildPhase section */
@@ -2008,12 +1989,8 @@
 		0246A0980BD3CB97004D1C70 /* Warzone sources */ = {
 			isa = PBXGroup;
 			children = (
-<<<<<<< HEAD
-				02B42F5D0DA87228001A0231 /* Exception Handler */,
-=======
 				02BBB2060DA874CF002D438B /* Exception Handler */,
 				026591F40D7B6DE200B20A35 /* SQLite */,
->>>>>>> ab2bafd7
 				0246A1970BD3CCC3004D1C70 /* Warzone */,
 				0246A1790BD3CCAB004D1C70 /* Widget */,
 				0246A1640BD3CC90004D1C70 /* Sound */,
@@ -2031,10 +2008,6 @@
 		0246A0D00BD3CBE1004D1C70 /* Framework */ = {
 			isa = PBXGroup;
 			children = (
-<<<<<<< HEAD
-				973A9EFD0D8EDC6200BAE951 /* i18n.c */,
-				973A9EFE0D8EDC6200BAE951 /* i18n.h */,
-=======
 				02B2132A0DA8755F0059E864 /* cursors.c */,
 				02B2132B0DA8755F0059E864 /* cursors16.c */,
 				02B2132C0DA8755F0059E864 /* cursors32.c */,
@@ -2042,7 +2015,6 @@
 				02AAD1400D9ED28C00248B0F /* i18n.c */,
 				02AAD1410D9ED28C00248B0F /* i18n.h */,
 				02AAD1420D9ED28C00248B0F /* physfs_ext.h */,
->>>>>>> ab2bafd7
 				0235F90F0D52BCC7007B8F63 /* math-help.h */,
 				0223BBB40CFE3CD60056EF85 /* printf_ext.c */,
 				0223BBB50CFE3CD60056EF85 /* printf_ext.h */,
@@ -2682,13 +2654,6 @@
 			name = "SDL_net sources";
 			sourceTree = "<group>";
 		};
-<<<<<<< HEAD
-		02B42F5D0DA87228001A0231 /* Exception Handler */ = {
-			isa = PBXGroup;
-			children = (
-				02B42F600DA8729D001A0231 /* exceptionhandler.c */,
-				02B42F610DA8729D001A0231 /* exceptionhandler.h */,
-=======
 		026591F40D7B6DE200B20A35 /* SQLite */ = {
 			isa = PBXGroup;
 			children = (
@@ -2706,7 +2671,6 @@
 			children = (
 				02BBB2070DA874F6002D438B /* exceptionhandler.c */,
 				02BBB2080DA874F6002D438B /* exceptionhandler.h */,
->>>>>>> ab2bafd7
 			);
 			name = "Exception Handler";
 			sourceTree = "<group>";
@@ -3571,7 +3535,7 @@
 			);
 			runOnlyForDeploymentPostprocessing = 0;
 			shellPath = /bin/sh;
-			shellScript = "OUTDIR=quesoglc\nSVNURL=https://quesoglc.svn.sourceforge.net/svnroot/quesoglc/branches/release-0.7/quesoglc/\nSVNREV=768\n\nPATH=\"/usr/local/bin:${PATH}\"\nexport PATH\n\ncd external\n\nif [ -d \"$OUTDIR\" ]; then\n  echo \"$OUTDIR exists, skipping\"\n  exit 0\nfi\n\nif [ ! -z \"$SVNREV\" ]; then\n  SVNARGS=\"$SVNARGS -r $SVNREV\"\nfi\n\nsvn co $SVNARGS $SVNURL $OUTDIR\n";
+			shellScript = "OUTDIR=quesoglc\nSVNURL=https://quesoglc.svn.sourceforge.net/svnroot/quesoglc/branches/release-0.7.0/quesoglc\nSVNREV=721\n\nPATH=\"/usr/local/bin:${PATH}\"\nexport PATH\n\ncd external\n\nif [ -d \"$OUTDIR\" ]; then\n  echo \"$OUTDIR exists, skipping\"\n  exit 0\nfi\n\nif [ ! -z \"$SVNREV\" ]; then\n  SVNARGS=\"$SVNARGS -r $SVNREV\"\nfi\n\nsvn co $SVNARGS $SVNURL $OUTDIR\n";
 		};
 		022B2F290BD55840002E64E3 /* Fetch source */ = {
 			isa = PBXShellScriptBuildPhase;
@@ -3617,7 +3581,7 @@
 			);
 			runOnlyForDeploymentPostprocessing = 0;
 			shellPath = /bin/sh;
-			shellScript = " mkdir -p ${TARGET_BUILD_DIR}/Warzone.app/Contents/Resources\n rm -rf ${TARGET_BUILD_DIR}/Warzone.app/Contents/Resources/data\n tar -cC .. --exclude .svn --exclude 'Makefile*' data | tar -xC ${TARGET_BUILD_DIR}/Warzone.app/Contents/Resources";
+			shellScript = "if [ \"${CONFIGURATION}\" == \"Debug\" ]; then\n    mkdir -p ${TARGET_BUILD_DIR}/Warzone.app/Contents/Resources\n    rm -rf ${TARGET_BUILD_DIR}/Warzone.app/Contents/Resources/data\n    tar -cC .. --exclude .svn --exclude 'Makefile*' data | tar -xC ${TARGET_BUILD_DIR}/Warzone.app/Contents/Resources\nelse\n    mkdir -p ${TARGET_BUILD_DIR}/Warzone.app/Contents/Resources\n    rm -rf ${TARGET_BUILD_DIR}/Warzone.app/Contents/Resources/data\n    mkdir ${TARGET_BUILD_DIR}/Warzone.app/Contents/Resources/data\n    cd ../data\n    zip -ru0 ${TARGET_BUILD_DIR}/Warzone.app/Contents/Resources/data/warzone.wz anims audio components effects features tagdefinitions gamedesc.lev images messages misc multiplay novideo.rpl palette.bin script sequenceaudio stats structs texpages wrf -x *svn*\n    cd mp\n    zip -ru0 ${TARGET_BUILD_DIR}/Warzone.app/Contents/Resources/data/mp.wz addon.lev anims components effects messages multiplay stats structs wrf -x *svn*\nfi\n";
 		};
 		02CDDD010D159CA700722688 /* Run autorevision */ = {
 			isa = PBXShellScriptBuildPhase;
@@ -4012,10 +3976,6 @@
 				0223BBC00CFE3CD60056EF85 /* tagfile.c in Sources */,
 				02CDDD1C0D159E2F00722688 /* openal_error.c in Sources */,
 				020A7E670D246D2B009C29F5 /* sequence.c in Sources */,
-<<<<<<< HEAD
-				973A9EFF0D8EDC6200BAE951 /* i18n.c in Sources */,
-				02B42F620DA8729D001A0231 /* exceptionhandler.c in Sources */,
-=======
 				026591FA0D7B6E0F00B20A35 /* sqlite3.c in Sources */,
 				02AAD1440D9ED28C00248B0F /* i18n.c in Sources */,
 				02AAD1600D9ED4B200248B0F /* physfs_vfs.c in Sources */,
@@ -4023,7 +3983,6 @@
 				02B2132D0DA8755F0059E864 /* cursors.c in Sources */,
 				02B2132E0DA8755F0059E864 /* cursors16.c in Sources */,
 				02B2132F0DA8755F0059E864 /* cursors32.c in Sources */,
->>>>>>> ab2bafd7
 			);
 			runOnlyForDeploymentPostprocessing = 0;
 		};
