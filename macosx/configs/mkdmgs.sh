#!/bin/bash

# Config
bsurl="http://downloads.sf.net/project/warzone2100"

simgflnme="wztemplate.sparseimage"
simgfl="${bsurl}/build-tools/mac/${simgflnme}"
simgflmd5="da10e06f2b9b2b565e70dd8e98deaaad"

sequencenme="sequences.wz"
sequence="${bsurl}/warzone2100/Videos/high-quality-en/${sequencenme}"
sequencemd5="9a1ee8e8e054a0ad5ef5efb63e361bcc"

sequencelonme="sequences-lo.wz"
sequencelo="${bsurl}/warzone2100/Videos/standard-quality-en/${sequencenme}"
sequencelomd5="ab2bbc28cef2a3f2ea3c186e18158acd"

relbuild="${CONFIGURATION_BUILD_DIR}"
dmgout="${OBJROOT}/dmgout"

. "${OBJROOT}/autorevision.tmp"
bldtg="$(echo "${VCS_TAG}" | sed 's:/:_:g')_[${VCS_SHORT_HASH}]"

# Fail if not release
if [ ! "${CONFIGURATION}" = "Release" ]; then
	echo "error: This should only be run as Release" >&2
	exit 1
fi

# codesign setup
function signd {
	if [ ! -z "${CODE_SIGN_IDENTITY}" ]; then
		# Local Config
		local appth="${1}"
		local idetd="${CODE_SIGN_IDENTITY}"
		local resrul="${SRCROOT}/configs/ResourceRules.plist"
		local csreq="${SRCROOT}/Resources/wz2100requirement.rqset"

		# Sign and verify the app
		cp -a "${resrul}" "${appth}/ResourceRules.plist"
		/usr/bin/codesign -f --sign "${idetd}" --resource-rules="${appth}/ResourceRules.plist" --requirements "${csreq}" -vvv "${appth}"
		rm "${appth}/ResourceRules.plist"
		if ! /usr/bin/codesign --verify -vvv "${appth}"; then
			echo "warning: Code is improperly signed!" 1>&2
		fi

		# Verify the frameworks
		local fsignd=''
		local framelst="$(\ls -1 "${appth}/Contents/Frameworks" | sed -n 's:.framework$:&:p')"
		for fsignd in ${framelst}; do
			if [[ -d "${appth}/Contents/Frameworks/${fsignd}/Versions/A" ]] && [[ ! "${fsignd}" == "SDL.framework" ]]; then
				if ! /usr/bin/codesign --verify -vvv "${appth}/Contents/Frameworks/${fsignd}/Versions/A"; then
					echo "warning: ${fsignd} is not properly signed."
				fi
			fi
		done
	else
		echo "warning: No code signing identity configured; code will not be signed."
	fi
}

# Check our sums
function ckmd5 {
	local FileName="${1}"
	local MD5Sum="${2}"
	local MD5SumLoc="$(md5 -q "${FileName}")"
	if [ -z "${MD5SumLoc}" ]; then
		echo "error: Unable to compute md5 for ${FileName}" >&2
		exit 1
	elif [ "${MD5SumLoc}" != "${MD5Sum}" ]; then
		echo "error: MD5 does not match for ${FileName}" >&2
		exit 1
	fi
}

# Make a dir and get the sparseimage
mkdir -p "${dmgout}"
cd  "${dmgout}"
if [ ! -f "${simgflnme}" ]; then
	echo "Fetching ${simgfl}"
	if ! curl -L -O --connect-timeout "30" "${simgfl}"; then
		echo "error: Unable to fetch ${simgfl}" >&2
		exit 1
	fi
	ckmd5 "${simgflnme}" "${simgflmd5}"
else
	echo "${simgflnme} already exists, skipping"
fi

# Get the sequences

# Comment out the following to skip the high qual seq
<<<<<<< HEAD
if [ ! -f "${sequencenme}" ]; then
=======
if [[ ! -f "${sequencenme}" ]] && [[ "${VCS_TICK}" = "0" ]] && [[ ! "${VCS_TAG}" == *_beta* ]] && [[ ! "${VCS_TAG}" == *_rc* ]]; then
>>>>>>> a94d37a9
	echo "Fetching ${sequencenme}"
	if ! curl -L --connect-timeout "30" -o "${sequencenme}" "${sequence}"; then
		echo "error: Unable to fetch ${sequence}" >&2
		exit 1
	fi
	ckmd5 "${sequencenme}" "${sequencemd5}"
else
<<<<<<< HEAD
	echo "${sequencenme} already exists, skipping"
=======
	echo "${sequencenme} already exists or is not needed, skipping"
>>>>>>> a94d37a9
fi
#

# Comment out the following to skip the low qual seq
<<<<<<< HEAD
if [ ! -f "${sequencelonme}" ]; then
=======
if [[ ! -f "${sequencelonme}" ]] && [[ "${VCS_TICK}" = "0" ]] && [[ ! "${VCS_TAG}" == *_beta* ]] && [[ ! "${VCS_TAG}" == *_rc* ]]; then
>>>>>>> a94d37a9
	echo "Fetching ${sequencelonme}"
	if [ -f "/Library/Application Support/Warzone 2100/sequences.wz" ]; then
		cp -a "/Library/Application Support/Warzone 2100/sequences.wz" "${sequencelonme}"
	elif ! curl -L --connect-timeout "30" -o "${sequencelonme}" "$sequencelo"; then
		echo "error: Unable to fetch ${sequencelo}" >&2
		exit 1
	fi
	ckmd5 "${sequencelonme}" "${sequencelomd5}"
else
<<<<<<< HEAD
	echo "${sequencelonme} already exists, skipping"
=======
	echo "${sequencelonme} already exists or is not needed, skipping"
>>>>>>> a94d37a9
fi
#

# Copy over the app
cd ../../
echo "Copying the app cleanly."
rm -r -f "${dmgout}/Warzone.app"
if ! tar -c --exclude '*.svg' --exclude 'Makefile*' --exclude 'makefile*' --exclude '.DS_Store' --exclude '.MD5SumLoc' -C "${relbuild}" Warzone.app | tar -xC "${dmgout}"; then
	echo "error: Unable to copy the app" >&2
	exit 1
fi

# Make the dSYM Bundle
mkdir -p "${dmgout}/warzone2100-${bldtg}-dSYM"
cp -a "${relbuild}"/*.dSYM "${dmgout}/warzone2100-${bldtg}-dSYM"
cd "${dmgout}"
tar -czf "warzone2100-${bldtg}-dSYM.tgz" --exclude '.DS_Store' "warzone2100-${bldtg}-dSYM"

# mkredist.bash

cd Warzone.app/Contents/Resources/data/

echo "== Compressing base.wz =="
if [ -d base/ ]; then
  cd base/
  zip -r -q ../base.wz *
  cd ..
  rm -rf base/
fi

echo "== Compressing mp.wz =="
if [ -d mp/ ]; then
  cd mp/
  zip -r -q ../mp.wz *
  cd ..
  rm -rf mp/
fi

cd mods/

modlst="$(\ls -1)"
for moddr in ${modlst}; do
	if [ -d "${moddr}" ]; then
		cd "${moddr}"
		if [ "${moddr}" = "campaign" ]; then
			sbtyp=".cam"
		elif [ "${moddr}" = "global" ]; then
			sbtyp=".gmod"
		elif [ "${moddr}" = "multiplay" ]; then
			sbtyp=".mod"
		elif [ "${moddr}" = "music" ]; then
			sbtyp=".music"
		else
			sbtyp=""
		fi
		modlstd="$(\ls -1)"
		for modwz in ${modlstd}; do
			if [ -d "${modwz}" ]; then
				echo "== Compressing ${modwz}${sbtyp}.wz =="
				cd "${modwz}"
				zip -r -q ../${modwz}${sbtyp}.wz *
				cd ..
				rm -rf "${modwz}/"
			fi
		done
		cd ..
	fi
done

cd "${dmgout}"

rm -rf ./out ./temp
mkdir temp/
mkdir out/
mv warzone2100-${bldtg}-dSYM temp/warzone2100-${bldtg}-dSYM
mv warzone2100-${bldtg}-dSYM.tgz out/warzone2100-${bldtg}-dSYM.tgz

echo "== Creating DMG =="
cp -a wztemplate.sparseimage temp/wztemplatecopy.sparseimage
hdiutil resize -size 220m temp/wztemplatecopy.sparseimage
hdiutilOut="$(hdiutil mount temp/wztemplatecopy.sparseimage | tr -d "\t")"
mountpnt="$(echo "${hdiutilOut}" | sed -E 's:(/dev/disk[0-9])( +)(/Volumes/Warzone 2100):\1:')"
mountpth="$(echo "${hdiutilOut}" | sed -E 's:(/dev/disk[0-9])( +)::')"
cp -a Warzone.app/* "${mountpth}/Warzone.app"
signd "${mountpth}/Warzone.app"
hdiutil detach "${mountpnt}"
hdiutil convert temp/wztemplatecopy.sparseimage -format UDZO -o out/warzone2100-${bldtg}-novideo.dmg

if [ -f "${sequencelonme}" ]; then
	echo "== Creating LQ DMG =="
	hdiutil resize -size 770m temp/wztemplatecopy.sparseimage
	hdiutilOut="$(hdiutil mount temp/wztemplatecopy.sparseimage | tr -d "\t")"
	mountpnt="$(echo "${hdiutilOut}" | sed -E 's:(/dev/disk[0-9])( +)(/Volumes/Warzone 2100):\1:')"
	mountpth="$(echo "${hdiutilOut}" | sed -E 's:(/dev/disk[0-9])( +)::')"
	rm "${mountpth}/Warzone.app/Contents/Resources/data/sequences.wz"
	cp -a sequences-lo.wz "${mountpth}/Warzone.app/Contents/Resources/data/sequences.wz"
	signd "${mountpth}/Warzone.app"
	hdiutil detach "${mountpnt}"
	hdiutil convert temp/wztemplatecopy.sparseimage -format UDZO -o out/warzone2100-${bldtg}-lqvideo.dmg
else
	echo "${sequencelonme} does not exist, skipping"
fi


if [ -f "${sequencenme}" ]; then
	echo "== Creating HQ DMG =="
	hdiutil resize -size 1145m temp/wztemplatecopy.sparseimage
	hdiutilOut="$(hdiutil mount temp/wztemplatecopy.sparseimage | tr -d "\t")"
	mountpnt="$(echo "${hdiutilOut}" | sed -E 's:(/dev/disk[0-9])( +)(/Volumes/Warzone 2100):\1:')"
	mountpth="$(echo "${hdiutilOut}" | sed -E 's:(/dev/disk[0-9])( +)::')"
	rm "${mountpth}/Warzone.app/Contents/Resources/data/sequences.wz"
	cp -a sequences.wz "${mountpth}/Warzone.app/Contents/Resources/data/sequences.wz"
	signd "${mountpth}/Warzone.app"
	hdiutil detach "${mountpnt}"
	hdiutil convert temp/wztemplatecopy.sparseimage -format UDZO  -o out/warzone2100-${bldtg}-hqvideo.dmg
else
	echo "${sequencenme} does not exist, skipping"
fi

echo "== Cleaning up =="
rm -f temp/wztemplatecopy.sparseimage

# Open the dir
open "out"

exit 0<|MERGE_RESOLUTION|>--- conflicted
+++ resolved
@@ -90,11 +90,7 @@
 # Get the sequences
 
 # Comment out the following to skip the high qual seq
-<<<<<<< HEAD
-if [ ! -f "${sequencenme}" ]; then
-=======
 if [[ ! -f "${sequencenme}" ]] && [[ "${VCS_TICK}" = "0" ]] && [[ ! "${VCS_TAG}" == *_beta* ]] && [[ ! "${VCS_TAG}" == *_rc* ]]; then
->>>>>>> a94d37a9
 	echo "Fetching ${sequencenme}"
 	if ! curl -L --connect-timeout "30" -o "${sequencenme}" "${sequence}"; then
 		echo "error: Unable to fetch ${sequence}" >&2
@@ -102,20 +98,12 @@
 	fi
 	ckmd5 "${sequencenme}" "${sequencemd5}"
 else
-<<<<<<< HEAD
-	echo "${sequencenme} already exists, skipping"
-=======
 	echo "${sequencenme} already exists or is not needed, skipping"
->>>>>>> a94d37a9
 fi
 #
 
 # Comment out the following to skip the low qual seq
-<<<<<<< HEAD
-if [ ! -f "${sequencelonme}" ]; then
-=======
 if [[ ! -f "${sequencelonme}" ]] && [[ "${VCS_TICK}" = "0" ]] && [[ ! "${VCS_TAG}" == *_beta* ]] && [[ ! "${VCS_TAG}" == *_rc* ]]; then
->>>>>>> a94d37a9
 	echo "Fetching ${sequencelonme}"
 	if [ -f "/Library/Application Support/Warzone 2100/sequences.wz" ]; then
 		cp -a "/Library/Application Support/Warzone 2100/sequences.wz" "${sequencelonme}"
@@ -125,11 +113,7 @@
 	fi
 	ckmd5 "${sequencelonme}" "${sequencelomd5}"
 else
-<<<<<<< HEAD
-	echo "${sequencelonme} already exists, skipping"
-=======
 	echo "${sequencelonme} already exists or is not needed, skipping"
->>>>>>> a94d37a9
 fi
 #
 
