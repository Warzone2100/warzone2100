AC_PREREQ([2.56])
AC_INIT([Warzone 2100],[TRUNK],[http://wz2100.net/],[warzone2100])

AM_INIT_AUTOMAKE([1.10 tar-ustar])

AC_CONFIG_MACRO_DIR([m4])
AC_CONFIG_SRCDIR([lib/framework/frame.c])


# HACK
# Workaround stupid autoconf CFLAGS default
# (Bash considers set but empty variables different from null for the ${VAR:+alt} operator)
CFLAGS="${CFLAGS}"


# Make cross compilation options available in --help
AC_CANONICAL_HOST

# Checks for programs.
AC_PROG_CC_STDC
AC_PROG_RANLIB

# We need a C++ compiler for build_tools/autorevision
AC_PROG_CXX

AC_PROG_YACC
if test "x$YACC" != "xbison -y" ; then
	AC_MSG_ERROR([Bison is not installed])
fi
AC_PROG_VERSION_CHECK([bison], [1.31])

AC_PROG_LEX
AC_PROG_VERSION_CHECK([${LEX}], [2.5.33], [2.5.34])

AX_WITH_PROG([PERL], [perl])
AX_PROG_PERL_VERSION([5.10], [], [ PERL="" ])
AC_SUBST([PERL])
AM_CONDITIONAL([PERL_AVAILABLE], test -n "$PERL")

AC_CHECK_PROG(ZIP, zip, zip)
test -z "${ZIP}" && AC_MSG_ERROR(Zip not found!)
AC_CHECK_PROG(UNZIP, unzip, unzip)
test -z "${UNZIP}" && AC_MSG_ERROR(Unzip not found!)

# Enable Compiler/LibC GNU extensions
AC_GNU_SOURCE

# Check for the strlcpy and strlcat functions
AX_CHECK_STRLCPY
AX_CHECK_STRLCAT

# Use -fstack-protector if possible
AX_STACK_PROTECT_CC
AX_STACK_PROTECT_CXX

AC_CHECK_HEADERS(alloca.h)

# Check for gettext
AM_GNU_GETTEXT([external])
AM_GNU_GETTEXT_VERSION([0.15])

# Check for pkg-config
PKG_PROG_PKG_CONFIG
AC_PROG_VERSION_CHECK([pkg-config], [0.9])


# Check for compiler
case ${CC} in
	icc)
		cc_icc=yes
		;;
esac


# Check for operating system
case ${host_os} in
	*mingw32*)
		host_os_mingw32=yes
		AC_CHECK_TOOL([WINDRES], [windres], AC_MSG_ERROR([windres not found]))
		WIN32_LIBS='-ldbghelp -lshfolder -lshlwapi -lpsapi -lshell32 -lwinmm -lws2_32'
		AC_SUBST([WIN32_LIBS], [${WIN32_LIBS}])
		;;
	*openbsd*)
		AC_DEFINE([_XOPEN_SOURCE], 600, [Enable POSIX extensions if present])
		# Make sure that backtrace_symbols_fd (GNU raw back trace extension) has some symbols to work with
		LDFLAGS="-Wl,-export-dynamic ${LDFLAGS}"
		;;
	*)
		# Some platforms don't need _XOPEN_SOURCE
		case ${host_os} in
			*freebsd*) ;;
			*)
				AC_DEFINE([_XOPEN_SOURCE], 600, [Enable POSIX extensions if present])
				;;
		esac

		# Make sure that backtrace_symbols_fd (GNU raw back trace extension) has some symbols to work  with
		LDFLAGS="-rdynamic ${LDFLAGS}"
		;;
esac
AM_CONDITIONAL([MINGW32], test "x$host_os_mingw32" = "xyes")


# Set compilers to use when building for the build system in a cross compile build
# Fallback to the system compilers
AC_ARG_VAR([CXX_FOR_BUILD], [C++ compiler that produces binaries that will run
	    on the build system])
AS_IF([test -z "$CXX_FOR_BUILD"],[
    AC_SUBST([CXX_FOR_BUILD], [${CXX}])
])

AC_ARG_VAR([CC_FOR_BUILD], [C compiler that produces binaries that will run on
	    the build system])
AS_IF([test -z "$CC_FOR_BUILD"],[
    AC_SUBST([CC_FOR_BUILD], [${CC}])
])

AC_ARG_VAR([CFLAGS_FOR_BUILD], [Flags to use for the C
	    compiler that produces binaries for the build system])
AS_IF([test -z "$CFLAGS_FOR_BUILD"],[
    AC_SUBST([CFLAGS_FOR_BUILD], [${CFLAGS}])
])

AC_ARG_VAR([CXXFLAGS_FOR_BUILD], [Flags to use for the C++
	    compiler that produces binaries for the build system])
AS_IF([test -z "$CXXFLAGS_FOR_BUILD"],[
    AC_SUBST([CXXFLAGS_FOR_BUILD], [${CXXFLAGS}])
])

AC_ARG_VAR([CPPFLAGS_FOR_BUILD], [Preprocessor flags to use for the C and C++
	    compilers that produce binaries for the build system])
AS_IF([test -z "$CPPFLAGS_FOR_BUILD"],[
    AC_SUBST([CPPFLAGS_FOR_BUILD], [${CPPFLAGS}])
])


# pkg-config hooks:

AC_ARG_VAR([PKGCONFIG_PREFIX], [Prefix path to look in for pkg-config templates])
AS_IF([test -n "$PKGCONFIG_PREFIX"],[
	PKG_CONFIG="${PKG_CONFIG} --define-variable=prefix=${PKGCONFIG_PREFIX}"
])

AC_ARG_VAR([PKGCONFIG_DEFAULT_PREFIX], [Prefix path to look in for pkg-config templates])
AS_IF([test -n "$PKGCONFIG_DEFAULT_PREFIX"],[
	PKG_CONFIG="${PKG_CONFIG} --define-variable=__PREFIX__=${PKGCONFIG_DEFAULT_PREFIX}"
])

# Variable fixes for older autoconf versions:

AS_IF([test -z "$docdir"],[
	AC_SUBST([docdir], [${datarootdir}/doc/${AC_PACKAGE_TARNAME}])
])
AS_IF([test -z "$localedir"],[
	AC_SUBST([localedir], [${datadir}/locale])
])


# Installation directories

AC_ARG_WITH(icondir,
	AS_HELP_STRING([--with-icondir=DIR],[icon files [DATADIR/icons]]),
	[ with_icondir=${withval} ], [ with_icondir=${datadir}/icons ])
AC_SUBST([icondir], [${with_icondir}])

AC_ARG_WITH(applicationdir,
	AS_HELP_STRING([--with-applicationdir=DIR],[application files [DATADIR/applications]]),
	[ with_applicationdir=${withval} ], [ with_applicationdir=${datadir}/applications ])
AC_SUBST([applicationdir], [${with_applicationdir}])


# Commandline options - enable:

AC_ARG_ENABLE([installer],
	AS_HELP_STRING([--enable-installer], [Build NSIS installer [no]]),
	[ enable_installer=${enableval} ], [ enable_installer=no ])
AM_CONDITIONAL(INSTALLER, test "x$enable_installer" = "xyes")
AC_MSG_CHECKING([whether to build NSIS installer])
AC_MSG_RESULT([${enable_installer}])

AC_ARG_ENABLE([static],
	AS_HELP_STRING([--enable-static], [Link statically [no]]),
	[ enable_static=${enableval} ], [ enable_static=no ])
if test "x$enable_static" = "xyes" ; then
	# Add libs where even pkg-config cannot help statically linking them,
	# where one would otherwise have to provide them via commandline
	WIN32_LIBS="${WIN32_LIBS} -lz -lintl -liconv"
	# Tell pkg-config to link against static libraries, incl. all dependencies
	PKG_CONFIG="${PKG_CONFIG} --static"
fi

AC_ARG_ENABLE([sound],
	AS_HELP_STRING([--disable-sound], [Disable sound [no]]),
	[ enable_sound="${enableval}" ], [ enable_sound="yes" ])
AS_IF([test "x$enable_sound" != "xyes"],[
	AC_DEFINE([WZ_NOSOUND], [], [Causes sound to be disabled])
])

# -O0 turns off all optimizations; this is necessary for accurate debugging
# -Wno-unused-label is necessary because flex produces unused labels that we cannot fix
# Add later for stricter checking: -Wextra -Wmissing-declarations -Wstrict-prototypes
AC_ARG_ENABLE([debug],
	AS_HELP_STRING([--enable-debug[=yes/relaxed/profile/debugprofile/no]],[Compile debug version [[yes]]]),
	[ enable_debug=${enableval} ], [ enable_debug=yes ])
AC_MSG_CHECKING([whether to compile in debug mode])
AC_MSG_RESULT([${enable_debug}])

# gcc 4.5 added some warnings to -Wall that weren't even valid in previous
# versions. The -Werror is necessary since otherwise gcc prints a warning that
# the option is only valid for c++/objc++, but the test succeeds. The order is
# also important, it doesn't work if -Werror comes last.
AX_C_CHECK_FLAG([-Werror -Wno-switch], , , CFLAGS_IGNORE_WARNINGS="${CFLAGS_IGNORE_WARNINGS} -Wno-switch")
AX_C_CHECK_FLAG([-Werror -Wno-enum-compare], , , CFLAGS_IGNORE_WARNINGS="${CFLAGS_IGNORE_WARNINGS} -Wno-enum-compare")

if test "x$enable_debug" = "xyes" ; then
	if test "x$cc_icc" = "xyes" ; then
		WZ_CFLAGS="${WZ_CFLAGS} -O0 -g -fp-model precise -fp-model source -ftz -no-fma -Wcheck -Werror"
		WZ_CXXFLAGS="${WZ_CXXFLAGS} -O0 -g -fp-model precise -fp-model source -ftz -no-fma -Wcheck -Werror"
		WZ_CPPFLAGS="${WZ_CPPFLAGS} -DDEBUG"
	else
<<<<<<< HEAD
		# -mno-fused-madd = Do not generate fused multiply-add instructions, which round differently than separate multiply and add instructions.
		WZ_WARNINGS="-Wall -Werror -Wno-unused-label -Wmissing-field-initializers -Wcast-align -Wwrite-strings -Wmissing-declarations -Wpointer-arith -Wno-format-security"
		WZ_CFLAGS="${WZ_CFLAGS} -O0 -g -mno-fused-madd -Wno-pointer-to-int-cast -Wstrict-prototypes -Wdeclaration-after-statement ${WZ_WARNINGS} ${CFLAGS_IGNORE_WARNINGS}"
		WZ_CXXFLAGS="${WZ_CXXFLAGS} -O0 -g -mno-fused-madd -Wextra ${WZ_WARNINGS}"
=======
		WZ_WARNINGS="-Wall -Werror -Wno-unused-label -Wmissing-field-initializers -Wcast-align -Wwrite-strings -Wmissing-declarations -Wpointer-arith -Wno-format-security"
		WZ_CFLAGS="${WZ_CFLAGS} -O0 -g -Wno-pointer-to-int-cast  -Wstrict-prototypes -Wdeclaration-after-statement ${WZ_WARNINGS} ${CFLAGS_IGNORE_WARNINGS}"
		WZ_CXXFLAGS="${WZ_CXXFLAGS} -O0 -g -Wextra ${WZ_WARNINGS}"
>>>>>>> 09d73b0b
		WZ_C99FLAGS="${WZ_C99FLAGS} -Wno-declaration-after-statement"
		WZ_CPPFLAGS="${WZ_CPPFLAGS} -DDEBUG"
	fi
elif test "x$enable_debug" = "xrelaxed" ; then
	WZ_CFLAGS="${WZ_CFLAGS} -g -O0 -mno-fused-madd -Wall -Wextra -Wwrite-strings"
	WZ_CXXFLAGS="${WZ_CXXFLAGS} -g -O0 -mno-fused-madd -Wall -Wextra -Wwrite-strings"
	WZ_CPPFLAGS="${WZ_CPPFLAGS} -DDEBUG"
elif test "x$enable_debug" = "xdebugprofile" ; then
	WZ_CFLAGS="${WZ_CFLAGS} -g -O0 -pg -Wall -Wwrite-strings"
	WZ_CXXFLAGS="${WZ_CXXFLAGS} -g -O0 -pg -mno-fused-madd -Wall -Wwrite-strings"
	WZ_CPPFLAGS="${WZ_CPPFLAGS} -DDEBUG"
	LDFLAGS="-pg ${LDFLAGS}"
elif test "x$enable_debug" = "xprofile" ; then
	WZ_CFLAGS="${WZ_CFLAGS} -g -Os -pg -mno-fused-madd -Wall -Wwrite-strings"
	WZ_CXXFLAGS="${WZ_CXXFLAGS} -g -Os -pg -mno-fused-madd -Wall -Wwrite-strings"
	WZ_CPPFLAGS="${WZ_CPPFLAGS} -DNDEBUG"
	LDFLAGS="-pg ${LDFLAGS}"
elif test "x$enable_debug" = "xg++" ; then
	WZ_CFLAGS="${WZ_CFLAGS} -g -O2 -mno-fused-madd -Wall -fpermissive"
	WZ_CXXFLAGS="${WZ_CXXFLAGS} -g -O2 -mno-fused-madd -Wall"
	WZ_CPPFLAGS="${WZ_CPPFLAGS} -DDEBUG"
	CC="g++"
else
	WZ_CFLAGS="${WZ_CFLAGS} -g -mno-fused-madd -Wall -Wwrite-strings"
	WZ_CXXFLAGS="${WZ_CXXFLAGS} -g -mno-fused-madd -Wall -Wwrite-strings"
	WZ_CPPFLAGS="${WZ_CPPFLAGS} -DNDEBUG"
fi


# Commandline options - with:

AC_ARG_WITH([distributor],
	AS_HELP_STRING([--with-distributor], [Name of distributor compiling this package]),
	[ with_distributor=${withval} ], [ with_distributor="UNKNOWN" ])
AC_DEFINE_UNQUOTED([PACKAGE_DISTRIBUTOR], ["${with_distributor}"], [Name of distributor compiling this package])

AC_ARG_WITH([makensis],
	AS_HELP_STRING([--with-makensis], [Path to makensis]))

AC_ARG_WITH([installer_compression],
	AS_HELP_STRING([--with-installer-compression], [Compression method to use when building NSIS [lzma]]),
	[ with_installer_compression=${withval} ], [ with_installer_compression="lzma" ])
AC_SUBST([INSTALLER_COMPRESSION], [${with_installer_compression}])

AC_ARG_WITH([installer_extdir],
	AS_HELP_STRING([--with-installer-extdir], [Path to external data for NSIS script]))

AC_ARG_WITH([installer_version],
	AS_HELP_STRING([--with-installer-version], [4-tuble version of the installer. i.e. 1.2.3.4]))

if test "x$enable_installer" = "xyes" ; then
	if test "x$with_makensis" = "x" ; then
		AC_CHECK_TOOL([MAKENSIS], [makensis], [no])
		if test "x$MAKENSIS" = "xno" ; then
			AC_MSG_ERROR([makensis not found])
		fi
	else
		AC_MSG_CHECKING([for makensis])
		AC_MSG_RESULT([${with_makensis}])
		AC_SUBST([MAKENSIS], [${with_makensis}])
	fi
	# Doing that check here, because without enable-installer it is not an error
	if test "x$with_installer_version" = "x" ; then
		AC_MSG_ERROR([installer version invalid])
	else
		AC_MSG_CHECKING([for installer version])
		AC_MSG_RESULT([${with_installer_version}])
		AC_SUBST([INSTALLER_VERSION], [${with_installer_version}])
	fi
	# Doing that check here, because without enable-installer it is not an error
	if test "x$with_installer_extdir" = "x" ; then
		AC_MSG_ERROR([installer external dir not found])
	else
		AC_MSG_CHECKING([for installer extdir])
		AC_MSG_RESULT([${with_installer_extdir}])
		AC_SUBST([INSTALLER_EXTDIR], [${with_installer_extdir}])
	fi
fi


# Checks for modules:

PKG_CHECK_MODULES([SDL], [sdl >= 1.2])
PKG_CHECK_MODULES([PNG], [libpng >= 1.2])
PKG_CHECK_MODULES([THEORA], [theora >= 1.0])

AS_IF([test "x$enable_sound" = "xyes"],[
	PKG_CHECK_MODULES([OPENAL], [openal >= 0.0.8])
	PKG_CHECK_MODULES([OGGVORBIS], [vorbisfile >= 1.1])
])

if test "x$enable_static" = "xyes" ; then
	# If linking statically, make sure to include the direct dependencies of
	# QuesoGLC as well, because it does not have a pkg-config file.
	# FIXME Remove this whenever QuesoGLC has a pkg-config file
	PKG_CHECK_MODULES([FONTCONFIG], [fontconfig])
	PKG_CHECK_MODULES([FREETYPE], [freetype2])
fi

system_glee=false
if test "x$host_os_mingw32" != "xyes" ; then
	PKG_CHECK_MODULES([GLee], [glee >= 5.4.0], [system_glee=true], [system_glee=false])
	if test "x$system_glee" = "xfalse" ; then
		AX_EXT_HAVE_HEADER([GLee.h], [/usr/local/include/GL /usr/include/GL])
		save_cppflags="${CPPFLAGS}"
		CPPFLAGS="${CPPFLAGS} ${GLEE_H_CPPFLAGS}"
		AC_CHECK_HEADER([GLee.h], [system_glee=true], [system_glee=false])
		CPPFLAGS=${save_cppflags}
		if test "x$system_glee" = "xtrue" ; then
			AC_CHECK_LIB([GLee], [GLeeInit], [system_glee=true], [system_glee=false])
			if test "x$system_glee" = "xtrue" ; then
				AC_SUBST([GLee_CFLAGS], [${GLEE_H_CPPFLAGS}])
				AC_SUBST([GLee_LIBS], [-lGLee])
			fi
		fi
	fi
fi
AM_CONDITIONAL([SYSTEM_GLEE], [test "x$system_glee" = "xtrue"])
if test "x$system_glee" = "xfalse" ; then
	AC_MSG_NOTICE([Using integrated GLee])
	AC_SUBST([GLee_CFLAGS], ['-I$(top_srcdir)/lib/ivis_opengl'])
fi

# Checks for libraries:

# check for nearbyint()
AC_CHECK_LIB(m, nearbyint, [MATH_LIB=""], AC_MSG_ERROR([nearbyint not found.]))

# When (cross-)compiling for Windows (MinGW) we need to link in iberty for the Dr. MinGW derived exception handler.
if test "x$host_os_mingw32" = "xyes" ; then
    AC_CHECK_LIB(iberty, main, AC_SUBST([IBERTY_LIBS], [-liberty]), AC_MSG_ERROR([libiberty not found.]))

    WIN32_LIBS="${WIN32_LIBS} ${IBERTY_LIBS}"
fi

# Look for X11 if required
AC_TRY_COMPILE(, [
#if   (defined(__OS2__) && !defined(__EMX__))
# error Running OS2, not a Unix system.
#elif (!defined(SAG_COM) && (defined(WIN32) || defined(WIN64) || defined(_WIN32) || defined(_WIN64) || defined(__WIN32__) || defined(__WIN64__) || defined(__NT__))) || (defined(__MWERKS__) && defined(__INTEL__))
# error Running on Windows, not a Unix system.
#endif
],[
	AC_CHECK_LIB(X11, XSetSelectionOwner, AC_SUBST([X11_LIBS], [-lX11]),
		AC_MSG_ERROR([X11 library not found]))
])

# Look for PhysicsFS
AC_CHECK_HEADER(physfs.h, , AC_MSG_ERROR([PhysicsFS header not found.]))
AC_CHECK_LIB(physfs, PHYSFS_init, AC_SUBST([PHYSFS_LIBS], [-lphysfs]), AC_MSG_ERROR([PhysicsFS not found.]), [${WIN32_LIBS}])

# Look for OpenGL
AC_CHECK_HEADER(SDL/SDL_opengl.h, ,
	AC_MSG_ERROR([SDL OpenGL header not found. Please install SDL with OpenGL support.]))
AC_CHECK_LIB(GL, main,
	OPENGL_LIBS="-lGL",
	AC_CHECK_LIB(opengl32, main,
		OPENGL_LIBS="-lopengl32",
		AC_MSG_ERROR([OpenGL library not found.])))
AC_CHECK_LIB(GLU, main,
	OPENGL_LIBS="${OPENGL_LIBS} -lGLU",
	AC_CHECK_LIB(glu32, main,
		OPENGL_LIBS="${OPENGL_LIBS} -lglu32",
		AC_MSG_ERROR([GLU library not found.]),
		[${OPENGL_LIBS} -lm]), [${OPENGL_LIBS} -lm])
AC_SUBST([OPENGL_LIBS], [${OPENGL_LIBS}])

# Look for OpenGLC
AC_CHECK_HEADER(GL/glc.h, ,
	AC_MSG_ERROR([OpenGLC header not found. Please install QuesoGLC: http://quesoglc.sourceforge.net/]))
AC_CHECK_LIB(GLC, main,
	OPENGLC_LIBS="-lGLC",
	AC_CHECK_LIB(glc32, main,
		OPENGLC_LIBS="-lglc32",
		AC_MSG_ERROR([OpenGLC library not found. Please install QuesoGLC: http://quesoglc.sourceforge.net/])))
if test "x$enable_static" = "xyes" ; then
	# If linking statically, make sure to link against the direct dependencies, too.
	# FIXME Remove this whenever QuesoGLC has a pkg-config file
	OPENGLC_LIBS="${OPENGLC_LIBS} ${FONTCONFIG_LIBS} ${FREETYPE_LIBS}"
fi
AC_SUBST([OPENGLC_LIBS], [${OPENGLC_LIBS}])

# When (cross-)compiling for Windows (MinGW) we need to link in BFD for the Dr.
# MinGW derived exception handler.
if test "x$host_os_mingw32" = "xyes" ; then
    AC_CHECK_HEADER(bfd.h, , AC_MSG_ERROR([BFD header not found.]))
    AC_CHECK_LIB(bfd, bfd_openr, AC_SUBST([BFD_LIBS], [-lbfd]), AC_MSG_ERROR([BFD not found.]), [${IBERTY_LIBS}])

    WIN32_LIBS="${WIN32_LIBS} ${BFD_LIBS} ${IBERTY_LIBS} -lstdc++"
fi

WZ_CPPFLAGS="${WZ_CPPFLAGS} -DWZ_DATADIR=\"\\\"\${datadir}/\${PACKAGE}\\\"\""
WZ_CPPFLAGS="${WZ_CPPFLAGS} -DLOCALEDIR=\"\\\"\${localedir}\\\"\""
WZ_CPPFLAGS="${WZ_CPPFLAGS} -I\$(top_srcdir)"


AC_SUBST([WZ_CPPFLAGS], [${WZ_CPPFLAGS}])
AC_SUBST([WZ_CFLAGS], [${WZ_CFLAGS}])
AC_SUBST([WZ_CXXFLAGS], [${WZ_CXXFLAGS}])
AC_SUBST([WZ_C99FLAGS], [${WZ_C99FLAGS}])


AC_CONFIG_HEADER([config.h])
AC_CONFIG_FILES([Makefile
		po/Makefile.in
		doc/Makefile
		build_tools/Makefile
		build_tools/autorevision/Makefile
		icons/Makefile
		data/Makefile
		data/mods/Makefile
		data/mods/multiplay/Makefile
		data/music/Makefile
		pkg/Makefile
		pkg/nsis/Makefile
		win32/Makefile
		tests/Makefile
		lib/Makefile
		lib/framework/Makefile
		lib/exceptionhandler/Makefile
		lib/gamelib/Makefile
		lib/iniparser/Makefile
		lib/ivis_opengl/Makefile
		lib/ivis_common/Makefile
		lib/netplay/Makefile
		lib/netplay/miniupnpc/Makefile
		lib/script/Makefile
		lib/sequence/Makefile
		lib/sound/Makefile
		lib/widget/Makefile
		src/Makefile])
AC_OUTPUT

AS_IF([test "x$enable_debug" = "xyes"],[
	AC_MSG_NOTICE()
	AC_MSG_NOTICE([*** Running in debug mode! ***])
])

AS_IF([test "x$with_distributor" = "xUNKNOWN"],[
	AC_MSG_NOTICE()
	AC_MSG_WARN([Distributor unknown!])
	AC_MSG_NOTICE([Use --with-distributor when compiling package for distribution])
])

AS_IF([test -z "$PERL"],[
	AC_MSG_NOTICE()
	AC_MSG_WARN([Perl >= 5.10 isn't installed, autogeneration of some sources will not work.])
])<|MERGE_RESOLUTION|>--- conflicted
+++ resolved
@@ -214,45 +214,40 @@
 
 if test "x$enable_debug" = "xyes" ; then
 	if test "x$cc_icc" = "xyes" ; then
-		WZ_CFLAGS="${WZ_CFLAGS} -O0 -g -fp-model precise -fp-model source -ftz -no-fma -Wcheck -Werror"
-		WZ_CXXFLAGS="${WZ_CXXFLAGS} -O0 -g -fp-model precise -fp-model source -ftz -no-fma -Wcheck -Werror"
+		# "-fp-model precise -fp-model source -ftz -no-fma" was here
+		WZ_CFLAGS="${WZ_CFLAGS} -O0 -g -Wcheck -Werror"
+		WZ_CXXFLAGS="${WZ_CXXFLAGS} -O0 -g -Wcheck -Werror"
 		WZ_CPPFLAGS="${WZ_CPPFLAGS} -DDEBUG"
 	else
-<<<<<<< HEAD
-		# -mno-fused-madd = Do not generate fused multiply-add instructions, which round differently than separate multiply and add instructions.
-		WZ_WARNINGS="-Wall -Werror -Wno-unused-label -Wmissing-field-initializers -Wcast-align -Wwrite-strings -Wmissing-declarations -Wpointer-arith -Wno-format-security"
-		WZ_CFLAGS="${WZ_CFLAGS} -O0 -g -mno-fused-madd -Wno-pointer-to-int-cast -Wstrict-prototypes -Wdeclaration-after-statement ${WZ_WARNINGS} ${CFLAGS_IGNORE_WARNINGS}"
-		WZ_CXXFLAGS="${WZ_CXXFLAGS} -O0 -g -mno-fused-madd -Wextra ${WZ_WARNINGS}"
-=======
+		# "-mno-fused-madd" was here
 		WZ_WARNINGS="-Wall -Werror -Wno-unused-label -Wmissing-field-initializers -Wcast-align -Wwrite-strings -Wmissing-declarations -Wpointer-arith -Wno-format-security"
 		WZ_CFLAGS="${WZ_CFLAGS} -O0 -g -Wno-pointer-to-int-cast  -Wstrict-prototypes -Wdeclaration-after-statement ${WZ_WARNINGS} ${CFLAGS_IGNORE_WARNINGS}"
 		WZ_CXXFLAGS="${WZ_CXXFLAGS} -O0 -g -Wextra ${WZ_WARNINGS}"
->>>>>>> 09d73b0b
 		WZ_C99FLAGS="${WZ_C99FLAGS} -Wno-declaration-after-statement"
 		WZ_CPPFLAGS="${WZ_CPPFLAGS} -DDEBUG"
 	fi
 elif test "x$enable_debug" = "xrelaxed" ; then
-	WZ_CFLAGS="${WZ_CFLAGS} -g -O0 -mno-fused-madd -Wall -Wextra -Wwrite-strings"
-	WZ_CXXFLAGS="${WZ_CXXFLAGS} -g -O0 -mno-fused-madd -Wall -Wextra -Wwrite-strings"
+	WZ_CFLAGS="${WZ_CFLAGS} -g -O0 -Wall -Wextra -Wwrite-strings"
+	WZ_CXXFLAGS="${WZ_CXXFLAGS} -g -O0 -Wall -Wextra -Wwrite-strings"
 	WZ_CPPFLAGS="${WZ_CPPFLAGS} -DDEBUG"
 elif test "x$enable_debug" = "xdebugprofile" ; then
 	WZ_CFLAGS="${WZ_CFLAGS} -g -O0 -pg -Wall -Wwrite-strings"
-	WZ_CXXFLAGS="${WZ_CXXFLAGS} -g -O0 -pg -mno-fused-madd -Wall -Wwrite-strings"
+	WZ_CXXFLAGS="${WZ_CXXFLAGS} -g -O0 -pg -Wall -Wwrite-strings"
 	WZ_CPPFLAGS="${WZ_CPPFLAGS} -DDEBUG"
 	LDFLAGS="-pg ${LDFLAGS}"
 elif test "x$enable_debug" = "xprofile" ; then
-	WZ_CFLAGS="${WZ_CFLAGS} -g -Os -pg -mno-fused-madd -Wall -Wwrite-strings"
-	WZ_CXXFLAGS="${WZ_CXXFLAGS} -g -Os -pg -mno-fused-madd -Wall -Wwrite-strings"
+	WZ_CFLAGS="${WZ_CFLAGS} -g -Os -pg -Wall -Wwrite-strings"
+	WZ_CXXFLAGS="${WZ_CXXFLAGS} -g -Os -pg -Wall -Wwrite-strings"
 	WZ_CPPFLAGS="${WZ_CPPFLAGS} -DNDEBUG"
 	LDFLAGS="-pg ${LDFLAGS}"
 elif test "x$enable_debug" = "xg++" ; then
-	WZ_CFLAGS="${WZ_CFLAGS} -g -O2 -mno-fused-madd -Wall -fpermissive"
-	WZ_CXXFLAGS="${WZ_CXXFLAGS} -g -O2 -mno-fused-madd -Wall"
+	WZ_CFLAGS="${WZ_CFLAGS} -g -O2 -Wall -fpermissive"
+	WZ_CXXFLAGS="${WZ_CXXFLAGS} -g -O2 -Wall"
 	WZ_CPPFLAGS="${WZ_CPPFLAGS} -DDEBUG"
 	CC="g++"
 else
-	WZ_CFLAGS="${WZ_CFLAGS} -g -mno-fused-madd -Wall -Wwrite-strings"
-	WZ_CXXFLAGS="${WZ_CXXFLAGS} -g -mno-fused-madd -Wall -Wwrite-strings"
+	WZ_CFLAGS="${WZ_CFLAGS} -g -Wall -Wwrite-strings"
+	WZ_CXXFLAGS="${WZ_CXXFLAGS} -g -Wall -Wwrite-strings"
 	WZ_CPPFLAGS="${WZ_CPPFLAGS} -DNDEBUG"
 fi
 
