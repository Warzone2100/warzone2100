// Scavenger control script

// Various constants, declared here for convenience only
const maxDroids = 25;		// max guys to handle.

// scav group
var attackGroup;
var lastAttack = 0;

function produceDroid(fac1) {
	if (fac1 && structureIdle(fac1) && groupSize(attackGroup) < maxDroids)
	{
<<<<<<< HEAD
		buildDroid(fac, "Trike", "B4body-sml-trike01", "BaBaProp", null, null, "bTrikeMG");
	}
=======
		// We now have switch statements! And we can use the built-in Math library
		switch (Math.floor(Math.random() * 10))
		{
		case 0:	buildDroid(fac1, "Trike", "B4body-sml-trike01", "BaBaProp", "", DROID_WEAPON, "bTrikeMG"); break;
		case 1: buildDroid(fac1, "Buggy", "B3body-sml-buggy01", "BaBaProp", "", DROID_WEAPON, "BuggyMG"); break;
		case 2: buildDroid(fac1, "Jeep", "B2JeepBody", "BaBaProp", "", DROID_WEAPON, "BJeepMG"); break;
		case 3: buildDroid(fac1, "Cannonbus", "BusBody", "BaBaProp", "", DROID_WEAPON, "BusCannon"); break;
		case 4: buildDroid(fac1, "Firebus", "FireBody", "BaBaProp", "", DROID_WEAPON, "BabaFlame"); break;
		default: buildDroid(fac1, "Bloke", "B1BaBaPerson01", "BaBaLegs", "", DROID_PERSON, "BaBaMG"); break;
		}
	}	
>>>>>>> 6736d68f
}

// Regularly check back on our scavs
function scavtick()
{
	// enum functions now return a list of results
	var factorylist = enumStruct(me, "A0BaBaFactory");

	// one way of dealing with lists is running a function on each member of the list
	if (factorylist)
	{
		factorylist.forEach(produceDroid);
	}

	if ((gameTime - lastAttack) > 9000)
	{
		lastAttack = gameTime;

		// Return to nearest factory (ie base)
		var droidlist = enumGroup(attackGroup);

		if (droidlist && factorylist)
		{
			// another way of dealing with lists is to iterate over them
			// note, you must NOT use the for (... in ...) construct to iterate over an array of objects with properties!
			for (var i = 0; i < droidlist.length; i++)
			{
				var droid = droidlist[i];
				var current = 0;
				var closest = 9999;
				var clfac;		// starts undefined

				// Find closest factory; notice that we still have the factory list from earlier, which
				// saves us a few expensive scripting calls
				for (var j = 0; j < factorylist.length; j++)
				{
					var fact = factorylist[j];
					current = distBetweenTwoPoints(fact.x, fact.y, droid.x, droid.y);
					if (current < closest)
					{
						closest = current;
						clfac = fact;
					}
				}

				// If we found a factory, return to it. If clfac remains undefined, it evaluates false.
				if (clfac)
				{
					orderDroidLoc(droid, DORDER_MOVE, clfac.x, clfac.y);
				}
			}
		}
	}
}

function eventGameInit()
{
	makeComponentAvailable("B4body-sml-trike01", me);
	makeComponentAvailable("B3body-sml-buggy01", me);
	makeComponentAvailable("B2JeepBody", me);
	makeComponentAvailable("BusBody", me);
	makeComponentAvailable("FireBody", me);
	makeComponentAvailable("B1BaBaPerson01", me);
	makeComponentAvailable("BaBaProp", me);
	makeComponentAvailable("BaBaLegs", me);
	makeComponentAvailable("bTrikeMG", me);
	makeComponentAvailable("BuggyMG", me);
	makeComponentAvailable("BJeepMG", me);
	makeComponentAvailable("BusCannon", me);
	makeComponentAvailable("BabaFlame", me);
	makeComponentAvailable("BaBaMG", me);
	attackGroup = newGroup();	// allocate a new group
	groupAddArea(attackGroup, 0, 0, mapWidth, mapHeight);
}

function eventStartLevel()
{
	scavtick();
	setTimer("scavtick", 15000);	// start a constant timer function
}

// deal with a droid being built by us
function eventDroidBuilt(droid, fac1)
{
	groupAddDroid(attackGroup, droid);

	// Build another
<<<<<<< HEAD
	if (fac1 && structureIdle(fac1) && groupSize(attackGroup) < maxDroids)
	{
		// We now have switch statements! And we can use the built-in Math library
		switch (Math.floor(Math.random() * 10))
		{
		case 0:	buildDroid(fac1, "Trike", "B4body-sml-trike01", "BaBaProp", null, null, "bTrikeMG"); break;
		case 1: buildDroid(fac1, "Buggy", "B3body-sml-buggy01", "BaBaProp", null, null, "BuggyMG"); break;
		case 2: buildDroid(fac1, "Jeep", "B2JeepBody", "BaBaProp", null, null, "BJeepMG"); break;
		case 3: buildDroid(fac1, "Cannonbus", "BusBody", "BaBaProp", null, null, "BusCannon"); break;
		case 4: buildDroid(fac1, "Firebus", "BusBody", "BaBaProp", null, null, "BabaFlame"); break;
		default: buildDroid(fac1, "Bloke", "B1BaBaPerson01", "BaBaLegs", null, null, "BaBaMG"); break;
		}
	}
=======
	produceDroid(fac1);
>>>>>>> 6736d68f
}

// watch for structures being attacked. Send the cavalry as required.
function eventAttacked(victim, attacker)
{
	if (victim.type == STRUCTURE && (gameTime - lastAttack) > 3000)
	{
		lastAttack = gameTime;
		var droidlist = enumGroup(attackGroup);
		for (var i = 0; i < droidlist.length; i++)
		{
			var droid = droidlist[i];
			if (distBetweenTwoPoints(victim.x, victim.y, attacker.x, attacker.y) < 24)
			{
				orderDroidLoc(droid, DORDER_SCOUT, attacker.x, attacker.y);
			}
		}
	}
}<|MERGE_RESOLUTION|>--- conflicted
+++ resolved
@@ -10,22 +10,17 @@
 function produceDroid(fac1) {
 	if (fac1 && structureIdle(fac1) && groupSize(attackGroup) < maxDroids)
 	{
-<<<<<<< HEAD
-		buildDroid(fac, "Trike", "B4body-sml-trike01", "BaBaProp", null, null, "bTrikeMG");
-	}
-=======
 		// We now have switch statements! And we can use the built-in Math library
 		switch (Math.floor(Math.random() * 10))
 		{
-		case 0:	buildDroid(fac1, "Trike", "B4body-sml-trike01", "BaBaProp", "", DROID_WEAPON, "bTrikeMG"); break;
-		case 1: buildDroid(fac1, "Buggy", "B3body-sml-buggy01", "BaBaProp", "", DROID_WEAPON, "BuggyMG"); break;
-		case 2: buildDroid(fac1, "Jeep", "B2JeepBody", "BaBaProp", "", DROID_WEAPON, "BJeepMG"); break;
-		case 3: buildDroid(fac1, "Cannonbus", "BusBody", "BaBaProp", "", DROID_WEAPON, "BusCannon"); break;
-		case 4: buildDroid(fac1, "Firebus", "FireBody", "BaBaProp", "", DROID_WEAPON, "BabaFlame"); break;
-		default: buildDroid(fac1, "Bloke", "B1BaBaPerson01", "BaBaLegs", "", DROID_PERSON, "BaBaMG"); break;
+		case 0:	buildDroid(fac1, "Trike", "B4body-sml-trike01", "BaBaProp", null, null, "bTrikeMG"); break;
+		case 1: buildDroid(fac1, "Buggy", "B3body-sml-buggy01", "BaBaProp", null, null, "BuggyMG"); break;
+		case 2: buildDroid(fac1, "Jeep", "B2JeepBody", "BaBaProp", null, null, "BJeepMG"); break;
+		case 3: buildDroid(fac1, "Cannonbus", "BusBody", "BaBaProp", null, null, "BusCannon"); break;
+		case 4: buildDroid(fac1, "Firebus", "FireBody", "BaBaProp", null, null, "BabaFlame"); break;
+		default: buildDroid(fac1, "Bloke", "B1BaBaPerson01", "BaBaLegs", null, null, "BaBaMG"); break;
 		}
 	}	
->>>>>>> 6736d68f
 }
 
 // Regularly check back on our scavs
@@ -113,23 +108,7 @@
 	groupAddDroid(attackGroup, droid);
 
 	// Build another
-<<<<<<< HEAD
-	if (fac1 && structureIdle(fac1) && groupSize(attackGroup) < maxDroids)
-	{
-		// We now have switch statements! And we can use the built-in Math library
-		switch (Math.floor(Math.random() * 10))
-		{
-		case 0:	buildDroid(fac1, "Trike", "B4body-sml-trike01", "BaBaProp", null, null, "bTrikeMG"); break;
-		case 1: buildDroid(fac1, "Buggy", "B3body-sml-buggy01", "BaBaProp", null, null, "BuggyMG"); break;
-		case 2: buildDroid(fac1, "Jeep", "B2JeepBody", "BaBaProp", null, null, "BJeepMG"); break;
-		case 3: buildDroid(fac1, "Cannonbus", "BusBody", "BaBaProp", null, null, "BusCannon"); break;
-		case 4: buildDroid(fac1, "Firebus", "BusBody", "BaBaProp", null, null, "BabaFlame"); break;
-		default: buildDroid(fac1, "Bloke", "B1BaBaPerson01", "BaBaLegs", null, null, "BaBaMG"); break;
-		}
-	}
-=======
 	produceDroid(fac1);
->>>>>>> 6736d68f
 }
 
 // watch for structures being attacked. Send the cavalry as required.
