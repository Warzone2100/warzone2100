// tool "framework"
#include "maplib.h"

// Self
#include "mapload.h"

// Global
uint8_t terrainTypes[MAX_TILE_TEXTURES];

void mapFree(GAMEMAP *map)
{
	if (map)
	{
		unsigned int i;

		free(map->mGateways);
		free(map->mMapTiles);

		for (i = 0; i < ARRAY_SIZE(map->mLndObjects); ++i)
		{
			free(map->mLndObjects[i]);
		}
	}
	free(map);
}

/* Initialise the map structure */
GAMEMAP *mapLoad(char *filename)
{
	char		path[PATH_MAX];
	GAMEMAP		*map = (GAMEMAP *)malloc(sizeof(*map));
	uint32_t	i, j, gwVersion;
	char		aFileType[4];
	bool		littleEndian = true;
	PHYSFS_file	*fp = NULL;
	bool		counted[MAX_PLAYERS];
	uint16_t	pType;

	// this cries out for a class based design
	#define readU8(v) ( littleEndian ? PHYSFS_readULE8(fp, v) : PHYSFS_readUBE8(fp, v) )
	#define readU16(v) ( littleEndian ? PHYSFS_readULE16(fp, v) : PHYSFS_readUBE16(fp, v) )
	#define readU32(v) ( littleEndian ? PHYSFS_readULE32(fp, v) : PHYSFS_readUBE32(fp, v) )
	#define readS8(v) ( littleEndian ? PHYSFS_readSLE8(fp, v) : PHYSFS_readSBE8(fp, v) )
	#define readS16(v) ( littleEndian ? PHYSFS_readSLE16(fp, v) : PHYSFS_readSBE16(fp, v) )
	#define readS32(v) ( littleEndian ? PHYSFS_readSLE32(fp, v) : PHYSFS_readSBE32(fp, v) )
	
	/* === Load map data === */

	strcpy(path, filename);
	strcat(path, "/game.map");
	fp = PHYSFS_openRead(path);
	map->mGateways = NULL;
	map->mMapTiles = NULL;

	if (!fp)
	{
		debug(LOG_ERROR, "Could not open %s", path);
		map->mapVersion = 0;
		map->width = UINT32_MAX;
		map->height = UINT32_MAX;
		map->mMapTiles = NULL;
		goto mapfailure;
	}
	else if (PHYSFS_read(fp, aFileType, 4, 1) != 1
		|| !readU32(&map->mapVersion)
		|| !readU32(&map->width)
		|| !readU32(&map->height)
		|| aFileType[0] != 'm'
		|| aFileType[1] != 'a'
		|| aFileType[2] != 'p')
	{
		debug(LOG_ERROR, "Bad header in %s", path);
		goto failure;
	}
	else if (map->mapVersion <= 9)
	{
		debug(LOG_ERROR, "%s: Unsupported save format version %u", path, map->mapVersion);
		goto failure;
	}
	else if (map->mapVersion > 36)
	{
		debug(LOG_ERROR, "%s: Undefined save format version %u", path, map->mapVersion);
		goto failure;
	}
	else if (map->width * map->height > MAP_MAXAREA)
	{
		debug(LOG_ERROR, "Map %s too large : %d %d", path, map->width, map->height);
		goto failure;
	}

	/* Allocate the memory for the map */
	map->mMapTiles = (MAPTILE *)calloc(map->width * map->height, sizeof(*map->mMapTiles));
	if (!map->mMapTiles)
	{
		debug(LOG_ERROR, "Out of memory");
		goto failure;
	}
	
	/* Load in the map data */
	for (i = 0; i < map->width * map->height; i++)
	{
		uint16_t	texture;
		uint8_t		height;

		if (!readU16(&texture) || !readU8(&height))
		{
			debug(LOG_ERROR, "%s: Error during savegame load", path);
			goto failure;
		}

		map->mMapTiles[i].texture = static_cast<TerrainType>(texture);
		map->mMapTiles[i].height = height;
		for (j = 0; j < MAX_PLAYERS; j++)
		{
			map->mMapTiles[i].tileVisBits = (uint8_t)(map->mMapTiles[i].tileVisBits &~ (uint8_t)(1 << j));
		}
	}

	if (!readU32(&gwVersion) || !readU32(&map->numGateways) || gwVersion != 1)
	{
		debug(LOG_ERROR, "Bad gateway in %s", path);
		goto failure;
	}

	map->mGateways = (GATEWAY *)calloc(map->numGateways, sizeof(*map->mGateways));
	for (i = 0; i < map->numGateways; i++)
	{
		if (!readU8(&map->mGateways[i].x1) || !readU8(&map->mGateways[i].y1)
			|| !readU8(&map->mGateways[i].x2) || !readU8(&map->mGateways[i].y2))
		{
			debug(LOG_ERROR, "%s: Failed to read gateway info", path);
			goto failure;
		}
	}
	PHYSFS_close(fp);
mapfailure:

	/* === Load game data === */

	strcpy(path, filename);
	strcat(path, ".gam");
	fp = PHYSFS_openRead(path);
	if (!fp)
	{
		debug(LOG_ERROR, "Game file %s not found", path);
		goto failure;
	}
	else if (PHYSFS_read(fp, aFileType, 4, 1) != 1
		|| aFileType[0] != 'g'
		|| aFileType[1] != 'a'
		|| aFileType[2] != 'm'
		|| aFileType[3] != 'e'
		|| !readU32(&map->gameVersion))
	{
		debug(LOG_ERROR, "Bad header in %s", path);
		goto failure;
	}
	if (map->gameVersion > 35)	// big-endian
	{
		littleEndian = false;
	}
	if (!readU32(&map->gameTime)
		|| !readU32(&map->gameType)
		|| !readS32(&map->scrollMinX)
		|| !readS32(&map->scrollMinY)
		|| !readU32(&map->scrollMaxX)
		|| !readU32(&map->scrollMaxY)
		|| PHYSFS_read(fp, map->levelName, 20, 1) != 1)
	{
		debug(LOG_ERROR, "Bad data in %s", filename);
		goto failure;
	}
	for (i = 0; i < 8; i++)
	{
		if (map->gameVersion >= 10)
		{
			uint32_t dummy;	// extracted power, not used

			if (!readU32(&map->power[i]) || !readU32(&dummy))
			{
				debug(LOG_ERROR, "Bad power data in %s", filename);
				goto failure;
			}
		}
		else
		{
			map->power[i] = 0;	// TODO... is there a default?
		}
	}
	PHYSFS_close(fp);


	/* === Load feature data === */

	littleEndian = true;
	strcpy(path, filename);
	strcat(path, "/feat.bjo");
	fp = PHYSFS_openRead(path);
	if (!fp)
	{
		debug(LOG_ERROR, "Feature file %s not found", path);
		map->featVersion = 0;
		map->numFeatures = 0;
		map->mLndObjects[IMD_FEATURE] = NULL;
		goto featfailure;
	}
	else if (PHYSFS_read(fp, aFileType, 4, 1) != 1
		|| aFileType[0] != 'f'
		|| aFileType[1] != 'e'
		|| aFileType[2] != 'a'
		|| aFileType[3] != 't'
		|| !readU32(&map->featVersion)
		|| !readU32(&map->numFeatures))
	{
		debug(LOG_ERROR, "Bad features header in %s", path);
		goto failure;
	}
	map->mLndObjects[IMD_FEATURE] = (LND_OBJECT *)malloc(sizeof(*map->mLndObjects[IMD_FEATURE]) * map->numFeatures);
	for(i = 0; i < map->numFeatures; i++)
	{
		LND_OBJECT *psObj = &map->mLndObjects[IMD_FEATURE][i];
		int nameLength = 60;
		uint32_t dummy;
		uint8_t visibility[8];

		if (map->featVersion <= 19)
		{
			nameLength = 40;
		}
		if (PHYSFS_read(fp, psObj->name, nameLength, 1) != 1
			|| !readU32(&psObj->id)
			|| !readU32(&psObj->x) || !readU32(&psObj->y) || !readU32(&psObj->z)
			|| !readU32(&psObj->direction)
			|| !readU32(&psObj->player)
			|| !readU32(&dummy) // BOOL inFire
			|| !readU32(&dummy) // burnStart
			|| !readU32(&dummy)) // burnDamage
		{
			debug(LOG_ERROR, "Failed to read feature from %s", path);
			goto failure;
		}
		psObj->player = 0;	// work around invalid feature owner
		if (map->featVersion >= 14 && PHYSFS_read(fp, &visibility, 1, 8) != 8)
		{
			debug(LOG_ERROR, "Failed to read feature visibility from %s", path);
			goto failure;
		}
		psObj->type = 0;	// IMD LND type for feature
		// Sanity check data
		if (psObj->x >= map->width * TILE_WIDTH || psObj->y >= map->height * TILE_HEIGHT)
		{
			debug(LOG_ERROR, "Bad feature coordinate %u(%u, %u)", psObj->id, psObj->x, psObj->y);
			goto failure;
		}
	}
	PHYSFS_close(fp);
featfailure:


	/* === Load terrain data === */

	littleEndian = true;
	strcpy(path, filename);
	strcat(path, "/ttypes.ttp");
	fp = PHYSFS_openRead(path);
	if (!fp)
	{
		map->terrainVersion = 0;
		goto terrainfailure;
	}
	else if (PHYSFS_read(fp, aFileType, 4, 1) != 1
		|| aFileType[0] != 't'
		|| aFileType[1] != 't'
		|| aFileType[2] != 'y'
		|| aFileType[3] != 'p'
		|| !readU32(&map->terrainVersion)
		|| !readU32(&map->numTerrainTypes))
	{
		debug(LOG_ERROR, "Bad features header in %s", path);
		goto failure;
	}
	
	if (map->numTerrainTypes >= MAX_TILE_TEXTURES)
	{
		// Workaround for fugly map editor bug, since we can't fix the map editor
		map->numTerrainTypes = MAX_TILE_TEXTURES - 1;
	}

	// reset the terrain table
	memset(terrainTypes, 0, sizeof(terrainTypes));

	for (i = 0; i < map->numTerrainTypes; i++)
	{
		readU16(&pType);
		
		if (pType > TER_MAX)
		{
			debug(LOG_ERROR, "loadTerrainTypeMap: terrain type out of range");
			goto terrainfailure;
		}

		terrainTypes[i] = (uint8_t)pType;
	}

	if (terrainTypes[0] == 1 && terrainTypes[1] == 0 && terrainTypes[2] == 2)
	{
		map->tileset = TILESET_ARIZONA;
	}
	else if (terrainTypes[0] == 2 && terrainTypes[1] == 2 && terrainTypes[2] == 2)
	{
		map->tileset = TILESET_URBAN;
	}
	else if (terrainTypes[0] == 0 && terrainTypes[1] == 0 && terrainTypes[2] == 2)
	{
		map->tileset = TILESET_ROCKIES;
	}
	else
	{
<<<<<<< HEAD
		debug(LOG_ERROR, "Unknown terrain signature in %s: %u %u %u", path,
=======
		debug(LOG_INFO, "Unknown terrain signature in %s: %hu %hu %hu", path,
>>>>>>> 647f5ed2
			  terrainTypes[0], terrainTypes[1], terrainTypes[2]);
		map->tileset = TILESET_ARIZONA;  // Set something random. Why just have 3 tilesets, anyway?
	}
	
	PHYSFS_close(fp);
terrainfailure:

	/* === Load structure data === */

	map->mLndObjects[IMD_STRUCTURE] = NULL;
	map->numStructures = 0;
	littleEndian = true;
	strcpy(path, filename);
	strcat(path, "/struct.bjo");
	map->mLndObjects[IMD_STRUCTURE] = NULL;
	fp = PHYSFS_openRead(path);
	if (fp)
	{
		if (PHYSFS_read(fp, aFileType, 4, 1) != 1
			|| aFileType[0] != 's'
			|| aFileType[1] != 't'
			|| aFileType[2] != 'r'
			|| aFileType[3] != 'u'
			|| !readU32(&map->structVersion)
			|| !readU32(&map->numStructures))
		{
			debug(LOG_ERROR, "Bad structure header in %s", path);
			goto failure;
		}
		map->mLndObjects[IMD_STRUCTURE] = (LND_OBJECT *)malloc(sizeof(*map->mLndObjects[IMD_STRUCTURE]) * map->numStructures);
		for (i = 0; i < map->numStructures; i++)
		{
			LND_OBJECT *psObj = &map->mLndObjects[IMD_STRUCTURE][i];
			int nameLength = 60;
			uint32_t dummy;
			uint8_t visibility[8], dummy8;
			int16_t dummyS16;
			int32_t dummyS32;
			char researchName[60];

			if (map->structVersion <= 19)
			{
				nameLength = 40;
			}
			if (PHYSFS_read(fp, psObj->name, nameLength, 1) != 1
				|| !readU32(&psObj->id)
				|| !readU32(&psObj->x) || !readU32(&psObj->y) || !readU32(&psObj->z)
				|| !readU32(&psObj->direction)
				|| !readU32(&psObj->player)
				|| !readU32(&dummy) // BOOL inFire
				|| !readU32(&dummy) // burnStart
				|| !readU32(&dummy) // burnDamage
				|| !readU8(&dummy8)	// status - causes structure padding
				|| !readU8(&dummy8)	// structure padding
				|| !readU8(&dummy8)	// structure padding
				|| !readU8(&dummy8) // structure padding
				|| !readS32(&dummyS32) // currentBuildPts - aligned on 4 byte boundary
				|| !readU32(&dummy) // body
				|| !readU32(&dummy) // armour
				|| !readU32(&dummy) // resistance
				|| !readU32(&dummy) // dummy1
				|| !readU32(&dummy) // subjectInc
				|| !readU32(&dummy) // timeStarted
				|| !readU32(&dummy) // output
				|| !readU32(&dummy) // capacity
				|| !readU32(&dummy)) // quantity
			{
				debug(LOG_ERROR, "Failed to read structure from %s", path);
				goto failure;
			}
			if (map->structVersion >= 12
				&& (!readU32(&dummy)	// factoryInc
					|| !readU8(&dummy8) // loopsPerformed - causes structure padding
					|| !readU8(&dummy8) // structure padding
					|| !readU8(&dummy8) // structure padding
					|| !readU8(&dummy8) // structure padding
					|| !readU32(&dummy) // powerAccrued - aligned on 4 byte boundary
					|| !readU32(&dummy) // dummy2
					|| !readU32(&dummy) // droidTimeStarted
					|| !readU32(&dummy) // timeToBuild
					|| !readU32(&dummy))) // timeStartHold
			{
				debug(LOG_ERROR, "Failed to read structure v12 part from %s", path);
				goto failure;
			}
			if (map->structVersion >= 14 && PHYSFS_read(fp, &visibility, 1, 8) != 8)
			{
				debug(LOG_ERROR, "Failed to read structure visibility from %s", path);
				goto failure;
			}
			if (map->structVersion >= 15 && PHYSFS_read(fp, researchName, nameLength, 1) != 1)
			{
				// If version < 20, then this causes no padding, but the short below
				// will still cause two bytes padding; however, if version >= 20, we
				// will cause 4 bytes padding, but the short below will eat 2 of them,
				// leaving us again with only two bytes padding before the next word.
				debug(LOG_ERROR, "Failed to read structure v15 part from %s", path);
				goto failure;
			}
			if (map->structVersion >= 17 && !readS16(&dummyS16))
			{
				debug(LOG_ERROR, "Failed to read structure v17 part from %s", path);
				goto failure;
			}
			if (map->structVersion >= 15 && !readS16(&dummyS16))	// structure padding
			{
				debug(LOG_ERROR, "Failed to read 16 bits of structure padding from %s", path);
				goto failure;
			}
			if (map->structVersion >= 21 && !readU32(&dummy))
			{
				debug(LOG_ERROR, "Failed to read structure v21 part from %s", path);
				goto failure;
			}
			psObj->type = IMD_STRUCTURE;
			// Sanity check data
			if (psObj->player > MAX_PLAYERS)
			{
				debug(LOG_ERROR, "Bad structure owner %u for structure %d id=%u", psObj->player, i, psObj->id);
				goto failure;
			}
			if (psObj->x >= map->width * TILE_WIDTH || psObj->y >= map->height * TILE_HEIGHT)
			{
				debug(LOG_ERROR, "Bad structure %d coordinate %u(%u, %u)", i, psObj->id, psObj->x, psObj->y);
				goto failure;
			}
		}
		PHYSFS_close(fp);
	}


	/* === Load droid data === */

	map->mLndObjects[IMD_DROID] = NULL;
	map->numDroids = 0;
	littleEndian = true;
	strcpy(path, filename);
	strcat(path, "/dinit.bjo");
	map->mLndObjects[IMD_DROID] = NULL;
	fp = PHYSFS_openRead(path);
	if (fp)
	{
		if (PHYSFS_read(fp, aFileType, 4, 1) != 1
			|| aFileType[0] != 'd'
			|| aFileType[1] != 'i'
			|| aFileType[2] != 'n'
			|| aFileType[3] != 't'
			|| !readU32(&map->droidVersion)
			|| !readU32(&map->numDroids))
		{
			debug(LOG_ERROR, "Bad droid header in %s", path);
			goto failure;
		}
		map->mLndObjects[IMD_DROID] = (LND_OBJECT *)malloc(sizeof(*map->mLndObjects[IMD_DROID]) * map->numDroids);
		for (i = 0; i < map->numDroids; i++)
		{
			LND_OBJECT *psObj = &map->mLndObjects[IMD_DROID][i];
			int nameLength = 60;
			uint32_t dummy;

			if (map->droidVersion <= 19)
			{
				nameLength = 40;
			}
			if (PHYSFS_read(fp, psObj->name, nameLength, 1) != 1
				|| !readU32(&psObj->id)
				|| !readU32(&psObj->x) || !readU32(&psObj->y) || !readU32(&psObj->z)
				|| !readU32(&psObj->direction)
				|| !readU32(&psObj->player)
				|| !readU32(&dummy) // BOOL inFire
				|| !readU32(&dummy) // burnStart
				|| !readU32(&dummy)) // burnDamage
			{
				debug(LOG_ERROR, "Failed to read droid from %s", path);
				goto failure;
			}
			psObj->type = IMD_DROID;
			// Sanity check data
			if (psObj->x >= map->width * TILE_WIDTH || psObj->y >= map->height * TILE_HEIGHT)
			{
				debug(LOG_ERROR, "Bad droid coordinate %u(%u, %u)", psObj->id, psObj->x, psObj->y);
				goto failure;
			}
		}
		PHYSFS_close(fp);
	}

	// Count players by looking for the obligatory construction droids
	map->numPlayers = 0;
	memset(counted, 0, sizeof(counted));
	for(i = 0; i < map->numDroids; i++)
	{
		LND_OBJECT *psObj = &map->mLndObjects[IMD_DROID][i];

		if (counted[psObj->player] == false && (strcmp(psObj->name, "ConstructorDroid") == 0 || strcmp(psObj->name, "ConstructionDroid") == 0))
		{
			counted[psObj->player] = true;
			map->numPlayers++;
		}
	}

	return map;

failure:
	mapFree(map);
	if (fp)
	{
		PHYSFS_close(fp);
	}
	return NULL;
}<|MERGE_RESOLUTION|>--- conflicted
+++ resolved
@@ -316,12 +316,8 @@
 	}
 	else
 	{
-<<<<<<< HEAD
 		debug(LOG_ERROR, "Unknown terrain signature in %s: %u %u %u", path,
-=======
-		debug(LOG_INFO, "Unknown terrain signature in %s: %hu %hu %hu", path,
->>>>>>> 647f5ed2
-			  terrainTypes[0], terrainTypes[1], terrainTypes[2]);
+		      terrainTypes[0], terrainTypes[1], terrainTypes[2]);
 		map->tileset = TILESET_ARIZONA;  // Set something random. Why just have 3 tilesets, anyway?
 	}
 	
